--- conflicted
+++ resolved
@@ -18,11 +18,7 @@
 class AnnotatedController
 {
     #[Route('/null_request', name: 'null_request')]
-<<<<<<< HEAD
-    public function requestDefaultNullAction(Request $request = null): Response
-=======
     public function requestDefaultNullAction(?Request $request = null): Response
->>>>>>> a44829e2
     {
         return new Response($request ? $request::class : null);
     }
