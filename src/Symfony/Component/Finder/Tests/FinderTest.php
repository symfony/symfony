--- conflicted
+++ resolved
@@ -17,10 +17,7 @@
 use Symfony\Component\Finder\Adapter\AbstractFindAdapter;
 use Symfony\Component\Finder\Adapter\PhpAdapter;
 use Symfony\Component\Finder\Adapter\GnuFindAdapter;
-<<<<<<< HEAD
-=======
 use Symfony\Component\Finder\Adapter\BsdFindAdapter;
->>>>>>> 5f98b2f0
 
 class FinderTest extends Iterator\RealIteratorTestCase
 {
@@ -319,15 +316,9 @@
     }
 
     /**
-<<<<<<< HEAD
-     * @dataProvider getMixedAdapterChainFinderTestData
-     */
-    public function testInWithStreamsAndRealpaths($finder)
-=======
      * @dataProvider getDifferentFinderConfigurationsTestData
      */
     public function testSearchAPharArchive($finder)
->>>>>>> 5f98b2f0
     {
         $iterator = $finder->files()
             ->name('*.txt')
@@ -347,16 +338,6 @@
         } catch(\Exception $e) {
             $this->assertInstanceOf('RuntimeException', $e, 'No supported adapter found.');
 
-<<<<<<< HEAD
-            // No supported adapter found, its an native one
-            $adapters = $finder->getAdapters();
-            $adapter  = array_shift($adapters);
-            $source   = $this->toAbsoluteFixtures(array(
-                'test.phar/dolor.txt',
-                'A/B/ab.dat'
-            ));
-
-=======
             // The exception should only occur on AbstractFindAdapter instances
             foreach ($finder->getAdapters() as $adapter) {
                 if (false === $adapter instanceof AbstractFindAdapter) {
@@ -385,7 +366,6 @@
             $this->assertTrue($adapter->isSupported($source[1]));
         } else {
             // Current adapter is an native adapter
->>>>>>> 5f98b2f0
             $this->assertFalse($adapter->isSupported($source[0]));
             $this->assertTrue($adapter->isSupported($source[1]));
         }
@@ -591,11 +571,7 @@
             if (false !== strpos($file, 'phar')) {
                 $prefix = 'phar://';
             }
-<<<<<<< HEAD
-            $f[] = $prefix.__DIR__.DIRECTORY_SEPARATOR.'Fixtures'.DIRECTORY_SEPARATOR.$file;
-=======
             $f[] = $prefix.__DIR__.str_replace('/', DIRECTORY_SEPARATOR, '/Fixtures/'.$file);
->>>>>>> 5f98b2f0
         }
 
         return $f;
@@ -712,11 +688,7 @@
         $this->assertIterator($filenames, $finder->in(sys_get_temp_dir())->getIterator());
     }
 
-<<<<<<< HEAD
-    public function getMixedAdapterChainFinderTestData()
-=======
     public function getDifferentFinderConfigurationsTestData()
->>>>>>> 5f98b2f0
     {
         return array_map(
             function ($finder) { return array($finder); },
@@ -726,14 +698,10 @@
                 // PHP adapter only
                 $this->buildFinder(new PhpAdapter()),
                 // Native adapters only
-<<<<<<< HEAD
-                $this->buildFinder(new GnuFindAdapter())
-=======
                 Finder::create()
                     ->removeAdapters()
                     ->addAdapter(new GnuFindAdapter())
                     ->addAdapter(new BsdFindAdapter())
->>>>>>> 5f98b2f0
             )
         );
     }
