<?php

/*
 * This file is part of the Symfony package.
 *
 * (c) Fabien Potencier <fabien@symfony.com>
 *
 * For the full copyright and license information, please view the LICENSE
 * file that was distributed with this source code.
 */

namespace Symfony\Component\Messenger\Bridge\AmazonSqs\Transport;

use AsyncAws\Sqs\Enum\MessageSystemAttributeName;
use AsyncAws\Sqs\Enum\QueueAttributeName;
use AsyncAws\Sqs\Result\ReceiveMessageResult;
use AsyncAws\Sqs\SqsClient;
use AsyncAws\Sqs\ValueObject\MessageAttributeValue;
use AsyncAws\Sqs\ValueObject\MessageSystemAttributeValue;
use Psr\Log\LoggerInterface;
use Symfony\Component\Messenger\Exception\InvalidArgumentException;
use Symfony\Component\Messenger\Exception\TransportException;
use Symfony\Contracts\HttpClient\HttpClientInterface;

/**
 * @author Jérémy Derussé <jeremy@derusse.com>
 *
 * @internal
 *
 * @final
 */
class Connection
{
    private const AWS_SQS_FIFO_SUFFIX = '.fifo';
    private const MESSAGE_ATTRIBUTE_NAME = 'X-Symfony-Messenger';

    private const DEFAULT_OPTIONS = [
        'buffer_size' => 9,
        'wait_time' => 20,
        'poll_timeout' => 0.1,
        'visibility_timeout' => null,
        'auto_setup' => true,
        'access_key' => null,
        'secret_key' => null,
        'session_token' => null,
        'endpoint' => 'https://sqs.eu-west-1.amazonaws.com',
        'region' => 'eu-west-1',
        'queue_name' => 'messages',
        'account' => null,
        'sslmode' => null,
        'debug' => null,
    ];

    private array $configuration;
    private SqsClient $client;
    private ?ReceiveMessageResult $currentResponse = null;
    /** @var array[] */
    private array $buffer = [];
    private ?string $queueUrl;

    public function __construct(array $configuration, ?SqsClient $client = null, ?string $queueUrl = null)
    {
        $this->configuration = array_replace_recursive(self::DEFAULT_OPTIONS, $configuration);
        $this->client = $client ?? new SqsClient([]);
        $this->queueUrl = $queueUrl;
    }

    public function __sleep(): array
    {
        throw new \BadMethodCallException('Cannot serialize '.__CLASS__);
    }

    /**
     * @return void
     */
    public function __wakeup()
    {
        throw new \BadMethodCallException('Cannot unserialize '.__CLASS__);
    }

    public function __destruct()
    {
        $this->reset();
    }

    /**
     * Creates a connection based on the DSN and options.
     *
     * Available options:
     *
     * * endpoint: absolute URL to the SQS service (Default: https://sqs.eu-west-1.amazonaws.com)
     * * region: name of the AWS region (Default: eu-west-1)
     * * queue_name: name of the queue (Default: messages)
     * * account: identifier of the AWS account
     * * access_key: AWS access key
     * * secret_key: AWS secret key
     * * session_token: AWS session token (required only when using temporary credentials)
     * * buffer_size: number of messages to prefetch (Default: 9)
     * * wait_time: long polling duration in seconds (Default: 20)
     * * poll_timeout: amount of seconds the transport should wait for new message
     * * visibility_timeout: amount of seconds the message won't be visible
     * * sslmode: Can be "disable" to use http for a custom endpoint
     * * auto_setup: Whether the queue should be created automatically during send / get (Default: true)
     * * debug: Log all HTTP requests and responses as LoggerInterface::DEBUG (Default: false)
     */
    public static function fromDsn(#[\SensitiveParameter] string $dsn, array $options = [], ?HttpClientInterface $client = null, ?LoggerInterface $logger = null): self
    {
        if (false === $params = parse_url($dsn)) {
            throw new InvalidArgumentException('The given Amazon SQS DSN is invalid.');
        }

        $query = [];
        if (isset($params['query'])) {
            parse_str($params['query'], $query);
        }

        // check for extra keys in options
        $optionsExtraKeys = array_diff(array_keys($options), array_keys(self::DEFAULT_OPTIONS));
        if (0 < \count($optionsExtraKeys)) {
            throw new InvalidArgumentException(sprintf('Unknown option found: [%s]. Allowed options are [%s].', implode(', ', $optionsExtraKeys), implode(', ', array_keys(self::DEFAULT_OPTIONS))));
        }

        // check for extra keys in options
        $queryExtraKeys = array_diff(array_keys($query), array_keys(self::DEFAULT_OPTIONS));
        if (0 < \count($queryExtraKeys)) {
            throw new InvalidArgumentException(sprintf('Unknown option found in DSN: [%s]. Allowed options are [%s].', implode(', ', $queryExtraKeys), implode(', ', array_keys(self::DEFAULT_OPTIONS))));
        }

        $options = $query + $options + self::DEFAULT_OPTIONS;
        $configuration = [
            'buffer_size' => (int) $options['buffer_size'],
            'wait_time' => (int) $options['wait_time'],
            'poll_timeout' => $options['poll_timeout'],
<<<<<<< HEAD
            'visibility_timeout' => $options['visibility_timeout'],
            'auto_setup' => filter_var($options['auto_setup'], \FILTER_VALIDATE_BOOL),
=======
            'visibility_timeout' => null !== $options['visibility_timeout'] ? (int) $options['visibility_timeout'] : null,
            'auto_setup' => filter_var($options['auto_setup'], \FILTER_VALIDATE_BOOLEAN),
>>>>>>> f44d074c
            'queue_name' => (string) $options['queue_name'],
        ];

        $clientConfiguration = [
            'region' => $options['region'],
            'accessKeyId' => rawurldecode($params['user'] ?? '') ?: $options['access_key'] ?? self::DEFAULT_OPTIONS['access_key'],
            'accessKeySecret' => rawurldecode($params['pass'] ?? '') ?: $options['secret_key'] ?? self::DEFAULT_OPTIONS['secret_key'],
        ];
        if (null !== $options['session_token']) {
            $clientConfiguration['sessionToken'] = $options['session_token'];
        }
        if (isset($options['debug'])) {
            $clientConfiguration['debug'] = $options['debug'];
        }
        unset($query['region']);

        if ('default' !== ($params['host'] ?? 'default')) {
            $clientConfiguration['endpoint'] = sprintf('%s://%s%s', ($query['sslmode'] ?? null) === 'disable' ? 'http' : 'https', $params['host'], ($params['port'] ?? null) ? ':'.$params['port'] : '');
            if (preg_match(';^sqs\.([^\.]++)\.amazonaws\.com$;', $params['host'], $matches)) {
                $clientConfiguration['region'] = $matches[1];
            }
        } elseif (self::DEFAULT_OPTIONS['endpoint'] !== $options['endpoint'] ?? self::DEFAULT_OPTIONS['endpoint']) {
            $clientConfiguration['endpoint'] = $options['endpoint'];
        }

        $parsedPath = explode('/', ltrim($params['path'] ?? '/', '/'));
        if (\count($parsedPath) > 0 && !empty($queueName = end($parsedPath))) {
            $configuration['queue_name'] = $queueName;
        }
        $configuration['account'] = 2 === \count($parsedPath) ? $parsedPath[0] : $options['account'] ?? self::DEFAULT_OPTIONS['account'];

        // When the DNS looks like a QueueUrl, we can directly inject it in the connection
        // https://sqs.REGION.amazonaws.com/ACCOUNT/QUEUE
        $queueUrl = null;
        if (
            'https' === $params['scheme']
            && ($params['host'] ?? 'default') === "sqs.{$clientConfiguration['region']}.amazonaws.com"
            && ($params['path'] ?? '/') === "/{$configuration['account']}/{$configuration['queue_name']}"
        ) {
            $queueUrl = 'https://'.$params['host'].$params['path'];
        }

        return new self($configuration, new SqsClient($clientConfiguration, null, $client, $logger), $queueUrl);
    }

    public function get(): ?array
    {
        if ($this->configuration['auto_setup']) {
            $this->setup();
        }

        foreach ($this->getNextMessages() as $message) {
            return $message;
        }

        return null;
    }

    /**
     * @return \Generator<int, array>
     */
    private function getNextMessages(): \Generator
    {
        yield from $this->getPendingMessages();
        yield from $this->getNewMessages();
    }

    /**
     * @return \Generator<int, array>
     */
    private function getPendingMessages(): \Generator
    {
        while (!empty($this->buffer)) {
            yield array_shift($this->buffer);
        }
    }

    /**
     * @return \Generator<int, array>
     */
    private function getNewMessages(): \Generator
    {
        if (null === $this->currentResponse) {
            $this->currentResponse = $this->client->receiveMessage([
                'QueueUrl' => $this->getQueueUrl(),
                'VisibilityTimeout' => $this->configuration['visibility_timeout'],
                'MaxNumberOfMessages' => $this->configuration['buffer_size'],
                'MessageAttributeNames' => ['All'],
                'WaitTimeSeconds' => $this->configuration['wait_time'],
            ]);
        }

        if (!$this->fetchMessage()) {
            return;
        }

        yield from $this->getPendingMessages();
    }

    private function fetchMessage(): bool
    {
        if (!$this->currentResponse->resolve($this->configuration['poll_timeout'])) {
            return false;
        }

        foreach ($this->currentResponse->getMessages() as $message) {
            $headers = [];
            $attributes = $message->getMessageAttributes();
            if (isset($attributes[self::MESSAGE_ATTRIBUTE_NAME]) && 'String' === $attributes[self::MESSAGE_ATTRIBUTE_NAME]->getDataType()) {
                $headers = json_decode($attributes[self::MESSAGE_ATTRIBUTE_NAME]->getStringValue(), true);
                unset($attributes[self::MESSAGE_ATTRIBUTE_NAME]);
            }
            foreach ($attributes as $name => $attribute) {
                if ('String' !== $attribute->getDataType()) {
                    continue;
                }

                $headers[$name] = $attribute->getStringValue();
            }

            $this->buffer[] = [
                'id' => $message->getReceiptHandle(),
                'body' => $message->getBody(),
                'headers' => $headers,
            ];
        }

        $this->currentResponse = null;

        return true;
    }

    public function setup(): void
    {
        // Set to false to disable setup more than once
        $this->configuration['auto_setup'] = false;
        if ($this->client->queueExists([
            'QueueName' => $this->configuration['queue_name'],
            'QueueOwnerAWSAccountId' => $this->configuration['account'],
        ])->isSuccess()) {
            return;
        }

        if (null !== $this->configuration['account']) {
            throw new InvalidArgumentException(sprintf('The Amazon SQS queue "%s" does not exist (or you don\'t have permissions on it), and can\'t be created when an account is provided.', $this->configuration['queue_name']));
        }

        $parameters = ['QueueName' => $this->configuration['queue_name']];

        if (self::isFifoQueue($this->configuration['queue_name'])) {
            $parameters['Attributes'] = [
                'FifoQueue' => 'true',
            ];
        }

        $this->client->createQueue($parameters);
        $exists = $this->client->queueExists(['QueueName' => $this->configuration['queue_name']]);
        // Blocking call to wait for the queue to be created
        $exists->wait();
        if (!$exists->isSuccess()) {
            throw new TransportException(sprintf('Failed to create the Amazon SQS queue "%s".', $this->configuration['queue_name']));
        }
        $this->queueUrl = null;
    }

    public function delete(string $id): void
    {
        $this->client->deleteMessage([
            'QueueUrl' => $this->getQueueUrl(),
            'ReceiptHandle' => $id,
        ]);
    }

    public function getMessageCount(): int
    {
        $response = $this->client->getQueueAttributes([
            'QueueUrl' => $this->getQueueUrl(),
            'AttributeNames' => [QueueAttributeName::APPROXIMATE_NUMBER_OF_MESSAGES],
        ]);

        $attributes = $response->getAttributes();

        return (int) ($attributes[QueueAttributeName::APPROXIMATE_NUMBER_OF_MESSAGES] ?? 0);
    }

    public function send(string $body, array $headers, int $delay = 0, ?string $messageGroupId = null, ?string $messageDeduplicationId = null, ?string $xrayTraceId = null): void
    {
        if ($this->configuration['auto_setup']) {
            $this->setup();
        }

        $parameters = [
            'QueueUrl' => $this->getQueueUrl(),
            'MessageBody' => $body,
            // Maximum delay is 15 minutes. See https://docs.aws.amazon.com/AWSSimpleQueueService/latest/SQSDeveloperGuide/sqs-message-timers.html.
            'DelaySeconds' => min(900, $delay),
            'MessageAttributes' => [],
            'MessageSystemAttributes' => [],
        ];

        $specialHeaders = [];
        foreach ($headers as $name => $value) {
            if ('.' === $name[0] || self::MESSAGE_ATTRIBUTE_NAME === $name || \strlen($name) > 256 || str_ends_with($name, '.') || str_starts_with($name, 'AWS.') || str_starts_with($name, 'Amazon.') || preg_match('/([^a-zA-Z0-9_\.-]+|\.\.)/', $name)) {
                $specialHeaders[$name] = $value;

                continue;
            }

            $parameters['MessageAttributes'][$name] = new MessageAttributeValue([
                'DataType' => 'String',
                'StringValue' => $value,
            ]);
        }

        if ($specialHeaders) {
            $parameters['MessageAttributes'][self::MESSAGE_ATTRIBUTE_NAME] = new MessageAttributeValue([
                'DataType' => 'String',
                'StringValue' => json_encode($specialHeaders),
            ]);
        }

        if (null !== $xrayTraceId) {
            $parameters['MessageSystemAttributes'][MessageSystemAttributeName::AWSTRACE_HEADER] = new MessageSystemAttributeValue([
                'DataType' => 'String',
                'StringValue' => $xrayTraceId,
            ]);
        }

        if (self::isFifoQueue($this->configuration['queue_name'])) {
            $parameters['MessageGroupId'] = null !== $messageGroupId ? $messageGroupId : __METHOD__;
            $parameters['MessageDeduplicationId'] = null !== $messageDeduplicationId ? $messageDeduplicationId : sha1(json_encode(['body' => $body, 'headers' => $headers]));
            unset($parameters['DelaySeconds']);
        }

        $this->client->sendMessage($parameters);
    }

    public function reset(): void
    {
        if (null !== $this->currentResponse) {
            // fetch current response in order to requeue in transit messages
            if (!$this->fetchMessage()) {
                $this->currentResponse->cancel();
                $this->currentResponse = null;
            }
        }

        foreach ($this->getPendingMessages() as $message) {
            $this->client->changeMessageVisibility([
                'QueueUrl' => $this->getQueueUrl(),
                'ReceiptHandle' => $message['id'],
                'VisibilityTimeout' => 0,
            ]);
        }
    }

    private function getQueueUrl(): string
    {
        if (null !== $this->queueUrl) {
            return $this->queueUrl;
        }

        return $this->queueUrl = $this->client->getQueueUrl([
            'QueueName' => $this->configuration['queue_name'],
            'QueueOwnerAWSAccountId' => $this->configuration['account'],
        ])->getQueueUrl();
    }

    private static function isFifoQueue(string $queueName): bool
    {
        return str_ends_with($queueName, self::AWS_SQS_FIFO_SUFFIX);
    }
}<|MERGE_RESOLUTION|>--- conflicted
+++ resolved
@@ -131,13 +131,8 @@
             'buffer_size' => (int) $options['buffer_size'],
             'wait_time' => (int) $options['wait_time'],
             'poll_timeout' => $options['poll_timeout'],
-<<<<<<< HEAD
-            'visibility_timeout' => $options['visibility_timeout'],
+            'visibility_timeout' => null !== $options['visibility_timeout'] ? (int) $options['visibility_timeout'] : null,
             'auto_setup' => filter_var($options['auto_setup'], \FILTER_VALIDATE_BOOL),
-=======
-            'visibility_timeout' => null !== $options['visibility_timeout'] ? (int) $options['visibility_timeout'] : null,
-            'auto_setup' => filter_var($options['auto_setup'], \FILTER_VALIDATE_BOOLEAN),
->>>>>>> f44d074c
             'queue_name' => (string) $options['queue_name'],
         ];
 
