<?php

/*
 * This file is part of the Symfony package.
 *
 * (c) Fabien Potencier <fabien@symfony.com>
 *
 * For the full copyright and license information, please view the LICENSE
 * file that was distributed with this source code.
 */

namespace Symfony\Bundle\FrameworkBundle\DependencyInjection;

use Doctrine\Common\Annotations\AnnotationRegistry;
use Doctrine\Common\Annotations\Reader;
use Http\Client\HttpClient;
use phpDocumentor\Reflection\DocBlockFactoryInterface;
use phpDocumentor\Reflection\Types\ContextFactory;
use PHPStan\PhpDocParser\Parser\PhpDocParser;
use Psr\Cache\CacheItemPoolInterface;
use Psr\Container\ContainerInterface as PsrContainerInterface;
use Psr\EventDispatcher\EventDispatcherInterface as PsrEventDispatcherInterface;
use Psr\Http\Client\ClientInterface;
use Psr\Log\LoggerAwareInterface;
use Symfony\Bridge\Monolog\Processor\DebugProcessor;
use Symfony\Bridge\Twig\Extension\CsrfExtension;
use Symfony\Bundle\FrameworkBundle\Controller\AbstractController;
use Symfony\Bundle\FrameworkBundle\Routing\AnnotatedRouteControllerLoader;
use Symfony\Bundle\FrameworkBundle\Routing\RouteLoaderInterface;
use Symfony\Bundle\FullStack;
use Symfony\Bundle\MercureBundle\MercureBundle;
use Symfony\Component\Asset\PackageInterface;
use Symfony\Component\BrowserKit\AbstractBrowser;
use Symfony\Component\Cache\Adapter\AdapterInterface;
use Symfony\Component\Cache\Adapter\ArrayAdapter;
use Symfony\Component\Cache\Adapter\ChainAdapter;
use Symfony\Component\Cache\Adapter\TagAwareAdapter;
use Symfony\Component\Cache\DependencyInjection\CachePoolPass;
use Symfony\Component\Cache\Marshaller\DefaultMarshaller;
use Symfony\Component\Cache\Marshaller\MarshallerInterface;
use Symfony\Component\Cache\ResettableInterface;
use Symfony\Component\Config\Definition\ConfigurationInterface;
use Symfony\Component\Config\FileLocator;
use Symfony\Component\Config\Loader\LoaderInterface;
use Symfony\Component\Config\Resource\DirectoryResource;
use Symfony\Component\Config\ResourceCheckerInterface;
use Symfony\Component\Console\Application;
use Symfony\Component\Console\Command\Command;
use Symfony\Component\DependencyInjection\Alias;
use Symfony\Component\DependencyInjection\Argument\ServiceClosureArgument;
use Symfony\Component\DependencyInjection\ChildDefinition;
use Symfony\Component\DependencyInjection\Compiler\ServiceLocatorTagPass;
use Symfony\Component\DependencyInjection\ContainerBuilder;
use Symfony\Component\DependencyInjection\ContainerInterface;
use Symfony\Component\DependencyInjection\Definition;
use Symfony\Component\DependencyInjection\EnvVarLoaderInterface;
use Symfony\Component\DependencyInjection\EnvVarProcessorInterface;
use Symfony\Component\DependencyInjection\Exception\InvalidArgumentException;
use Symfony\Component\DependencyInjection\Exception\LogicException;
use Symfony\Component\DependencyInjection\Loader\PhpFileLoader;
use Symfony\Component\DependencyInjection\Parameter;
use Symfony\Component\DependencyInjection\Reference;
use Symfony\Component\DependencyInjection\ServiceLocator;
use Symfony\Component\Dotenv\Command\DebugCommand;
use Symfony\Component\EventDispatcher\Attribute\AsEventListener;
use Symfony\Component\EventDispatcher\EventSubscriberInterface;
use Symfony\Component\ExpressionLanguage\ExpressionLanguage;
use Symfony\Component\Finder\Finder;
use Symfony\Component\Form\ChoiceList\Factory\CachingFactoryDecorator;
use Symfony\Component\Form\Form;
use Symfony\Component\Form\FormTypeExtensionInterface;
use Symfony\Component\Form\FormTypeGuesserInterface;
use Symfony\Component\Form\FormTypeInterface;
use Symfony\Component\HttpClient\MockHttpClient;
use Symfony\Component\HttpClient\Retry\GenericRetryStrategy;
use Symfony\Component\HttpClient\RetryableHttpClient;
use Symfony\Component\HttpClient\ScopingHttpClient;
use Symfony\Component\HttpFoundation\Request;
use Symfony\Component\HttpKernel\Attribute\AsController;
use Symfony\Component\HttpKernel\CacheClearer\CacheClearerInterface;
use Symfony\Component\HttpKernel\CacheWarmer\CacheWarmerInterface;
use Symfony\Component\HttpKernel\Controller\ArgumentValueResolverInterface;
use Symfony\Component\HttpKernel\DataCollector\DataCollectorInterface;
use Symfony\Component\HttpKernel\DependencyInjection\Extension;
use Symfony\Component\Lock\LockFactory;
use Symfony\Component\Lock\PersistingStoreInterface;
use Symfony\Component\Lock\Store\StoreFactory;
use Symfony\Component\Mailer\Bridge\Amazon\Transport\SesTransportFactory;
use Symfony\Component\Mailer\Bridge\Google\Transport\GmailTransportFactory;
use Symfony\Component\Mailer\Bridge\Mailchimp\Transport\MandrillTransportFactory;
use Symfony\Component\Mailer\Bridge\Mailgun\Transport\MailgunTransportFactory;
use Symfony\Component\Mailer\Bridge\Mailjet\Transport\MailjetTransportFactory;
use Symfony\Component\Mailer\Bridge\OhMySmtp\Transport\OhMySmtpTransportFactory;
use Symfony\Component\Mailer\Bridge\Postmark\Transport\PostmarkTransportFactory;
use Symfony\Component\Mailer\Bridge\Sendgrid\Transport\SendgridTransportFactory;
use Symfony\Component\Mailer\Bridge\Sendinblue\Transport\SendinblueTransportFactory;
use Symfony\Component\Mailer\Mailer;
use Symfony\Component\Mercure\HubRegistry;
use Symfony\Component\Messenger\Attribute\AsMessageHandler;
use Symfony\Component\Messenger\Bridge\AmazonSqs\Transport\AmazonSqsTransportFactory;
use Symfony\Component\Messenger\Bridge\Amqp\Transport\AmqpTransportFactory;
use Symfony\Component\Messenger\Bridge\Beanstalkd\Transport\BeanstalkdTransportFactory;
use Symfony\Component\Messenger\Bridge\Redis\Transport\RedisTransportFactory;
use Symfony\Component\Messenger\Handler\MessageHandlerInterface;
use Symfony\Component\Messenger\MessageBus;
use Symfony\Component\Messenger\MessageBusInterface;
use Symfony\Component\Messenger\Middleware\RouterContextMiddleware;
use Symfony\Component\Messenger\Transport\Serialization\SerializerInterface;
use Symfony\Component\Messenger\Transport\TransportFactoryInterface;
use Symfony\Component\Messenger\Transport\TransportInterface;
use Symfony\Component\Mime\Header\Headers;
use Symfony\Component\Mime\MimeTypeGuesserInterface;
use Symfony\Component\Mime\MimeTypes;
use Symfony\Component\Notifier\Bridge\AllMySms\AllMySmsTransportFactory;
use Symfony\Component\Notifier\Bridge\AmazonSns\AmazonSnsTransportFactory;
use Symfony\Component\Notifier\Bridge\Clickatell\ClickatellTransportFactory;
use Symfony\Component\Notifier\Bridge\Discord\DiscordTransportFactory;
use Symfony\Component\Notifier\Bridge\Esendex\EsendexTransportFactory;
use Symfony\Component\Notifier\Bridge\Expo\ExpoTransportFactory;
use Symfony\Component\Notifier\Bridge\FakeChat\FakeChatTransportFactory;
use Symfony\Component\Notifier\Bridge\FakeSms\FakeSmsTransportFactory;
use Symfony\Component\Notifier\Bridge\Firebase\FirebaseTransportFactory;
use Symfony\Component\Notifier\Bridge\FreeMobile\FreeMobileTransportFactory;
use Symfony\Component\Notifier\Bridge\GatewayApi\GatewayApiTransportFactory;
use Symfony\Component\Notifier\Bridge\Gitter\GitterTransportFactory;
use Symfony\Component\Notifier\Bridge\GoogleChat\GoogleChatTransportFactory;
use Symfony\Component\Notifier\Bridge\Infobip\InfobipTransportFactory;
use Symfony\Component\Notifier\Bridge\Iqsms\IqsmsTransportFactory;
use Symfony\Component\Notifier\Bridge\LightSms\LightSmsTransportFactory;
use Symfony\Component\Notifier\Bridge\LinkedIn\LinkedInTransportFactory;
use Symfony\Component\Notifier\Bridge\Mailjet\MailjetTransportFactory as MailjetNotifierTransportFactory;
use Symfony\Component\Notifier\Bridge\Mattermost\MattermostTransportFactory;
use Symfony\Component\Notifier\Bridge\Mercure\MercureTransportFactory;
use Symfony\Component\Notifier\Bridge\MessageBird\MessageBirdTransport;
use Symfony\Component\Notifier\Bridge\MessageMedia\MessageMediaTransportFactory;
use Symfony\Component\Notifier\Bridge\MicrosoftTeams\MicrosoftTeamsTransportFactory;
use Symfony\Component\Notifier\Bridge\Mobyt\MobytTransportFactory;
use Symfony\Component\Notifier\Bridge\Nexmo\NexmoTransportFactory;
use Symfony\Component\Notifier\Bridge\Octopush\OctopushTransportFactory;
use Symfony\Component\Notifier\Bridge\OneSignal\OneSignalTransportFactory;
use Symfony\Component\Notifier\Bridge\OvhCloud\OvhCloudTransportFactory;
use Symfony\Component\Notifier\Bridge\RocketChat\RocketChatTransportFactory;
use Symfony\Component\Notifier\Bridge\Sendinblue\SendinblueTransportFactory as SendinblueNotifierTransportFactory;
use Symfony\Component\Notifier\Bridge\Sinch\SinchTransportFactory;
use Symfony\Component\Notifier\Bridge\Slack\SlackTransportFactory;
use Symfony\Component\Notifier\Bridge\Sms77\Sms77TransportFactory;
use Symfony\Component\Notifier\Bridge\Smsapi\SmsapiTransportFactory;
use Symfony\Component\Notifier\Bridge\SmsBiuras\SmsBiurasTransportFactory;
use Symfony\Component\Notifier\Bridge\Smsc\SmscTransportFactory;
use Symfony\Component\Notifier\Bridge\SpotHit\SpotHitTransportFactory;
use Symfony\Component\Notifier\Bridge\Telegram\TelegramTransportFactory;
use Symfony\Component\Notifier\Bridge\Telnyx\TelnyxTransportFactory;
use Symfony\Component\Notifier\Bridge\TurboSms\TurboSmsTransport;
use Symfony\Component\Notifier\Bridge\Twilio\TwilioTransportFactory;
use Symfony\Component\Notifier\Bridge\Vonage\VonageTransportFactory;
use Symfony\Component\Notifier\Bridge\Yunpian\YunpianTransportFactory;
use Symfony\Component\Notifier\Bridge\Zulip\ZulipTransportFactory;
use Symfony\Component\Notifier\Notifier;
use Symfony\Component\Notifier\Recipient\Recipient;
use Symfony\Component\Notifier\Transport\TransportFactoryInterface as NotifierTransportFactoryInterface;
use Symfony\Component\PropertyAccess\PropertyAccessor;
use Symfony\Component\PropertyInfo\Extractor\PhpStanExtractor;
use Symfony\Component\PropertyInfo\PropertyAccessExtractorInterface;
use Symfony\Component\PropertyInfo\PropertyDescriptionExtractorInterface;
use Symfony\Component\PropertyInfo\PropertyInfoExtractorInterface;
use Symfony\Component\PropertyInfo\PropertyInitializableExtractorInterface;
use Symfony\Component\PropertyInfo\PropertyListExtractorInterface;
use Symfony\Component\PropertyInfo\PropertyReadInfoExtractorInterface;
use Symfony\Component\PropertyInfo\PropertyTypeExtractorInterface;
use Symfony\Component\PropertyInfo\PropertyWriteInfoExtractorInterface;
use Symfony\Component\RateLimiter\LimiterInterface;
use Symfony\Component\RateLimiter\RateLimiterFactory;
use Symfony\Component\RateLimiter\Storage\CacheStorage;
use Symfony\Component\Routing\Loader\AnnotationDirectoryLoader;
use Symfony\Component\Routing\Loader\AnnotationFileLoader;
use Symfony\Component\Security\Core\Exception\AuthenticationException;
use Symfony\Component\Security\Core\Security;
use Symfony\Component\Security\Csrf\CsrfTokenManagerInterface;
use Symfony\Component\Serializer\Encoder\DecoderInterface;
use Symfony\Component\Serializer\Encoder\EncoderInterface;
use Symfony\Component\Serializer\Normalizer\DenormalizerInterface;
use Symfony\Component\Serializer\Normalizer\NormalizerInterface;
use Symfony\Component\Serializer\Normalizer\UnwrappingDenormalizer;
use Symfony\Component\Stopwatch\Stopwatch;
use Symfony\Component\String\LazyString;
use Symfony\Component\String\Slugger\SluggerInterface;
use Symfony\Component\Translation\Bridge\Crowdin\CrowdinProviderFactory;
use Symfony\Component\Translation\Bridge\Loco\LocoProviderFactory;
use Symfony\Component\Translation\Bridge\Lokalise\LokaliseProviderFactory;
use Symfony\Component\Translation\Command\XliffLintCommand as BaseXliffLintCommand;
use Symfony\Component\Translation\PseudoLocalizationTranslator;
use Symfony\Component\Translation\Translator;
use Symfony\Component\Uid\Factory\UuidFactory;
use Symfony\Component\Uid\UuidV4;
use Symfony\Component\Validator\ConstraintValidatorInterface;
use Symfony\Component\Validator\Mapping\Loader\PropertyInfoLoader;
use Symfony\Component\Validator\ObjectInitializerInterface;
use Symfony\Component\Validator\Validation;
use Symfony\Component\WebLink\HttpHeaderSerializer;
use Symfony\Component\Workflow;
use Symfony\Component\Workflow\WorkflowInterface;
use Symfony\Component\Yaml\Command\LintCommand as BaseYamlLintCommand;
use Symfony\Component\Yaml\Yaml;
use Symfony\Contracts\Cache\CacheInterface;
use Symfony\Contracts\Cache\CallbackInterface;
use Symfony\Contracts\Cache\TagAwareCacheInterface;
use Symfony\Contracts\EventDispatcher\EventDispatcherInterface;
use Symfony\Contracts\HttpClient\HttpClientInterface;
use Symfony\Contracts\Service\ResetInterface;
use Symfony\Contracts\Service\ServiceSubscriberInterface;
use Symfony\Contracts\Translation\LocaleAwareInterface;

/**
 * Process the configuration and prepare the dependency injection container with
 * parameters and services.
 */
class FrameworkExtension extends Extension
{
    private bool $formConfigEnabled = false;
    private bool $translationConfigEnabled = false;
    private bool $sessionConfigEnabled = false;
    private bool $annotationsConfigEnabled = false;
    private bool $validatorConfigEnabled = false;
    private bool $messengerConfigEnabled = false;
    private bool $mailerConfigEnabled = false;
    private bool $httpClientConfigEnabled = false;
    private bool $notifierConfigEnabled = false;
    private bool $propertyAccessConfigEnabled = false;
    private static bool $lockConfigEnabled = false;

    /**
     * Responds to the app.config configuration parameter.
     *
     * @throws LogicException
     */
    public function load(array $configs, ContainerBuilder $container)
    {
        $loader = new PhpFileLoader($container, new FileLocator(\dirname(__DIR__).'/Resources/config'));

        $loader->load('web.php');
        $loader->load('services.php');
        $loader->load('fragment_renderer.php');
        $loader->load('error_renderer.php');

        if (ContainerBuilder::willBeAvailable('psr/event-dispatcher', PsrEventDispatcherInterface::class, ['symfony/framework-bundle'])) {
            $container->setAlias(PsrEventDispatcherInterface::class, 'event_dispatcher');
        }

        $container->registerAliasForArgument('parameter_bag', PsrContainerInterface::class);

        if ($this->hasConsole()) {
            $loader->load('console.php');

            if (!class_exists(BaseXliffLintCommand::class)) {
                $container->removeDefinition('console.command.xliff_lint');
            }
            if (!class_exists(BaseYamlLintCommand::class)) {
                $container->removeDefinition('console.command.yaml_lint');
            }

            if (!class_exists(DebugCommand::class)) {
                $container->removeDefinition('console.command.dotenv_debug');
            }
        }

        // Load Cache configuration first as it is used by other components
        $loader->load('cache.php');

        $configuration = $this->getConfiguration($configs, $container);
        $config = $this->processConfiguration($configuration, $configs);

        $this->annotationsConfigEnabled = $this->isConfigEnabled($container, $config['annotations']);
        $this->translationConfigEnabled = $this->isConfigEnabled($container, $config['translator']);

        // A translator must always be registered (as support is included by
        // default in the Form and Validator component). If disabled, an identity
        // translator will be used and everything will still work as expected.
        if ($this->isConfigEnabled($container, $config['translator']) || $this->isConfigEnabled($container, $config['form']) || $this->isConfigEnabled($container, $config['validation'])) {
            if (!class_exists(Translator::class) && $this->isConfigEnabled($container, $config['translator'])) {
                throw new LogicException('Translation support cannot be enabled as the Translation component is not installed. Try running "composer require symfony/translation".');
            }

            if (class_exists(Translator::class)) {
                $loader->load('identity_translator.php');
            }
        }

        $container->getDefinition('locale_listener')->replaceArgument(3, $config['set_locale_from_accept_language']);
        $container->getDefinition('response_listener')->replaceArgument(1, $config['set_content_language_from_locale']);

        // If the slugger is used but the String component is not available, we should throw an error
        if (!ContainerBuilder::willBeAvailable('symfony/string', SluggerInterface::class, ['symfony/framework-bundle'])) {
            $container->register('slugger', 'stdClass')
                ->addError('You cannot use the "slugger" service since the String component is not installed. Try running "composer require symfony/string".');
        } else {
            if (!ContainerBuilder::willBeAvailable('symfony/translation', LocaleAwareInterface::class, ['symfony/framework-bundle'])) {
                $container->register('slugger', 'stdClass')
                    ->addError('You cannot use the "slugger" service since the Translation contracts are not installed. Try running "composer require symfony/translation".');
            }

            if (!\extension_loaded('intl') && !\defined('PHPUNIT_COMPOSER_INSTALL')) {
                trigger_deprecation('', '', 'Please install the "intl" PHP extension for best performance.');
            }
        }

        if (isset($config['secret'])) {
            $container->setParameter('kernel.secret', $config['secret']);
        }

        $container->setParameter('kernel.http_method_override', $config['http_method_override']);
        $container->setParameter('kernel.trusted_hosts', $config['trusted_hosts']);
        $container->setParameter('kernel.default_locale', $config['default_locale']);
        $container->setParameter('kernel.enabled_locales', $config['enabled_locales']);
        $container->setParameter('kernel.error_controller', $config['error_controller']);

        if (($config['trusted_proxies'] ?? false) && ($config['trusted_headers'] ?? false)) {
            $container->setParameter('kernel.trusted_proxies', $config['trusted_proxies']);
            $container->setParameter('kernel.trusted_headers', $this->resolveTrustedHeaders($config['trusted_headers']));
        }

        if (!$container->hasParameter('debug.file_link_format')) {
            $container->setParameter('debug.file_link_format', $config['ide']);
        }

        if (!empty($config['test'])) {
            $loader->load('test.php');

            if (!class_exists(AbstractBrowser::class)) {
                $container->removeDefinition('test.client');
            }
        }

        // register cache before session so both can share the connection services
        $this->registerCacheConfiguration($config['cache'], $container);

        if ($this->isConfigEnabled($container, $config['session'])) {
            if (!\extension_loaded('session')) {
                throw new LogicException('Session support cannot be enabled as the session extension is not installed. See https://php.net/session.installation for instructions.');
            }

            $this->sessionConfigEnabled = true;
            $this->registerSessionConfiguration($config['session'], $container, $loader);
        } elseif (!empty($config['test'])) {
            $container->removeDefinition('test.session.listener');
        }

        if ($this->isConfigEnabled($container, $config['request'])) {
            $this->registerRequestConfiguration($config['request'], $container, $loader);
        }

        if (null === $config['csrf_protection']['enabled']) {
            $config['csrf_protection']['enabled'] = $this->sessionConfigEnabled && !class_exists(FullStack::class) && ContainerBuilder::willBeAvailable('symfony/security-csrf', CsrfTokenManagerInterface::class, ['symfony/framework-bundle']);
        }
        $this->registerSecurityCsrfConfiguration($config['csrf_protection'], $container, $loader);

        if ($this->isConfigEnabled($container, $config['form'])) {
            if (!class_exists(Form::class)) {
                throw new LogicException('Form support cannot be enabled as the Form component is not installed. Try running "composer require symfony/form".');
            }

            $this->formConfigEnabled = true;
            $this->registerFormConfiguration($config, $container, $loader);

            if (ContainerBuilder::willBeAvailable('symfony/validator', Validation::class, ['symfony/framework-bundle', 'symfony/form'])) {
                $config['validation']['enabled'] = true;
            } else {
                $container->setParameter('validator.translation_domain', 'validators');

                $container->removeDefinition('form.type_extension.form.validator');
                $container->removeDefinition('form.type_guesser.validator');
            }
        } else {
            $container->removeDefinition('console.command.form_debug');
        }

        if ($this->isConfigEnabled($container, $config['assets'])) {
            if (!class_exists(\Symfony\Component\Asset\Package::class)) {
                throw new LogicException('Asset support cannot be enabled as the Asset component is not installed. Try running "composer require symfony/asset".');
            }

            $this->registerAssetsConfiguration($config['assets'], $container, $loader);
        }

        if ($this->messengerConfigEnabled = $this->isConfigEnabled($container, $config['messenger'])) {
            $this->registerMessengerConfiguration($config['messenger'], $container, $loader, $config['validation']);
        } else {
            $container->removeDefinition('console.command.messenger_consume_messages');
            $container->removeDefinition('console.command.messenger_debug');
            $container->removeDefinition('console.command.messenger_stop_workers');
            $container->removeDefinition('console.command.messenger_setup_transports');
            $container->removeDefinition('console.command.messenger_failed_messages_retry');
            $container->removeDefinition('console.command.messenger_failed_messages_show');
            $container->removeDefinition('console.command.messenger_failed_messages_remove');
            $container->removeDefinition('cache.messenger.restart_workers_signal');

            if ($container->hasDefinition('messenger.transport.amqp.factory') && !class_exists(AmqpTransportFactory::class)) {
                if (class_exists(\Symfony\Component\Messenger\Transport\AmqpExt\AmqpTransportFactory::class)) {
                    $container->getDefinition('messenger.transport.amqp.factory')
                        ->setClass(\Symfony\Component\Messenger\Transport\AmqpExt\AmqpTransportFactory::class)
                        ->addTag('messenger.transport_factory');
                } else {
                    $container->removeDefinition('messenger.transport.amqp.factory');
                }
            }

            if ($container->hasDefinition('messenger.transport.redis.factory') && !class_exists(RedisTransportFactory::class)) {
                if (class_exists(\Symfony\Component\Messenger\Transport\RedisExt\RedisTransportFactory::class)) {
                    $container->getDefinition('messenger.transport.redis.factory')
                        ->setClass(\Symfony\Component\Messenger\Transport\RedisExt\RedisTransportFactory::class)
                        ->addTag('messenger.transport_factory');
                } else {
                    $container->removeDefinition('messenger.transport.redis.factory');
                }
            }
        }

        if ($this->httpClientConfigEnabled = $this->isConfigEnabled($container, $config['http_client'])) {
            $this->registerHttpClientConfiguration($config['http_client'], $container, $loader, $config['profiler']);
        }

        if ($this->mailerConfigEnabled = $this->isConfigEnabled($container, $config['mailer'])) {
            $this->registerMailerConfiguration($config['mailer'], $container, $loader);
        }

        if ($this->notifierConfigEnabled = $this->isConfigEnabled($container, $config['notifier'])) {
            $this->registerNotifierConfiguration($config['notifier'], $container, $loader);
        }

        $propertyInfoEnabled = $this->isConfigEnabled($container, $config['property_info']);
        $this->registerValidationConfiguration($config['validation'], $container, $loader, $propertyInfoEnabled);
        $this->registerHttpCacheConfiguration($config['http_cache'], $container, $config['http_method_override']);
        $this->registerEsiConfiguration($config['esi'], $container, $loader);
        $this->registerSsiConfiguration($config['ssi'], $container, $loader);
        $this->registerFragmentsConfiguration($config['fragments'], $container, $loader);
        $this->registerTranslatorConfiguration($config['translator'], $container, $loader, $config['default_locale'], $config['enabled_locales']);
        $this->registerProfilerConfiguration($config['profiler'], $container, $loader);
        $this->registerWorkflowConfiguration($config['workflows'], $container, $loader);
        $this->registerDebugConfiguration($config['php_errors'], $container, $loader);
        $this->registerRouterConfiguration($config['router'], $container, $loader, $config['enabled_locales']);
        $this->registerAnnotationsConfiguration($config['annotations'], $container, $loader);
        $this->registerPropertyAccessConfiguration($config['property_access'], $container, $loader);
        $this->registerSecretsConfiguration($config['secrets'], $container, $loader);

        $container->getDefinition('exception_listener')->replaceArgument(3, $config['exceptions']);

        if ($this->isConfigEnabled($container, $config['serializer'])) {
            if (!class_exists(\Symfony\Component\Serializer\Serializer::class)) {
                throw new LogicException('Serializer support cannot be enabled as the Serializer component is not installed. Try running "composer require symfony/serializer-pack".');
            }

            $this->registerSerializerConfiguration($config['serializer'], $container, $loader);
        }

        if ($propertyInfoEnabled) {
            $this->registerPropertyInfoConfiguration($container, $loader);
        }

        if (self::$lockConfigEnabled = $this->isConfigEnabled($container, $config['lock'])) {
            $this->registerLockConfiguration($config['lock'], $container, $loader);
        }

        if ($this->isConfigEnabled($container, $config['rate_limiter'])) {
            if (!interface_exists(LimiterInterface::class)) {
                throw new LogicException('Rate limiter support cannot be enabled as the RateLimiter component is not installed. Try running "composer require symfony/rate-limiter".');
            }

            $this->registerRateLimiterConfiguration($config['rate_limiter'], $container, $loader);
        }

        if ($this->isConfigEnabled($container, $config['web_link'])) {
            if (!class_exists(HttpHeaderSerializer::class)) {
                throw new LogicException('WebLink support cannot be enabled as the WebLink component is not installed. Try running "composer require symfony/weblink".');
            }

            $loader->load('web_link.php');
        }

        if ($this->isConfigEnabled($container, $config['uid'])) {
            if (!class_exists(UuidFactory::class)) {
                throw new LogicException('Uid support cannot be enabled as the Uid component is not installed. Try running "composer require symfony/uid".');
            }

            $this->registerUidConfiguration($config['uid'], $container, $loader);
        }

        $this->addAnnotatedClassesToCompile([
            '**\\Controller\\',
            '**\\Entity\\',

            // Added explicitly so that we don't rely on the class map being dumped to make it work
            'Symfony\\Bundle\\FrameworkBundle\\Controller\\AbstractController',
        ]);

        if (ContainerBuilder::willBeAvailable('symfony/mime', MimeTypes::class, ['symfony/framework-bundle'])) {
            $loader->load('mime_type.php');
        }

        $container->registerForAutoconfiguration(PackageInterface::class)
            ->addTag('assets.package');
        $container->registerForAutoconfiguration(Command::class)
            ->addTag('console.command');
        $container->registerForAutoconfiguration(ResourceCheckerInterface::class)
            ->addTag('config_cache.resource_checker');
        $container->registerForAutoconfiguration(EnvVarLoaderInterface::class)
            ->addTag('container.env_var_loader');
        $container->registerForAutoconfiguration(EnvVarProcessorInterface::class)
            ->addTag('container.env_var_processor');
        $container->registerForAutoconfiguration(CallbackInterface::class)
            ->addTag('container.reversible');
        $container->registerForAutoconfiguration(ServiceLocator::class)
            ->addTag('container.service_locator');
        $container->registerForAutoconfiguration(ServiceSubscriberInterface::class)
            ->addTag('container.service_subscriber');
        $container->registerForAutoconfiguration(ArgumentValueResolverInterface::class)
            ->addTag('controller.argument_value_resolver');
        $container->registerForAutoconfiguration(AbstractController::class)
            ->addTag('controller.service_arguments');
        $container->registerForAutoconfiguration(DataCollectorInterface::class)
            ->addTag('data_collector');
        $container->registerForAutoconfiguration(FormTypeInterface::class)
            ->addTag('form.type');
        $container->registerForAutoconfiguration(FormTypeGuesserInterface::class)
            ->addTag('form.type_guesser');
        $container->registerForAutoconfiguration(FormTypeExtensionInterface::class)
            ->addTag('form.type_extension');
        $container->registerForAutoconfiguration(CacheClearerInterface::class)
            ->addTag('kernel.cache_clearer');
        $container->registerForAutoconfiguration(CacheWarmerInterface::class)
            ->addTag('kernel.cache_warmer');
        $container->registerForAutoconfiguration(EventDispatcherInterface::class)
            ->addTag('event_dispatcher.dispatcher');
        $container->registerForAutoconfiguration(EventSubscriberInterface::class)
            ->addTag('kernel.event_subscriber');
        $container->registerForAutoconfiguration(LocaleAwareInterface::class)
            ->addTag('kernel.locale_aware');
        $container->registerForAutoconfiguration(ResetInterface::class)
            ->addTag('kernel.reset', ['method' => 'reset']);

        if (!interface_exists(MarshallerInterface::class)) {
            $container->registerForAutoconfiguration(ResettableInterface::class)
                ->addTag('kernel.reset', ['method' => 'reset']);
        }

        $container->registerForAutoconfiguration(PropertyListExtractorInterface::class)
            ->addTag('property_info.list_extractor');
        $container->registerForAutoconfiguration(PropertyTypeExtractorInterface::class)
            ->addTag('property_info.type_extractor');
        $container->registerForAutoconfiguration(PropertyDescriptionExtractorInterface::class)
            ->addTag('property_info.description_extractor');
        $container->registerForAutoconfiguration(PropertyAccessExtractorInterface::class)
            ->addTag('property_info.access_extractor');
        $container->registerForAutoconfiguration(PropertyInitializableExtractorInterface::class)
            ->addTag('property_info.initializable_extractor');
        $container->registerForAutoconfiguration(EncoderInterface::class)
            ->addTag('serializer.encoder');
        $container->registerForAutoconfiguration(DecoderInterface::class)
            ->addTag('serializer.encoder');
        $container->registerForAutoconfiguration(NormalizerInterface::class)
            ->addTag('serializer.normalizer');
        $container->registerForAutoconfiguration(DenormalizerInterface::class)
            ->addTag('serializer.normalizer');
        $container->registerForAutoconfiguration(ConstraintValidatorInterface::class)
            ->addTag('validator.constraint_validator');
        $container->registerForAutoconfiguration(ObjectInitializerInterface::class)
            ->addTag('validator.initializer');
        $container->registerForAutoconfiguration(MessageHandlerInterface::class)
            ->addTag('messenger.message_handler');
        $container->registerForAutoconfiguration(TransportFactoryInterface::class)
            ->addTag('messenger.transport_factory');
        $container->registerForAutoconfiguration(MimeTypeGuesserInterface::class)
            ->addTag('mime.mime_type_guesser');
        $container->registerForAutoconfiguration(LoggerAwareInterface::class)
            ->addMethodCall('setLogger', [new Reference('logger')]);

        $container->registerAttributeForAutoconfiguration(AsEventListener::class, static function (ChildDefinition $definition, AsEventListener $attribute, \ReflectionClass|\ReflectionMethod $reflector) {
            $tagAttributes = get_object_vars($attribute);
            if ($reflector instanceof \ReflectionMethod) {
                if (isset($tagAttributes['method'])) {
                    throw new LogicException(sprintf('AsEventListener attribute cannot declare a method on "%s::%s()".', $reflector->class, $reflector->name));
                }
                $tagAttributes['method'] = $reflector->getName();
            }
            $definition->addTag('kernel.event_listener', $tagAttributes);
        });
        $container->registerAttributeForAutoconfiguration(AsController::class, static function (ChildDefinition $definition, AsController $attribute): void {
            $definition->addTag('controller.service_arguments');
        });
        $container->registerAttributeForAutoconfiguration(AsMessageHandler::class, static function (ChildDefinition $definition, AsMessageHandler $attribute): void {
            $tagAttributes = get_object_vars($attribute);
            $tagAttributes['from_transport'] = $tagAttributes['fromTransport'];
            unset($tagAttributes['fromTransport']);

            $definition->addTag('messenger.message_handler', $tagAttributes);
        });

        if (!$container->getParameter('kernel.debug')) {
            // remove tagged iterator argument for resource checkers
            $container->getDefinition('config_cache_factory')->setArguments([]);
        }

        if (!$config['disallow_search_engine_index'] ?? false) {
            $container->removeDefinition('disallow_search_engine_index_response_listener');
        }

        $container->registerForAutoconfiguration(RouteLoaderInterface::class)
            ->addTag('routing.route_loader');

        $container->setParameter('container.behavior_describing_tags', [
            'container.service_locator',
            'container.service_subscriber',
            'kernel.event_subscriber',
            'kernel.locale_aware',
            'kernel.reset',
        ]);
    }

    /**
     * {@inheritdoc}
     */
    public function getConfiguration(array $config, ContainerBuilder $container): ?ConfigurationInterface
    {
        return new Configuration($container->getParameter('kernel.debug'));
    }

    protected function hasConsole(): bool
    {
        return class_exists(Application::class);
    }

    private function registerFormConfiguration(array $config, ContainerBuilder $container, PhpFileLoader $loader)
    {
        $loader->load('form.php');

        if (null === $config['form']['csrf_protection']['enabled']) {
            $config['form']['csrf_protection']['enabled'] = $config['csrf_protection']['enabled'];
        }

        if ($this->isConfigEnabled($container, $config['form']['csrf_protection'])) {
            $loader->load('form_csrf.php');

            $container->setParameter('form.type_extension.csrf.enabled', true);
            $container->setParameter('form.type_extension.csrf.field_name', $config['form']['csrf_protection']['field_name']);
        } else {
            $container->setParameter('form.type_extension.csrf.enabled', false);
        }

        if (!ContainerBuilder::willBeAvailable('symfony/translation', Translator::class, ['symfony/framework-bundle', 'symfony/form'])) {
            $container->removeDefinition('form.type_extension.upload.validator');
        }
        if (!method_exists(CachingFactoryDecorator::class, 'reset')) {
            $container->getDefinition('form.choice_list_factory.cached')
                ->clearTag('kernel.reset')
            ;
        }
    }

    private function registerHttpCacheConfiguration(array $config, ContainerBuilder $container, bool $httpMethodOverride)
    {
        $options = $config;
        unset($options['enabled']);

        if (!$options['private_headers']) {
            unset($options['private_headers']);
        }

        $container->getDefinition('http_cache')
            ->setPublic($config['enabled'])
            ->replaceArgument(3, $options);

        if ($httpMethodOverride) {
            $container->getDefinition('http_cache')
                  ->addArgument((new Definition('void'))
                      ->setFactory([Request::class, 'enableHttpMethodParameterOverride'])
                  );
        }
    }

    private function registerEsiConfiguration(array $config, ContainerBuilder $container, PhpFileLoader $loader)
    {
        if (!$this->isConfigEnabled($container, $config)) {
            $container->removeDefinition('fragment.renderer.esi');

            return;
        }

        $loader->load('esi.php');
    }

    private function registerSsiConfiguration(array $config, ContainerBuilder $container, PhpFileLoader $loader)
    {
        if (!$this->isConfigEnabled($container, $config)) {
            $container->removeDefinition('fragment.renderer.ssi');

            return;
        }

        $loader->load('ssi.php');
    }

    private function registerFragmentsConfiguration(array $config, ContainerBuilder $container, PhpFileLoader $loader)
    {
        if (!$this->isConfigEnabled($container, $config)) {
            $container->removeDefinition('fragment.renderer.hinclude');

            return;
        }

        $container->setParameter('fragment.renderer.hinclude.global_template', $config['hinclude_default_template']);

        $loader->load('fragment_listener.php');
        $container->setParameter('fragment.path', $config['path']);
    }

    private function registerProfilerConfiguration(array $config, ContainerBuilder $container, PhpFileLoader $loader)
    {
        if (!$this->isConfigEnabled($container, $config)) {
            // this is needed for the WebProfiler to work even if the profiler is disabled
            $container->setParameter('data_collector.templates', []);

            return;
        }

        $loader->load('profiling.php');
        $loader->load('collectors.php');
        $loader->load('cache_debug.php');

        if ($this->formConfigEnabled) {
            $loader->load('form_debug.php');
        }

        if ($this->validatorConfigEnabled) {
            $loader->load('validator_debug.php');
        }

        if ($this->translationConfigEnabled) {
            $loader->load('translation_debug.php');

            $container->getDefinition('translator.data_collector')->setDecoratedService('translator');
        }

        if ($this->messengerConfigEnabled) {
            $loader->load('messenger_debug.php');
        }

        if ($this->mailerConfigEnabled) {
            $loader->load('mailer_debug.php');
        }

        if ($this->httpClientConfigEnabled) {
            $loader->load('http_client_debug.php');
        }

        if ($this->notifierConfigEnabled) {
            $loader->load('notifier_debug.php');
        }

        $container->setParameter('profiler_listener.only_exceptions', $config['only_exceptions']);
        $container->setParameter('profiler_listener.only_main_requests', $config['only_main_requests']);

        // Choose storage class based on the DSN
        [$class] = explode(':', $config['dsn'], 2);
        if ('file' !== $class) {
            throw new \LogicException(sprintf('Driver "%s" is not supported for the profiler.', $class));
        }

        $container->setParameter('profiler.storage.dsn', $config['dsn']);

        $container->getDefinition('profiler')
            ->addArgument($config['collect'])
            ->addTag('kernel.reset', ['method' => 'reset']);

        $container->getDefinition('profiler_listener')
            ->addArgument($config['collect_parameter']);
    }

    private function registerWorkflowConfiguration(array $config, ContainerBuilder $container, PhpFileLoader $loader)
    {
        if (!$config['enabled']) {
            $container->removeDefinition('console.command.workflow_dump');

            return;
        }

        if (!class_exists(Workflow\Workflow::class)) {
            throw new LogicException('Workflow support cannot be enabled as the Workflow component is not installed. Try running "composer require symfony/workflow".');
        }

        $loader->load('workflow.php');

        $registryDefinition = $container->getDefinition('workflow.registry');

        $workflows = [];

        foreach ($config['workflows'] as $name => $workflow) {
            $type = $workflow['type'];
            $workflowId = sprintf('%s.%s', $type, $name);

            // Process Metadata (workflow + places (transition is done in the "create transition" block))
            $metadataStoreDefinition = new Definition(Workflow\Metadata\InMemoryMetadataStore::class, [[], [], null]);
            if ($workflow['metadata']) {
                $metadataStoreDefinition->replaceArgument(0, $workflow['metadata']);
            }
            $placesMetadata = [];
            foreach ($workflow['places'] as $place) {
                if ($place['metadata']) {
                    $placesMetadata[$place['name']] = $place['metadata'];
                }
            }
            if ($placesMetadata) {
                $metadataStoreDefinition->replaceArgument(1, $placesMetadata);
            }

            // Create transitions
            $transitions = [];
            $guardsConfiguration = [];
            $transitionsMetadataDefinition = new Definition(\SplObjectStorage::class);
            // Global transition counter per workflow
            $transitionCounter = 0;
            foreach ($workflow['transitions'] as $transition) {
                if ('workflow' === $type) {
                    $transitionDefinition = new Definition(Workflow\Transition::class, [$transition['name'], $transition['from'], $transition['to']]);
                    $transitionDefinition->setPublic(false);
                    $transitionId = sprintf('.%s.transition.%s', $workflowId, $transitionCounter++);
                    $container->setDefinition($transitionId, $transitionDefinition);
                    $transitions[] = new Reference($transitionId);
                    if (isset($transition['guard'])) {
                        $configuration = new Definition(Workflow\EventListener\GuardExpression::class);
                        $configuration->addArgument(new Reference($transitionId));
                        $configuration->addArgument($transition['guard']);
                        $configuration->setPublic(false);
                        $eventName = sprintf('workflow.%s.guard.%s', $name, $transition['name']);
                        $guardsConfiguration[$eventName][] = $configuration;
                    }
                    if ($transition['metadata']) {
                        $transitionsMetadataDefinition->addMethodCall('attach', [
                            new Reference($transitionId),
                            $transition['metadata'],
                        ]);
                    }
                } elseif ('state_machine' === $type) {
                    foreach ($transition['from'] as $from) {
                        foreach ($transition['to'] as $to) {
                            $transitionDefinition = new Definition(Workflow\Transition::class, [$transition['name'], $from, $to]);
                            $transitionDefinition->setPublic(false);
                            $transitionId = sprintf('.%s.transition.%s', $workflowId, $transitionCounter++);
                            $container->setDefinition($transitionId, $transitionDefinition);
                            $transitions[] = new Reference($transitionId);
                            if (isset($transition['guard'])) {
                                $configuration = new Definition(Workflow\EventListener\GuardExpression::class);
                                $configuration->addArgument(new Reference($transitionId));
                                $configuration->addArgument($transition['guard']);
                                $configuration->setPublic(false);
                                $eventName = sprintf('workflow.%s.guard.%s', $name, $transition['name']);
                                $guardsConfiguration[$eventName][] = $configuration;
                            }
                            if ($transition['metadata']) {
                                $transitionsMetadataDefinition->addMethodCall('attach', [
                                    new Reference($transitionId),
                                    $transition['metadata'],
                                ]);
                            }
                        }
                    }
                }
            }
            $metadataStoreDefinition->replaceArgument(2, $transitionsMetadataDefinition);
            $container->setDefinition(sprintf('%s.metadata_store', $workflowId), $metadataStoreDefinition);

            // Create places
            $places = array_column($workflow['places'], 'name');
            $initialMarking = $workflow['initial_marking'] ?? [];

            // Create a Definition
            $definitionDefinition = new Definition(Workflow\Definition::class);
            $definitionDefinition->setPublic(false);
            $definitionDefinition->addArgument($places);
            $definitionDefinition->addArgument($transitions);
            $definitionDefinition->addArgument($initialMarking);
            $definitionDefinition->addArgument(new Reference(sprintf('%s.metadata_store', $workflowId)));

            $workflows[$workflowId] = $definitionDefinition;

            // Create MarkingStore
            if (isset($workflow['marking_store']['type'])) {
                $markingStoreDefinition = new ChildDefinition('workflow.marking_store.method');
                $markingStoreDefinition->setArguments([
                    'state_machine' === $type, //single state
                    $workflow['marking_store']['property'],
                ]);
            } elseif (isset($workflow['marking_store']['service'])) {
                $markingStoreDefinition = new Reference($workflow['marking_store']['service']);
            }

            // Create Workflow
            $workflowDefinition = new ChildDefinition(sprintf('%s.abstract', $type));
            $workflowDefinition->replaceArgument(0, new Reference(sprintf('%s.definition', $workflowId)));
            $workflowDefinition->replaceArgument(1, $markingStoreDefinition ?? null);
            $workflowDefinition->replaceArgument(3, $name);
            $workflowDefinition->replaceArgument(4, $workflow['events_to_dispatch']);

            // Store to container
            $container->setDefinition($workflowId, $workflowDefinition);
            $container->setDefinition(sprintf('%s.definition', $workflowId), $definitionDefinition);
            $container->registerAliasForArgument($workflowId, WorkflowInterface::class, $name.'.'.$type);

            // Validate Workflow
            if ('state_machine' === $workflow['type']) {
                $validator = new Workflow\Validator\StateMachineValidator();
            } else {
                $validator = new Workflow\Validator\WorkflowValidator();
            }

            $trs = array_map(function (Reference $ref) use ($container): Workflow\Transition {
                return $container->get((string) $ref);
            }, $transitions);
            $realDefinition = new Workflow\Definition($places, $trs, $initialMarking);
            $validator->validate($realDefinition, $name);

            // Add workflow to Registry
            if ($workflow['supports']) {
                foreach ($workflow['supports'] as $supportedClassName) {
                    $strategyDefinition = new Definition(Workflow\SupportStrategy\InstanceOfSupportStrategy::class, [$supportedClassName]);
                    $strategyDefinition->setPublic(false);
                    $registryDefinition->addMethodCall('addWorkflow', [new Reference($workflowId), $strategyDefinition]);
                }
            } elseif (isset($workflow['support_strategy'])) {
                $registryDefinition->addMethodCall('addWorkflow', [new Reference($workflowId), new Reference($workflow['support_strategy'])]);
            }

            // Enable the AuditTrail
            if ($workflow['audit_trail']['enabled']) {
                $listener = new Definition(Workflow\EventListener\AuditTrailListener::class);
                $listener->addTag('monolog.logger', ['channel' => 'workflow']);
                $listener->addTag('kernel.event_listener', ['event' => sprintf('workflow.%s.leave', $name), 'method' => 'onLeave']);
                $listener->addTag('kernel.event_listener', ['event' => sprintf('workflow.%s.transition', $name), 'method' => 'onTransition']);
                $listener->addTag('kernel.event_listener', ['event' => sprintf('workflow.%s.enter', $name), 'method' => 'onEnter']);
                $listener->addArgument(new Reference('logger'));
                $container->setDefinition(sprintf('.%s.listener.audit_trail', $workflowId), $listener);
            }

            // Add Guard Listener
            if ($guardsConfiguration) {
                if (!class_exists(ExpressionLanguage::class)) {
                    throw new LogicException('Cannot guard workflows as the ExpressionLanguage component is not installed. Try running "composer require symfony/expression-language".');
                }

                if (!class_exists(Security::class)) {
                    throw new LogicException('Cannot guard workflows as the Security component is not installed. Try running "composer require symfony/security-core".');
                }

                $guard = new Definition(Workflow\EventListener\GuardListener::class);

                $guard->setArguments([
                    $guardsConfiguration,
                    new Reference('workflow.security.expression_language'),
                    new Reference('security.token_storage'),
                    new Reference('security.authorization_checker'),
                    new Reference('security.authentication.trust_resolver'),
                    new Reference('security.role_hierarchy'),
                    new Reference('validator', ContainerInterface::NULL_ON_INVALID_REFERENCE),
                ]);
                foreach ($guardsConfiguration as $eventName => $config) {
                    $guard->addTag('kernel.event_listener', ['event' => $eventName, 'method' => 'onTransition']);
                }

                $container->setDefinition(sprintf('.%s.listener.guard', $workflowId), $guard);
                $container->setParameter('workflow.has_guard_listeners', true);
            }
        }

        $commandDumpDefinition = $container->getDefinition('console.command.workflow_dump');
        $commandDumpDefinition->setArgument(0, $workflows);
    }

    private function registerDebugConfiguration(array $config, ContainerBuilder $container, PhpFileLoader $loader)
    {
        $loader->load('debug_prod.php');

        if (class_exists(Stopwatch::class)) {
            $container->register('debug.stopwatch', Stopwatch::class)
                ->addArgument(true)
                ->addTag('kernel.reset', ['method' => 'reset']);
            $container->setAlias(Stopwatch::class, new Alias('debug.stopwatch', false));
        }

        $debug = $container->getParameter('kernel.debug');

        if ($debug) {
            $container->setParameter('debug.container.dump', '%kernel.build_dir%/%kernel.container_class%.xml');
        }

        if ($debug && class_exists(Stopwatch::class)) {
            $loader->load('debug.php');
        }

        $definition = $container->findDefinition('debug.debug_handlers_listener');

        if (false === $config['log']) {
            $definition->replaceArgument(1, null);
        } elseif (true !== $config['log']) {
            $definition->replaceArgument(2, $config['log']);
        }

        if (!$config['throw']) {
            $container->setParameter('debug.error_handler.throw_at', 0);
        }

        if ($debug && class_exists(DebugProcessor::class)) {
            $definition = new Definition(DebugProcessor::class);
            $definition->setPublic(false);
            $definition->addArgument(new Reference('request_stack'));
            $container->setDefinition('debug.log_processor', $definition);
        }
    }

    private function registerRouterConfiguration(array $config, ContainerBuilder $container, PhpFileLoader $loader, array $enabledLocales = [])
    {
        if (!$this->isConfigEnabled($container, $config)) {
            $container->removeDefinition('console.command.router_debug');
            $container->removeDefinition('console.command.router_match');
            $container->removeDefinition('messenger.middleware.router_context');

            return;
        }
        if (!class_exists(RouterContextMiddleware::class)) {
            $container->removeDefinition('messenger.middleware.router_context');
        }

        $loader->load('routing.php');

        if ($config['utf8']) {
            $container->getDefinition('routing.loader')->replaceArgument(1, ['utf8' => true]);
        }

        if ($enabledLocales) {
            $enabledLocales = implode('|', array_map('preg_quote', $enabledLocales));
            $container->getDefinition('routing.loader')->replaceArgument(2, ['_locale' => $enabledLocales]);
        }

        if (!ContainerBuilder::willBeAvailable('symfony/expression-language', ExpressionLanguage::class, ['symfony/framework-bundle', 'symfony/routing'])) {
            $container->removeDefinition('router.expression_language_provider');
        }

        $container->setParameter('router.resource', $config['resource']);
        $router = $container->findDefinition('router.default');
        $argument = $router->getArgument(2);
        $argument['strict_requirements'] = $config['strict_requirements'];
        if (isset($config['type'])) {
            $argument['resource_type'] = $config['type'];
        }
        $router->replaceArgument(2, $argument);

        $container->setParameter('request_listener.http_port', $config['http_port']);
        $container->setParameter('request_listener.https_port', $config['https_port']);

        if (null !== $config['default_uri']) {
            $container->getDefinition('router.request_context')
                ->replaceArgument(0, $config['default_uri']);
        }

        $container->register('routing.loader.annotation', AnnotatedRouteControllerLoader::class)
            ->setPublic(false)
            ->addTag('routing.loader', ['priority' => -10])
            ->setArguments([
                new Reference('annotation_reader', ContainerInterface::NULL_ON_INVALID_REFERENCE),
                '%kernel.environment%',
            ]);

        $container->register('routing.loader.annotation.directory', AnnotationDirectoryLoader::class)
            ->setPublic(false)
            ->addTag('routing.loader', ['priority' => -10])
            ->setArguments([
                new Reference('file_locator'),
                new Reference('routing.loader.annotation'),
            ]);

        $container->register('routing.loader.annotation.file', AnnotationFileLoader::class)
            ->setPublic(false)
            ->addTag('routing.loader', ['priority' => -10])
            ->setArguments([
                new Reference('file_locator'),
                new Reference('routing.loader.annotation'),
            ]);
    }

    private function registerSessionConfiguration(array $config, ContainerBuilder $container, PhpFileLoader $loader)
    {
        $loader->load('session.php');

        // session storage
        $container->setAlias('session.storage.factory', $config['storage_factory_id']);

        $options = ['cache_limiter' => '0'];
        foreach (['name', 'cookie_lifetime', 'cookie_path', 'cookie_domain', 'cookie_secure', 'cookie_httponly', 'cookie_samesite', 'use_cookies', 'gc_maxlifetime', 'gc_probability', 'gc_divisor', 'sid_length', 'sid_bits_per_character'] as $key) {
            if (isset($config[$key])) {
                $options[$key] = $config[$key];
            }
        }

        if ('auto' === ($options['cookie_secure'] ?? null)) {
            $container->getDefinition('session.storage.factory.native')->replaceArgument(3, true);
            $container->getDefinition('session.storage.factory.php_bridge')->replaceArgument(2, true);
        }

        $container->setParameter('session.storage.options', $options);

        // session handler (the internal callback registered with PHP session management)
        if (null === $config['handler_id']) {
            // Set the handler class to be null
            $container->getDefinition('session.storage.factory.native')->replaceArgument(1, null);
            $container->getDefinition('session.storage.factory.php_bridge')->replaceArgument(0, null);

            $container->setAlias('session.handler', 'session.handler.native_file');
        } else {
            $container->resolveEnvPlaceholders($config['handler_id'], null, $usedEnvs);

            if ($usedEnvs || preg_match('#^[a-z]++://#', $config['handler_id'])) {
                $id = '.cache_connection.'.ContainerBuilder::hash($config['handler_id']);

                $container->getDefinition('session.abstract_handler')
                    ->replaceArgument(0, $container->hasDefinition($id) ? new Reference($id) : $config['handler_id']);

                $container->setAlias('session.handler', 'session.abstract_handler');
            } else {
                $container->setAlias('session.handler', $config['handler_id']);
            }
        }

        $container->setParameter('session.save_path', $config['save_path']);

        $container->setParameter('session.metadata.update_threshold', $config['metadata_update_threshold']);
    }

    private function registerRequestConfiguration(array $config, ContainerBuilder $container, PhpFileLoader $loader)
    {
        if ($config['formats']) {
            $loader->load('request.php');

            $listener = $container->getDefinition('request.add_request_formats_listener');
            $listener->replaceArgument(0, $config['formats']);
        }
    }

    private function registerAssetsConfiguration(array $config, ContainerBuilder $container, PhpFileLoader $loader)
    {
        $loader->load('assets.php');

        if ($config['version_strategy']) {
            $defaultVersion = new Reference($config['version_strategy']);
        } else {
            $defaultVersion = $this->createVersion($container, $config['version'], $config['version_format'], $config['json_manifest_path'], '_default', $config['strict_mode']);
        }

        $defaultPackage = $this->createPackageDefinition($config['base_path'], $config['base_urls'], $defaultVersion);
        $container->setDefinition('assets._default_package', $defaultPackage);

        foreach ($config['packages'] as $name => $package) {
            if (null !== $package['version_strategy']) {
                $version = new Reference($package['version_strategy']);
            } elseif (!\array_key_exists('version', $package) && null === $package['json_manifest_path']) {
                // if neither version nor json_manifest_path are specified, use the default
                $version = $defaultVersion;
            } else {
                // let format fallback to main version_format
                $format = $package['version_format'] ?: $config['version_format'];
                $version = $package['version'] ?? null;
                $version = $this->createVersion($container, $version, $format, $package['json_manifest_path'], $name, $package['strict_mode']);
            }

            $packageDefinition = $this->createPackageDefinition($package['base_path'], $package['base_urls'], $version)
                ->addTag('assets.package', ['package' => $name]);
            $container->setDefinition('assets._package_'.$name, $packageDefinition);
            $container->registerAliasForArgument('assets._package_'.$name, PackageInterface::class, $name.'.package');
        }
    }

    /**
     * Returns a definition for an asset package.
     */
    private function createPackageDefinition(?string $basePath, array $baseUrls, Reference $version): Definition
    {
        if ($basePath && $baseUrls) {
            throw new \LogicException('An asset package cannot have base URLs and base paths.');
        }

        $package = new ChildDefinition($baseUrls ? 'assets.url_package' : 'assets.path_package');
        $package
            ->setPublic(false)
            ->replaceArgument(0, $baseUrls ?: $basePath)
            ->replaceArgument(1, $version)
        ;

        return $package;
    }

    private function createVersion(ContainerBuilder $container, ?string $version, ?string $format, ?string $jsonManifestPath, string $name, bool $strictMode): Reference
    {
        // Configuration prevents $version and $jsonManifestPath from being set
        if (null !== $version) {
            $def = new ChildDefinition('assets.static_version_strategy');
            $def
                ->replaceArgument(0, $version)
                ->replaceArgument(1, $format)
            ;
            $container->setDefinition('assets._version_'.$name, $def);

            return new Reference('assets._version_'.$name);
        }

        if (null !== $jsonManifestPath) {
            $def = new ChildDefinition('assets.json_manifest_version_strategy');
            $def->replaceArgument(0, $jsonManifestPath);
            $def->replaceArgument(2, $strictMode);
            $container->setDefinition('assets._version_'.$name, $def);

            return new Reference('assets._version_'.$name);
        }

        return new Reference('assets.empty_version_strategy');
    }

    private function registerTranslatorConfiguration(array $config, ContainerBuilder $container, LoaderInterface $loader, string $defaultLocale, array $enabledLocales)
    {
        if (!$this->isConfigEnabled($container, $config)) {
            $container->removeDefinition('console.command.translation_debug');
            $container->removeDefinition('console.command.translation_extract');
            $container->removeDefinition('console.command.translation_pull');
            $container->removeDefinition('console.command.translation_push');

            return;
        }

        $loader->load('translation.php');
        $loader->load('translation_providers.php');

        // Use the "real" translator instead of the identity default
        $container->setAlias('translator', 'translator.default')->setPublic(true);
        $container->setAlias('translator.formatter', new Alias($config['formatter'], false));
        $translator = $container->findDefinition('translator.default');
        $translator->addMethodCall('setFallbackLocales', [$config['fallbacks'] ?: [$defaultLocale]]);

        $defaultOptions = $translator->getArgument(4);
        $defaultOptions['cache_dir'] = $config['cache_dir'];
        $translator->setArgument(4, $defaultOptions);
        $translator->setArgument(5, $enabledLocales);

        $container->setParameter('translator.logging', $config['logging']);
        $container->setParameter('translator.default_path', $config['default_path']);

        // Discover translation directories
        $dirs = [];
        $transPaths = [];
        $nonExistingDirs = [];
        if (ContainerBuilder::willBeAvailable('symfony/validator', Validation::class, ['symfony/framework-bundle', 'symfony/translation'])) {
            $r = new \ReflectionClass(Validation::class);

            $dirs[] = $transPaths[] = \dirname($r->getFileName()).'/Resources/translations';
        }
        if (ContainerBuilder::willBeAvailable('symfony/form', Form::class, ['symfony/framework-bundle', 'symfony/translation'])) {
            $r = new \ReflectionClass(Form::class);

            $dirs[] = $transPaths[] = \dirname($r->getFileName()).'/Resources/translations';
        }
        if (ContainerBuilder::willBeAvailable('symfony/security-core', AuthenticationException::class, ['symfony/framework-bundle', 'symfony/translation'])) {
            $r = new \ReflectionClass(AuthenticationException::class);

            $dirs[] = $transPaths[] = \dirname($r->getFileName(), 2).'/Resources/translations';
        }
        $defaultDir = $container->getParameterBag()->resolveValue($config['default_path']);
        foreach ($container->getParameter('kernel.bundles_metadata') as $name => $bundle) {
            if ($container->fileExists($dir = $bundle['path'].'/Resources/translations') || $container->fileExists($dir = $bundle['path'].'/translations')) {
                $dirs[] = $dir;
            } else {
                $nonExistingDirs[] = $dir;
            }
        }

        foreach ($config['paths'] as $dir) {
            if ($container->fileExists($dir)) {
                $dirs[] = $transPaths[] = $dir;
            } else {
                throw new \UnexpectedValueException(sprintf('"%s" defined in translator.paths does not exist or is not a directory.', $dir));
            }
        }

        if ($container->hasDefinition('console.command.translation_debug')) {
            $container->getDefinition('console.command.translation_debug')->replaceArgument(5, $transPaths);
        }

        if ($container->hasDefinition('console.command.translation_extract')) {
            $container->getDefinition('console.command.translation_extract')->replaceArgument(6, $transPaths);
        }

        if (null === $defaultDir) {
            // allow null
        } elseif ($container->fileExists($defaultDir)) {
            $dirs[] = $defaultDir;
        } else {
            $nonExistingDirs[] = $defaultDir;
        }

        // Register translation resources
        if ($dirs) {
            $files = [];

            foreach ($dirs as $dir) {
                $finder = Finder::create()
                    ->followLinks()
                    ->files()
                    ->filter(function (\SplFileInfo $file) {
                        return 2 <= substr_count($file->getBasename(), '.') && preg_match('/\.\w+$/', $file->getBasename());
                    })
                    ->in($dir)
                    ->sortByName()
                ;
                foreach ($finder as $file) {
                    $fileNameParts = explode('.', basename($file));
                    $locale = $fileNameParts[\count($fileNameParts) - 2];
                    if (!isset($files[$locale])) {
                        $files[$locale] = [];
                    }

                    $files[$locale][] = (string) $file;
                }
            }

            $projectDir = $container->getParameter('kernel.project_dir');

            $options = array_merge(
                $translator->getArgument(4),
                [
                    'resource_files' => $files,
                    'scanned_directories' => $scannedDirectories = array_merge($dirs, $nonExistingDirs),
                    'cache_vary' => [
                        'scanned_directories' => array_map(static function (string $dir) use ($projectDir): string {
                            return str_starts_with($dir, $projectDir.'/') ? substr($dir, 1 + \strlen($projectDir)) : $dir;
                        }, $scannedDirectories),
                    ],
                ]
            );

            $translator->replaceArgument(4, $options);
        }

        if ($config['pseudo_localization']['enabled']) {
            $options = $config['pseudo_localization'];
            unset($options['enabled']);

            $container
                ->register('translator.pseudo', PseudoLocalizationTranslator::class)
                ->setDecoratedService('translator', null, -1) // Lower priority than "translator.data_collector"
                ->setArguments([
                    new Reference('translator.pseudo.inner'),
                    $options,
                ]);
        }

        $classToServices = [
            CrowdinProviderFactory::class => 'translation.provider_factory.crowdin',
            LocoProviderFactory::class => 'translation.provider_factory.loco',
            LokaliseProviderFactory::class => 'translation.provider_factory.lokalise',
        ];

        $parentPackages = ['symfony/framework-bundle', 'symfony/translation', 'symfony/http-client'];

        foreach ($classToServices as $class => $service) {
            $package = substr($service, \strlen('translation.provider_factory.'));

            if (!$container->hasDefinition('http_client') || !ContainerBuilder::willBeAvailable(sprintf('symfony/%s-translation-provider', $package), $class, $parentPackages)) {
                $container->removeDefinition($service);
            }
        }

        if (!$config['providers']) {
            return;
        }

        $locales = $enabledLocales;

        foreach ($config['providers'] as $provider) {
            if ($provider['locales']) {
                $locales += $provider['locales'];
            }
        }

        $locales = array_unique($locales);

        $container->getDefinition('console.command.translation_pull')
            ->replaceArgument(4, array_merge($transPaths, [$config['default_path']]))
            ->replaceArgument(5, $locales)
        ;

        $container->getDefinition('console.command.translation_push')
            ->replaceArgument(2, array_merge($transPaths, [$config['default_path']]))
            ->replaceArgument(3, $locales)
        ;

        $container->getDefinition('translation.provider_collection_factory')
            ->replaceArgument(1, $locales)
        ;

        $container->getDefinition('translation.provider_collection')->setArgument(0, $config['providers']);
    }

    private function registerValidationConfiguration(array $config, ContainerBuilder $container, PhpFileLoader $loader, bool $propertyInfoEnabled)
    {
        if (!$this->validatorConfigEnabled = $this->isConfigEnabled($container, $config)) {
            $container->removeDefinition('console.command.validator_debug');

            return;
        }

        if (!class_exists(Validation::class)) {
            throw new LogicException('Validation support cannot be enabled as the Validator component is not installed. Try running "composer require symfony/validator".');
        }

        if (!isset($config['email_validation_mode'])) {
            $config['email_validation_mode'] = 'loose';
        }

        $loader->load('validator.php');

        $validatorBuilder = $container->getDefinition('validator.builder');

        $container->setParameter('validator.translation_domain', $config['translation_domain']);

        $files = ['xml' => [], 'yml' => []];
        $this->registerValidatorMapping($container, $config, $files);

        if (!empty($files['xml'])) {
            $validatorBuilder->addMethodCall('addXmlMappings', [$files['xml']]);
        }

        if (!empty($files['yml'])) {
            $validatorBuilder->addMethodCall('addYamlMappings', [$files['yml']]);
        }

        $definition = $container->findDefinition('validator.email');
        $definition->replaceArgument(0, $config['email_validation_mode']);

        if (\array_key_exists('enable_annotations', $config) && $config['enable_annotations']) {
            $validatorBuilder->addMethodCall('enableAnnotationMapping', [true]);
            if ($this->annotationsConfigEnabled) {
                $validatorBuilder->addMethodCall('setDoctrineAnnotationReader', [new Reference('annotation_reader')]);
            }
        }

        if (\array_key_exists('static_method', $config) && $config['static_method']) {
            foreach ($config['static_method'] as $methodName) {
                $validatorBuilder->addMethodCall('addMethodMapping', [$methodName]);
            }
        }

        if (!$container->getParameter('kernel.debug')) {
            $validatorBuilder->addMethodCall('setMappingCache', [new Reference('validator.mapping.cache.adapter')]);
        }

        $container->setParameter('validator.auto_mapping', $config['auto_mapping']);
        if (!$propertyInfoEnabled || !class_exists(PropertyInfoLoader::class)) {
            $container->removeDefinition('validator.property_info_loader');
        }

        $container
            ->getDefinition('validator.not_compromised_password')
            ->setArgument(2, $config['not_compromised_password']['enabled'])
            ->setArgument(3, $config['not_compromised_password']['endpoint'])
        ;

        if (!class_exists(ExpressionLanguage::class)) {
            $container->removeDefinition('validator.expression_language');
        }
    }

    private function registerValidatorMapping(ContainerBuilder $container, array $config, array &$files)
    {
        $fileRecorder = function ($extension, $path) use (&$files) {
            $files['yaml' === $extension ? 'yml' : $extension][] = $path;
        };

        if (ContainerBuilder::willBeAvailable('symfony/form', Form::class, ['symfony/framework-bundle', 'symfony/validator'])) {
            $reflClass = new \ReflectionClass(Form::class);
            $fileRecorder('xml', \dirname($reflClass->getFileName()).'/Resources/config/validation.xml');
        }

        foreach ($container->getParameter('kernel.bundles_metadata') as $bundle) {
            $configDir = is_dir($bundle['path'].'/Resources/config') ? $bundle['path'].'/Resources/config' : $bundle['path'].'/config';

            if (
                $container->fileExists($file = $configDir.'/validation.yaml', false) ||
                $container->fileExists($file = $configDir.'/validation.yml', false)
            ) {
                $fileRecorder('yml', $file);
            }

            if ($container->fileExists($file = $configDir.'/validation.xml', false)) {
                $fileRecorder('xml', $file);
            }

            if ($container->fileExists($dir = $configDir.'/validation', '/^$/')) {
                $this->registerMappingFilesFromDir($dir, $fileRecorder);
            }
        }

        $projectDir = $container->getParameter('kernel.project_dir');
        if ($container->fileExists($dir = $projectDir.'/config/validator', '/^$/')) {
            $this->registerMappingFilesFromDir($dir, $fileRecorder);
        }

        $this->registerMappingFilesFromConfig($container, $config, $fileRecorder);
    }

    private function registerMappingFilesFromDir(string $dir, callable $fileRecorder)
    {
        foreach (Finder::create()->followLinks()->files()->in($dir)->name('/\.(xml|ya?ml)$/')->sortByName() as $file) {
            $fileRecorder($file->getExtension(), $file->getRealPath());
        }
    }

    private function registerMappingFilesFromConfig(ContainerBuilder $container, array $config, callable $fileRecorder)
    {
        foreach ($config['mapping']['paths'] as $path) {
            if (is_dir($path)) {
                $this->registerMappingFilesFromDir($path, $fileRecorder);
                $container->addResource(new DirectoryResource($path, '/^$/'));
            } elseif ($container->fileExists($path, false)) {
                if (!preg_match('/\.(xml|ya?ml)$/', $path, $matches)) {
                    throw new \RuntimeException(sprintf('Unsupported mapping type in "%s", supported types are XML & Yaml.', $path));
                }
                $fileRecorder($matches[1], $path);
            } else {
                throw new \RuntimeException(sprintf('Could not open file or directory "%s".', $path));
            }
        }
    }

    private function registerAnnotationsConfiguration(array $config, ContainerBuilder $container, LoaderInterface $loader)
    {
        if (!$this->annotationsConfigEnabled) {
            return;
        }

        if (!class_exists(\Doctrine\Common\Annotations\Annotation::class)) {
            throw new LogicException('Annotations cannot be enabled as the Doctrine Annotation library is not installed. Try running "composer require doctrine/annotations".');
        }

        $loader->load('annotations.php');

        if (!method_exists(AnnotationRegistry::class, 'registerUniqueLoader')) {
            $container->getDefinition('annotations.dummy_registry')
                ->setMethodCalls([['registerLoader', ['class_exists']]]);
        }

        if ('none' === $config['cache']) {
            $container->removeDefinition('annotations.cached_reader');

            return;
        }

        if ('php_array' === $config['cache']) {
            $cacheService = 'annotations.cache_adapter';

            // Enable warmer only if PHP array is used for cache
            $definition = $container->findDefinition('annotations.cache_warmer');
            $definition->addTag('kernel.cache_warmer');
        } else {
            $cacheService = 'annotations.filesystem_cache_adapter';
            $cacheDir = $container->getParameterBag()->resolveValue($config['file_cache_dir']);

            if (!is_dir($cacheDir) && false === @mkdir($cacheDir, 0777, true) && !is_dir($cacheDir)) {
                throw new \RuntimeException(sprintf('Could not create cache directory "%s".', $cacheDir));
            }

            $container
                ->getDefinition('annotations.filesystem_cache_adapter')
                ->replaceArgument(2, $cacheDir)
            ;
        }

        $container
            ->getDefinition('annotations.cached_reader')
            ->replaceArgument(2, $config['debug'])
            // temporary property to lazy-reference the cache provider without using it until AddAnnotationsCachedReaderPass runs
            ->setProperty('cacheProviderBackup', new ServiceClosureArgument(new Reference($cacheService)))
            ->addTag('annotations.cached_reader')
        ;

        $container->setAlias('annotation_reader', 'annotations.cached_reader');
        $container->setAlias(Reader::class, new Alias('annotations.cached_reader', false));
        $container->removeDefinition('annotations.psr_cached_reader');
    }

    private function registerPropertyAccessConfiguration(array $config, ContainerBuilder $container, PhpFileLoader $loader)
    {
        if (!$this->propertyAccessConfigEnabled = $this->isConfigEnabled($container, $config)) {
            return;
        }

        $loader->load('property_access.php');

        $magicMethods = PropertyAccessor::DISALLOW_MAGIC_METHODS;
        $magicMethods |= $config['magic_call'] ? PropertyAccessor::MAGIC_CALL : 0;
        $magicMethods |= $config['magic_get'] ? PropertyAccessor::MAGIC_GET : 0;
        $magicMethods |= $config['magic_set'] ? PropertyAccessor::MAGIC_SET : 0;

        $throw = PropertyAccessor::DO_NOT_THROW;
        $throw |= $config['throw_exception_on_invalid_index'] ? PropertyAccessor::THROW_ON_INVALID_INDEX : 0;
        $throw |= $config['throw_exception_on_invalid_property_path'] ? PropertyAccessor::THROW_ON_INVALID_PROPERTY_PATH : 0;

        $container
            ->getDefinition('property_accessor')
            ->replaceArgument(0, $magicMethods)
            ->replaceArgument(1, $throw)
            ->replaceArgument(3, new Reference(PropertyReadInfoExtractorInterface::class, ContainerInterface::NULL_ON_INVALID_REFERENCE))
            ->replaceArgument(4, new Reference(PropertyWriteInfoExtractorInterface::class, ContainerInterface::NULL_ON_INVALID_REFERENCE))
        ;
    }

    private function registerSecretsConfiguration(array $config, ContainerBuilder $container, PhpFileLoader $loader)
    {
        if (!$this->isConfigEnabled($container, $config)) {
            $container->removeDefinition('console.command.secrets_set');
            $container->removeDefinition('console.command.secrets_list');
            $container->removeDefinition('console.command.secrets_remove');
            $container->removeDefinition('console.command.secrets_generate_key');
            $container->removeDefinition('console.command.secrets_decrypt_to_local');
            $container->removeDefinition('console.command.secrets_encrypt_from_local');

            return;
        }

        $loader->load('secrets.php');

        $container->getDefinition('secrets.vault')->replaceArgument(0, $config['vault_directory']);

        if ($config['local_dotenv_file']) {
            $container->getDefinition('secrets.local_vault')->replaceArgument(0, $config['local_dotenv_file']);
        } else {
            $container->removeDefinition('secrets.local_vault');
        }

        if ($config['decryption_env_var']) {
            if (!preg_match('/^(?:[-.\w]*+:)*+\w++$/', $config['decryption_env_var'])) {
                throw new InvalidArgumentException(sprintf('Invalid value "%s" set as "decryption_env_var": only "word" characters are allowed.', $config['decryption_env_var']));
            }

            if (ContainerBuilder::willBeAvailable('symfony/string', LazyString::class, ['symfony/framework-bundle'])) {
                $container->getDefinition('secrets.decryption_key')->replaceArgument(1, $config['decryption_env_var']);
            } else {
                $container->getDefinition('secrets.vault')->replaceArgument(1, "%env({$config['decryption_env_var']})%");
                $container->removeDefinition('secrets.decryption_key');
            }
        } else {
            $container->getDefinition('secrets.vault')->replaceArgument(1, null);
            $container->removeDefinition('secrets.decryption_key');
        }
    }

    private function registerSecurityCsrfConfiguration(array $config, ContainerBuilder $container, PhpFileLoader $loader)
    {
        if (!$this->isConfigEnabled($container, $config)) {
            return;
        }

        if (!class_exists(\Symfony\Component\Security\Csrf\CsrfToken::class)) {
            throw new LogicException('CSRF support cannot be enabled as the Security CSRF component is not installed. Try running "composer require symfony/security-csrf".');
        }

        if (!$this->sessionConfigEnabled) {
            throw new \LogicException('CSRF protection needs sessions to be enabled.');
        }

        // Enable services for CSRF protection (even without forms)
        $loader->load('security_csrf.php');

        if (!class_exists(CsrfExtension::class)) {
            $container->removeDefinition('twig.extension.security_csrf');
        }
    }

    private function registerSerializerConfiguration(array $config, ContainerBuilder $container, PhpFileLoader $loader)
    {
        $loader->load('serializer.php');
        if ($container->getParameter('kernel.debug')) {
            $container->removeDefinition('serializer.mapping.cache_class_metadata_factory');
        }

        $chainLoader = $container->getDefinition('serializer.mapping.chain_loader');

        if (!$this->propertyAccessConfigEnabled) {
            $container->removeAlias('serializer.property_accessor');
            $container->removeDefinition('serializer.normalizer.object');
        }

        if (!class_exists(Yaml::class)) {
            $container->removeDefinition('serializer.encoder.yaml');
        }

        if (!class_exists(UnwrappingDenormalizer::class) || !$this->propertyAccessConfigEnabled) {
            $container->removeDefinition('serializer.denormalizer.unwrapping');
        }

        if (!class_exists(Headers::class)) {
            $container->removeDefinition('serializer.normalizer.mime_message');
        }

        $serializerLoaders = [];
        if (isset($config['enable_annotations']) && $config['enable_annotations']) {
            $annotationLoader = new Definition(
                'Symfony\Component\Serializer\Mapping\Loader\AnnotationLoader',
                [new Reference('annotation_reader', ContainerInterface::NULL_ON_INVALID_REFERENCE)]
            );
            $annotationLoader->setPublic(false);

            $serializerLoaders[] = $annotationLoader;
        }

        $fileRecorder = function ($extension, $path) use (&$serializerLoaders) {
            $definition = new Definition(\in_array($extension, ['yaml', 'yml']) ? 'Symfony\Component\Serializer\Mapping\Loader\YamlFileLoader' : 'Symfony\Component\Serializer\Mapping\Loader\XmlFileLoader', [$path]);
            $definition->setPublic(false);
            $serializerLoaders[] = $definition;
        };

        foreach ($container->getParameter('kernel.bundles_metadata') as $bundle) {
            $configDir = is_dir($bundle['path'].'/Resources/config') ? $bundle['path'].'/Resources/config' : $bundle['path'].'/config';

            if ($container->fileExists($file = $configDir.'/serialization.xml', false)) {
                $fileRecorder('xml', $file);
            }

            if (
                $container->fileExists($file = $configDir.'/serialization.yaml', false) ||
                $container->fileExists($file = $configDir.'/serialization.yml', false)
            ) {
                $fileRecorder('yml', $file);
            }

            if ($container->fileExists($dir = $configDir.'/serialization', '/^$/')) {
                $this->registerMappingFilesFromDir($dir, $fileRecorder);
            }
        }

        $projectDir = $container->getParameter('kernel.project_dir');
        if ($container->fileExists($dir = $projectDir.'/config/serializer', '/^$/')) {
            $this->registerMappingFilesFromDir($dir, $fileRecorder);
        }

        $this->registerMappingFilesFromConfig($container, $config, $fileRecorder);

        $chainLoader->replaceArgument(0, $serializerLoaders);
        $container->getDefinition('serializer.mapping.cache_warmer')->replaceArgument(0, $serializerLoaders);

        if (isset($config['name_converter']) && $config['name_converter']) {
            $container->getDefinition('serializer.name_converter.metadata_aware')->setArgument(1, new Reference($config['name_converter']));
        }

        if (isset($config['circular_reference_handler']) && $config['circular_reference_handler']) {
            $arguments = $container->getDefinition('serializer.normalizer.object')->getArguments();
            $context = ($arguments[6] ?? []) + ['circular_reference_handler' => new Reference($config['circular_reference_handler'])];
            $container->getDefinition('serializer.normalizer.object')->setArgument(5, null);
            $container->getDefinition('serializer.normalizer.object')->setArgument(6, $context);
        }

        if ($config['max_depth_handler'] ?? false) {
            $defaultContext = $container->getDefinition('serializer.normalizer.object')->getArgument(6);
            $defaultContext += ['max_depth_handler' => new Reference($config['max_depth_handler'])];
            $container->getDefinition('serializer.normalizer.object')->replaceArgument(6, $defaultContext);
        }

        if (isset($config['default_context']) && $config['default_context']) {
            $container->setParameter('serializer.default_context', $config['default_context']);
        }
    }

    private function registerPropertyInfoConfiguration(ContainerBuilder $container, PhpFileLoader $loader)
    {
        if (!interface_exists(PropertyInfoExtractorInterface::class)) {
            throw new LogicException('PropertyInfo support cannot be enabled as the PropertyInfo component is not installed. Try running "composer require symfony/property-info".');
        }

        $loader->load('property_info.php');

        if (
<<<<<<< HEAD
            ContainerBuilder::willBeAvailable('phpstan/phpdoc-parser', PhpDocParser::class, ['symfony/framework-bundle', 'symfony/property-info'])
            && ContainerBuilder::willBeAvailable('phpdocumentor/type-resolver', PhpDocParser::class, ['symfony/framework-bundle', 'symfony/property-info'])
=======
            ContainerBuilder::willBeAvailable('phpstan/phpdoc-parser', PhpDocParser::class, ['symfony/framework-bundle', 'symfony/property-info'], true)
            && ContainerBuilder::willBeAvailable('phpdocumentor/type-resolver', ContextFactory::class, ['symfony/framework-bundle', 'symfony/property-info'], true)
>>>>>>> e30c457b
        ) {
            $definition = $container->register('property_info.phpstan_extractor', PhpStanExtractor::class);
            $definition->addTag('property_info.type_extractor', ['priority' => -1000]);
        }

        if (ContainerBuilder::willBeAvailable('phpdocumentor/reflection-docblock', DocBlockFactoryInterface::class, ['symfony/framework-bundle', 'symfony/property-info'], true)) {
            $definition = $container->register('property_info.php_doc_extractor', 'Symfony\Component\PropertyInfo\Extractor\PhpDocExtractor');
            $definition->addTag('property_info.description_extractor', ['priority' => -1000]);
            $definition->addTag('property_info.type_extractor', ['priority' => -1001]);
        }

        if ($container->getParameter('kernel.debug')) {
            $container->removeDefinition('property_info.cache');
        }
    }

    private function registerLockConfiguration(array $config, ContainerBuilder $container, PhpFileLoader $loader)
    {
        $loader->load('lock.php');

        foreach ($config['resources'] as $resourceName => $resourceStores) {
            if (0 === \count($resourceStores)) {
                continue;
            }

            // Generate stores
            $storeDefinitions = [];
            foreach ($resourceStores as $storeDsn) {
                $storeDsn = $container->resolveEnvPlaceholders($storeDsn, null, $usedEnvs);
                $storeDefinition = new Definition(PersistingStoreInterface::class);
                $storeDefinition->setFactory([StoreFactory::class, 'createStore']);
                $storeDefinition->setArguments([$storeDsn]);

                $container->setDefinition($storeDefinitionId = '.lock.'.$resourceName.'.store.'.$container->hash($storeDsn), $storeDefinition);

                $storeDefinition = new Reference($storeDefinitionId);

                $storeDefinitions[] = $storeDefinition;
            }

            // Wrap array of stores with CombinedStore
            if (\count($storeDefinitions) > 1) {
                $combinedDefinition = new ChildDefinition('lock.store.combined.abstract');
                $combinedDefinition->replaceArgument(0, $storeDefinitions);
                $container->setDefinition($storeDefinitionId = '.lock.'.$resourceName.'.store.'.$container->hash($resourceStores), $combinedDefinition);
            }

            // Generate factories for each resource
            $factoryDefinition = new ChildDefinition('lock.factory.abstract');
            $factoryDefinition->replaceArgument(0, new Reference($storeDefinitionId));
            $container->setDefinition('lock.'.$resourceName.'.factory', $factoryDefinition);

            // provide alias for default resource
            if ('default' === $resourceName) {
                $container->setAlias('lock.factory', new Alias('lock.'.$resourceName.'.factory', false));
                $container->setAlias(LockFactory::class, new Alias('lock.factory', false));
            } else {
                $container->registerAliasForArgument('lock.'.$resourceName.'.factory', LockFactory::class, $resourceName.'.lock.factory');
            }
        }
    }

    private function registerMessengerConfiguration(array $config, ContainerBuilder $container, PhpFileLoader $loader, array $validationConfig)
    {
        if (!interface_exists(MessageBusInterface::class)) {
            throw new LogicException('Messenger support cannot be enabled as the Messenger component is not installed. Try running "composer require symfony/messenger".');
        }

        $loader->load('messenger.php');

        if (!interface_exists(DenormalizerInterface::class)) {
            $container->removeDefinition('serializer.normalizer.flatten_exception');
        }

        if (ContainerBuilder::willBeAvailable('symfony/amqp-messenger', AmqpTransportFactory::class, ['symfony/framework-bundle', 'symfony/messenger'])) {
            $container->getDefinition('messenger.transport.amqp.factory')->addTag('messenger.transport_factory');
        }

        if (ContainerBuilder::willBeAvailable('symfony/redis-messenger', RedisTransportFactory::class, ['symfony/framework-bundle', 'symfony/messenger'])) {
            $container->getDefinition('messenger.transport.redis.factory')->addTag('messenger.transport_factory');
        }

        if (ContainerBuilder::willBeAvailable('symfony/amazon-sqs-messenger', AmazonSqsTransportFactory::class, ['symfony/framework-bundle', 'symfony/messenger'])) {
            $container->getDefinition('messenger.transport.sqs.factory')->addTag('messenger.transport_factory');
        }

        if (ContainerBuilder::willBeAvailable('symfony/beanstalkd-messenger', BeanstalkdTransportFactory::class, ['symfony/framework-bundle', 'symfony/messenger'])) {
            $container->getDefinition('messenger.transport.beanstalkd.factory')->addTag('messenger.transport_factory');
        }

        if (null === $config['default_bus'] && 1 === \count($config['buses'])) {
            $config['default_bus'] = key($config['buses']);
        }

        $defaultMiddleware = [
            'before' => [
                ['id' => 'add_bus_name_stamp_middleware'],
                ['id' => 'reject_redelivered_message_middleware'],
                ['id' => 'dispatch_after_current_bus'],
                ['id' => 'failed_message_processing_middleware'],
            ],
            'after' => [
                ['id' => 'send_message'],
                ['id' => 'handle_message'],
            ],
        ];
        foreach ($config['buses'] as $busId => $bus) {
            $middleware = $bus['middleware'];

            if ($bus['default_middleware']) {
                if ('allow_no_handlers' === $bus['default_middleware']) {
                    $defaultMiddleware['after'][1]['arguments'] = [true];
                } else {
                    unset($defaultMiddleware['after'][1]['arguments']);
                }

                // argument to add_bus_name_stamp_middleware
                $defaultMiddleware['before'][0]['arguments'] = [$busId];

                $middleware = array_merge($defaultMiddleware['before'], $middleware, $defaultMiddleware['after']);
            }

            foreach ($middleware as $middlewareItem) {
                if (!$validationConfig['enabled'] && \in_array($middlewareItem['id'], ['validation', 'messenger.middleware.validation'], true)) {
                    throw new LogicException('The Validation middleware is only available when the Validator component is installed and enabled. Try running "composer require symfony/validator".');
                }
            }

            if ($container->getParameter('kernel.debug') && class_exists(Stopwatch::class)) {
                array_unshift($middleware, ['id' => 'traceable', 'arguments' => [$busId]]);
            }

            $container->setParameter($busId.'.middleware', $middleware);
            $container->register($busId, MessageBus::class)->addArgument([])->addTag('messenger.bus');

            if ($busId === $config['default_bus']) {
                $container->setAlias('messenger.default_bus', $busId)->setPublic(true);
                $container->setAlias(MessageBusInterface::class, $busId);
            } else {
                $container->registerAliasForArgument($busId, MessageBusInterface::class);
            }
        }

        if (empty($config['transports'])) {
            $container->removeDefinition('messenger.transport.symfony_serializer');
            $container->removeDefinition('messenger.transport.amqp.factory');
            $container->removeDefinition('messenger.transport.redis.factory');
            $container->removeDefinition('messenger.transport.sqs.factory');
            $container->removeDefinition('messenger.transport.beanstalkd.factory');
            $container->removeAlias(SerializerInterface::class);
        } else {
            $container->getDefinition('messenger.transport.symfony_serializer')
                ->replaceArgument(1, $config['serializer']['symfony_serializer']['format'])
                ->replaceArgument(2, $config['serializer']['symfony_serializer']['context']);
            $container->setAlias('messenger.default_serializer', $config['serializer']['default_serializer']);
        }

        $failureTransports = [];
        if ($config['failure_transport']) {
            if (!isset($config['transports'][$config['failure_transport']])) {
                throw new LogicException(sprintf('Invalid Messenger configuration: the failure transport "%s" is not a valid transport or service id.', $config['failure_transport']));
            }

            $container->setAlias('messenger.failure_transports.default', 'messenger.transport.'.$config['failure_transport']);
            $failureTransports[] = $config['failure_transport'];
        }

        $failureTransportsByName = [];
        foreach ($config['transports'] as $name => $transport) {
            if ($transport['failure_transport']) {
                $failureTransports[] = $transport['failure_transport'];
                $failureTransportsByName[$name] = $transport['failure_transport'];
            } elseif ($config['failure_transport']) {
                $failureTransportsByName[$name] = $config['failure_transport'];
            }
        }

        $senderAliases = [];
        $transportRetryReferences = [];
        foreach ($config['transports'] as $name => $transport) {
            $serializerId = $transport['serializer'] ?? 'messenger.default_serializer';
            $transportDefinition = (new Definition(TransportInterface::class))
                ->setFactory([new Reference('messenger.transport_factory'), 'createTransport'])
                ->setArguments([$transport['dsn'], $transport['options'] + ['transport_name' => $name], new Reference($serializerId)])
                ->addTag('messenger.receiver', [
                        'alias' => $name,
                        'is_failure_transport' => \in_array($name, $failureTransports),
                    ]
                )
            ;
            $container->setDefinition($transportId = 'messenger.transport.'.$name, $transportDefinition);
            $senderAliases[$name] = $transportId;

            if (null !== $transport['retry_strategy']['service']) {
                $transportRetryReferences[$name] = new Reference($transport['retry_strategy']['service']);
            } else {
                $retryServiceId = sprintf('messenger.retry.multiplier_retry_strategy.%s', $name);
                $retryDefinition = new ChildDefinition('messenger.retry.abstract_multiplier_retry_strategy');
                $retryDefinition
                    ->replaceArgument(0, $transport['retry_strategy']['max_retries'])
                    ->replaceArgument(1, $transport['retry_strategy']['delay'])
                    ->replaceArgument(2, $transport['retry_strategy']['multiplier'])
                    ->replaceArgument(3, $transport['retry_strategy']['max_delay']);
                $container->setDefinition($retryServiceId, $retryDefinition);

                $transportRetryReferences[$name] = new Reference($retryServiceId);
            }
        }

        $senderReferences = [];
        // alias => service_id
        foreach ($senderAliases as $alias => $serviceId) {
            $senderReferences[$alias] = new Reference($serviceId);
        }
        // service_id => service_id
        foreach ($senderAliases as $serviceId) {
            $senderReferences[$serviceId] = new Reference($serviceId);
        }

        foreach ($config['transports'] as $name => $transport) {
            if ($transport['failure_transport']) {
                if (!isset($senderReferences[$transport['failure_transport']])) {
                    throw new LogicException(sprintf('Invalid Messenger configuration: the failure transport "%s" is not a valid transport or service id.', $transport['failure_transport']));
                }
            }
        }

        $failureTransportReferencesByTransportName = array_map(function ($failureTransportName) use ($senderReferences) {
            return $senderReferences[$failureTransportName];
        }, $failureTransportsByName);

        $messageToSendersMapping = [];
        foreach ($config['routing'] as $message => $messageConfiguration) {
            if ('*' !== $message && !class_exists($message) && !interface_exists($message, false)) {
                throw new LogicException(sprintf('Invalid Messenger routing configuration: class or interface "%s" not found.', $message));
            }

            // make sure senderAliases contains all senders
            foreach ($messageConfiguration['senders'] as $sender) {
                if (!isset($senderReferences[$sender])) {
                    throw new LogicException(sprintf('Invalid Messenger routing configuration: the "%s" class is being routed to a sender called "%s". This is not a valid transport or service id.', $message, $sender));
                }
            }

            $messageToSendersMapping[$message] = $messageConfiguration['senders'];
        }

        $sendersServiceLocator = ServiceLocatorTagPass::register($container, $senderReferences);

        $container->getDefinition('messenger.senders_locator')
            ->replaceArgument(0, $messageToSendersMapping)
            ->replaceArgument(1, $sendersServiceLocator)
        ;

        $container->getDefinition('messenger.retry.send_failed_message_for_retry_listener')
            ->replaceArgument(0, $sendersServiceLocator)
        ;

        $container->getDefinition('messenger.retry_strategy_locator')
            ->replaceArgument(0, $transportRetryReferences);

        if (\count($failureTransports) > 0) {
            $container->getDefinition('console.command.messenger_failed_messages_retry')
                ->replaceArgument(0, $config['failure_transport']);
            $container->getDefinition('console.command.messenger_failed_messages_show')
                ->replaceArgument(0, $config['failure_transport']);
            $container->getDefinition('console.command.messenger_failed_messages_remove')
                ->replaceArgument(0, $config['failure_transport']);

            $failureTransportsByTransportNameServiceLocator = ServiceLocatorTagPass::register($container, $failureTransportReferencesByTransportName);
            $container->getDefinition('messenger.failure.send_failed_message_to_failure_transport_listener')
                ->replaceArgument(0, $failureTransportsByTransportNameServiceLocator);
        } else {
            $container->removeDefinition('messenger.failure.send_failed_message_to_failure_transport_listener');
            $container->removeDefinition('console.command.messenger_failed_messages_retry');
            $container->removeDefinition('console.command.messenger_failed_messages_show');
            $container->removeDefinition('console.command.messenger_failed_messages_remove');
        }

        if (!$container->hasDefinition('console.command.messenger_consume_messages')) {
            $container->removeDefinition('messenger.listener.reset_services');
        }
    }

    private function registerCacheConfiguration(array $config, ContainerBuilder $container)
    {
        if (!class_exists(DefaultMarshaller::class)) {
            $container->removeDefinition('cache.default_marshaller');
        }

        $version = new Parameter('container.build_id');
        $container->getDefinition('cache.adapter.apcu')->replaceArgument(2, $version);
        $container->getDefinition('cache.adapter.system')->replaceArgument(2, $version);
        $container->getDefinition('cache.adapter.filesystem')->replaceArgument(2, $config['directory']);

        if (isset($config['prefix_seed'])) {
            $container->setParameter('cache.prefix.seed', $config['prefix_seed']);
        }
        if ($container->hasParameter('cache.prefix.seed')) {
            // Inline any env vars referenced in the parameter
            $container->setParameter('cache.prefix.seed', $container->resolveEnvPlaceholders($container->getParameter('cache.prefix.seed'), true));
        }
        foreach (['psr6', 'redis', 'memcached', 'doctrine_dbal', 'pdo'] as $name) {
            if (isset($config[$name = 'default_'.$name.'_provider'])) {
                $container->setAlias('cache.'.$name, new Alias(CachePoolPass::getServiceProvider($container, $config[$name]), false));
            }
        }
        foreach (['app', 'system'] as $name) {
            $config['pools']['cache.'.$name] = [
                'adapters' => [$config[$name]],
                'public' => true,
                'tags' => false,
            ];
        }
        foreach ($config['pools'] as $name => $pool) {
            $pool['adapters'] = $pool['adapters'] ?: ['cache.app'];

            $isRedisTagAware = ['cache.adapter.redis_tag_aware'] === $pool['adapters'];
            foreach ($pool['adapters'] as $provider => $adapter) {
                if (($config['pools'][$adapter]['adapters'] ?? null) === ['cache.adapter.redis_tag_aware']) {
                    $isRedisTagAware = true;
                } elseif ($config['pools'][$adapter]['tags'] ?? false) {
                    $pool['adapters'][$provider] = $adapter = '.'.$adapter.'.inner';
                }
            }

            if (1 === \count($pool['adapters'])) {
                if (!isset($pool['provider']) && !\is_int($provider)) {
                    $pool['provider'] = $provider;
                }
                $definition = new ChildDefinition($adapter);
            } else {
                $definition = new Definition(ChainAdapter::class, [$pool['adapters'], 0]);
                $pool['reset'] = 'reset';
            }

            if ($isRedisTagAware) {
                $tagAwareId = $name;
                $container->setAlias('.'.$name.'.inner', $name);
            } elseif ($pool['tags']) {
                if (true !== $pool['tags'] && ($config['pools'][$pool['tags']]['tags'] ?? false)) {
                    $pool['tags'] = '.'.$pool['tags'].'.inner';
                }
                $container->register($name, TagAwareAdapter::class)
                    ->addArgument(new Reference('.'.$name.'.inner'))
                    ->addArgument(true !== $pool['tags'] ? new Reference($pool['tags']) : null)
                    ->setPublic($pool['public'])
                ;

                if (method_exists(TagAwareAdapter::class, 'setLogger')) {
                    $container
                        ->getDefinition($name)
                        ->addMethodCall('setLogger', [new Reference('logger', ContainerInterface::IGNORE_ON_INVALID_REFERENCE)]);
                }

                $pool['name'] = $tagAwareId = $name;
                $pool['public'] = false;
                $name = '.'.$name.'.inner';
            } elseif (!\in_array($name, ['cache.app', 'cache.system'], true)) {
                $tagAwareId = '.'.$name.'.taggable';
                $container->register($tagAwareId, TagAwareAdapter::class)
                    ->addArgument(new Reference($name))
                ;
            }

            if (!\in_array($name, ['cache.app', 'cache.system'], true)) {
                $container->registerAliasForArgument($tagAwareId, TagAwareCacheInterface::class, $pool['name'] ?? $name);
                $container->registerAliasForArgument($name, CacheInterface::class, $pool['name'] ?? $name);
                $container->registerAliasForArgument($name, CacheItemPoolInterface::class, $pool['name'] ?? $name);
            }

            $definition->setPublic($pool['public']);
            unset($pool['adapters'], $pool['public'], $pool['tags']);

            $definition->addTag('cache.pool', $pool);
            $container->setDefinition($name, $definition);
        }

        if (method_exists(PropertyAccessor::class, 'createCache')) {
            $propertyAccessDefinition = $container->register('cache.property_access', AdapterInterface::class);
            $propertyAccessDefinition->setPublic(false);

            if (!$container->getParameter('kernel.debug')) {
                $propertyAccessDefinition->setFactory([PropertyAccessor::class, 'createCache']);
                $propertyAccessDefinition->setArguments(['', 0, $version, new Reference('logger', ContainerInterface::IGNORE_ON_INVALID_REFERENCE)]);
                $propertyAccessDefinition->addTag('cache.pool', ['clearer' => 'cache.system_clearer']);
                $propertyAccessDefinition->addTag('monolog.logger', ['channel' => 'cache']);
            } else {
                $propertyAccessDefinition->setClass(ArrayAdapter::class);
                $propertyAccessDefinition->setArguments([0, false]);
            }
        }
    }

    private function registerHttpClientConfiguration(array $config, ContainerBuilder $container, PhpFileLoader $loader, array $profilerConfig)
    {
        $loader->load('http_client.php');

        $options = $config['default_options'] ?? [];
        $retryOptions = $options['retry_failed'] ?? ['enabled' => false];
        unset($options['retry_failed']);
        $container->getDefinition('http_client')->setArguments([$options, $config['max_host_connections'] ?? 6]);

        if (!$hasPsr18 = ContainerBuilder::willBeAvailable('psr/http-client', ClientInterface::class, ['symfony/framework-bundle', 'symfony/http-client'])) {
            $container->removeDefinition('psr18.http_client');
            $container->removeAlias(ClientInterface::class);
        }

        if (!ContainerBuilder::willBeAvailable('php-http/httplug', HttpClient::class, ['symfony/framework-bundle', 'symfony/http-client'])) {
            $container->removeDefinition(HttpClient::class);
        }

        if ($this->isConfigEnabled($container, $retryOptions)) {
            $this->registerRetryableHttpClient($retryOptions, 'http_client', $container);
        }

        $httpClientId = ($retryOptions['enabled'] ?? false) ? 'http_client.retryable.inner' : ($this->isConfigEnabled($container, $profilerConfig) ? '.debug.http_client.inner' : 'http_client');
        foreach ($config['scoped_clients'] as $name => $scopeConfig) {
            if ('http_client' === $name) {
                throw new InvalidArgumentException(sprintf('Invalid scope name: "%s" is reserved.', $name));
            }

            $scope = $scopeConfig['scope'] ?? null;
            unset($scopeConfig['scope']);
            $retryOptions = $scopeConfig['retry_failed'] ?? ['enabled' => false];
            unset($scopeConfig['retry_failed']);

            if (null === $scope) {
                $baseUri = $scopeConfig['base_uri'];
                unset($scopeConfig['base_uri']);

                $container->register($name, ScopingHttpClient::class)
                    ->setFactory([ScopingHttpClient::class, 'forBaseUri'])
                    ->setArguments([new Reference($httpClientId), $baseUri, $scopeConfig])
                    ->addTag('http_client.client')
                ;
            } else {
                $container->register($name, ScopingHttpClient::class)
                    ->setArguments([new Reference($httpClientId), [$scope => $scopeConfig], $scope])
                    ->addTag('http_client.client')
                ;
            }

            if ($this->isConfigEnabled($container, $retryOptions)) {
                $this->registerRetryableHttpClient($retryOptions, $name, $container);
            }

            $container->registerAliasForArgument($name, HttpClientInterface::class);

            if ($hasPsr18) {
                $container->setDefinition('psr18.'.$name, new ChildDefinition('psr18.http_client'))
                    ->replaceArgument(0, new Reference($name));

                $container->registerAliasForArgument('psr18.'.$name, ClientInterface::class, $name);
            }
        }

        if ($responseFactoryId = $config['mock_response_factory'] ?? null) {
            $container->register($httpClientId.'.mock_client', MockHttpClient::class)
                ->setDecoratedService($httpClientId, null, -10) // lower priority than TraceableHttpClient
                ->setArguments([new Reference($responseFactoryId)]);
        }
    }

    private function registerRetryableHttpClient(array $options, string $name, ContainerBuilder $container)
    {
        if (!class_exists(RetryableHttpClient::class)) {
            throw new LogicException('Support for retrying failed requests requires symfony/http-client 5.2 or higher, try upgrading.');
        }

        if (null !== $options['retry_strategy']) {
            $retryStrategy = new Reference($options['retry_strategy']);
        } else {
            $retryStrategy = new ChildDefinition('http_client.abstract_retry_strategy');
            $codes = [];
            foreach ($options['http_codes'] as $code => $codeOptions) {
                if ($codeOptions['methods']) {
                    $codes[$code] = $codeOptions['methods'];
                } else {
                    $codes[] = $code;
                }
            }

            $retryStrategy
                ->replaceArgument(0, $codes ?: GenericRetryStrategy::DEFAULT_RETRY_STATUS_CODES)
                ->replaceArgument(1, $options['delay'])
                ->replaceArgument(2, $options['multiplier'])
                ->replaceArgument(3, $options['max_delay'])
                ->replaceArgument(4, $options['jitter']);
            $container->setDefinition($name.'.retry_strategy', $retryStrategy);

            $retryStrategy = new Reference($name.'.retry_strategy');
        }

        $container
            ->register($name.'.retryable', RetryableHttpClient::class)
            ->setDecoratedService($name, null, 10) // higher priority than TraceableHttpClient
            ->setArguments([new Reference($name.'.retryable.inner'), $retryStrategy, $options['max_retries'], new Reference('logger')])
            ->addTag('monolog.logger', ['channel' => 'http_client']);
    }

    private function registerMailerConfiguration(array $config, ContainerBuilder $container, PhpFileLoader $loader)
    {
        if (!class_exists(Mailer::class)) {
            throw new LogicException('Mailer support cannot be enabled as the component is not installed. Try running "composer require symfony/mailer".');
        }

        $loader->load('mailer.php');
        $loader->load('mailer_transports.php');
        if (!\count($config['transports']) && null === $config['dsn']) {
            $config['dsn'] = 'smtp://null';
        }
        $transports = $config['dsn'] ? ['main' => $config['dsn']] : $config['transports'];
        $container->getDefinition('mailer.transports')->setArgument(0, $transports);
        $container->getDefinition('mailer.default_transport')->setArgument(0, current($transports));

        $mailer = $container->getDefinition('mailer.mailer');
        if (false === $messageBus = $config['message_bus']) {
            $mailer->replaceArgument(1, null);
        } else {
            $mailer->replaceArgument(1, $messageBus ? new Reference($messageBus) : new Reference('messenger.default_bus', ContainerInterface::NULL_ON_INVALID_REFERENCE));
        }

        $classToServices = [
            GmailTransportFactory::class => 'mailer.transport_factory.gmail',
            MailgunTransportFactory::class => 'mailer.transport_factory.mailgun',
            MailjetTransportFactory::class => 'mailer.transport_factory.mailjet',
            MandrillTransportFactory::class => 'mailer.transport_factory.mailchimp',
            PostmarkTransportFactory::class => 'mailer.transport_factory.postmark',
            SendgridTransportFactory::class => 'mailer.transport_factory.sendgrid',
            SendinblueTransportFactory::class => 'mailer.transport_factory.sendinblue',
            SesTransportFactory::class => 'mailer.transport_factory.amazon',
            OhMySmtpTransportFactory::class => 'mailer.transport_factory.ohmysmtp',
        ];

        foreach ($classToServices as $class => $service) {
            $package = substr($service, \strlen('mailer.transport_factory.'));

            if (!ContainerBuilder::willBeAvailable(sprintf('symfony/%s-mailer', 'gmail' === $package ? 'google' : $package), $class, ['symfony/framework-bundle', 'symfony/mailer'])) {
                $container->removeDefinition($service);
            }
        }

        $envelopeListener = $container->getDefinition('mailer.envelope_listener');
        $envelopeListener->setArgument(0, $config['envelope']['sender'] ?? null);
        $envelopeListener->setArgument(1, $config['envelope']['recipients'] ?? null);

        if ($config['headers']) {
            $headers = new Definition(Headers::class);
            foreach ($config['headers'] as $name => $data) {
                $value = $data['value'];
                if (\in_array(strtolower($name), ['from', 'to', 'cc', 'bcc', 'reply-to'])) {
                    $value = (array) $value;
                }
                $headers->addMethodCall('addHeader', [$name, $value]);
            }
            $messageListener = $container->getDefinition('mailer.message_listener');
            $messageListener->setArgument(0, $headers);
        } else {
            $container->removeDefinition('mailer.message_listener');
        }
    }

    private function registerNotifierConfiguration(array $config, ContainerBuilder $container, PhpFileLoader $loader)
    {
        if (!class_exists(Notifier::class)) {
            throw new LogicException('Notifier support cannot be enabled as the component is not installed. Try running "composer require symfony/notifier".');
        }

        $loader->load('notifier.php');
        $loader->load('notifier_transports.php');

        if ($config['chatter_transports']) {
            $container->getDefinition('chatter.transports')->setArgument(0, $config['chatter_transports']);
        } else {
            $container->removeDefinition('chatter');
        }
        if ($config['texter_transports']) {
            $container->getDefinition('texter.transports')->setArgument(0, $config['texter_transports']);
        } else {
            $container->removeDefinition('texter');
        }

        if ($this->mailerConfigEnabled) {
            $sender = $container->getDefinition('mailer.envelope_listener')->getArgument(0);
            $container->getDefinition('notifier.channel.email')->setArgument(2, $sender);
        } else {
            $container->removeDefinition('notifier.channel.email');
        }

        if ($this->messengerConfigEnabled) {
            if ($config['notification_on_failed_messages']) {
                $container->getDefinition('notifier.failed_message_listener')->addTag('kernel.event_subscriber');
            }

            // as we have a bus, the channels don't need the transports
            $container->getDefinition('notifier.channel.chat')->setArgument(0, null);
            if ($container->hasDefinition('notifier.channel.email')) {
                $container->getDefinition('notifier.channel.email')->setArgument(0, null);
            }
            $container->getDefinition('notifier.channel.sms')->setArgument(0, null);
            $container->getDefinition('notifier.channel.push')->setArgument(0, null);
        }

        $container->getDefinition('notifier.channel_policy')->setArgument(0, $config['channel_policy']);

        $container->registerForAutoconfiguration(NotifierTransportFactoryInterface::class)
            ->addTag('chatter.transport_factory');

        $container->registerForAutoconfiguration(NotifierTransportFactoryInterface::class)
            ->addTag('texter.transport_factory');

        $classToServices = [
            AllMySmsTransportFactory::class => 'notifier.transport_factory.all-my-sms',
            AmazonSnsTransportFactory::class => 'notifier.transport_factory.amazon-sns',
            ClickatellTransportFactory::class => 'notifier.transport_factory.clickatell',
            DiscordTransportFactory::class => 'notifier.transport_factory.discord',
            EsendexTransportFactory::class => 'notifier.transport_factory.esendex',
            ExpoTransportFactory::class => 'notifier.transport_factory.expo',
            FakeChatTransportFactory::class => 'notifier.transport_factory.fake-chat',
            FakeSmsTransportFactory::class => 'notifier.transport_factory.fake-sms',
            FirebaseTransportFactory::class => 'notifier.transport_factory.firebase',
            FreeMobileTransportFactory::class => 'notifier.transport_factory.free-mobile',
            GatewayApiTransportFactory::class => 'notifier.transport_factory.gateway-api',
            GitterTransportFactory::class => 'notifier.transport_factory.gitter',
            GoogleChatTransportFactory::class => 'notifier.transport_factory.google-chat',
            InfobipTransportFactory::class => 'notifier.transport_factory.infobip',
            IqsmsTransportFactory::class => 'notifier.transport_factory.iqsms',
            LightSmsTransportFactory::class => 'notifier.transport_factory.light-sms',
            LinkedInTransportFactory::class => 'notifier.transport_factory.linked-in',
            MailjetNotifierTransportFactory::class => 'notifier.transport_factory.mailjet',
            MattermostTransportFactory::class => 'notifier.transport_factory.mattermost',
            MercureTransportFactory::class => 'notifier.transport_factory.mercure',
            MessageBirdTransport::class => 'notifier.transport_factory.message-bird',
            MessageMediaTransportFactory::class => 'notifier.transport_factory.message-media',
            MicrosoftTeamsTransportFactory::class => 'notifier.transport_factory.microsoft-teams',
            MobytTransportFactory::class => 'notifier.transport_factory.mobyt',
            NexmoTransportFactory::class => 'notifier.transport_factory.nexmo',
            OctopushTransportFactory::class => 'notifier.transport_factory.octopush',
            OneSignalTransportFactory::class => 'notifier.transport_factory.one-signal',
            OvhCloudTransportFactory::class => 'notifier.transport_factory.ovh-cloud',
            RocketChatTransportFactory::class => 'notifier.transport_factory.rocket-chat',
            SendinblueNotifierTransportFactory::class => 'notifier.transport_factory.sendinblue',
            SinchTransportFactory::class => 'notifier.transport_factory.sinch',
            SlackTransportFactory::class => 'notifier.transport_factory.slack',
            Sms77TransportFactory::class => 'notifier.transport_factory.sms77',
            SmsapiTransportFactory::class => 'notifier.transport_factory.smsapi',
            SmsBiurasTransportFactory::class => 'notifier.transport_factory.sms-biuras',
            SmscTransportFactory::class => 'notifier.transport_factory.smsc',
            SpotHitTransportFactory::class => 'notifier.transport_factory.spot-hit',
            TelegramTransportFactory::class => 'notifier.transport_factory.telegram',
            TelnyxTransportFactory::class => 'notifier.transport_factory.telnyx',
            TurboSmsTransport::class => 'notifier.transport_factory.turbo-sms',
            TwilioTransportFactory::class => 'notifier.transport_factory.twilio',
            VonageTransportFactory::class => 'notifier.transport_factory.vonage',
            YunpianTransportFactory::class => 'notifier.transport_factory.yunpian',
            ZulipTransportFactory::class => 'notifier.transport_factory.zulip',
        ];

        $parentPackages = ['symfony/framework-bundle', 'symfony/notifier'];

        foreach ($classToServices as $class => $service) {
            $package = substr($service, \strlen('notifier.transport_factory.'));

            if (!ContainerBuilder::willBeAvailable(sprintf('symfony/%s-notifier', $package), $class, $parentPackages)) {
                $container->removeDefinition($service);
            }
        }

        if (ContainerBuilder::willBeAvailable('symfony/mercure-notifier', MercureTransportFactory::class, $parentPackages) && ContainerBuilder::willBeAvailable('symfony/mercure-bundle', MercureBundle::class, $parentPackages)) {
            $container->getDefinition($classToServices[MercureTransportFactory::class])
                ->replaceArgument('$registry', new Reference(HubRegistry::class));
        } elseif (ContainerBuilder::willBeAvailable('symfony/mercure-notifier', MercureTransportFactory::class, $parentPackages)) {
            $container->removeDefinition($classToServices[MercureTransportFactory::class]);
        }

        if (ContainerBuilder::willBeAvailable('symfony/fake-chat-notifier', FakeChatTransportFactory::class, ['symfony/framework-bundle', 'symfony/notifier', 'symfony/mailer'])) {
            $container->getDefinition($classToServices[FakeChatTransportFactory::class])
                ->replaceArgument('$mailer', new Reference('mailer'))
                ->replaceArgument('$logger', new Reference('logger'));
        }

        if (ContainerBuilder::willBeAvailable('symfony/fake-sms-notifier', FakeSmsTransportFactory::class, ['symfony/framework-bundle', 'symfony/notifier', 'symfony/mailer'])) {
            $container->getDefinition($classToServices[FakeSmsTransportFactory::class])
                ->replaceArgument('$mailer', new Reference('mailer'))
                ->replaceArgument('$logger', new Reference('logger'));
        }

        if (isset($config['admin_recipients'])) {
            $notifier = $container->getDefinition('notifier');
            foreach ($config['admin_recipients'] as $i => $recipient) {
                $id = 'notifier.admin_recipient.'.$i;
                $container->setDefinition($id, new Definition(Recipient::class, [$recipient['email'], $recipient['phone']]));
                $notifier->addMethodCall('addAdminRecipient', [new Reference($id)]);
            }
        }
    }

    private function registerRateLimiterConfiguration(array $config, ContainerBuilder $container, PhpFileLoader $loader)
    {
        $loader->load('rate_limiter.php');

        foreach ($config['limiters'] as $name => $limiterConfig) {
            self::registerRateLimiter($container, $name, $limiterConfig);
        }
    }

    public static function registerRateLimiter(ContainerBuilder $container, string $name, array $limiterConfig)
    {
        // default configuration (when used by other DI extensions)
        $limiterConfig += ['lock_factory' => 'lock.factory', 'cache_pool' => 'cache.rate_limiter'];

        $limiter = $container->setDefinition($limiterId = 'limiter.'.$name, new ChildDefinition('limiter'));

        if (null !== $limiterConfig['lock_factory']) {
            if (!self::$lockConfigEnabled) {
                throw new LogicException(sprintf('Rate limiter "%s" requires the Lock component to be installed and configured.', $name));
            }

            $limiter->replaceArgument(2, new Reference($limiterConfig['lock_factory']));
        }
        unset($limiterConfig['lock_factory']);

        $storageId = $limiterConfig['storage_service'] ?? null;
        if (null === $storageId) {
            $container->register($storageId = 'limiter.storage.'.$name, CacheStorage::class)->addArgument(new Reference($limiterConfig['cache_pool']));
        }

        $limiter->replaceArgument(1, new Reference($storageId));
        unset($limiterConfig['storage_service']);
        unset($limiterConfig['cache_pool']);

        $limiterConfig['id'] = $name;
        $limiter->replaceArgument(0, $limiterConfig);

        $container->registerAliasForArgument($limiterId, RateLimiterFactory::class, $name.'.limiter');
    }

    private function registerUidConfiguration(array $config, ContainerBuilder $container, PhpFileLoader $loader)
    {
        $loader->load('uid.php');

        $container->getDefinition('uuid.factory')
            ->setArguments([
                $config['default_uuid_version'],
                $config['time_based_uuid_version'],
                $config['name_based_uuid_version'],
                UuidV4::class,
                $config['time_based_uuid_node'] ?? null,
                $config['name_based_uuid_namespace'] ?? null,
            ])
        ;

        if (isset($config['name_based_uuid_namespace'])) {
            $container->getDefinition('name_based_uuid.factory')
                ->setArguments([$config['name_based_uuid_namespace']]);
        }
    }

    private function resolveTrustedHeaders(array $headers): int
    {
        $trustedHeaders = 0;

        foreach ($headers as $h) {
            switch ($h) {
                case 'forwarded': $trustedHeaders |= Request::HEADER_FORWARDED; break;
                case 'x-forwarded-for': $trustedHeaders |= Request::HEADER_X_FORWARDED_FOR; break;
                case 'x-forwarded-host': $trustedHeaders |= Request::HEADER_X_FORWARDED_HOST; break;
                case 'x-forwarded-proto': $trustedHeaders |= Request::HEADER_X_FORWARDED_PROTO; break;
                case 'x-forwarded-port': $trustedHeaders |= Request::HEADER_X_FORWARDED_PORT; break;
                case 'x-forwarded-prefix': $trustedHeaders |= Request::HEADER_X_FORWARDED_PREFIX; break;
            }
        }

        return $trustedHeaders;
    }

    /**
     * {@inheritdoc}
     */
    public function getXsdValidationBasePath(): string|false
    {
        return \dirname(__DIR__).'/Resources/config/schema';
    }

    public function getNamespace(): string
    {
        return 'http://symfony.com/schema/dic/symfony';
    }
}<|MERGE_RESOLUTION|>--- conflicted
+++ resolved
@@ -1780,13 +1780,8 @@
         $loader->load('property_info.php');
 
         if (
-<<<<<<< HEAD
             ContainerBuilder::willBeAvailable('phpstan/phpdoc-parser', PhpDocParser::class, ['symfony/framework-bundle', 'symfony/property-info'])
-            && ContainerBuilder::willBeAvailable('phpdocumentor/type-resolver', PhpDocParser::class, ['symfony/framework-bundle', 'symfony/property-info'])
-=======
-            ContainerBuilder::willBeAvailable('phpstan/phpdoc-parser', PhpDocParser::class, ['symfony/framework-bundle', 'symfony/property-info'], true)
-            && ContainerBuilder::willBeAvailable('phpdocumentor/type-resolver', ContextFactory::class, ['symfony/framework-bundle', 'symfony/property-info'], true)
->>>>>>> e30c457b
+            && ContainerBuilder::willBeAvailable('phpdocumentor/type-resolver', ContextFactory::class, ['symfony/framework-bundle', 'symfony/property-info'])
         ) {
             $definition = $container->register('property_info.phpstan_extractor', PhpStanExtractor::class);
             $definition->addTag('property_info.type_extractor', ['priority' => -1000]);
