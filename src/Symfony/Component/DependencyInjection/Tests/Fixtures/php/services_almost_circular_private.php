--- conflicted
+++ resolved
@@ -124,14 +124,9 @@
 
         $this->services['connection'] = $instance = new \stdClass($a, $b);
 
-<<<<<<< HEAD
         $a->subscriber = ($this->services['subscriber'] ?? $this->getSubscriberService());
+
         $b->logger = ($this->services['logger'] ?? $this->getLoggerService());
-=======
-        $a->subscriber = ${($_ = isset($this->services['subscriber']) ? $this->services['subscriber'] : $this->getSubscriberService()) && false ?: '_'};
-
-        $b->logger = ${($_ = isset($this->services['logger']) ? $this->services['logger'] : $this->getLoggerService()) && false ?: '_'};
->>>>>>> 8bc014c2
 
         return $instance;
     }
@@ -149,13 +144,9 @@
 
         $this->services['connection2'] = $instance = new \stdClass($a, $c);
 
-<<<<<<< HEAD
-        $c = ($this->services['manager2'] ?? $this->getManager2Service());
-=======
-        $b = ${($_ = isset($this->services['manager2']) ? $this->services['manager2'] : $this->getManager2Service()) && false ?: '_'};
+        $b = ($this->services['manager2'] ?? $this->getManager2Service());
 
         $a->subscriber2 = new \stdClass($b);
->>>>>>> 8bc014c2
 
         $d = new \stdClass($instance);
 
