<?php

/*
 * This file is part of the Symfony package.
 *
 * (c) Fabien Potencier <fabien@symfony.com>
 *
 * For the full copyright and license information, please view the LICENSE
 * file that was distributed with this source code.
 */

namespace Symfony\Component\HttpFoundation\File;

use Symfony\Component\HttpFoundation\File\Exception\FileException;
use Symfony\Component\HttpFoundation\File\Exception\FileNotFoundException;
use Symfony\Component\Mime\MimeTypes;

/**
 * A file in the file system.
 *
 * @author Bernhard Schussek <bschussek@gmail.com>
 */
class File extends \SplFileInfo
{
    /**
     * Constructs a new file from the given path.
     *
     * @param string $path      The path to the file
     * @param bool   $checkPath Whether to check the path or not
     *
     * @throws FileNotFoundException If the given path is not a file
     */
    public function __construct(string $path, bool $checkPath = true)
    {
        if ($checkPath && !is_file($path)) {
            throw new FileNotFoundException($path);
        }

        parent::__construct($path);
    }

    /**
     * Returns the extension based on the mime type.
     *
     * If the mime type is unknown, returns null.
     *
     * This method uses the mime type as guessed by getMimeType()
     * to guess the file extension.
     *
     * @return string|null
     *
     * @see MimeTypes
     * @see getMimeType()
     */
    public function guessExtension()
    {
        if (!class_exists(MimeTypes::class)) {
            throw new \LogicException('You cannot guess the extension as the Mime component is not installed. Try running "composer require symfony/mime".');
        }

        return MimeTypes::getDefault()->getExtensions($this->getMimeType())[0] ?? null;
    }

    /**
     * Returns the mime type of the file.
     *
     * The mime type is guessed using a MimeTypeGuesserInterface instance,
     * which uses finfo_file() then the "file" system binary,
     * depending on which of those are available.
     *
     * @return string|null
     *
     * @see MimeTypes
     */
    public function getMimeType()
    {
        if (!class_exists(MimeTypes::class)) {
            throw new \LogicException('You cannot guess the mime type as the Mime component is not installed. Try running "composer require symfony/mime".');
        }

        return MimeTypes::getDefault()->guessMimeType($this->getPathname());
    }

    /**
     * Moves the file to a new location.
     *
<<<<<<< HEAD
     * @return self A File object representing the new file
=======
     * @return self
>>>>>>> f1643e87
     *
     * @throws FileException if the target file could not be created
     */
    public function move(string $directory, string $name = null)
    {
        $target = $this->getTargetFile($directory, $name);

        set_error_handler(function ($type, $msg) use (&$error) { $error = $msg; });
        $renamed = rename($this->getPathname(), $target);
        restore_error_handler();
        if (!$renamed) {
            throw new FileException(sprintf('Could not move the file "%s" to "%s" (%s).', $this->getPathname(), $target, strip_tags($error)));
        }

        @chmod($target, 0666 & ~umask());

        return $target;
    }

    public function getContent(): string
    {
        $content = file_get_contents($this->getPathname());

        if (false === $content) {
            throw new FileException(sprintf('Could not get the content of the file "%s".', $this->getPathname()));
        }

        return $content;
    }

    /**
     * @return self
     */
    protected function getTargetFile(string $directory, string $name = null)
    {
        if (!is_dir($directory)) {
            if (false === @mkdir($directory, 0777, true) && !is_dir($directory)) {
                throw new FileException(sprintf('Unable to create the "%s" directory.', $directory));
            }
        } elseif (!is_writable($directory)) {
            throw new FileException(sprintf('Unable to write in the "%s" directory.', $directory));
        }

        $target = rtrim($directory, '/\\').\DIRECTORY_SEPARATOR.(null === $name ? $this->getBasename() : $this->getName($name));

        return new self($target, false);
    }

    /**
     * Returns locale independent base name of the given path.
     *
     * @return string
     */
    protected function getName(string $name)
    {
        $originalName = str_replace('\\', '/', $name);
        $pos = strrpos($originalName, '/');
        $originalName = false === $pos ? $originalName : substr($originalName, $pos + 1);

        return $originalName;
    }
}<|MERGE_RESOLUTION|>--- conflicted
+++ resolved
@@ -84,11 +84,7 @@
     /**
      * Moves the file to a new location.
      *
-<<<<<<< HEAD
-     * @return self A File object representing the new file
-=======
      * @return self
->>>>>>> f1643e87
      *
      * @throws FileException if the target file could not be created
      */
