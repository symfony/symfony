--- conflicted
+++ resolved
@@ -383,44 +383,6 @@
         $this->assertEquals('[options] [--] [<cat>]', $definition->getSynopsis(true), '->getSynopsis(true) groups options in [options]');
     }
 
-<<<<<<< HEAD
-=======
-    /**
-     * @group legacy
-     */
-    public function testLegacyAsText()
-    {
-        $definition = new InputDefinition(array(
-            new InputArgument('foo', InputArgument::OPTIONAL, 'The foo argument'),
-            new InputArgument('baz', InputArgument::OPTIONAL, 'The baz argument', true),
-            new InputArgument('bar', InputArgument::OPTIONAL | InputArgument::IS_ARRAY, 'The bar argument', array('http://foo.com/')),
-            new InputOption('foo', 'f', InputOption::VALUE_REQUIRED, 'The foo option'),
-            new InputOption('baz', null, InputOption::VALUE_OPTIONAL, 'The baz option', false),
-            new InputOption('bar', 'b', InputOption::VALUE_OPTIONAL, 'The bar option', 'bar'),
-            new InputOption('qux', '', InputOption::VALUE_OPTIONAL | InputOption::VALUE_IS_ARRAY, 'The qux option', array('http://foo.com/', 'bar')),
-            new InputOption('qux2', '', InputOption::VALUE_OPTIONAL | InputOption::VALUE_IS_ARRAY, 'The qux2 option', array('foo' => 'bar')),
-        ));
-
-        $this->assertStringEqualsFile(self::$fixtures.'/definition_astext.txt', $definition->asText(), '->asText() returns a textual representation of the InputDefinition');
-    }
-
-    /**
-     * @group legacy
-     */
-    public function testLegacyAsXml()
-    {
-        $definition = new InputDefinition(array(
-            new InputArgument('foo', InputArgument::OPTIONAL, 'The foo argument'),
-            new InputArgument('baz', InputArgument::OPTIONAL, 'The baz argument', true),
-            new InputArgument('bar', InputArgument::OPTIONAL | InputArgument::IS_ARRAY, 'The bar argument', array('bar')),
-            new InputOption('foo', 'f', InputOption::VALUE_REQUIRED, 'The foo option'),
-            new InputOption('baz', null, InputOption::VALUE_OPTIONAL, 'The baz option', false),
-            new InputOption('bar', 'b', InputOption::VALUE_OPTIONAL, 'The bar option', 'bar'),
-        ));
-        $this->assertXmlStringEqualsXmlFile(self::$fixtures.'/definition_asxml.txt', $definition->asXml(), '->asXml() returns an XML representation of the InputDefinition');
-    }
-
->>>>>>> 351174be
     protected function initializeArguments()
     {
         $this->foo = new InputArgument('foo');
