<?php

/*
 * This file is part of the Symfony package.
 *
 * (c) Fabien Potencier <fabien@symfony.com>
 *
 * For the full copyright and license information, please view the LICENSE
 * file that was distributed with this source code.
 */

namespace Symfony\Component\Security\Http\RateLimiter;

use Symfony\Component\HttpFoundation\RateLimiter\AbstractRequestRateLimiter;
use Symfony\Component\HttpFoundation\Request;
use Symfony\Component\RateLimiter\RateLimiterFactory;
use Symfony\Component\Security\Core\Exception\InvalidArgumentException;
use Symfony\Component\Security\Http\SecurityRequestAttributes;

/**
 * A default login throttling limiter.
 *
 * This limiter prevents breadth-first attacks by enforcing
 * a limit on username+IP and a (higher) limit on IP.
 *
 * @author Wouter de Jong <wouter@wouterj.nl>
 */
final class DefaultLoginRateLimiter extends AbstractRequestRateLimiter
{
    private RateLimiterFactory $globalFactory;
    private RateLimiterFactory $localFactory;
    private string $secret;

    /**
     * @param non-empty-string $secret A secret to use for hashing the IP address and username
     */
    public function __construct(RateLimiterFactory $globalFactory, RateLimiterFactory $localFactory, #[\SensitiveParameter] string $secret = '')
    {
<<<<<<< HEAD
        if ('' === $secret) {
=======
        if (!$secret) {
>>>>>>> e434a546
            throw new InvalidArgumentException('A non-empty secret is required.');
        }

        $this->globalFactory = $globalFactory;
        $this->localFactory = $localFactory;
        $this->secret = $secret;
    }

    protected function getLimiters(Request $request): array
    {
        $username = $request->attributes->get(SecurityRequestAttributes::LAST_USERNAME, '');
        $username = preg_match('//u', $username) ? mb_strtolower($username, 'UTF-8') : strtolower($username);

        return [
            $this->globalFactory->create($this->hash($request->getClientIp())),
            $this->localFactory->create($this->hash($username.'-'.$request->getClientIp())),
        ];
    }

    private function hash(string $data): string
    {
        return strtr(substr(base64_encode(hash_hmac('sha256', $data, $this->secret, true)), 0, 8), '/+', '._');
    }
}<|MERGE_RESOLUTION|>--- conflicted
+++ resolved
@@ -36,11 +36,7 @@
      */
     public function __construct(RateLimiterFactory $globalFactory, RateLimiterFactory $localFactory, #[\SensitiveParameter] string $secret = '')
     {
-<<<<<<< HEAD
-        if ('' === $secret) {
-=======
         if (!$secret) {
->>>>>>> e434a546
             throw new InvalidArgumentException('A non-empty secret is required.');
         }
 
