--- conflicted
+++ resolved
@@ -33,11 +33,7 @@
      *
      * @param callable|null $filter The callable filtering the choices
      */
-<<<<<<< HEAD
-    public function createListFromChoices(iterable $choices, callable $value = null, callable $filter = null): ChoiceListInterface;
-=======
-    public function createListFromChoices(iterable $choices, ?callable $value = null/* , callable $filter = null */);
->>>>>>> 2a31f2dd
+    public function createListFromChoices(iterable $choices, ?callable $value = null, ?callable $filter = null): ChoiceListInterface;
 
     /**
      * Creates a choice list that is loaded with the given loader.
@@ -48,11 +44,7 @@
      *
      * @param callable|null $filter The callable filtering the choices
      */
-<<<<<<< HEAD
-    public function createListFromLoader(ChoiceLoaderInterface $loader, callable $value = null, callable $filter = null): ChoiceListInterface;
-=======
-    public function createListFromLoader(ChoiceLoaderInterface $loader, ?callable $value = null/* , callable $filter = null */);
->>>>>>> 2a31f2dd
+    public function createListFromLoader(ChoiceLoaderInterface $loader, ?callable $value = null, ?callable $filter = null): ChoiceListInterface;
 
     /**
      * Creates a view for the given choice list.
@@ -86,9 +78,5 @@
      * @param array|callable|null $attr                       The callable generating the HTML attributes
      * @param array|callable      $labelTranslationParameters The parameters used to translate the choice labels
      */
-<<<<<<< HEAD
-    public function createView(ChoiceListInterface $list, array|callable $preferredChoices = null, callable|false $label = null, callable $index = null, callable $groupBy = null, array|callable $attr = null, array|callable $labelTranslationParameters = []): ChoiceListView;
-=======
-    public function createView(ChoiceListInterface $list, $preferredChoices = null, $label = null, ?callable $index = null, ?callable $groupBy = null, $attr = null/* , $labelTranslationParameters = [] */);
->>>>>>> 2a31f2dd
+    public function createView(ChoiceListInterface $list, array|callable|null $preferredChoices = null, callable|false|null $label = null, ?callable $index = null, ?callable $groupBy = null, array|callable|null $attr = null, array|callable $labelTranslationParameters = []): ChoiceListView;
 }