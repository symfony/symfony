--- conflicted
+++ resolved
@@ -21,14 +21,12 @@
         "symfony/translation-contracts": "^2"
     },
     "require-dev": {
-<<<<<<< HEAD
         "symfony/config": "^4.4|^5.0",
         "symfony/console": "^4.4|^5.0",
         "symfony/dependency-injection": "^5.0",
         "symfony/http-kernel": "^5.0",
         "symfony/intl": "^4.4|^5.0",
         "symfony/service-contracts": "^1.1.2|^2",
-        "symfony/var-dumper": "^4.4|^5.0",
         "symfony/yaml": "^4.4|^5.0",
         "symfony/finder": "^4.4|^5.0",
         "psr/log": "~1.0"
@@ -39,23 +37,6 @@
         "symfony/http-kernel": "<5.0",
         "symfony/twig-bundle": "<5.0",
         "symfony/yaml": "<4.4"
-=======
-        "symfony/config": "^3.4|^4.0|^5.0",
-        "symfony/console": "^3.4|^4.0|^5.0",
-        "symfony/dependency-injection": "^3.4|^4.0|^5.0",
-        "symfony/http-kernel": "^4.4",
-        "symfony/intl": "^3.4|^4.0|^5.0",
-        "symfony/service-contracts": "^1.1.2|^2",
-        "symfony/yaml": "^3.4|^4.0|^5.0",
-        "symfony/finder": "~2.8|~3.0|~4.0|^5.0",
-        "psr/log": "~1.0"
-    },
-    "conflict": {
-        "symfony/config": "<3.4",
-        "symfony/dependency-injection": "<3.4",
-        "symfony/http-kernel": "<4.4",
-        "symfony/yaml": "<3.4"
->>>>>>> 193306cf
     },
     "provide": {
         "symfony/translation-implementation": "2.0"
