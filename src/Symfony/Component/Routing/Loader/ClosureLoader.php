--- conflicted
+++ resolved
@@ -26,20 +26,12 @@
     /**
      * Loads a Closure.
      */
-<<<<<<< HEAD
-    public function load(mixed $closure, string $type = null): RouteCollection
-=======
     public function load(mixed $closure, ?string $type = null): RouteCollection
->>>>>>> a44829e2
     {
         return $closure($this->env);
     }
 
-<<<<<<< HEAD
-    public function supports(mixed $resource, string $type = null): bool
-=======
     public function supports(mixed $resource, ?string $type = null): bool
->>>>>>> a44829e2
     {
         return $resource instanceof \Closure && (!$type || 'closure' === $type);
     }
