--- conflicted
+++ resolved
@@ -22,14 +22,10 @@
     }
 }
 
-<<<<<<< HEAD
 /**
  * @group memcached
  */
-class MemcachedProfilerStorageTest extends \PHPUnit_Framework_TestCase
-=======
 class MemcachedProfilerStorageTest extends AbstractProfilerStorageTest
->>>>>>> 2b57fcf3
 {
     protected static $storage;
 
