<?php

/*
 * This file is part of the Symfony package.
 *
 * (c) Fabien Potencier <fabien@symfony.com>
 *
 * For the full copyright and license information, please view the LICENSE
 * file that was distributed with this source code.
 */

namespace Symfony\Component\Notifier\Bridge\Mattermost\Tests;

use Symfony\Component\HttpClient\MockHttpClient;
use Symfony\Component\Notifier\Bridge\Mattermost\MattermostTransport;
use Symfony\Component\Notifier\Message\ChatMessage;
use Symfony\Component\Notifier\Message\SmsMessage;
use Symfony\Component\Notifier\Test\TransportTestCase;
use Symfony\Component\Notifier\Tests\Transport\DummyMessage;
use Symfony\Contracts\HttpClient\HttpClientInterface;

/**
 * @author Oskar Stark <oskarstark@googlemail.com>
 */
final class MattermostTransportTest extends TransportTestCase
{
<<<<<<< HEAD
    public static function createTransport(HttpClientInterface $client = null): MattermostTransport
=======
    /**
     * @return MattermostTransport
     */
    public static function createTransport(?HttpClientInterface $client = null): TransportInterface
>>>>>>> 2a31f2dd
    {
        return (new MattermostTransport('testAccessToken', 'testChannel', null, $client ?? new MockHttpClient()))->setHost('host.test');
    }

    public static function toStringProvider(): iterable
    {
        yield ['mattermost://host.test?channel=testChannel', self::createTransport()];
    }

    public static function supportedMessagesProvider(): iterable
    {
        yield [new ChatMessage('Hello!')];
    }

    public static function unsupportedMessagesProvider(): iterable
    {
        yield [new SmsMessage('0611223344', 'Hello!')];
        yield [new DummyMessage()];
    }
}<|MERGE_RESOLUTION|>--- conflicted
+++ resolved
@@ -24,14 +24,7 @@
  */
 final class MattermostTransportTest extends TransportTestCase
 {
-<<<<<<< HEAD
-    public static function createTransport(HttpClientInterface $client = null): MattermostTransport
-=======
-    /**
-     * @return MattermostTransport
-     */
-    public static function createTransport(?HttpClientInterface $client = null): TransportInterface
->>>>>>> 2a31f2dd
+    public static function createTransport(?HttpClientInterface $client = null): MattermostTransport
     {
         return (new MattermostTransport('testAccessToken', 'testChannel', null, $client ?? new MockHttpClient()))->setHost('host.test');
     }
