<?php

/*
 * This file is part of the Symfony package.
 *
 * (c) Fabien Potencier <fabien@symfony.com>
 *
 * For the full copyright and license information, please view the LICENSE
 * file that was distributed with this source code.
 */

namespace Symfony\Component\DependencyInjection\Compiler;

use Symfony\Component\DependencyInjection\ContainerBuilder;
use Symfony\Component\DependencyInjection\Exception\EnvParameterException;

/**
 * This class is used to remove circular dependencies between individual passes.
 *
 * @author Johannes M. Schmitt <schmittjoh@gmail.com>
 */
class Compiler
{
    private $passConfig;
    private $log = [];
    private $serviceReferenceGraph;

    public function __construct()
    {
        $this->passConfig = new PassConfig();
        $this->serviceReferenceGraph = new ServiceReferenceGraph();
    }

    /**
     * @return PassConfig
     */
    public function getPassConfig()
    {
        return $this->passConfig;
    }

    /**
     * @return ServiceReferenceGraph
     */
    public function getServiceReferenceGraph()
    {
        return $this->serviceReferenceGraph;
    }

<<<<<<< HEAD
    /**
     * Adds a pass to the PassConfig.
     */
=======
>>>>>>> f1643e87
    public function addPass(CompilerPassInterface $pass, string $type = PassConfig::TYPE_BEFORE_OPTIMIZATION, int $priority = 0)
    {
        $this->passConfig->addPass($pass, $type, $priority);
    }

    /**
     * @final
     */
    public function log(CompilerPassInterface $pass, string $message)
    {
        if (str_contains($message, "\n")) {
            $message = str_replace("\n", "\n".\get_class($pass).': ', trim($message));
        }

        $this->log[] = \get_class($pass).': '.$message;
    }

    /**
     * @return array
     */
    public function getLog()
    {
        return $this->log;
    }

    /**
     * Run the Compiler and process all Passes.
     */
    public function compile(ContainerBuilder $container)
    {
        try {
            foreach ($this->passConfig->getPasses() as $pass) {
                $pass->process($container);
            }
        } catch (\Exception $e) {
            $usedEnvs = [];
            $prev = $e;

            do {
                $msg = $prev->getMessage();

                if ($msg !== $resolvedMsg = $container->resolveEnvPlaceholders($msg, null, $usedEnvs)) {
                    $r = new \ReflectionProperty($prev, 'message');
                    $r->setAccessible(true);
                    $r->setValue($prev, $resolvedMsg);
                }
            } while ($prev = $prev->getPrevious());

            if ($usedEnvs) {
                $e = new EnvParameterException($usedEnvs, $e);
            }

            throw $e;
        } finally {
            $this->getServiceReferenceGraph()->clear();
        }
    }
}<|MERGE_RESOLUTION|>--- conflicted
+++ resolved
@@ -47,12 +47,6 @@
         return $this->serviceReferenceGraph;
     }
 
-<<<<<<< HEAD
-    /**
-     * Adds a pass to the PassConfig.
-     */
-=======
->>>>>>> f1643e87
     public function addPass(CompilerPassInterface $pass, string $type = PassConfig::TYPE_BEFORE_OPTIMIZATION, int $priority = 0)
     {
         $this->passConfig->addPass($pass, $type, $priority);
