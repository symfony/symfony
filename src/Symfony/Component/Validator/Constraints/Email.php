--- conflicted
+++ resolved
@@ -57,19 +57,11 @@
     public $normalizer;
 
     public function __construct(
-<<<<<<< HEAD
-        array $options = null,
-        string $message = null,
-        string $mode = null,
-        callable $normalizer = null,
-        array $groups = null,
-=======
         ?array $options = null,
         ?string $message = null,
         ?string $mode = null,
         ?callable $normalizer = null,
         ?array $groups = null,
->>>>>>> a44829e2
         mixed $payload = null
     ) {
         if (\is_array($options) && \array_key_exists('mode', $options) && !\in_array($options['mode'], self::VALIDATION_MODES, true)) {
