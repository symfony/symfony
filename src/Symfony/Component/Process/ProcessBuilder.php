<?php

/*
 * This file is part of the Symfony package.
 *
 * (c) Fabien Potencier <fabien@symfony.com>
 *
 * For the full copyright and license information, please view the LICENSE
 * file that was distributed with this source code.
 */

namespace Symfony\Component\Process;

use Symfony\Component\Process\Exception\InvalidArgumentException;
use Symfony\Component\Process\Exception\LogicException;

/**
 * Process builder.
 *
 * @author Kris Wallsmith <kris@symfony.com>
 */
class ProcessBuilder
{
    private $arguments;
    private $cwd;
    private $env;
    private $stdin;
    private $timeout;
    private $options;
    private $inheritEnv;
    private $prefix;

    public function __construct(array $arguments = array())
    {
        $this->arguments = $arguments;

        $this->timeout = 60;
        $this->options = array();
        $this->env = array();
        $this->inheritEnv = true;
    }

    public static function create(array $arguments = array())
    {
        return new static($arguments);
    }

    /**
     * Adds an unescaped argument to the command string.
     *
     * @param string $argument A command argument
     *
     * @return ProcessBuilder
     */
    public function add($argument)
    {
        $this->arguments[] = $argument;

        return $this;
    }

    /**
     * Adds an unescaped prefix to the command string.
     *
     * The prefix is preserved when reseting arguments.
     *
     * @param string $prefix A command prefix
     *
     * @return ProcessBuilder
     */
    public function setPrefix($prefix)
    {
        $this->prefix = $prefix;

        return $this;
    }

    /**
     * @param array $arguments
     *
     * @return ProcessBuilder
     */
    public function setArguments(array $arguments)
    {
        $this->arguments = $arguments;

        return $this;
    }

    public function setWorkingDirectory($cwd)
    {
        $this->cwd = $cwd;

        return $this;
    }

    public function inheritEnvironmentVariables($inheritEnv = true)
    {
        $this->inheritEnv = $inheritEnv;

        return $this;
    }

    public function setEnv($name, $value)
    {
        $this->env[$name] = $value;

        return $this;
    }

    public function setInput($stdin)
    {
        $this->stdin = $stdin;

        return $this;
    }

    /**
     * Sets the process timeout.
     *
     * To disable the timeout, set this value to null.
     *
     * @param float|null
     *
     * @return ProcessBuilder
     *
     * @throws InvalidArgumentException
     */
    public function setTimeout($timeout)
    {
        if (null === $timeout) {
            $this->timeout = null;

            return $this;
        }

        $timeout = (float) $timeout;

        if ($timeout < 0) {
            throw new InvalidArgumentException('The timeout value must be a valid positive integer or float number.');
        }

        $this->timeout = $timeout;

        return $this;
    }

    public function setOption($name, $value)
    {
        $this->options[$name] = $value;

        return $this;
    }

    public function getProcess()
    {
        if (!count($this->arguments)) {
            throw new LogicException('You must add() command arguments before calling getProcess().');
        }

        $options = $this->options;

<<<<<<< HEAD
        $script = ($this->prefix ? escapeshellarg($this->prefix) . ' ' : '')
            . implode(' ', array_map('escapeshellarg', $this->arguments));
=======
        $script = implode(' ', array_map(array(__NAMESPACE__.'\\ProcessUtils', 'escapeArgument'), $this->arguments));
>>>>>>> a557b89e

        if ($this->inheritEnv) {
            $env = $this->env ? $this->env + $_ENV : null;
        } else {
            $env = $this->env;
        }

        return new Process($script, $this->cwd, $env, $this->stdin, $this->timeout, $options);
    }
}<|MERGE_RESOLUTION|>--- conflicted
+++ resolved
@@ -160,12 +160,8 @@
 
         $options = $this->options;
 
-<<<<<<< HEAD
         $script = ($this->prefix ? escapeshellarg($this->prefix) . ' ' : '')
-            . implode(' ', array_map('escapeshellarg', $this->arguments));
-=======
-        $script = implode(' ', array_map(array(__NAMESPACE__.'\\ProcessUtils', 'escapeArgument'), $this->arguments));
->>>>>>> a557b89e
+            .implode(' ', array_map(array(__NAMESPACE__.'\\ProcessUtils', 'escapeArgument'), $this->arguments));
 
         if ($this->inheritEnv) {
             $env = $this->env ? $this->env + $_ENV : null;
