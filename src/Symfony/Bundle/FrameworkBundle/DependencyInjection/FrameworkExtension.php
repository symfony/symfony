<?php

/*
 * This file is part of the Symfony package.
 *
 * (c) Fabien Potencier <fabien@symfony.com>
 *
 * For the full copyright and license information, please view the LICENSE
 * file that was distributed with this source code.
 */

namespace Symfony\Bundle\FrameworkBundle\DependencyInjection;

use Doctrine\Common\Annotations\AnnotationRegistry;
use Doctrine\Common\Annotations\Reader;
use Symfony\Bridge\Monolog\Processor\DebugProcessor;
use Symfony\Bridge\Twig\Extension\CsrfExtension;
use Symfony\Bundle\FrameworkBundle\Controller\AbstractController;
use Symfony\Bundle\FrameworkBundle\Controller\Controller;
use Symfony\Bundle\FrameworkBundle\Routing\AnnotatedRouteControllerLoader;
use Symfony\Bundle\FullStack;
use Symfony\Component\Cache\Adapter\AbstractAdapter;
use Symfony\Component\Cache\Adapter\AdapterInterface;
use Symfony\Component\Cache\Adapter\ArrayAdapter;
use Symfony\Component\Cache\ResettableInterface;
use Symfony\Component\Config\FileLocator;
use Symfony\Component\Config\Loader\LoaderInterface;
use Symfony\Component\Config\Resource\DirectoryResource;
use Symfony\Component\Config\ResourceCheckerInterface;
use Symfony\Component\Console\Application;
use Symfony\Component\Console\Command\Command;
use Symfony\Component\DependencyInjection\Alias;
use Symfony\Component\DependencyInjection\Argument\ServiceClosureArgument;
use Symfony\Component\DependencyInjection\ChildDefinition;
use Symfony\Component\DependencyInjection\ContainerBuilder;
use Symfony\Component\DependencyInjection\ContainerInterface;
use Symfony\Component\DependencyInjection\Definition;
use Symfony\Component\DependencyInjection\EnvVarProcessorInterface;
use Symfony\Component\DependencyInjection\Exception\InvalidArgumentException;
use Symfony\Component\DependencyInjection\Exception\LogicException;
use Symfony\Component\DependencyInjection\Loader\XmlFileLoader;
use Symfony\Component\DependencyInjection\Parameter;
use Symfony\Component\DependencyInjection\ParameterBag\ContainerBagInterface;
use Symfony\Component\DependencyInjection\ParameterBag\ParameterBagInterface;
use Symfony\Component\DependencyInjection\Reference;
use Symfony\Component\DependencyInjection\ServiceLocator;
use Symfony\Component\DependencyInjection\ServiceSubscriberInterface;
use Symfony\Component\EventDispatcher\EventSubscriberInterface;
use Symfony\Component\ExpressionLanguage\ExpressionLanguage;
use Symfony\Component\Finder\Finder;
use Symfony\Component\Form\FormTypeGuesserInterface;
use Symfony\Component\Form\FormTypeInterface;
use Symfony\Component\HttpKernel\CacheClearer\CacheClearerInterface;
use Symfony\Component\HttpKernel\CacheWarmer\CacheWarmerInterface;
use Symfony\Component\HttpKernel\Controller\ArgumentValueResolverInterface;
use Symfony\Component\HttpKernel\DataCollector\DataCollectorInterface;
use Symfony\Component\HttpKernel\DependencyInjection\Extension;
use Symfony\Component\Lock\Factory;
use Symfony\Component\Lock\Lock;
use Symfony\Component\Lock\LockInterface;
use Symfony\Component\Lock\Store\StoreFactory;
use Symfony\Component\Lock\StoreInterface;
use Symfony\Component\Messenger\Handler\MessageHandlerInterface;
use Symfony\Component\Messenger\MessageBus;
use Symfony\Component\Messenger\MessageBusInterface;
use Symfony\Component\Messenger\Transport\ChainSender;
use Symfony\Component\Messenger\Transport\TransportFactoryInterface;
use Symfony\Component\Messenger\Transport\TransportInterface;
use Symfony\Component\PropertyAccess\PropertyAccessor;
use Symfony\Component\PropertyInfo\PropertyAccessExtractorInterface;
use Symfony\Component\PropertyInfo\PropertyDescriptionExtractorInterface;
use Symfony\Component\PropertyInfo\PropertyInfoExtractorInterface;
use Symfony\Component\PropertyInfo\PropertyListExtractorInterface;
use Symfony\Component\PropertyInfo\PropertyTypeExtractorInterface;
use Symfony\Component\Routing\Loader\AnnotationDirectoryLoader;
use Symfony\Component\Routing\Loader\AnnotationFileLoader;
use Symfony\Component\Security\Core\Security;
use Symfony\Component\Security\Csrf\CsrfTokenManagerInterface;
use Symfony\Component\Serializer\Encoder\DecoderInterface;
use Symfony\Component\Serializer\Encoder\EncoderInterface;
use Symfony\Component\Serializer\Mapping\ClassDiscriminatorFromClassMetadata;
use Symfony\Component\Serializer\Mapping\Factory\CacheClassMetadataFactory;
use Symfony\Component\Serializer\Normalizer\ConstraintViolationListNormalizer;
use Symfony\Component\Serializer\Normalizer\DateIntervalNormalizer;
use Symfony\Component\Serializer\Normalizer\DenormalizerInterface;
use Symfony\Component\Serializer\Normalizer\NormalizerInterface;
use Symfony\Component\Stopwatch\Stopwatch;
use Symfony\Component\Translation\Command\XliffLintCommand as BaseXliffLintCommand;
use Symfony\Component\Translation\Translator;
use Symfony\Component\Validator\ConstraintValidatorInterface;
use Symfony\Component\Validator\ObjectInitializerInterface;
use Symfony\Component\WebLink\HttpHeaderSerializer;
use Symfony\Component\Workflow;
use Symfony\Component\Yaml\Command\LintCommand as BaseYamlLintCommand;
use Symfony\Component\Yaml\Yaml;

/**
 * FrameworkExtension.
 *
 * @author Fabien Potencier <fabien@symfony.com>
 * @author Jeremy Mikola <jmikola@gmail.com>
 * @author Kévin Dunglas <dunglas@gmail.com>
 * @author Grégoire Pineau <lyrixx@lyrixx.info>
 */
class FrameworkExtension extends Extension
{
    private $formConfigEnabled = false;
    private $translationConfigEnabled = false;
    private $sessionConfigEnabled = false;
    private $annotationsConfigEnabled = false;
    private $validatorConfigEnabled = false;
    private $messengerConfigEnabled = false;

    /**
     * Responds to the app.config configuration parameter.
     *
     * @throws LogicException
     */
    public function load(array $configs, ContainerBuilder $container)
    {
        $loader = new XmlFileLoader($container, new FileLocator(\dirname(__DIR__).'/Resources/config'));

        $loader->load('web.xml');
        $loader->load('services.xml');
        $loader->load('fragment_renderer.xml');

        if (!interface_exists(ContainerBagInterface::class)) {
            $container->removeDefinition('parameter_bag');
            $container->removeAlias(ContainerBagInterface::class);
            $container->removeAlias(ParameterBagInterface::class);
        }

        if (class_exists(Application::class)) {
            $loader->load('console.xml');

            if (!class_exists(BaseXliffLintCommand::class)) {
                $container->removeDefinition('console.command.xliff_lint');
            }
            if (!class_exists(BaseYamlLintCommand::class)) {
                $container->removeDefinition('console.command.yaml_lint');
            }
        }

        // Load Cache configuration first as it is used by other components
        $loader->load('cache.xml');

        $configuration = $this->getConfiguration($configs, $container);
        $config = $this->processConfiguration($configuration, $configs);

        $this->annotationsConfigEnabled = $this->isConfigEnabled($container, $config['annotations']);
        $this->translationConfigEnabled = $this->isConfigEnabled($container, $config['translator']);

        // A translator must always be registered (as support is included by
        // default in the Form and Validator component). If disabled, an identity
        // translator will be used and everything will still work as expected.
        if ($this->isConfigEnabled($container, $config['translator']) || $this->isConfigEnabled($container, $config['form']) || $this->isConfigEnabled($container, $config['validation'])) {
            if (!class_exists('Symfony\Component\Translation\Translator') && $this->isConfigEnabled($container, $config['translator'])) {
                throw new LogicException('Translation support cannot be enabled as the Translation component is not installed. Try running "composer require symfony/translation".');
            }

            if (class_exists(Translator::class)) {
                $loader->load('identity_translator.xml');
            }
        }

        if (isset($config['secret'])) {
            $container->setParameter('kernel.secret', $config['secret']);
        }

        $container->setParameter('kernel.http_method_override', $config['http_method_override']);
        $container->setParameter('kernel.trusted_hosts', $config['trusted_hosts']);
        $container->setParameter('kernel.default_locale', $config['default_locale']);

        if (!$container->hasParameter('debug.file_link_format')) {
            if (!$container->hasParameter('templating.helper.code.file_link_format')) {
                $links = array(
                    'textmate' => 'txmt://open?url=file://%%f&line=%%l',
                    'macvim' => 'mvim://open?url=file://%%f&line=%%l',
                    'emacs' => 'emacs://open?url=file://%%f&line=%%l',
                    'sublime' => 'subl://open?url=file://%%f&line=%%l',
                    'phpstorm' => 'phpstorm://open?file=%%f&line=%%l',
                    'atom' => 'atom://core/open/file?filename=%%f&line=%%l',
                );
                $ide = $config['ide'];

                $container->setParameter('templating.helper.code.file_link_format', str_replace('%', '%%', ini_get('xdebug.file_link_format') ?: get_cfg_var('xdebug.file_link_format')) ?: (isset($links[$ide]) ? $links[$ide] : $ide));
            }
            $container->setParameter('debug.file_link_format', '%templating.helper.code.file_link_format%');
        }

        if (!empty($config['test'])) {
            $loader->load('test.xml');
        }

        if ($this->isConfigEnabled($container, $config['session'])) {
            $this->sessionConfigEnabled = true;
            $this->registerSessionConfiguration($config['session'], $container, $loader);
        }

        if ($this->isConfigEnabled($container, $config['request'])) {
            $this->registerRequestConfiguration($config['request'], $container, $loader);
        }

        if (null === $config['csrf_protection']['enabled']) {
            $config['csrf_protection']['enabled'] = $this->sessionConfigEnabled && !class_exists(FullStack::class) && interface_exists(CsrfTokenManagerInterface::class);
        }
        $this->registerSecurityCsrfConfiguration($config['csrf_protection'], $container, $loader);

        if ($this->isConfigEnabled($container, $config['form'])) {
            if (!class_exists('Symfony\Component\Form\Form')) {
                throw new LogicException('Form support cannot be enabled as the Form component is not installed. Try running "composer require symfony/form".');
            }

            $this->formConfigEnabled = true;
            $this->registerFormConfiguration($config, $container, $loader);

            if (class_exists('Symfony\Component\Validator\Validation')) {
                $config['validation']['enabled'] = true;
            } else {
                $container->setParameter('validator.translation_domain', 'validators');

                $container->removeDefinition('form.type_extension.form.validator');
                $container->removeDefinition('form.type_guesser.validator');
            }
        } else {
            $container->removeDefinition('console.command.form_debug');
        }

        if ($this->isConfigEnabled($container, $config['assets'])) {
            if (!class_exists('Symfony\Component\Asset\Package')) {
                throw new LogicException('Asset support cannot be enabled as the Asset component is not installed. Try running "composer require symfony/asset".');
            }

            $this->registerAssetsConfiguration($config['assets'], $container, $loader);
        }

        if ($this->isConfigEnabled($container, $config['templating'])) {
            if (!class_exists('Symfony\Component\Templating\PhpEngine')) {
                throw new LogicException('Templating support cannot be enabled as the Templating component is not installed. Try running "composer require symfony/templating".');
            }

            $this->registerTemplatingConfiguration($config['templating'], $container, $loader);
        }

        if ($this->messengerConfigEnabled = $this->isConfigEnabled($container, $config['messenger'])) {
            $this->registerMessengerConfiguration($config['messenger'], $container, $loader, $config['serializer'], $config['validation']);
        } else {
            $container->removeDefinition('console.command.messenger_consume_messages');
            $container->removeDefinition('console.command.messenger_debug');
        }

        $this->registerValidationConfiguration($config['validation'], $container, $loader);
        $this->registerEsiConfiguration($config['esi'], $container, $loader);
        $this->registerSsiConfiguration($config['ssi'], $container, $loader);
        $this->registerFragmentsConfiguration($config['fragments'], $container, $loader);
        $this->registerTranslatorConfiguration($config['translator'], $container, $loader);
        $this->registerProfilerConfiguration($config['profiler'], $container, $loader);
        $this->registerCacheConfiguration($config['cache'], $container);
        $this->registerWorkflowConfiguration($config['workflows'], $container, $loader);
        $this->registerDebugConfiguration($config['php_errors'], $container, $loader);
        $this->registerRouterConfiguration($config['router'], $container, $loader);
        $this->registerAnnotationsConfiguration($config['annotations'], $container, $loader);
        $this->registerPropertyAccessConfiguration($config['property_access'], $container, $loader);

        if ($this->isConfigEnabled($container, $config['serializer'])) {
            if (!class_exists('Symfony\Component\Serializer\Serializer')) {
                throw new LogicException('Serializer support cannot be enabled as the Serializer component is not installed. Try running "composer require symfony/serializer-pack".');
            }

            $this->registerSerializerConfiguration($config['serializer'], $container, $loader);
        }

        if ($this->isConfigEnabled($container, $config['property_info'])) {
            $this->registerPropertyInfoConfiguration($container, $loader);
        }

        if ($this->isConfigEnabled($container, $config['lock'])) {
            $this->registerLockConfiguration($config['lock'], $container, $loader);
        }

        if ($this->isConfigEnabled($container, $config['web_link'])) {
            if (!class_exists(HttpHeaderSerializer::class)) {
                throw new LogicException('WebLink support cannot be enabled as the WebLink component is not installed. Try running "composer require symfony/weblink".');
            }

            $loader->load('web_link.xml');
        }

        $this->addAnnotatedClassesToCompile(array(
            '**\\Controller\\',
            '**\\Entity\\',

            // Added explicitly so that we don't rely on the class map being dumped to make it work
            'Symfony\\Bundle\\FrameworkBundle\\Controller\\AbstractController',
            'Symfony\\Bundle\\FrameworkBundle\\Controller\\Controller',
        ));

        $container->registerForAutoconfiguration(Command::class)
            ->addTag('console.command');
        $container->registerForAutoconfiguration(ResourceCheckerInterface::class)
            ->addTag('config_cache.resource_checker');
        $container->registerForAutoconfiguration(EnvVarProcessorInterface::class)
            ->addTag('container.env_var_processor');
        $container->registerForAutoconfiguration(ServiceLocator::class)
            ->addTag('container.service_locator');
        $container->registerForAutoconfiguration(ServiceSubscriberInterface::class)
            ->addTag('container.service_subscriber');
        $container->registerForAutoconfiguration(ArgumentValueResolverInterface::class)
            ->addTag('controller.argument_value_resolver');
        $container->registerForAutoconfiguration(AbstractController::class)
            ->addTag('controller.service_arguments');
        $container->registerForAutoconfiguration(Controller::class)
            ->addTag('controller.service_arguments');
        $container->registerForAutoconfiguration(DataCollectorInterface::class)
            ->addTag('data_collector');
        $container->registerForAutoconfiguration(FormTypeInterface::class)
            ->addTag('form.type');
        $container->registerForAutoconfiguration(FormTypeGuesserInterface::class)
            ->addTag('form.type_guesser');
        $container->registerForAutoconfiguration(CacheClearerInterface::class)
            ->addTag('kernel.cache_clearer');
        $container->registerForAutoconfiguration(CacheWarmerInterface::class)
            ->addTag('kernel.cache_warmer');
        $container->registerForAutoconfiguration(EventSubscriberInterface::class)
            ->addTag('kernel.event_subscriber');
        $container->registerForAutoconfiguration(ResettableInterface::class)
            ->addTag('kernel.reset', array('method' => 'reset'));
        $container->registerForAutoconfiguration(PropertyListExtractorInterface::class)
            ->addTag('property_info.list_extractor');
        $container->registerForAutoconfiguration(PropertyTypeExtractorInterface::class)
            ->addTag('property_info.type_extractor');
        $container->registerForAutoconfiguration(PropertyDescriptionExtractorInterface::class)
            ->addTag('property_info.description_extractor');
        $container->registerForAutoconfiguration(PropertyAccessExtractorInterface::class)
            ->addTag('property_info.access_extractor');
        $container->registerForAutoconfiguration(EncoderInterface::class)
            ->addTag('serializer.encoder');
        $container->registerForAutoconfiguration(DecoderInterface::class)
            ->addTag('serializer.encoder');
        $container->registerForAutoconfiguration(NormalizerInterface::class)
            ->addTag('serializer.normalizer');
        $container->registerForAutoconfiguration(DenormalizerInterface::class)
            ->addTag('serializer.normalizer');
        $container->registerForAutoconfiguration(ConstraintValidatorInterface::class)
            ->addTag('validator.constraint_validator');
        $container->registerForAutoconfiguration(ObjectInitializerInterface::class)
            ->addTag('validator.initializer');
        $container->registerForAutoconfiguration(MessageHandlerInterface::class)
            ->addTag('messenger.message_handler');
        $container->registerForAutoconfiguration(TransportFactoryInterface::class)
            ->addTag('messenger.transport_factory');

        if (!$container->getParameter('kernel.debug')) {
            // remove tagged iterator argument for resource checkers
            $container->getDefinition('config_cache_factory')->setArguments(array());
        }
    }

    /**
     * {@inheritdoc}
     */
    public function getConfiguration(array $config, ContainerBuilder $container)
    {
        return new Configuration($container->getParameter('kernel.debug'));
    }

    private function registerFormConfiguration(array $config, ContainerBuilder $container, XmlFileLoader $loader)
    {
        $loader->load('form.xml');

        if (null === $config['form']['csrf_protection']['enabled']) {
            $config['form']['csrf_protection']['enabled'] = $config['csrf_protection']['enabled'];
        }

        if ($this->isConfigEnabled($container, $config['form']['csrf_protection'])) {
            $loader->load('form_csrf.xml');

            $container->setParameter('form.type_extension.csrf.enabled', true);
            $container->setParameter('form.type_extension.csrf.field_name', $config['form']['csrf_protection']['field_name']);
        } else {
            $container->setParameter('form.type_extension.csrf.enabled', false);
        }

        if (!class_exists(Translator::class)) {
            $container->removeDefinition('form.type_extension.upload.validator');
        }
    }

    private function registerEsiConfiguration(array $config, ContainerBuilder $container, XmlFileLoader $loader)
    {
        if (!$this->isConfigEnabled($container, $config)) {
            $container->removeDefinition('fragment.renderer.esi');

            return;
        }

        $loader->load('esi.xml');
    }

    private function registerSsiConfiguration(array $config, ContainerBuilder $container, XmlFileLoader $loader)
    {
        if (!$this->isConfigEnabled($container, $config)) {
            $container->removeDefinition('fragment.renderer.ssi');

            return;
        }

        $loader->load('ssi.xml');
    }

    private function registerFragmentsConfiguration(array $config, ContainerBuilder $container, XmlFileLoader $loader)
    {
        if (!$this->isConfigEnabled($container, $config)) {
            $container->removeDefinition('fragment.renderer.hinclude');

            return;
        }

        $loader->load('fragment_listener.xml');
        $container->setParameter('fragment.path', $config['path']);
    }

    private function registerProfilerConfiguration(array $config, ContainerBuilder $container, XmlFileLoader $loader)
    {
        if (!$this->isConfigEnabled($container, $config)) {
            // this is needed for the WebProfiler to work even if the profiler is disabled
            $container->setParameter('data_collector.templates', array());

            return;
        }

        $loader->load('profiling.xml');
        $loader->load('collectors.xml');
        $loader->load('cache_debug.xml');

        if ($this->formConfigEnabled) {
            $loader->load('form_debug.xml');
        }

        if ($this->validatorConfigEnabled) {
            $loader->load('validator_debug.xml');
        }

        if ($this->translationConfigEnabled) {
            $loader->load('translation_debug.xml');

            $container->getDefinition('translator.data_collector')->setDecoratedService('translator');
        }

        if ($this->messengerConfigEnabled) {
            $loader->load('messenger_debug.xml');
        }

        $container->setParameter('profiler_listener.only_exceptions', $config['only_exceptions']);
        $container->setParameter('profiler_listener.only_master_requests', $config['only_master_requests']);

        // Choose storage class based on the DSN
        list($class) = explode(':', $config['dsn'], 2);
        if ('file' !== $class) {
            throw new \LogicException(sprintf('Driver "%s" is not supported for the profiler.', $class));
        }

        $container->setParameter('profiler.storage.dsn', $config['dsn']);

        $container->getDefinition('profiler')
            ->addArgument($config['collect'])
            ->addTag('kernel.reset', array('method' => 'reset'));
    }

    private function registerWorkflowConfiguration(array $config, ContainerBuilder $container, XmlFileLoader $loader)
    {
        if (!$config['enabled']) {
            $container->removeDefinition('console.command.workflow_dump');

            return;
        }

        if (!class_exists(Workflow\Workflow::class)) {
            throw new LogicException('Workflow support cannot be enabled as the Workflow component is not installed. Try running "composer require symfony/workflow".');
        }

        $loader->load('workflow.xml');

        $registryDefinition = $container->getDefinition('workflow.registry');

        foreach ($config['workflows'] as $name => $workflow) {
            $type = $workflow['type'];
            $workflowId = sprintf('%s.%s', $type, $name);

<<<<<<< HEAD
            // Process Metadata (workflow + places (transition is done in the "create transition" block))
            $metadataStoreDefinition = new Definition(Workflow\Metadata\InMemoryMetadataStore::class, array(array(), array(), null));
            if ($workflow['metadata']) {
                $metadataStoreDefinition->replaceArgument(0, $workflow['metadata']);
            }
            $placesMetadata = array();
            foreach ($workflow['places'] as $place) {
                if ($place['metadata']) {
                    $placesMetadata[$place['name']] = $place['metadata'];
                }
            }
            if ($placesMetadata) {
                $metadataStoreDefinition->replaceArgument(1, $placesMetadata);
            }

            // Create transitions
            $transitions = array();
            $transitionsMetadataDefinition = new Definition(\SplObjectStorage::class);
            foreach ($workflow['transitions'] as $transition) {
                if ('workflow' === $type) {
                    $transitionDefinition = new Definition(Workflow\Transition::class, array($transition['name'], $transition['from'], $transition['to']));
                    $transitions[] = $transitionDefinition;
                    if ($transition['metadata']) {
                        $transitionsMetadataDefinition->addMethodCall('attach', array(
                            $transitionDefinition,
                            $transition['metadata'],
                        ));
=======
            // Create transitions
            $transitions = array();
            $guardsConfiguration = array();
            // Global transition counter per workflow
            $transitionCounter = 0;
            foreach (array_values($workflow['transitions']) as $number => $transition) {
                if ('workflow' === $type) {
                    $transitionDefinition = new Definition(Workflow\Transition::class, array($transition['name'], $transition['from'], $transition['to']));
                    $transitionId = sprintf('%s.transition.%s', $workflowId, $transitionCounter++);
                    $container->setDefinition($transitionId, $transitionDefinition);
                    $transitions[] = new Reference($transitionId);
                    if (isset($transition['guard'])) {
                        $configuration = new Definition(Workflow\EventListener\GuardExpression::class);
                        $configuration->addArgument(new Reference($transitionId));
                        $configuration->addArgument($transition['guard']);
                        $eventName = sprintf('workflow.%s.guard.%s', $name, $transition['name']);
                        $guardsConfiguration[$eventName][] = $configuration;
>>>>>>> 3c03f3ce
                    }
                } elseif ('state_machine' === $type) {
                    foreach ($transition['from'] as $from) {
                        foreach ($transition['to'] as $to) {
                            $transitionDefinition = new Definition(Workflow\Transition::class, array($transition['name'], $from, $to));
<<<<<<< HEAD
                            $transitions[] = $transitionDefinition;
                            if ($transition['metadata']) {
                                $transitionsMetadataDefinition->addMethodCall('attach', array(
                                    $transitionDefinition,
                                    $transition['metadata'],
                                ));
=======
                            $transitionId = sprintf('%s.transition.%s', $workflowId, $transitionCounter++);
                            $container->setDefinition($transitionId, $transitionDefinition);
                            $transitions[] = new Reference($transitionId);
                            if (isset($transition['guard'])) {
                                $configuration = new Definition(Workflow\EventListener\GuardExpression::class);
                                $configuration->addArgument(new Reference($transitionId));
                                $configuration->addArgument($transition['guard']);
                                $eventName = sprintf('workflow.%s.guard.%s', $name, $transition['name']);
                                $guardsConfiguration[$eventName][] = $configuration;
>>>>>>> 3c03f3ce
                            }
                        }
                    }
                }
            }
            $metadataStoreDefinition->replaceArgument(2, $transitionsMetadataDefinition);

            // Create places
            $places = array_map(function (array $place) {
                return $place['name'];
            }, $workflow['places']);

            // Create a Definition
            $definitionDefinition = new Definition(Workflow\Definition::class);
            $definitionDefinition->setPublic(false);
            $definitionDefinition->addArgument($places);
            $definitionDefinition->addArgument($transitions);
            $definitionDefinition->addArgument($workflow['initial_place'] ?? null);
            $definitionDefinition->addArgument($metadataStoreDefinition);
            $definitionDefinition->addTag('workflow.definition', array(
                'name' => $name,
                'type' => $type,
                'marking_store' => isset($workflow['marking_store']['type']) ? $workflow['marking_store']['type'] : null,
            ));

            // Create MarkingStore
            if (isset($workflow['marking_store']['type'])) {
                $markingStoreDefinition = new ChildDefinition('workflow.marking_store.'.$workflow['marking_store']['type']);
                foreach ($workflow['marking_store']['arguments'] as $argument) {
                    $markingStoreDefinition->addArgument($argument);
                }
            } elseif (isset($workflow['marking_store']['service'])) {
                $markingStoreDefinition = new Reference($workflow['marking_store']['service']);
            }

            // Create Workflow
            $workflowDefinition = new ChildDefinition(sprintf('%s.abstract', $type));
            $workflowDefinition->replaceArgument(0, new Reference(sprintf('%s.definition', $workflowId)));
            if (isset($markingStoreDefinition)) {
                $workflowDefinition->replaceArgument(1, $markingStoreDefinition);
            }
            $workflowDefinition->replaceArgument(3, $name);

            // Store to container
            $container->setDefinition($workflowId, $workflowDefinition);
            $container->setDefinition(sprintf('%s.definition', $workflowId), $definitionDefinition);

            // Add workflow to Registry
            if ($workflow['supports']) {
                foreach ($workflow['supports'] as $supportedClassName) {
                    $strategyDefinition = new Definition(Workflow\SupportStrategy\InstanceOfSupportStrategy::class, array($supportedClassName));
                    $strategyDefinition->setPublic(false);
                    $registryDefinition->addMethodCall('addWorkflow', array(new Reference($workflowId), $strategyDefinition));
                }
            } elseif (isset($workflow['support_strategy'])) {
                $registryDefinition->addMethodCall('addWorkflow', array(new Reference($workflowId), new Reference($workflow['support_strategy'])));
            }

            // Enable the AuditTrail
            if ($workflow['audit_trail']['enabled']) {
                $listener = new Definition(Workflow\EventListener\AuditTrailListener::class);
                $listener->setPrivate(true);
                $listener->addTag('monolog.logger', array('channel' => 'workflow'));
                $listener->addTag('kernel.event_listener', array('event' => sprintf('workflow.%s.leave', $name), 'method' => 'onLeave'));
                $listener->addTag('kernel.event_listener', array('event' => sprintf('workflow.%s.transition', $name), 'method' => 'onTransition'));
                $listener->addTag('kernel.event_listener', array('event' => sprintf('workflow.%s.enter', $name), 'method' => 'onEnter'));
                $listener->addArgument(new Reference('logger'));
                $container->setDefinition(sprintf('%s.listener.audit_trail', $workflowId), $listener);
            }

            // Add Guard Listener
            if ($guardsConfiguration) {
                if (!class_exists(ExpressionLanguage::class)) {
                    throw new LogicException('Cannot guard workflows as the ExpressionLanguage component is not installed. Try running "composer require symfony/expression-language".');
                }

                if (!class_exists(Security::class)) {
                    throw new LogicException('Cannot guard workflows as the Security component is not installed. Try running "composer require symfony/security".');
                }

                $guard = new Definition(Workflow\EventListener\GuardListener::class);
                $guard->setPrivate(true);

                $guard->setArguments(array(
                    $guardsConfiguration,
                    new Reference('workflow.security.expression_language'),
                    new Reference('security.token_storage'),
                    new Reference('security.authorization_checker'),
                    new Reference('security.authentication.trust_resolver'),
                    new Reference('security.role_hierarchy'),
                    new Reference('validator', ContainerInterface::NULL_ON_INVALID_REFERENCE),
                ));
                foreach ($guardsConfiguration as $eventName => $config) {
                    $guard->addTag('kernel.event_listener', array('event' => $eventName, 'method' => 'onTransition'));
                }

                $container->setDefinition(sprintf('%s.listener.guard', $workflowId), $guard);
                $container->setParameter('workflow.has_guard_listeners', true);
            }
        }
    }

    private function registerDebugConfiguration(array $config, ContainerBuilder $container, XmlFileLoader $loader)
    {
        $loader->load('debug_prod.xml');

        if (class_exists(Stopwatch::class)) {
            $container->register('debug.stopwatch', Stopwatch::class)
                ->addArgument(true)
                ->setPrivate(true)
                ->addTag('kernel.reset', array('method' => 'reset'));
            $container->setAlias(Stopwatch::class, new Alias('debug.stopwatch', false));
        }

        $debug = $container->getParameter('kernel.debug');

        if ($debug) {
            $container->setParameter('debug.container.dump', '%kernel.cache_dir%/%kernel.container_class%.xml');
        }

        if ($debug && class_exists(Stopwatch::class)) {
            $loader->load('debug.xml');
        }

        $definition = $container->findDefinition('debug.debug_handlers_listener');

        if (false === $config['log']) {
            $definition->replaceArgument(1, null);
        } elseif (true !== $config['log']) {
            $definition->replaceArgument(2, $config['log']);
        }

        if (!$config['throw']) {
            $container->setParameter('debug.error_handler.throw_at', 0);
        }

        $definition->replaceArgument(4, $debug);
        $definition->replaceArgument(6, $debug);

        if ($debug && class_exists(DebugProcessor::class)) {
            $definition = new Definition(DebugProcessor::class);
            $definition->setPublic(false);
            $definition->addArgument(new Reference('request_stack'));
            $container->setDefinition('debug.log_processor', $definition);
        }
    }

    private function registerRouterConfiguration(array $config, ContainerBuilder $container, XmlFileLoader $loader)
    {
        if (!$this->isConfigEnabled($container, $config)) {
            $container->removeDefinition('console.command.router_debug');
            $container->removeDefinition('console.command.router_match');

            return;
        }

        $loader->load('routing.xml');

        if (!interface_exists(ContainerBagInterface::class)) {
            $container->getDefinition('router.default')
                ->replaceArgument(0, new Reference('service_container'))
                ->clearTag('container.service_subscriber')
            ;
        }

        $container->setParameter('router.resource', $config['resource']);
        $container->setParameter('router.cache_class_prefix', $container->getParameter('kernel.container_class'));
        $router = $container->findDefinition('router.default');
        $argument = $router->getArgument(2);
        $argument['strict_requirements'] = $config['strict_requirements'];
        if (isset($config['type'])) {
            $argument['resource_type'] = $config['type'];
        }
        $router->replaceArgument(2, $argument);

        $container->setParameter('request_listener.http_port', $config['http_port']);
        $container->setParameter('request_listener.https_port', $config['https_port']);

        if ($this->annotationsConfigEnabled) {
            $container->register('routing.loader.annotation', AnnotatedRouteControllerLoader::class)
                ->setPublic(false)
                ->addTag('routing.loader', array('priority' => -10))
                ->addArgument(new Reference('annotation_reader'));

            $container->register('routing.loader.annotation.directory', AnnotationDirectoryLoader::class)
                ->setPublic(false)
                ->addTag('routing.loader', array('priority' => -10))
                ->setArguments(array(
                    new Reference('file_locator'),
                    new Reference('routing.loader.annotation'),
                ));

            $container->register('routing.loader.annotation.file', AnnotationFileLoader::class)
                ->setPublic(false)
                ->addTag('routing.loader', array('priority' => -10))
                ->setArguments(array(
                    new Reference('file_locator'),
                    new Reference('routing.loader.annotation'),
                ));
        }
    }

    private function registerSessionConfiguration(array $config, ContainerBuilder $container, XmlFileLoader $loader)
    {
        $loader->load('session.xml');

        // session storage
        $container->setAlias('session.storage', $config['storage_id'])->setPrivate(true);
        $options = array('cache_limiter' => '0');
        foreach (array('name', 'cookie_lifetime', 'cookie_path', 'cookie_domain', 'cookie_secure', 'cookie_httponly', 'use_cookies', 'gc_maxlifetime', 'gc_probability', 'gc_divisor') as $key) {
            if (isset($config[$key])) {
                $options[$key] = $config[$key];
            }
        }

        $container->setParameter('session.storage.options', $options);

        // session handler (the internal callback registered with PHP session management)
        if (null === $config['handler_id']) {
            // Set the handler class to be null
            $container->getDefinition('session.storage.native')->replaceArgument(1, null);
            $container->getDefinition('session.storage.php_bridge')->replaceArgument(0, null);
        } else {
            $container->setAlias('session.handler', $config['handler_id'])->setPrivate(true);
        }

        $container->setParameter('session.save_path', $config['save_path']);

        $container->setParameter('session.metadata.update_threshold', $config['metadata_update_threshold']);
    }

    private function registerRequestConfiguration(array $config, ContainerBuilder $container, XmlFileLoader $loader)
    {
        if ($config['formats']) {
            $loader->load('request.xml');

            $listener = $container->getDefinition('request.add_request_formats_listener');
            $listener->replaceArgument(0, $config['formats']);
        }
    }

    private function registerTemplatingConfiguration(array $config, ContainerBuilder $container, XmlFileLoader $loader)
    {
        $loader->load('templating.xml');

        $container->setParameter('fragment.renderer.hinclude.global_template', $config['hinclude_default_template']);

        if ($container->getParameter('kernel.debug')) {
            $logger = new Reference('logger', ContainerInterface::IGNORE_ON_INVALID_REFERENCE);

            $container->getDefinition('templating.loader.cache')
                ->addTag('monolog.logger', array('channel' => 'templating'))
                ->addMethodCall('setLogger', array($logger));
            $container->getDefinition('templating.loader.chain')
                ->addTag('monolog.logger', array('channel' => 'templating'))
                ->addMethodCall('setLogger', array($logger));
        }

        if (!empty($config['loaders'])) {
            $loaders = array_map(function ($loader) { return new Reference($loader); }, $config['loaders']);

            // Use a delegation unless only a single loader was registered
            if (1 === \count($loaders)) {
                $container->setAlias('templating.loader', (string) reset($loaders))->setPrivate(true);
            } else {
                $container->getDefinition('templating.loader.chain')->addArgument($loaders);
                $container->setAlias('templating.loader', 'templating.loader.chain')->setPrivate(true);
            }
        }

        $container->setParameter('templating.loader.cache.path', null);
        if (isset($config['cache'])) {
            // Wrap the existing loader with cache (must happen after loaders are registered)
            $container->setDefinition('templating.loader.wrapped', $container->findDefinition('templating.loader'));
            $loaderCache = $container->getDefinition('templating.loader.cache');
            $container->setParameter('templating.loader.cache.path', $config['cache']);

            $container->setDefinition('templating.loader', $loaderCache);
        }

        $container->setParameter('templating.engines', $config['engines']);
        $engines = array_map(function ($engine) { return new Reference('templating.engine.'.$engine); }, $config['engines']);

        // Use a delegation unless only a single engine was registered
        if (1 === \count($engines)) {
            $container->setAlias('templating', (string) reset($engines))->setPublic(true);
        } else {
            $templateEngineDefinition = $container->getDefinition('templating.engine.delegating');
            foreach ($engines as $engine) {
                $templateEngineDefinition->addMethodCall('addEngine', array($engine));
            }
            $container->setAlias('templating', 'templating.engine.delegating')->setPublic(true);
        }

        $container->getDefinition('fragment.renderer.hinclude')
            ->addTag('kernel.fragment_renderer', array('alias' => 'hinclude'))
            ->replaceArgument(0, new Reference('templating'))
        ;

        // configure the PHP engine if needed
        if (\in_array('php', $config['engines'], true)) {
            $loader->load('templating_php.xml');

            $container->setParameter('templating.helper.form.resources', $config['form']['resources']);

            if ($container->getParameter('kernel.debug') && class_exists(Stopwatch::class)) {
                $loader->load('templating_debug.xml');

                $container->setDefinition('templating.engine.php', $container->findDefinition('debug.templating.engine.php'));
                $container->setAlias('debug.templating.engine.php', 'templating.engine.php')->setPrivate(true);
            }

            if ($container->has('assets.packages')) {
                $container->getDefinition('templating.helper.assets')->replaceArgument(0, new Reference('assets.packages'));
            } else {
                $container->removeDefinition('templating.helper.assets');
            }

            if (!$this->translationConfigEnabled) {
                $container->removeDefinition('templating.helper.translator');
            }
        }
    }

    private function registerAssetsConfiguration(array $config, ContainerBuilder $container, XmlFileLoader $loader)
    {
        $loader->load('assets.xml');

        $defaultVersion = null;

        if ($config['version_strategy']) {
            $defaultVersion = new Reference($config['version_strategy']);
        } else {
            $defaultVersion = $this->createVersion($container, $config['version'], $config['version_format'], $config['json_manifest_path'], '_default');
        }

        $defaultPackage = $this->createPackageDefinition($config['base_path'], $config['base_urls'], $defaultVersion);
        $container->setDefinition('assets._default_package', $defaultPackage);

        $namedPackages = array();
        foreach ($config['packages'] as $name => $package) {
            if (null !== $package['version_strategy']) {
                $version = new Reference($package['version_strategy']);
            } elseif (!array_key_exists('version', $package) && null === $package['json_manifest_path']) {
                // if neither version nor json_manifest_path are specified, use the default
                $version = $defaultVersion;
            } else {
                // let format fallback to main version_format
                $format = $package['version_format'] ?: $config['version_format'];
                $version = isset($package['version']) ? $package['version'] : null;
                $version = $this->createVersion($container, $version, $format, $package['json_manifest_path'], $name);
            }

            $container->setDefinition('assets._package_'.$name, $this->createPackageDefinition($package['base_path'], $package['base_urls'], $version));
            $namedPackages[$name] = new Reference('assets._package_'.$name);
        }

        $container->getDefinition('assets.packages')
            ->replaceArgument(0, new Reference('assets._default_package'))
            ->replaceArgument(1, $namedPackages)
        ;
    }

    /**
     * Returns a definition for an asset package.
     */
    private function createPackageDefinition($basePath, array $baseUrls, Reference $version)
    {
        if ($basePath && $baseUrls) {
            throw new \LogicException('An asset package cannot have base URLs and base paths.');
        }

        $package = new ChildDefinition($baseUrls ? 'assets.url_package' : 'assets.path_package');
        $package
            ->setPublic(false)
            ->replaceArgument(0, $baseUrls ?: $basePath)
            ->replaceArgument(1, $version)
        ;

        return $package;
    }

    private function createVersion(ContainerBuilder $container, $version, $format, $jsonManifestPath, $name)
    {
        // Configuration prevents $version and $jsonManifestPath from being set
        if (null !== $version) {
            $def = new ChildDefinition('assets.static_version_strategy');
            $def
                ->replaceArgument(0, $version)
                ->replaceArgument(1, $format)
            ;
            $container->setDefinition('assets._version_'.$name, $def);

            return new Reference('assets._version_'.$name);
        }

        if (null !== $jsonManifestPath) {
            $def = new ChildDefinition('assets.json_manifest_version_strategy');
            $def->replaceArgument(0, $jsonManifestPath);
            $container->setDefinition('assets._version_'.$name, $def);

            return new Reference('assets._version_'.$name);
        }

        return new Reference('assets.empty_version_strategy');
    }

    private function registerTranslatorConfiguration(array $config, ContainerBuilder $container, LoaderInterface $loader)
    {
        if (!$this->isConfigEnabled($container, $config)) {
            $container->removeDefinition('console.command.translation_debug');
            $container->removeDefinition('console.command.translation_update');

            return;
        }

        $loader->load('translation.xml');

        // Use the "real" translator instead of the identity default
        $container->setAlias('translator', 'translator.default')->setPublic(true);
        $container->setAlias('translator.formatter', new Alias($config['formatter'], false));
        $translator = $container->findDefinition('translator.default');
        $translator->addMethodCall('setFallbackLocales', array($config['fallbacks']));

        $container->setParameter('translator.logging', $config['logging']);
        $container->setParameter('translator.default_path', $config['default_path']);

        // Discover translation directories
        $dirs = array();
        if (class_exists('Symfony\Component\Validator\Validation')) {
            $r = new \ReflectionClass('Symfony\Component\Validator\Validation');

            $dirs[] = \dirname($r->getFileName()).'/Resources/translations';
        }
        if (class_exists('Symfony\Component\Form\Form')) {
            $r = new \ReflectionClass('Symfony\Component\Form\Form');

            $dirs[] = \dirname($r->getFileName()).'/Resources/translations';
        }
        if (class_exists('Symfony\Component\Security\Core\Exception\AuthenticationException')) {
            $r = new \ReflectionClass('Symfony\Component\Security\Core\Exception\AuthenticationException');

            $dirs[] = \dirname(\dirname($r->getFileName())).'/Resources/translations';
        }
        $defaultDir = $container->getParameterBag()->resolveValue($config['default_path']);
        $rootDir = $container->getParameter('kernel.root_dir');
        foreach ($container->getParameter('kernel.bundles_metadata') as $name => $bundle) {
            if ($container->fileExists($dir = $bundle['path'].'/Resources/translations')) {
                $dirs[] = $dir;
            }
            if ($container->fileExists($dir = $rootDir.sprintf('/Resources/%s/translations', $name))) {
                $dirs[] = $dir;
            }
        }

        foreach ($config['paths'] as $dir) {
            if ($container->fileExists($dir)) {
                $dirs[] = $dir;
            } else {
                throw new \UnexpectedValueException(sprintf('%s defined in translator.paths does not exist or is not a directory', $dir));
            }
        }

        if ($container->fileExists($defaultDir)) {
            $dirs[] = $defaultDir;
        }
        if ($container->fileExists($dir = $rootDir.'/Resources/translations')) {
            $dirs[] = $dir;
        }

        // Register translation resources
        if ($dirs) {
            $files = array();
            $finder = Finder::create()
                ->followLinks()
                ->files()
                ->filter(function (\SplFileInfo $file) {
                    return 2 === substr_count($file->getBasename(), '.') && preg_match('/\.\w+$/', $file->getBasename());
                })
                ->in($dirs)
                ->sortByName()
            ;

            foreach ($finder as $file) {
                list(, $locale) = explode('.', $file->getBasename(), 3);
                if (!isset($files[$locale])) {
                    $files[$locale] = array();
                }

                $files[$locale][] = (string) $file;
            }

            $options = array_merge(
                $translator->getArgument(4),
                array('resource_files' => $files)
            );

            $translator->replaceArgument(4, $options);
        }
    }

    private function registerValidationConfiguration(array $config, ContainerBuilder $container, XmlFileLoader $loader)
    {
        if (!$this->validatorConfigEnabled = $this->isConfigEnabled($container, $config)) {
            return;
        }

        if (!class_exists('Symfony\Component\Validator\Validation')) {
            throw new LogicException('Validation support cannot be enabled as the Validator component is not installed. Try running "composer require symfony/validator".');
        }

        if (!isset($config['email_validation_mode'])) {
            $config['email_validation_mode'] = 'loose';
        }

        $loader->load('validator.xml');

        $validatorBuilder = $container->getDefinition('validator.builder');

        $container->setParameter('validator.translation_domain', $config['translation_domain']);

        $files = array('xml' => array(), 'yml' => array());
        $this->registerValidatorMapping($container, $config, $files);

        if (!empty($files['xml'])) {
            $validatorBuilder->addMethodCall('addXmlMappings', array($files['xml']));
        }

        if (!empty($files['yml'])) {
            $validatorBuilder->addMethodCall('addYamlMappings', array($files['yml']));
        }

        $definition = $container->findDefinition('validator.email');
        $definition->replaceArgument(0, $config['email_validation_mode']);

        if (array_key_exists('enable_annotations', $config) && $config['enable_annotations']) {
            if (!$this->annotationsConfigEnabled) {
                throw new \LogicException('"enable_annotations" on the validator cannot be set as Annotations support is disabled.');
            }

            $validatorBuilder->addMethodCall('enableAnnotationMapping', array(new Reference('annotation_reader')));
        }

        if (array_key_exists('static_method', $config) && $config['static_method']) {
            foreach ($config['static_method'] as $methodName) {
                $validatorBuilder->addMethodCall('addMethodMapping', array($methodName));
            }
        }

        if (!$container->getParameter('kernel.debug')) {
            $validatorBuilder->addMethodCall('setMetadataCache', array(new Reference('validator.mapping.cache.symfony')));
        }
    }

    private function registerValidatorMapping(ContainerBuilder $container, array $config, array &$files)
    {
        $fileRecorder = function ($extension, $path) use (&$files) {
            $files['yaml' === $extension ? 'yml' : $extension][] = $path;
        };

        if (interface_exists('Symfony\Component\Form\FormInterface')) {
            $reflClass = new \ReflectionClass('Symfony\Component\Form\FormInterface');
            $fileRecorder('xml', \dirname($reflClass->getFileName()).'/Resources/config/validation.xml');
        }

        foreach ($container->getParameter('kernel.bundles_metadata') as $bundle) {
            $dirname = $bundle['path'];

            if (
                $container->fileExists($file = $dirname.'/Resources/config/validation.yaml', false) ||
                $container->fileExists($file = $dirname.'/Resources/config/validation.yml', false)
            ) {
                $fileRecorder('yml', $file);
            }

            if ($container->fileExists($file = $dirname.'/Resources/config/validation.xml', false)) {
                $fileRecorder('xml', $file);
            }

            if ($container->fileExists($dir = $dirname.'/Resources/config/validation', '/^$/')) {
                $this->registerMappingFilesFromDir($dir, $fileRecorder);
            }
        }

        $projectDir = $container->getParameter('kernel.project_dir');
        if ($container->fileExists($dir = $projectDir.'/config/validator', '/^$/')) {
            $this->registerMappingFilesFromDir($dir, $fileRecorder);
        }

        $this->registerMappingFilesFromConfig($container, $config, $fileRecorder);
    }

    private function registerMappingFilesFromDir($dir, callable $fileRecorder)
    {
        foreach (Finder::create()->followLinks()->files()->in($dir)->name('/\.(xml|ya?ml)$/')->sortByName() as $file) {
            $fileRecorder($file->getExtension(), $file->getRealPath());
        }
    }

    private function registerMappingFilesFromConfig(ContainerBuilder $container, array $config, callable $fileRecorder)
    {
        foreach ($config['mapping']['paths'] as $path) {
            if (is_dir($path)) {
                $this->registerMappingFilesFromDir($path, $fileRecorder);
                $container->addResource(new DirectoryResource($path, '/^$/'));
            } elseif ($container->fileExists($path, false)) {
                if (!preg_match('/\.(xml|ya?ml)$/', $path, $matches)) {
                    throw new \RuntimeException(sprintf('Unsupported mapping type in "%s", supported types are XML & Yaml.', $path));
                }
                $fileRecorder($matches[1], $path);
            } else {
                throw new \RuntimeException(sprintf('Could not open file or directory "%s".', $path));
            }
        }
    }

    private function registerAnnotationsConfiguration(array $config, ContainerBuilder $container, $loader)
    {
        if (!$this->annotationsConfigEnabled) {
            return;
        }

        if (!class_exists('Doctrine\Common\Annotations\Annotation')) {
            throw new LogicException('Annotations cannot be enabled as the Doctrine Annotation library is not installed.');
        }

        $loader->load('annotations.xml');

        if (!method_exists(AnnotationRegistry::class, 'registerUniqueLoader')) {
            $container->getDefinition('annotations.dummy_registry')
                ->setMethodCalls(array(array('registerLoader', array('class_exists'))));
        }

        if ('none' !== $config['cache']) {
            if (!class_exists('Doctrine\Common\Cache\CacheProvider')) {
                throw new LogicException('Annotations cannot be enabled as the Doctrine Cache library is not installed.');
            }

            $cacheService = $config['cache'];

            if ('php_array' === $config['cache']) {
                $cacheService = 'annotations.cache';

                // Enable warmer only if PHP array is used for cache
                $definition = $container->findDefinition('annotations.cache_warmer');
                $definition->addTag('kernel.cache_warmer');
            } elseif ('file' === $config['cache']) {
                $cacheDir = $container->getParameterBag()->resolveValue($config['file_cache_dir']);

                if (!is_dir($cacheDir) && false === @mkdir($cacheDir, 0777, true) && !is_dir($cacheDir)) {
                    throw new \RuntimeException(sprintf('Could not create cache directory "%s".', $cacheDir));
                }

                $container
                    ->getDefinition('annotations.filesystem_cache')
                    ->replaceArgument(0, $cacheDir)
                ;

                $cacheService = 'annotations.filesystem_cache';
            }

            $container
                ->getDefinition('annotations.cached_reader')
                ->replaceArgument(2, $config['debug'])
                // temporary property to lazy-reference the cache provider without using it until AddAnnotationsCachedReaderPass runs
                ->setProperty('cacheProviderBackup', new ServiceClosureArgument(new Reference($cacheService)))
                ->addTag('annotations.cached_reader')
            ;

            $container->setAlias('annotation_reader', 'annotations.cached_reader')->setPrivate(true);
            $container->setAlias(Reader::class, new Alias('annotations.cached_reader', false));
        } else {
            $container->removeDefinition('annotations.cached_reader');
        }
    }

    private function registerPropertyAccessConfiguration(array $config, ContainerBuilder $container, XmlFileLoader $loader)
    {
        if (!class_exists('Symfony\Component\PropertyAccess\PropertyAccessor')) {
            return;
        }

        $loader->load('property_access.xml');

        $container
            ->getDefinition('property_accessor')
            ->replaceArgument(0, $config['magic_call'])
            ->replaceArgument(1, $config['throw_exception_on_invalid_index'])
        ;
    }

    private function registerSecurityCsrfConfiguration(array $config, ContainerBuilder $container, XmlFileLoader $loader)
    {
        if (!$this->isConfigEnabled($container, $config)) {
            return;
        }

        if (!class_exists('Symfony\Component\Security\Csrf\CsrfToken')) {
            throw new LogicException('CSRF support cannot be enabled as the Security CSRF component is not installed. Try running "composer require symfony/security-csrf".');
        }

        if (!$this->sessionConfigEnabled) {
            throw new \LogicException('CSRF protection needs sessions to be enabled.');
        }

        // Enable services for CSRF protection (even without forms)
        $loader->load('security_csrf.xml');

        if (!class_exists(CsrfExtension::class)) {
            $container->removeDefinition('twig.extension.security_csrf');
        }
    }

    private function registerSerializerConfiguration(array $config, ContainerBuilder $container, XmlFileLoader $loader)
    {
        $loader->load('serializer.xml');

        if (!class_exists(DateIntervalNormalizer::class)) {
            $container->removeDefinition('serializer.normalizer.dateinterval');
        }

        if (!class_exists(ConstraintViolationListNormalizer::class)) {
            $container->removeDefinition('serializer.normalizer.constraint_violation_list');
        }

        if (!class_exists(ClassDiscriminatorFromClassMetadata::class)) {
            $container->removeAlias('Symfony\Component\Serializer\Mapping\ClassDiscriminatorResolverInterface');
            $container->removeDefinition('serializer.mapping.class_discriminator_resolver');
        }

        $chainLoader = $container->getDefinition('serializer.mapping.chain_loader');

        if (!class_exists('Symfony\Component\PropertyAccess\PropertyAccessor')) {
            $container->removeAlias('serializer.property_accessor');
            $container->removeDefinition('serializer.normalizer.object');
        }

        if (!class_exists(Yaml::class)) {
            $container->removeDefinition('serializer.encoder.yaml');
        }

        $serializerLoaders = array();
        if (isset($config['enable_annotations']) && $config['enable_annotations']) {
            if (!$this->annotationsConfigEnabled) {
                throw new \LogicException('"enable_annotations" on the serializer cannot be set as Annotations support is disabled.');
            }

            $annotationLoader = new Definition(
                'Symfony\Component\Serializer\Mapping\Loader\AnnotationLoader',
                 array(new Reference('annotation_reader'))
            );
            $annotationLoader->setPublic(false);

            $serializerLoaders[] = $annotationLoader;
        }

        $fileRecorder = function ($extension, $path) use (&$serializerLoaders) {
            $definition = new Definition(\in_array($extension, array('yaml', 'yml')) ? 'Symfony\Component\Serializer\Mapping\Loader\YamlFileLoader' : 'Symfony\Component\Serializer\Mapping\Loader\XmlFileLoader', array($path));
            $definition->setPublic(false);
            $serializerLoaders[] = $definition;
        };

        foreach ($container->getParameter('kernel.bundles_metadata') as $bundle) {
            $dirname = $bundle['path'];

            if ($container->fileExists($file = $dirname.'/Resources/config/serialization.xml', false)) {
                $fileRecorder('xml', $file);
            }

            if (
                $container->fileExists($file = $dirname.'/Resources/config/serialization.yaml', false) ||
                $container->fileExists($file = $dirname.'/Resources/config/serialization.yml', false)
            ) {
                $fileRecorder('yml', $file);
            }

            if ($container->fileExists($dir = $dirname.'/Resources/config/serialization', '/^$/')) {
                $this->registerMappingFilesFromDir($dir, $fileRecorder);
            }
        }

        $projectDir = $container->getParameter('kernel.project_dir');
        if ($container->fileExists($dir = $projectDir.'/config/serializer', '/^$/')) {
            $this->registerMappingFilesFromDir($dir, $fileRecorder);
        }

        $this->registerMappingFilesFromConfig($container, $config, $fileRecorder);

        $chainLoader->replaceArgument(0, $serializerLoaders);
        $container->getDefinition('serializer.mapping.cache_warmer')->replaceArgument(0, $serializerLoaders);

        if (!$container->getParameter('kernel.debug')) {
            $cacheMetadataFactory = new Definition(
                CacheClassMetadataFactory::class,
                array(
                    new Reference('serializer.mapping.cache_class_metadata_factory.inner'),
                    new Reference('serializer.mapping.cache.symfony'),
                )
            );
            $cacheMetadataFactory->setPublic(false);
            $cacheMetadataFactory->setDecoratedService('serializer.mapping.class_metadata_factory');

            $container->setDefinition('serializer.mapping.cache_class_metadata_factory', $cacheMetadataFactory);
        }

        if (isset($config['name_converter']) && $config['name_converter']) {
            $container->getDefinition('serializer.normalizer.object')->replaceArgument(1, new Reference($config['name_converter']));
        }

        if (isset($config['circular_reference_handler']) && $config['circular_reference_handler']) {
            $container->getDefinition('serializer.normalizer.object')->addMethodCall('setCircularReferenceHandler', array(new Reference($config['circular_reference_handler'])));
        }

        if ($config['max_depth_handler'] ?? false) {
            $container->getDefinition('serializer.normalizer.object')->addMethodCall('setMaxDepthHandler', array(new Reference($config['max_depth_handler'])));
        }
    }

    private function registerPropertyInfoConfiguration(ContainerBuilder $container, XmlFileLoader $loader)
    {
        if (!interface_exists(PropertyInfoExtractorInterface::class)) {
            throw new LogicException('PropertyInfo support cannot be enabled as the PropertyInfo component is not installed. Try running "composer require symfony/property-info".');
        }

        $loader->load('property_info.xml');

        if (interface_exists('phpDocumentor\Reflection\DocBlockFactoryInterface')) {
            $definition = $container->register('property_info.php_doc_extractor', 'Symfony\Component\PropertyInfo\Extractor\PhpDocExtractor');
            $definition->setPrivate(true);
            $definition->addTag('property_info.description_extractor', array('priority' => -1000));
            $definition->addTag('property_info.type_extractor', array('priority' => -1001));
        }
    }

    private function registerLockConfiguration(array $config, ContainerBuilder $container, XmlFileLoader $loader)
    {
        $loader->load('lock.xml');

        foreach ($config['resources'] as $resourceName => $resourceStores) {
            if (0 === \count($resourceStores)) {
                continue;
            }

            // Generate stores
            $storeDefinitions = array();
            foreach ($resourceStores as $storeDsn) {
                $storeDsn = $container->resolveEnvPlaceholders($storeDsn, null, $usedEnvs);
                switch (true) {
                    case 'flock' === $storeDsn:
                        $storeDefinition = new Reference('lock.store.flock');
                        break;
                    case 'semaphore' === $storeDsn:
                        $storeDefinition = new Reference('lock.store.semaphore');
                        break;
                    case $usedEnvs || preg_match('#^[a-z]++://#', $storeDsn):
                        if (!$container->hasDefinition($connectionDefinitionId = '.lock_connection.'.$container->hash($storeDsn))) {
                            $connectionDefinition = new Definition(\stdClass::class);
                            $connectionDefinition->setPublic(false);
                            $connectionDefinition->setFactory(array(AbstractAdapter::class, 'createConnection'));
                            $connectionDefinition->setArguments(array($storeDsn, array('lazy' => true)));
                            $container->setDefinition($connectionDefinitionId, $connectionDefinition);
                        }

                        $storeDefinition = new Definition(StoreInterface::class);
                        $storeDefinition->setPublic(false);
                        $storeDefinition->setFactory(array(StoreFactory::class, 'createStore'));
                        $storeDefinition->setArguments(array(new Reference($connectionDefinitionId)));

                        $container->setDefinition($storeDefinitionId = '.lock.'.$resourceName.'.store.'.$container->hash($storeDsn), $storeDefinition);

                        $storeDefinition = new Reference($storeDefinitionId);
                        break;
                    default:
                        throw new InvalidArgumentException(sprintf('Lock store DSN "%s" is not valid in resource "%s"', $storeDsn, $resourceName));
                }

                $storeDefinitions[] = $storeDefinition;
            }

            // Wrap array of stores with CombinedStore
            if (\count($storeDefinitions) > 1) {
                $combinedDefinition = new ChildDefinition('lock.store.combined.abstract');
                $combinedDefinition->replaceArgument(0, $storeDefinitions);
                $container->setDefinition('lock.'.$resourceName.'.store', $combinedDefinition);
            } else {
                $container->setAlias('lock.'.$resourceName.'.store', new Alias((string) $storeDefinitions[0], false));
            }

            // Generate factories for each resource
            $factoryDefinition = new ChildDefinition('lock.factory.abstract');
            $factoryDefinition->replaceArgument(0, new Reference('lock.'.$resourceName.'.store'));
            $container->setDefinition('lock.'.$resourceName.'.factory', $factoryDefinition);

            // Generate services for lock instances
            $lockDefinition = new Definition(Lock::class);
            $lockDefinition->setPublic(false);
            $lockDefinition->setFactory(array(new Reference('lock.'.$resourceName.'.factory'), 'createLock'));
            $lockDefinition->setArguments(array($resourceName));
            $container->setDefinition('lock.'.$resourceName, $lockDefinition);

            // provide alias for default resource
            if ('default' === $resourceName) {
                $container->setAlias('lock.store', new Alias('lock.'.$resourceName.'.store', false));
                $container->setAlias('lock.factory', new Alias('lock.'.$resourceName.'.factory', false));
                $container->setAlias('lock', new Alias('lock.'.$resourceName, false));
                $container->setAlias(StoreInterface::class, new Alias('lock.store', false));
                $container->setAlias(Factory::class, new Alias('lock.factory', false));
                $container->setAlias(LockInterface::class, new Alias('lock', false));
            }
        }
    }

    private function registerMessengerConfiguration(array $config, ContainerBuilder $container, XmlFileLoader $loader, array $serializerConfig, array $validationConfig)
    {
        if (!interface_exists(MessageBusInterface::class)) {
            throw new LogicException('Messenger support cannot be enabled as the Messenger component is not installed.');
        }

        $loader->load('messenger.xml');

        if ($this->isConfigEnabled($container, $config['serializer'])) {
            if (!$this->isConfigEnabled($container, $serializerConfig)) {
                throw new LogicException('The default Messenger serializer cannot be enabled as the Serializer support is not available. Try enable it or install it by running "composer require symfony/serializer-pack".');
            }

            $container->getDefinition('messenger.transport.serializer')
                ->replaceArgument(1, $config['serializer']['format'])
                ->replaceArgument(2, $config['serializer']['context']);
        } else {
            $container->removeDefinition('messenger.transport.serializer');
            if ('messenger.transport.serializer' === $config['encoder'] || 'messenger.transport.serializer' === $config['decoder']) {
                $container->removeDefinition('messenger.transport.amqp.factory');
            }
        }

        $container->setAlias('messenger.transport.encoder', $config['encoder']);
        $container->setAlias('messenger.transport.decoder', $config['decoder']);

        if (null === $config['default_bus']) {
            if (\count($config['buses']) > 1) {
                throw new LogicException(sprintf('You need to define a default bus with the "default_bus" configuration. Possible values: %s', implode(', ', array_keys($config['buses']))));
            }

            $config['default_bus'] = key($config['buses']);
        }

        $defaultMiddleware = array(
            'before' => array(array('id' => 'logging')),
            'after' => array(array('id' => 'route_messages'), array('id' => 'call_message_handler')),
        );
        foreach ($config['buses'] as $busId => $bus) {
            $middleware = $bus['default_middleware'] ? array_merge($defaultMiddleware['before'], $bus['middleware'], $defaultMiddleware['after']) : $bus['middleware'];

            foreach ($middleware as $middlewareItem) {
                if (!$validationConfig['enabled'] && 'messenger.middleware.validation' === $middlewareItem['id']) {
                    throw new LogicException('The Validation middleware is only available when the Validator component is installed and enabled. Try running "composer require symfony/validator".');
                }
            }

            $container->setParameter($busId.'.middleware', $middleware);
            $container->register($busId, MessageBus::class)->addArgument(array())->addTag('messenger.bus');

            if ($busId === $config['default_bus']) {
                $container->setAlias('message_bus', $busId)->setPublic(true);
                $container->setAlias(MessageBusInterface::class, $busId);
            }
        }

        if (!$container->hasAlias('message_bus')) {
            throw new LogicException(sprintf('The default bus named "%s" is not defined. Define it or change the default bus name.', $config['default_bus']));
        }

        $senderAliases = array();
        foreach ($config['transports'] as $name => $transport) {
            if (0 === strpos($transport['dsn'], 'amqp://') && !$container->hasDefinition('messenger.transport.amqp.factory')) {
                throw new LogicException('The default AMQP transport is not available. Make sure you have installed and enabled the Serializer component. Try enable it or install it by running "composer require symfony/serializer-pack".');
            }

            $transportDefinition = (new Definition(TransportInterface::class))
                ->setFactory(array(new Reference('messenger.transport_factory'), 'createTransport'))
                ->setArguments(array($transport['dsn'], $transport['options']))
                ->addTag('messenger.receiver', array('alias' => $name))
                ->addTag('messenger.sender', array('alias' => $name))
            ;
            $container->setDefinition($transportId = 'messenger.transport.'.$name, $transportDefinition);
            $senderAliases[$name] = $transportId;
        }

        $messageToSenderIdMapping = array();
        $messageToSendAndHandleMapping = array();
        foreach ($config['routing'] as $message => $messageConfiguration) {
            if ('*' !== $message && !class_exists($message) && !interface_exists($message, false)) {
                throw new LogicException(sprintf('Messenger routing configuration contains a mistake: message "%s" does not exist. It needs to match an existing class or interface.', $message));
            }

            if (1 < \count($messageConfiguration['senders'])) {
                $senders = array_map(function ($sender) use ($senderAliases) {
                    return new Reference($senderAliases[$sender] ?? $sender);
                }, $messageConfiguration['senders']);
                $chainSenderDefinition = new Definition(ChainSender::class, array($senders));
                $chainSenderDefinition->addTag('messenger.sender');
                $chainSenderId = '.messenger.chain_sender.'.$message;
                $container->setDefinition($chainSenderId, $chainSenderDefinition);
                $messageToSenderIdMapping[$message] = $chainSenderId;
            } else {
                $messageToSenderIdMapping[$message] = $messageConfiguration['senders'][0];
            }

            $messageToSendAndHandleMapping[$message] = $messageConfiguration['send_and_handle'];
        }

        $container->getDefinition('messenger.asynchronous.routing.sender_locator')->replaceArgument(1, $messageToSenderIdMapping);
        $container->getDefinition('messenger.middleware.route_messages')->replaceArgument(1, $messageToSendAndHandleMapping);
    }

    private function registerCacheConfiguration(array $config, ContainerBuilder $container)
    {
        $version = new Parameter('container.build_id');
        $container->getDefinition('cache.adapter.apcu')->replaceArgument(2, $version);
        $container->getDefinition('cache.adapter.system')->replaceArgument(2, $version);
        $container->getDefinition('cache.adapter.filesystem')->replaceArgument(2, $config['directory']);

        if (isset($config['prefix_seed'])) {
            $container->setParameter('cache.prefix.seed', $config['prefix_seed']);
        }
        if ($container->hasParameter('cache.prefix.seed')) {
            // Inline any env vars referenced in the parameter
            $container->setParameter('cache.prefix.seed', $container->resolveEnvPlaceholders($container->getParameter('cache.prefix.seed'), true));
        }
        foreach (array('doctrine', 'psr6', 'redis', 'memcached') as $name) {
            if (isset($config[$name = 'default_'.$name.'_provider'])) {
                $container->setAlias('cache.'.$name, new Alias(Compiler\CachePoolPass::getServiceProvider($container, $config[$name]), false));
            }
        }
        foreach (array('app', 'system') as $name) {
            $config['pools']['cache.'.$name] = array(
                'adapter' => $config[$name],
                'public' => true,
            );
        }
        foreach ($config['pools'] as $name => $pool) {
            $definition = new ChildDefinition($pool['adapter']);
            $definition->setPublic($pool['public']);
            unset($pool['adapter'], $pool['public']);

            $definition->addTag('cache.pool', $pool);
            $container->setDefinition($name, $definition);
        }

        if (method_exists(PropertyAccessor::class, 'createCache')) {
            $propertyAccessDefinition = $container->register('cache.property_access', AdapterInterface::class);
            $propertyAccessDefinition->setPublic(false);

            if (!$container->getParameter('kernel.debug')) {
                $propertyAccessDefinition->setFactory(array(PropertyAccessor::class, 'createCache'));
                $propertyAccessDefinition->setArguments(array(null, null, $version, new Reference('logger', ContainerInterface::IGNORE_ON_INVALID_REFERENCE)));
                $propertyAccessDefinition->addTag('cache.pool', array('clearer' => 'cache.system_clearer'));
                $propertyAccessDefinition->addTag('monolog.logger', array('channel' => 'cache'));
            } else {
                $propertyAccessDefinition->setClass(ArrayAdapter::class);
                $propertyAccessDefinition->setArguments(array(0, false));
            }
        }
    }

    /**
     * Returns the base path for the XSD files.
     *
     * @return string The XSD base path
     */
    public function getXsdValidationBasePath()
    {
        return \dirname(__DIR__).'/Resources/config/schema';
    }

    public function getNamespace()
    {
        return 'http://symfony.com/schema/dic/symfony';
    }
}<|MERGE_RESOLUTION|>--- conflicted
+++ resolved
@@ -487,7 +487,6 @@
             $type = $workflow['type'];
             $workflowId = sprintf('%s.%s', $type, $name);
 
-<<<<<<< HEAD
             // Process Metadata (workflow + places (transition is done in the "create transition" block))
             $metadataStoreDefinition = new Definition(Workflow\Metadata\InMemoryMetadataStore::class, array(array(), array(), null));
             if ($workflow['metadata']) {
@@ -505,25 +504,14 @@
 
             // Create transitions
             $transitions = array();
+            $guardsConfiguration = array();
             $transitionsMetadataDefinition = new Definition(\SplObjectStorage::class);
+            // Global transition counter per workflow
+            $transitionCounter = 0;
             foreach ($workflow['transitions'] as $transition) {
                 if ('workflow' === $type) {
                     $transitionDefinition = new Definition(Workflow\Transition::class, array($transition['name'], $transition['from'], $transition['to']));
-                    $transitions[] = $transitionDefinition;
-                    if ($transition['metadata']) {
-                        $transitionsMetadataDefinition->addMethodCall('attach', array(
-                            $transitionDefinition,
-                            $transition['metadata'],
-                        ));
-=======
-            // Create transitions
-            $transitions = array();
-            $guardsConfiguration = array();
-            // Global transition counter per workflow
-            $transitionCounter = 0;
-            foreach (array_values($workflow['transitions']) as $number => $transition) {
-                if ('workflow' === $type) {
-                    $transitionDefinition = new Definition(Workflow\Transition::class, array($transition['name'], $transition['from'], $transition['to']));
+                    $transitionDefinition->setPublic(false);
                     $transitionId = sprintf('%s.transition.%s', $workflowId, $transitionCounter++);
                     $container->setDefinition($transitionId, $transitionDefinition);
                     $transitions[] = new Reference($transitionId);
@@ -531,22 +519,21 @@
                         $configuration = new Definition(Workflow\EventListener\GuardExpression::class);
                         $configuration->addArgument(new Reference($transitionId));
                         $configuration->addArgument($transition['guard']);
+                        $configuration->setPublic(false);
                         $eventName = sprintf('workflow.%s.guard.%s', $name, $transition['name']);
                         $guardsConfiguration[$eventName][] = $configuration;
->>>>>>> 3c03f3ce
+                    }
+                    if ($transition['metadata']) {
+                        $transitionsMetadataDefinition->addMethodCall('attach', array(
+                            $transitionDefinition,
+                            $transition['metadata'],
+                        ));
                     }
                 } elseif ('state_machine' === $type) {
                     foreach ($transition['from'] as $from) {
                         foreach ($transition['to'] as $to) {
                             $transitionDefinition = new Definition(Workflow\Transition::class, array($transition['name'], $from, $to));
-<<<<<<< HEAD
-                            $transitions[] = $transitionDefinition;
-                            if ($transition['metadata']) {
-                                $transitionsMetadataDefinition->addMethodCall('attach', array(
-                                    $transitionDefinition,
-                                    $transition['metadata'],
-                                ));
-=======
+                            $transitionDefinition->setPublic(false);
                             $transitionId = sprintf('%s.transition.%s', $workflowId, $transitionCounter++);
                             $container->setDefinition($transitionId, $transitionDefinition);
                             $transitions[] = new Reference($transitionId);
@@ -554,9 +541,15 @@
                                 $configuration = new Definition(Workflow\EventListener\GuardExpression::class);
                                 $configuration->addArgument(new Reference($transitionId));
                                 $configuration->addArgument($transition['guard']);
+                                $configuration->setPublic(false);
                                 $eventName = sprintf('workflow.%s.guard.%s', $name, $transition['name']);
                                 $guardsConfiguration[$eventName][] = $configuration;
->>>>>>> 3c03f3ce
+                            }
+                            if ($transition['metadata']) {
+                                $transitionsMetadataDefinition->addMethodCall('attach', array(
+                                    $transitionDefinition,
+                                    $transition['metadata'],
+                                ));
                             }
                         }
                     }
