--- conflicted
+++ resolved
@@ -149,12 +149,8 @@
             $request = $event->getRequest();
             $requestSessionCookieId = $request->cookies->get($sessionName);
 
-<<<<<<< HEAD
-            if ($requestSessionCookieId && ($session instanceof Session ? $session->isEmpty() : empty($session->all()))) {
-=======
-            $isSessionEmpty = $session->isEmpty() && empty($_SESSION); // checking $_SESSION to keep compatibility with native sessions
+            $isSessionEmpty = ($session instanceof Session ? $session->isEmpty() : empty($session->all())) && empty($_SESSION); // checking $_SESSION to keep compatibility with native sessions
             if ($requestSessionCookieId && $isSessionEmpty) {
->>>>>>> 9b7aac35
                 $response->headers->clearCookie(
                     $sessionName,
                     $sessionCookiePath,
