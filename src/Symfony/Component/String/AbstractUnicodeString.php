<?php

/*
 * This file is part of the Symfony package.
 *
 * (c) Fabien Potencier <fabien@symfony.com>
 *
 * For the full copyright and license information, please view the LICENSE
 * file that was distributed with this source code.
 */

namespace Symfony\Component\String;

use Symfony\Component\String\Exception\ExceptionInterface;
use Symfony\Component\String\Exception\InvalidArgumentException;
use Symfony\Component\String\Exception\RuntimeException;

/**
 * Represents a string of abstract Unicode characters.
 *
 * Unicode defines 3 types of "characters" (bytes, code points and grapheme clusters).
 * This class is the abstract type to use as a type-hint when the logic you want to
 * implement is Unicode-aware but doesn't care about code points vs grapheme clusters.
 *
 * @author Nicolas Grekas <p@tchwork.com>
 *
 * @throws ExceptionInterface
 */
abstract class AbstractUnicodeString extends AbstractString
{
    public const NFC = \Normalizer::NFC;
    public const NFD = \Normalizer::NFD;
    public const NFKC = \Normalizer::NFKC;
    public const NFKD = \Normalizer::NFKD;

    // all ASCII letters sorted by typical frequency of occurrence
    private const ASCII = "\x20\x65\x69\x61\x73\x6E\x74\x72\x6F\x6C\x75\x64\x5D\x5B\x63\x6D\x70\x27\x0A\x67\x7C\x68\x76\x2E\x66\x62\x2C\x3A\x3D\x2D\x71\x31\x30\x43\x32\x2A\x79\x78\x29\x28\x4C\x39\x41\x53\x2F\x50\x22\x45\x6A\x4D\x49\x6B\x33\x3E\x35\x54\x3C\x44\x34\x7D\x42\x7B\x38\x46\x77\x52\x36\x37\x55\x47\x4E\x3B\x4A\x7A\x56\x23\x48\x4F\x57\x5F\x26\x21\x4B\x3F\x58\x51\x25\x59\x5C\x09\x5A\x2B\x7E\x5E\x24\x40\x60\x7F\x00\x01\x02\x03\x04\x05\x06\x07\x08\x0B\x0C\x0D\x0E\x0F\x10\x11\x12\x13\x14\x15\x16\x17\x18\x19\x1A\x1B\x1C\x1D\x1E\x1F";

    // the subset of folded case mappings that is not in lower case mappings
    private const FOLD_FROM = ['İ', 'µ', 'ſ', "\xCD\x85", 'ς', 'ϐ', 'ϑ', 'ϕ', 'ϖ', 'ϰ', 'ϱ', 'ϵ', 'ẛ', "\xE1\xBE\xBE", 'ß', 'ŉ', 'ǰ', 'ΐ', 'ΰ', 'և', 'ẖ', 'ẗ', 'ẘ', 'ẙ', 'ẚ', 'ẞ', 'ὐ', 'ὒ', 'ὔ', 'ὖ', 'ᾀ', 'ᾁ', 'ᾂ', 'ᾃ', 'ᾄ', 'ᾅ', 'ᾆ', 'ᾇ', 'ᾈ', 'ᾉ', 'ᾊ', 'ᾋ', 'ᾌ', 'ᾍ', 'ᾎ', 'ᾏ', 'ᾐ', 'ᾑ', 'ᾒ', 'ᾓ', 'ᾔ', 'ᾕ', 'ᾖ', 'ᾗ', 'ᾘ', 'ᾙ', 'ᾚ', 'ᾛ', 'ᾜ', 'ᾝ', 'ᾞ', 'ᾟ', 'ᾠ', 'ᾡ', 'ᾢ', 'ᾣ', 'ᾤ', 'ᾥ', 'ᾦ', 'ᾧ', 'ᾨ', 'ᾩ', 'ᾪ', 'ᾫ', 'ᾬ', 'ᾭ', 'ᾮ', 'ᾯ', 'ᾲ', 'ᾳ', 'ᾴ', 'ᾶ', 'ᾷ', 'ᾼ', 'ῂ', 'ῃ', 'ῄ', 'ῆ', 'ῇ', 'ῌ', 'ῒ', 'ῖ', 'ῗ', 'ῢ', 'ῤ', 'ῦ', 'ῧ', 'ῲ', 'ῳ', 'ῴ', 'ῶ', 'ῷ', 'ῼ', 'ﬀ', 'ﬁ', 'ﬂ', 'ﬃ', 'ﬄ', 'ﬅ', 'ﬆ', 'ﬓ', 'ﬔ', 'ﬕ', 'ﬖ', 'ﬗ'];
    private const FOLD_TO = ['i̇', 'μ', 's', 'ι', 'σ', 'β', 'θ', 'φ', 'π', 'κ', 'ρ', 'ε', 'ṡ', 'ι', 'ss', 'ʼn', 'ǰ', 'ΐ', 'ΰ', 'եւ', 'ẖ', 'ẗ', 'ẘ', 'ẙ', 'aʾ', 'ss', 'ὐ', 'ὒ', 'ὔ', 'ὖ', 'ἀι', 'ἁι', 'ἂι', 'ἃι', 'ἄι', 'ἅι', 'ἆι', 'ἇι', 'ἀι', 'ἁι', 'ἂι', 'ἃι', 'ἄι', 'ἅι', 'ἆι', 'ἇι', 'ἠι', 'ἡι', 'ἢι', 'ἣι', 'ἤι', 'ἥι', 'ἦι', 'ἧι', 'ἠι', 'ἡι', 'ἢι', 'ἣι', 'ἤι', 'ἥι', 'ἦι', 'ἧι', 'ὠι', 'ὡι', 'ὢι', 'ὣι', 'ὤι', 'ὥι', 'ὦι', 'ὧι', 'ὠι', 'ὡι', 'ὢι', 'ὣι', 'ὤι', 'ὥι', 'ὦι', 'ὧι', 'ὰι', 'αι', 'άι', 'ᾶ', 'ᾶι', 'αι', 'ὴι', 'ηι', 'ήι', 'ῆ', 'ῆι', 'ηι', 'ῒ', 'ῖ', 'ῗ', 'ῢ', 'ῤ', 'ῦ', 'ῧ', 'ὼι', 'ωι', 'ώι', 'ῶ', 'ῶι', 'ωι', 'ff', 'fi', 'fl', 'ffi', 'ffl', 'st', 'st', 'մն', 'մե', 'մի', 'վն', 'մխ'];

    // the subset of https://github.com/unicode-org/cldr/blob/master/common/transforms/Latin-ASCII.xml that is not in NFKD
    private const TRANSLIT_FROM = ['Æ', 'Ð', 'Ø', 'Þ', 'ß', 'æ', 'ð', 'ø', 'þ', 'Đ', 'đ', 'Ħ', 'ħ', 'ı', 'ĸ', 'Ŀ', 'ŀ', 'Ł', 'ł', 'ŉ', 'Ŋ', 'ŋ', 'Œ', 'œ', 'Ŧ', 'ŧ', 'ƀ', 'Ɓ', 'Ƃ', 'ƃ', 'Ƈ', 'ƈ', 'Ɖ', 'Ɗ', 'Ƌ', 'ƌ', 'Ɛ', 'Ƒ', 'ƒ', 'Ɠ', 'ƕ', 'Ɩ', 'Ɨ', 'Ƙ', 'ƙ', 'ƚ', 'Ɲ', 'ƞ', 'Ƣ', 'ƣ', 'Ƥ', 'ƥ', 'ƫ', 'Ƭ', 'ƭ', 'Ʈ', 'Ʋ', 'Ƴ', 'ƴ', 'Ƶ', 'ƶ', 'Ǆ', 'ǅ', 'ǆ', 'Ǥ', 'ǥ', 'ȡ', 'Ȥ', 'ȥ', 'ȴ', 'ȵ', 'ȶ', 'ȷ', 'ȸ', 'ȹ', 'Ⱥ', 'Ȼ', 'ȼ', 'Ƚ', 'Ⱦ', 'ȿ', 'ɀ', 'Ƀ', 'Ʉ', 'Ɇ', 'ɇ', 'Ɉ', 'ɉ', 'Ɍ', 'ɍ', 'Ɏ', 'ɏ', 'ɓ', 'ɕ', 'ɖ', 'ɗ', 'ɛ', 'ɟ', 'ɠ', 'ɡ', 'ɢ', 'ɦ', 'ɧ', 'ɨ', 'ɪ', 'ɫ', 'ɬ', 'ɭ', 'ɱ', 'ɲ', 'ɳ', 'ɴ', 'ɶ', 'ɼ', 'ɽ', 'ɾ', 'ʀ', 'ʂ', 'ʈ', 'ʉ', 'ʋ', 'ʏ', 'ʐ', 'ʑ', 'ʙ', 'ʛ', 'ʜ', 'ʝ', 'ʟ', 'ʠ', 'ʣ', 'ʥ', 'ʦ', 'ʪ', 'ʫ', 'ᴀ', 'ᴁ', 'ᴃ', 'ᴄ', 'ᴅ', 'ᴆ', 'ᴇ', 'ᴊ', 'ᴋ', 'ᴌ', 'ᴍ', 'ᴏ', 'ᴘ', 'ᴛ', 'ᴜ', 'ᴠ', 'ᴡ', 'ᴢ', 'ᵫ', 'ᵬ', 'ᵭ', 'ᵮ', 'ᵯ', 'ᵰ', 'ᵱ', 'ᵲ', 'ᵳ', 'ᵴ', 'ᵵ', 'ᵶ', 'ᵺ', 'ᵻ', 'ᵽ', 'ᵾ', 'ᶀ', 'ᶁ', 'ᶂ', 'ᶃ', 'ᶄ', 'ᶅ', 'ᶆ', 'ᶇ', 'ᶈ', 'ᶉ', 'ᶊ', 'ᶌ', 'ᶍ', 'ᶎ', 'ᶏ', 'ᶑ', 'ᶒ', 'ᶓ', 'ᶖ', 'ᶙ', 'ẚ', 'ẜ', 'ẝ', 'ẞ', 'Ỻ', 'ỻ', 'Ỽ', 'ỽ', 'Ỿ', 'ỿ', '©', '®', '₠', '₢', '₣', '₤', '₧', '₺', '₹', 'ℌ', '℞', '㎧', '㎮', '㏆', '㏗', '㏞', '㏟', '¼', '½', '¾', '⅓', '⅔', '⅕', '⅖', '⅗', '⅘', '⅙', '⅚', '⅛', '⅜', '⅝', '⅞', '⅟', '〇', '‘', '’', '‚', '‛', '“', '”', '„', '‟', '′', '″', '〝', '〞', '«', '»', '‹', '›', '‐', '‑', '‒', '–', '—', '―', '︱', '︲', '﹘', '‖', '⁄', '⁅', '⁆', '⁎', '、', '。', '〈', '〉', '《', '》', '〔', '〕', '〘', '〙', '〚', '〛', '︑', '︒', '︹', '︺', '︽', '︾', '︿', '﹀', '﹑', '﹝', '﹞', '｟', '｠', '｡', '､', '×', '÷', '−', '∕', '∖', '∣', '∥', '≪', '≫', '⦅', '⦆'];
    private const TRANSLIT_TO = ['AE', 'D', 'O', 'TH', 'ss', 'ae', 'd', 'o', 'th', 'D', 'd', 'H', 'h', 'i', 'q', 'L', 'l', 'L', 'l', '\'n', 'N', 'n', 'OE', 'oe', 'T', 't', 'b', 'B', 'B', 'b', 'C', 'c', 'D', 'D', 'D', 'd', 'E', 'F', 'f', 'G', 'hv', 'I', 'I', 'K', 'k', 'l', 'N', 'n', 'OI', 'oi', 'P', 'p', 't', 'T', 't', 'T', 'V', 'Y', 'y', 'Z', 'z', 'DZ', 'Dz', 'dz', 'G', 'g', 'd', 'Z', 'z', 'l', 'n', 't', 'j', 'db', 'qp', 'A', 'C', 'c', 'L', 'T', 's', 'z', 'B', 'U', 'E', 'e', 'J', 'j', 'R', 'r', 'Y', 'y', 'b', 'c', 'd', 'd', 'e', 'j', 'g', 'g', 'G', 'h', 'h', 'i', 'I', 'l', 'l', 'l', 'm', 'n', 'n', 'N', 'OE', 'r', 'r', 'r', 'R', 's', 't', 'u', 'v', 'Y', 'z', 'z', 'B', 'G', 'H', 'j', 'L', 'q', 'dz', 'dz', 'ts', 'ls', 'lz', 'A', 'AE', 'B', 'C', 'D', 'D', 'E', 'J', 'K', 'L', 'M', 'O', 'P', 'T', 'U', 'V', 'W', 'Z', 'ue', 'b', 'd', 'f', 'm', 'n', 'p', 'r', 'r', 's', 't', 'z', 'th', 'I', 'p', 'U', 'b', 'd', 'f', 'g', 'k', 'l', 'm', 'n', 'p', 'r', 's', 'v', 'x', 'z', 'a', 'd', 'e', 'e', 'i', 'u', 'a', 's', 's', 'SS', 'LL', 'll', 'V', 'v', 'Y', 'y', '(C)', '(R)', 'CE', 'Cr', 'Fr.', 'L.', 'Pts', 'TL', 'Rs', 'x', 'Rx', 'm/s', 'rad/s', 'C/kg', 'pH', 'V/m', 'A/m', ' 1/4', ' 1/2', ' 3/4', ' 1/3', ' 2/3', ' 1/5', ' 2/5', ' 3/5', ' 4/5', ' 1/6', ' 5/6', ' 1/8', ' 3/8', ' 5/8', ' 7/8', ' 1/', '0', '\'', '\'', ',', '\'', '"', '"', ',,', '"', '\'', '"', '"', '"', '<<', '>>', '<', '>', '-', '-', '-', '-', '-', '-', '-', '-', '-', '||', '/', '[', ']', '*', ',', '.', '<', '>', '<<', '>>', '[', ']', '[', ']', '[', ']', ',', '.', '[', ']', '<<', '>>', '<', '>', ',', '[', ']', '((', '))', '.', ',', '*', '/', '-', '/', '\\', '|', '||', '<<', '>>', '((', '))'];

    private static $transliterators = [];
    private static $tableZero;
    private static $tableWide;

    public static function fromCodePoints(int ...$codes): static
    {
        $string = '';

        foreach ($codes as $code) {
            if (0x80 > $code %= 0x200000) {
                $string .= \chr($code);
            } elseif (0x800 > $code) {
                $string .= \chr(0xC0 | $code >> 6).\chr(0x80 | $code & 0x3F);
            } elseif (0x10000 > $code) {
                $string .= \chr(0xE0 | $code >> 12).\chr(0x80 | $code >> 6 & 0x3F).\chr(0x80 | $code & 0x3F);
            } else {
                $string .= \chr(0xF0 | $code >> 18).\chr(0x80 | $code >> 12 & 0x3F).\chr(0x80 | $code >> 6 & 0x3F).\chr(0x80 | $code & 0x3F);
            }
        }

        return new static($string);
    }

    /**
     * Generic UTF-8 to ASCII transliteration.
     *
     * Install the intl extension for best results.
     *
     * @param string[]|\Transliterator[]|\Closure[] $rules See "*-Latin" rules from Transliterator::listIDs()
     */
    public function ascii(array $rules = []): self
    {
        $str = clone $this;
        $s = $str->string;
        $str->string = '';

        array_unshift($rules, 'nfd');
        $rules[] = 'latin-ascii';

        if (\function_exists('transliterator_transliterate')) {
            $rules[] = 'any-latin/bgn';
        }

        $rules[] = 'nfkd';
        $rules[] = '[:nonspacing mark:] remove';

        while (\strlen($s) - 1 > $i = strspn($s, self::ASCII)) {
            if (0 < --$i) {
                $str->string .= substr($s, 0, $i);
                $s = substr($s, $i);
            }

            if (!$rule = array_shift($rules)) {
                $rules = []; // An empty rule interrupts the next ones
            }

            if ($rule instanceof \Transliterator) {
                $s = $rule->transliterate($s);
            } elseif ($rule instanceof \Closure) {
                $s = $rule($s);
            } elseif ($rule) {
                if ('nfd' === $rule = strtolower($rule)) {
                    normalizer_is_normalized($s, self::NFD) ?: $s = normalizer_normalize($s, self::NFD);
                } elseif ('nfkd' === $rule) {
                    normalizer_is_normalized($s, self::NFKD) ?: $s = normalizer_normalize($s, self::NFKD);
                } elseif ('[:nonspacing mark:] remove' === $rule) {
                    $s = preg_replace('/\p{Mn}++/u', '', $s);
                } elseif ('latin-ascii' === $rule) {
                    $s = str_replace(self::TRANSLIT_FROM, self::TRANSLIT_TO, $s);
                } elseif ('de-ascii' === $rule) {
                    $s = preg_replace("/([AUO])\u{0308}(?=\p{Ll})/u", '$1e', $s);
                    $s = str_replace(["a\u{0308}", "o\u{0308}", "u\u{0308}", "A\u{0308}", "O\u{0308}", "U\u{0308}"], ['ae', 'oe', 'ue', 'AE', 'OE', 'UE'], $s);
                } elseif (\function_exists('transliterator_transliterate')) {
                    if (null === $transliterator = self::$transliterators[$rule] ??= \Transliterator::create($rule)) {
                        if ('any-latin/bgn' === $rule) {
                            $rule = 'any-latin';
                            $transliterator = self::$transliterators[$rule] ??= \Transliterator::create($rule);
                        }

                        if (null === $transliterator) {
                            throw new InvalidArgumentException(sprintf('Unknown transliteration rule "%s".', $rule));
                        }

                        self::$transliterators['any-latin/bgn'] = $transliterator;
                    }

                    $s = $transliterator->transliterate($s);
                }
            } elseif (!\function_exists('iconv')) {
                $s = preg_replace('/[^\x00-\x7F]/u', '?', $s);
            } else {
                $s = @preg_replace_callback('/[^\x00-\x7F]/u', static function ($c) {
                    $c = (string) iconv('UTF-8', 'ASCII//TRANSLIT', $c[0]);

                    if ('' === $c && '' === iconv('UTF-8', 'ASCII//TRANSLIT', '²')) {
                        throw new \LogicException(sprintf('"%s" requires a translit-able iconv implementation, try installing "gnu-libiconv" if you\'re using Alpine Linux.', static::class));
                    }

                    return 1 < \strlen($c) ? ltrim($c, '\'`"^~') : ('' !== $c ? $c : '?');
                }, $s);
            }
        }

        $str->string .= $s;

        return $str;
    }

    public function camel(): static
    {
        $str = clone $this;
        $str->string = str_replace(' ', '', preg_replace_callback('/\b.(?![A-Z]{2,})/u', static function ($m) {
            static $i = 0;

            return 1 === ++$i ? ('İ' === $m[0] ? 'i̇' : mb_strtolower($m[0], 'UTF-8')) : mb_convert_case($m[0], \MB_CASE_TITLE, 'UTF-8');
        }, preg_replace('/[^\pL0-9]++/u', ' ', $this->string)));

        return $str;
    }

    /**
     * @return int[]
     */
    public function codePointsAt(int $offset): array
    {
        $str = $this->slice($offset, 1);

        if ('' === $str->string) {
            return [];
        }

        $codePoints = [];

        foreach (preg_split('//u', $str->string, -1, \PREG_SPLIT_NO_EMPTY) as $c) {
            $codePoints[] = mb_ord($c, 'UTF-8');
        }

        return $codePoints;
    }

    public function folded(bool $compat = true): static
    {
        $str = clone $this;

        if (!$compat || !\defined('Normalizer::NFKC_CF')) {
            $str->string = normalizer_normalize($str->string, $compat ? \Normalizer::NFKC : \Normalizer::NFC);
            $str->string = mb_strtolower(str_replace(self::FOLD_FROM, self::FOLD_TO, $this->string), 'UTF-8');
        } else {
            $str->string = normalizer_normalize($str->string, \Normalizer::NFKC_CF);
        }

        return $str;
    }

<<<<<<< HEAD
    public function join(array $strings, string $lastGlue = null): static
=======
    public function join(array $strings, ?string $lastGlue = null): parent
>>>>>>> 2a31f2dd
    {
        $str = clone $this;

        $tail = null !== $lastGlue && 1 < \count($strings) ? $lastGlue.array_pop($strings) : '';
        $str->string = implode($this->string, $strings).$tail;

        if (!preg_match('//u', $str->string)) {
            throw new InvalidArgumentException('Invalid UTF-8 string.');
        }

        return $str;
    }

    public function lower(): static
    {
        $str = clone $this;
        $str->string = mb_strtolower(str_replace('İ', 'i̇', $str->string), 'UTF-8');

        return $str;
    }

    public function match(string $regexp, int $flags = 0, int $offset = 0): array
    {
        $match = ((\PREG_PATTERN_ORDER | \PREG_SET_ORDER) & $flags) ? 'preg_match_all' : 'preg_match';

        if ($this->ignoreCase) {
            $regexp .= 'i';
        }

        set_error_handler(static function ($t, $m) { throw new InvalidArgumentException($m); });

        try {
            if (false === $match($regexp.'u', $this->string, $matches, $flags | \PREG_UNMATCHED_AS_NULL, $offset)) {
                throw new RuntimeException('Matching failed with error: '.preg_last_error_msg());
            }
        } finally {
            restore_error_handler();
        }

        return $matches;
    }

    public function normalize(int $form = self::NFC): static
    {
        if (!\in_array($form, [self::NFC, self::NFD, self::NFKC, self::NFKD])) {
            throw new InvalidArgumentException('Unsupported normalization form.');
        }

        $str = clone $this;
        normalizer_is_normalized($str->string, $form) ?: $str->string = normalizer_normalize($str->string, $form);

        return $str;
    }

    public function padBoth(int $length, string $padStr = ' '): static
    {
        if ('' === $padStr || !preg_match('//u', $padStr)) {
            throw new InvalidArgumentException('Invalid UTF-8 string.');
        }

        $pad = clone $this;
        $pad->string = $padStr;

        return $this->pad($length, $pad, \STR_PAD_BOTH);
    }

    public function padEnd(int $length, string $padStr = ' '): static
    {
        if ('' === $padStr || !preg_match('//u', $padStr)) {
            throw new InvalidArgumentException('Invalid UTF-8 string.');
        }

        $pad = clone $this;
        $pad->string = $padStr;

        return $this->pad($length, $pad, \STR_PAD_RIGHT);
    }

    public function padStart(int $length, string $padStr = ' '): static
    {
        if ('' === $padStr || !preg_match('//u', $padStr)) {
            throw new InvalidArgumentException('Invalid UTF-8 string.');
        }

        $pad = clone $this;
        $pad->string = $padStr;

        return $this->pad($length, $pad, \STR_PAD_LEFT);
    }

    public function replaceMatches(string $fromRegexp, string|callable $to): static
    {
        if ($this->ignoreCase) {
            $fromRegexp .= 'i';
        }

        if (\is_array($to) || $to instanceof \Closure) {
            $replace = 'preg_replace_callback';
            $to = static function (array $m) use ($to): string {
                $to = $to($m);

                if ('' !== $to && (!\is_string($to) || !preg_match('//u', $to))) {
                    throw new InvalidArgumentException('Replace callback must return a valid UTF-8 string.');
                }

                return $to;
            };
        } elseif ('' !== $to && !preg_match('//u', $to)) {
            throw new InvalidArgumentException('Invalid UTF-8 string.');
        } else {
            $replace = 'preg_replace';
        }

        set_error_handler(static function ($t, $m) { throw new InvalidArgumentException($m); });

        try {
            if (null === $string = $replace($fromRegexp.'u', $to, $this->string)) {
                $lastError = preg_last_error();

                foreach (get_defined_constants(true)['pcre'] as $k => $v) {
                    if ($lastError === $v && str_ends_with($k, '_ERROR')) {
                        throw new RuntimeException('Matching failed with '.$k.'.');
                    }
                }

                throw new RuntimeException('Matching failed with unknown error code.');
            }
        } finally {
            restore_error_handler();
        }

        $str = clone $this;
        $str->string = $string;

        return $str;
    }

    public function reverse(): static
    {
        $str = clone $this;
        $str->string = implode('', array_reverse(preg_split('/(\X)/u', $str->string, -1, \PREG_SPLIT_DELIM_CAPTURE | \PREG_SPLIT_NO_EMPTY)));

        return $str;
    }

    public function snake(): static
    {
        $str = $this->camel();
        $str->string = mb_strtolower(preg_replace(['/(\p{Lu}+)(\p{Lu}\p{Ll})/u', '/([\p{Ll}0-9])(\p{Lu})/u'], '\1_\2', $str->string), 'UTF-8');

        return $str;
    }

    public function title(bool $allWords = false): static
    {
        $str = clone $this;

        $limit = $allWords ? -1 : 1;

        $str->string = preg_replace_callback('/\b./u', static fn (array $m): string => mb_convert_case($m[0], \MB_CASE_TITLE, 'UTF-8'), $str->string, $limit);

        return $str;
    }

    public function trim(string $chars = " \t\n\r\0\x0B\x0C\u{A0}\u{FEFF}"): static
    {
        if (" \t\n\r\0\x0B\x0C\u{A0}\u{FEFF}" !== $chars && !preg_match('//u', $chars)) {
            throw new InvalidArgumentException('Invalid UTF-8 chars.');
        }
        $chars = preg_quote($chars);

        $str = clone $this;
        $str->string = preg_replace("{^[$chars]++|[$chars]++$}uD", '', $str->string);

        return $str;
    }

    public function trimEnd(string $chars = " \t\n\r\0\x0B\x0C\u{A0}\u{FEFF}"): static
    {
        if (" \t\n\r\0\x0B\x0C\u{A0}\u{FEFF}" !== $chars && !preg_match('//u', $chars)) {
            throw new InvalidArgumentException('Invalid UTF-8 chars.');
        }
        $chars = preg_quote($chars);

        $str = clone $this;
        $str->string = preg_replace("{[$chars]++$}uD", '', $str->string);

        return $str;
    }

    public function trimPrefix($prefix): static
    {
        if (!$this->ignoreCase) {
            return parent::trimPrefix($prefix);
        }

        $str = clone $this;

        if ($prefix instanceof \Traversable) {
            $prefix = iterator_to_array($prefix, false);
        } elseif ($prefix instanceof parent) {
            $prefix = $prefix->string;
        }

        $prefix = implode('|', array_map('preg_quote', (array) $prefix));
        $str->string = preg_replace("{^(?:$prefix)}iuD", '', $this->string);

        return $str;
    }

    public function trimStart(string $chars = " \t\n\r\0\x0B\x0C\u{A0}\u{FEFF}"): static
    {
        if (" \t\n\r\0\x0B\x0C\u{A0}\u{FEFF}" !== $chars && !preg_match('//u', $chars)) {
            throw new InvalidArgumentException('Invalid UTF-8 chars.');
        }
        $chars = preg_quote($chars);

        $str = clone $this;
        $str->string = preg_replace("{^[$chars]++}uD", '', $str->string);

        return $str;
    }

    public function trimSuffix($suffix): static
    {
        if (!$this->ignoreCase) {
            return parent::trimSuffix($suffix);
        }

        $str = clone $this;

        if ($suffix instanceof \Traversable) {
            $suffix = iterator_to_array($suffix, false);
        } elseif ($suffix instanceof parent) {
            $suffix = $suffix->string;
        }

        $suffix = implode('|', array_map('preg_quote', (array) $suffix));
        $str->string = preg_replace("{(?:$suffix)$}iuD", '', $this->string);

        return $str;
    }

    public function upper(): static
    {
        $str = clone $this;
        $str->string = mb_strtoupper($str->string, 'UTF-8');

        return $str;
    }

    public function width(bool $ignoreAnsiDecoration = true): int
    {
        $width = 0;
        $s = str_replace(["\x00", "\x05", "\x07"], '', $this->string);

        if (str_contains($s, "\r")) {
            $s = str_replace(["\r\n", "\r"], "\n", $s);
        }

        if (!$ignoreAnsiDecoration) {
            $s = preg_replace('/[\p{Cc}\x7F]++/u', '', $s);
        }

        foreach (explode("\n", $s) as $s) {
            if ($ignoreAnsiDecoration) {
                $s = preg_replace('/(?:\x1B(?:
                    \[ [\x30-\x3F]*+ [\x20-\x2F]*+ [\x40-\x7E]
                    | [P\]X^_] .*? \x1B\\\\
                    | [\x41-\x7E]
                )|[\p{Cc}\x7F]++)/xu', '', $s);
            }

            $lineWidth = $this->wcswidth($s);

            if ($lineWidth > $width) {
                $width = $lineWidth;
            }
        }

        return $width;
    }

    private function pad(int $len, self $pad, int $type): static
    {
        $sLen = $this->length();

        if ($len <= $sLen) {
            return clone $this;
        }

        $padLen = $pad->length();
        $freeLen = $len - $sLen;
        $len = $freeLen % $padLen;

        switch ($type) {
            case \STR_PAD_RIGHT:
                return $this->append(str_repeat($pad->string, intdiv($freeLen, $padLen)).($len ? $pad->slice(0, $len) : ''));

            case \STR_PAD_LEFT:
                return $this->prepend(str_repeat($pad->string, intdiv($freeLen, $padLen)).($len ? $pad->slice(0, $len) : ''));

            case \STR_PAD_BOTH:
                $freeLen /= 2;

                $rightLen = ceil($freeLen);
                $len = $rightLen % $padLen;
                $str = $this->append(str_repeat($pad->string, intdiv($rightLen, $padLen)).($len ? $pad->slice(0, $len) : ''));

                $leftLen = floor($freeLen);
                $len = $leftLen % $padLen;

                return $str->prepend(str_repeat($pad->string, intdiv($leftLen, $padLen)).($len ? $pad->slice(0, $len) : ''));

            default:
                throw new InvalidArgumentException('Invalid padding type.');
        }
    }

    /**
     * Based on https://github.com/jquast/wcwidth, a Python implementation of https://www.cl.cam.ac.uk/~mgk25/ucs/wcwidth.c.
     */
    private function wcswidth(string $string): int
    {
        $width = 0;

        foreach (preg_split('//u', $string, -1, \PREG_SPLIT_NO_EMPTY) as $c) {
            $codePoint = mb_ord($c, 'UTF-8');

            if (0 === $codePoint // NULL
                || 0x034F === $codePoint // COMBINING GRAPHEME JOINER
                || (0x200B <= $codePoint && 0x200F >= $codePoint) // ZERO WIDTH SPACE to RIGHT-TO-LEFT MARK
                || 0x2028 === $codePoint // LINE SEPARATOR
                || 0x2029 === $codePoint // PARAGRAPH SEPARATOR
                || (0x202A <= $codePoint && 0x202E >= $codePoint) // LEFT-TO-RIGHT EMBEDDING to RIGHT-TO-LEFT OVERRIDE
                || (0x2060 <= $codePoint && 0x2063 >= $codePoint) // WORD JOINER to INVISIBLE SEPARATOR
            ) {
                continue;
            }

            // Non printable characters
            if (32 > $codePoint // C0 control characters
                || (0x07F <= $codePoint && 0x0A0 > $codePoint) // C1 control characters and DEL
            ) {
                return -1;
            }

            self::$tableZero ??= require __DIR__.'/Resources/data/wcswidth_table_zero.php';

            if ($codePoint >= self::$tableZero[0][0] && $codePoint <= self::$tableZero[$ubound = \count(self::$tableZero) - 1][1]) {
                $lbound = 0;
                while ($ubound >= $lbound) {
                    $mid = floor(($lbound + $ubound) / 2);

                    if ($codePoint > self::$tableZero[$mid][1]) {
                        $lbound = $mid + 1;
                    } elseif ($codePoint < self::$tableZero[$mid][0]) {
                        $ubound = $mid - 1;
                    } else {
                        continue 2;
                    }
                }
            }

            self::$tableWide ??= require __DIR__.'/Resources/data/wcswidth_table_wide.php';

            if ($codePoint >= self::$tableWide[0][0] && $codePoint <= self::$tableWide[$ubound = \count(self::$tableWide) - 1][1]) {
                $lbound = 0;
                while ($ubound >= $lbound) {
                    $mid = floor(($lbound + $ubound) / 2);

                    if ($codePoint > self::$tableWide[$mid][1]) {
                        $lbound = $mid + 1;
                    } elseif ($codePoint < self::$tableWide[$mid][0]) {
                        $ubound = $mid - 1;
                    } else {
                        $width += 2;

                        continue 2;
                    }
                }
            }

            ++$width;
        }

        return $width;
    }
}<|MERGE_RESOLUTION|>--- conflicted
+++ resolved
@@ -198,11 +198,7 @@
         return $str;
     }
 
-<<<<<<< HEAD
-    public function join(array $strings, string $lastGlue = null): static
-=======
-    public function join(array $strings, ?string $lastGlue = null): parent
->>>>>>> 2a31f2dd
+    public function join(array $strings, ?string $lastGlue = null): static
     {
         $str = clone $this;
 
