--- conflicted
+++ resolved
@@ -11,10 +11,7 @@
 
 namespace Symfony\Component\Form\Tests\Extension\Core\Type;
 
-<<<<<<< HEAD
 use Symfony\Bridge\PhpUnit\ExpectDeprecationTrait;
-=======
->>>>>>> 2ec626f8
 use Symfony\Component\Form\ChoiceList\Loader\CallbackChoiceLoader;
 use Symfony\Component\Form\ChoiceList\View\ChoiceGroupView;
 use Symfony\Component\Form\ChoiceList\View\ChoiceView;
@@ -2206,7 +2203,6 @@
         ];
     }
 
-<<<<<<< HEAD
     public function testFilteredChoices()
     {
         $form = $this->factory->create(static::TESTED_TYPE, null, [
@@ -2267,7 +2263,8 @@
         $this->expectDeprecation('Since symfony/form 5.1: Not defining a third parameter "callable|null $filter" in "Symfony\Component\Form\Tests\Fixtures\ChoiceList\DeprecatedChoiceListFactory::createListFromChoices()" is deprecated.');
 
         new ChoiceType(new DeprecatedChoiceListFactory());
-=======
+    }
+
     public function testWithSameLoaderAndDifferentChoiceValueCallbacks()
     {
         $choiceLoader = new CallbackChoiceLoader(function () {
@@ -2294,6 +2291,5 @@
         $this->assertSame('10', $view['choice_two']->vars['choices'][0]->value);
         $this->assertSame('20', $view['choice_two']->vars['choices'][1]->value);
         $this->assertSame('30', $view['choice_two']->vars['choices'][2]->value);
->>>>>>> 2ec626f8
     }
 }