{
    "name": "symfony/doctrine-bridge",
    "type": "symfony-bridge",
    "description": "Provides integration for Doctrine with various Symfony components",
    "keywords": [],
    "homepage": "https://symfony.com",
    "license": "MIT",
    "authors": [
        {
            "name": "Fabien Potencier",
            "email": "fabien@symfony.com"
        },
        {
            "name": "Symfony Community",
            "homepage": "https://symfony.com/contributors"
        }
    ],
    "require": {
<<<<<<< HEAD
        "php": ">=8.2",
        "doctrine/event-manager": "^2",
        "doctrine/persistence": "^2|^3",
=======
        "php": ">=8.1",
        "doctrine/event-manager": "^1.2|^2",
        "doctrine/persistence": "^3.1",
        "symfony/deprecation-contracts": "^2.5|^3",
>>>>>>> 0d4e2b8d
        "symfony/polyfill-ctype": "~1.8",
        "symfony/polyfill-mbstring": "~1.0",
        "symfony/service-contracts": "^2.5|^3"
    },
    "require-dev": {
        "symfony/cache": "^6.4|^7.0",
        "symfony/config": "^6.4|^7.0",
        "symfony/dependency-injection": "^6.4|^7.0",
        "symfony/doctrine-messenger": "^6.4|^7.0",
        "symfony/expression-language": "^6.4|^7.0",
        "symfony/form": "^6.4|^7.0",
        "symfony/http-kernel": "^6.4|^7.0",
        "symfony/lock": "^6.4|^7.0",
        "symfony/messenger": "^6.4|^7.0",
        "symfony/property-access": "^6.4|^7.0",
        "symfony/property-info": "^6.4|^7.0",
        "symfony/security-core": "^6.4|^7.0",
        "symfony/stopwatch": "^6.4|^7.0",
        "symfony/translation": "^6.4|^7.0",
        "symfony/uid": "^6.4|^7.0",
        "symfony/validator": "^6.4|^7.0",
        "symfony/var-dumper": "^6.4|^7.0",
        "doctrine/collections": "^1.0|^2.0",
        "doctrine/data-fixtures": "^1.1",
        "doctrine/dbal": "^3.6",
        "doctrine/orm": "^2.15",
        "psr/log": "^1|^2|^3"
    },
    "conflict": {
        "doctrine/dbal": "<3.6",
        "doctrine/lexer": "<1.1",
        "doctrine/orm": "<2.15",
        "symfony/cache": "<6.4",
        "symfony/dependency-injection": "<6.4",
        "symfony/form": "<6.4",
        "symfony/http-foundation": "<6.4",
        "symfony/http-kernel": "<6.4",
        "symfony/lock": "<6.4",
        "symfony/messenger": "<6.4",
        "symfony/property-info": "<6.4",
        "symfony/security-bundle": "<6.4",
        "symfony/security-core": "<6.4",
        "symfony/validator": "<6.4"
    },
    "autoload": {
        "psr-4": { "Symfony\\Bridge\\Doctrine\\": "" },
        "exclude-from-classmap": [
            "/Tests/"
        ]
    },
    "minimum-stability": "dev"
}<|MERGE_RESOLUTION|>--- conflicted
+++ resolved
@@ -16,16 +16,9 @@
         }
     ],
     "require": {
-<<<<<<< HEAD
         "php": ">=8.2",
         "doctrine/event-manager": "^2",
-        "doctrine/persistence": "^2|^3",
-=======
-        "php": ">=8.1",
-        "doctrine/event-manager": "^1.2|^2",
         "doctrine/persistence": "^3.1",
-        "symfony/deprecation-contracts": "^2.5|^3",
->>>>>>> 0d4e2b8d
         "symfony/polyfill-ctype": "~1.8",
         "symfony/polyfill-mbstring": "~1.0",
         "symfony/service-contracts": "^2.5|^3"
