<?php

/*
 * This file is part of the Symfony package.
 *
 * (c) Fabien Potencier <fabien@symfony.com>
 *
 * For the full copyright and license information, please view the LICENSE
 * file that was distributed with this source code.
 */

namespace Symfony\Component\HttpKernel\Profiler;

/**
 * Storage for profiler using files.
 *
 * @author Alexandre Salomé <alexandre.salome@gmail.com>
 */
class FileProfilerStorage implements ProfilerStorageInterface
{
    /**
     * Folder where profiler data are stored.
     */
    private string $folder;

    /**
     * Constructs the file storage using a "dsn-like" path.
     *
     * Example : "file:/path/to/the/storage/folder"
     *
     * @throws \RuntimeException
     */
    public function __construct(string $dsn)
    {
        if (!str_starts_with($dsn, 'file:')) {
            throw new \RuntimeException(sprintf('Please check your configuration. You are trying to use FileStorage with an invalid dsn "%s". The expected format is "file:/path/to/the/storage/folder".', $dsn));
        }
        $this->folder = substr($dsn, 5);

        if (!is_dir($this->folder) && false === @mkdir($this->folder, 0777, true) && !is_dir($this->folder)) {
            throw new \RuntimeException(sprintf('Unable to create the storage directory (%s).', $this->folder));
        }
    }

<<<<<<< HEAD
    public function find(?string $ip, ?string $url, ?int $limit, ?string $method, int $start = null, int $end = null, string $statusCode = null, \Closure $filter = null): array
=======
    /**
     * @param \Closure|null $filter A filter to apply on the list of tokens
     */
    public function find(?string $ip, ?string $url, ?int $limit, ?string $method, ?int $start = null, ?int $end = null, ?string $statusCode = null/* , \Closure $filter = null */): array
>>>>>>> 115fb5be
    {
        $file = $this->getIndexFilename();

        if (!file_exists($file)) {
            return [];
        }

        $file = fopen($file, 'r');
        fseek($file, 0, \SEEK_END);

        $result = [];
        while (\count($result) < $limit && $line = $this->readLineFromFile($file)) {
            $values = str_getcsv($line);

            if (7 > \count($values)) {
                // skip invalid lines
                continue;
            }

            [$csvToken, $csvIp, $csvMethod, $csvUrl, $csvTime, $csvParent, $csvStatusCode, $csvVirtualType] = $values + [7 => null];
            $csvTime = (int) $csvTime;

            $urlFilter = false;
            if ($url) {
                $urlFilter = str_starts_with($url, '!') ? str_contains($csvUrl, substr($url, 1)) : !str_contains($csvUrl, $url);
            }

            if ($ip && !str_contains($csvIp, $ip) || $urlFilter || $method && !str_contains($csvMethod, $method) || $statusCode && !str_contains($csvStatusCode, $statusCode)) {
                continue;
            }

            if (!empty($start) && $csvTime < $start) {
                continue;
            }

            if (!empty($end) && $csvTime > $end) {
                continue;
            }

            $profile = [
                'token' => $csvToken,
                'ip' => $csvIp,
                'method' => $csvMethod,
                'url' => $csvUrl,
                'time' => $csvTime,
                'parent' => $csvParent,
                'status_code' => $csvStatusCode,
                'virtual_type' => $csvVirtualType ?: 'request',
            ];

            if ($filter && !$filter($profile)) {
                continue;
            }

            $result[$csvToken] = $profile;
        }

        fclose($file);

        return array_values($result);
    }

    public function purge(): void
    {
        $flags = \FilesystemIterator::SKIP_DOTS;
        $iterator = new \RecursiveDirectoryIterator($this->folder, $flags);
        $iterator = new \RecursiveIteratorIterator($iterator, \RecursiveIteratorIterator::CHILD_FIRST);

        foreach ($iterator as $file) {
            if (is_file($file)) {
                unlink($file);
            } else {
                rmdir($file);
            }
        }
    }

    public function read(string $token): ?Profile
    {
        return $this->doRead($token);
    }

    /**
     * @throws \RuntimeException
     */
    public function write(Profile $profile): bool
    {
        $file = $this->getFilename($profile->getToken());

        $profileIndexed = is_file($file);
        if (!$profileIndexed) {
            // Create directory
            $dir = \dirname($file);
            if (!is_dir($dir) && false === @mkdir($dir, 0777, true) && !is_dir($dir)) {
                throw new \RuntimeException(sprintf('Unable to create the storage directory (%s).', $dir));
            }
        }

        $profileToken = $profile->getToken();
        // when there are errors in sub-requests, the parent and/or children tokens
        // may equal the profile token, resulting in infinite loops
        $parentToken = $profile->getParentToken() !== $profileToken ? $profile->getParentToken() : null;
        $childrenToken = array_filter(array_map(fn (Profile $p) => $profileToken !== $p->getToken() ? $p->getToken() : null, $profile->getChildren()));

        // Store profile
        $data = [
            'token' => $profileToken,
            'parent' => $parentToken,
            'children' => $childrenToken,
            'data' => $profile->getCollectors(),
            'ip' => $profile->getIp(),
            'method' => $profile->getMethod(),
            'url' => $profile->getUrl(),
            'time' => $profile->getTime(),
            'status_code' => $profile->getStatusCode(),
            'virtual_type' => $profile->getVirtualType() ?? 'request',
        ];

        $data = serialize($data);

        if (\function_exists('gzencode')) {
            $data = gzencode($data, 3);
        }

        if (false === file_put_contents($file, $data, \LOCK_EX)) {
            return false;
        }

        if (!$profileIndexed) {
            // Add to index
            if (false === $file = fopen($this->getIndexFilename(), 'a')) {
                return false;
            }

            fputcsv($file, [
                $profile->getToken(),
                $profile->getIp(),
                $profile->getMethod(),
                $profile->getUrl(),
                $profile->getTime() ?: time(),
                $profile->getParentToken(),
                $profile->getStatusCode(),
                $profile->getVirtualType() ?? 'request',
            ]);
            fclose($file);

            if (1 === mt_rand(1, 10)) {
                $this->removeExpiredProfiles();
            }
        }

        return true;
    }

    /**
     * Gets filename to store data, associated to the token.
     */
    protected function getFilename(string $token): string
    {
        // Uses 4 last characters, because first are mostly the same.
        $folderA = substr($token, -2, 2);
        $folderB = substr($token, -4, 2);

        return $this->folder.'/'.$folderA.'/'.$folderB.'/'.$token;
    }

    /**
     * Gets the index filename.
     */
    protected function getIndexFilename(): string
    {
        return $this->folder.'/index.csv';
    }

    /**
     * Reads a line in the file, backward.
     *
     * This function automatically skips the empty lines and do not include the line return in result value.
     *
     * @param resource $file The file resource, with the pointer placed at the end of the line to read
     */
    protected function readLineFromFile($file): mixed
    {
        $line = '';
        $position = ftell($file);

        if (0 === $position) {
            return null;
        }

        while (true) {
            $chunkSize = min($position, 1024);
            $position -= $chunkSize;
            fseek($file, $position);

            if (0 === $chunkSize) {
                // bof reached
                break;
            }

            $buffer = fread($file, $chunkSize);

            if (false === ($upTo = strrpos($buffer, "\n"))) {
                $line = $buffer.$line;
                continue;
            }

            $position += $upTo;
            $line = substr($buffer, $upTo + 1).$line;
            fseek($file, max(0, $position), \SEEK_SET);

            if ('' !== $line) {
                break;
            }
        }

        return '' === $line ? null : $line;
    }

<<<<<<< HEAD
    protected function createProfileFromData(string $token, array $data, Profile $parent = null): Profile
=======
    /**
     * @return Profile
     */
    protected function createProfileFromData(string $token, array $data, ?Profile $parent = null)
>>>>>>> 115fb5be
    {
        $profile = new Profile($token);
        $profile->setIp($data['ip']);
        $profile->setMethod($data['method']);
        $profile->setUrl($data['url']);
        $profile->setTime($data['time']);
        $profile->setStatusCode($data['status_code']);
        $profile->setVirtualType($data['virtual_type'] ?: 'request');
        $profile->setCollectors($data['data']);

        if (!$parent && $data['parent']) {
            $parent = $this->read($data['parent']);
        }

        if ($parent) {
            $profile->setParent($parent);
        }

        foreach ($data['children'] as $token) {
            if (null !== $childProfile = $this->doRead($token, $profile)) {
                $profile->addChild($childProfile);
            }
        }

        return $profile;
    }

    private function doRead($token, ?Profile $profile = null): ?Profile
    {
        if (!$token || !file_exists($file = $this->getFilename($token))) {
            return null;
        }

        $h = fopen($file, 'r');
        flock($h, \LOCK_SH);
        $data = stream_get_contents($h);
        flock($h, \LOCK_UN);
        fclose($h);

        if (\function_exists('gzdecode')) {
            $data = @gzdecode($data) ?: $data;
        }

        if (!$data = unserialize($data)) {
            return null;
        }

        return $this->createProfileFromData($token, $data, $profile);
    }

    private function removeExpiredProfiles(): void
    {
        $minimalProfileTimestamp = time() - 2 * 86400;
        $file = $this->getIndexFilename();
        $handle = fopen($file, 'r');

        if ($offset = is_file($file.'.offset') ? (int) file_get_contents($file.'.offset') : 0) {
            fseek($handle, $offset);
        }

        while ($line = fgets($handle)) {
            $values = str_getcsv($line);

            if (7 > \count($values)) {
                // skip invalid lines
                $offset += \strlen($line);
                continue;
            }

            [$csvToken, , , , $csvTime] = $values;

            if ($csvTime >= $minimalProfileTimestamp) {
                break;
            }

            @unlink($this->getFilename($csvToken));
            $offset += \strlen($line);
        }
        fclose($handle);

        file_put_contents($file.'.offset', $offset);
    }
}<|MERGE_RESOLUTION|>--- conflicted
+++ resolved
@@ -42,14 +42,7 @@
         }
     }
 
-<<<<<<< HEAD
-    public function find(?string $ip, ?string $url, ?int $limit, ?string $method, int $start = null, int $end = null, string $statusCode = null, \Closure $filter = null): array
-=======
-    /**
-     * @param \Closure|null $filter A filter to apply on the list of tokens
-     */
-    public function find(?string $ip, ?string $url, ?int $limit, ?string $method, ?int $start = null, ?int $end = null, ?string $statusCode = null/* , \Closure $filter = null */): array
->>>>>>> 115fb5be
+    public function find(?string $ip, ?string $url, ?int $limit, ?string $method, ?int $start = null, ?int $end = null, ?string $statusCode = null, ?\Closure $filter = null): array
     {
         $file = $this->getIndexFilename();
 
@@ -269,14 +262,7 @@
         return '' === $line ? null : $line;
     }
 
-<<<<<<< HEAD
-    protected function createProfileFromData(string $token, array $data, Profile $parent = null): Profile
-=======
-    /**
-     * @return Profile
-     */
-    protected function createProfileFromData(string $token, array $data, ?Profile $parent = null)
->>>>>>> 115fb5be
+    protected function createProfileFromData(string $token, array $data, ?Profile $parent = null): Profile
     {
         $profile = new Profile($token);
         $profile->setIp($data['ip']);
