--- conflicted
+++ resolved
@@ -49,22 +49,15 @@
 
         $assoc = ['foo' => 'bar'];
 
-<<<<<<< HEAD
         return array(
-            array('{"foo": "bar"}', $stdClass, array()),
-            array('{"foo": "bar"}', $assoc, array('json_decode_associative' => true)),
+            ['{"foo": "bar"}', $stdClass, []],
+            ['{"foo": "bar"}', $assoc, ['json_decode_associative' => true]],
             array('{"baz": {"foo": "bar"}}', $stdClass, array(JsonEncoder::JSON_PROPERTY_PATH => 'baz')),
             array('{"baz": {"foo": "bar"}}', null, array(JsonEncoder::JSON_PROPERTY_PATH => 'baz.inner')),
             array('{"baz": {"foo": "bar"}}', $assoc, array(JsonEncoder::JSON_PROPERTY_PATH => '[baz]', 'json_decode_associative' => true)),
             array('{"baz": {"foo": "bar"}}', $assoc, array(JsonEncoder::JSON_PROPERTY_PATH => '[baz]', 'json_decode_associative' => true)),
             array('{"baz": {"foo": "bar", "inner": {"key": "value"}}}', array('key' => 'value'), array(JsonEncoder::JSON_PROPERTY_PATH => '[baz][inner]', 'json_decode_associative' => true)),
         );
-=======
-        return [
-            ['{"foo": "bar"}', $stdClass, []],
-            ['{"foo": "bar"}', $assoc, ['json_decode_associative' => true]],
-        ];
->>>>>>> b727f59e
     }
 
     /**
