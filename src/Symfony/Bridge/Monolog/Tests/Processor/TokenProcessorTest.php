<?php

/*
 * This file is part of the Symfony package.
 *
 * (c) Fabien Potencier <fabien@symfony.com>
 *
 * For the full copyright and license information, please view the LICENSE
 * file that was distributed with this source code.
 */

namespace Symfony\Bridge\Monolog\Tests\Processor;

use PHPUnit\Framework\TestCase;
use Symfony\Bridge\Monolog\Processor\TokenProcessor;
use Symfony\Component\Security\Core\Authentication\Token\Storage\TokenStorageInterface;
use Symfony\Component\Security\Core\Authentication\Token\UsernamePasswordToken;
use Symfony\Component\Security\Core\User\InMemoryUser;

/**
 * Tests the TokenProcessor.
 *
 * @author Dany Maillard <danymaillard93b@gmail.com>
 */
class TokenProcessorTest extends TestCase
{
<<<<<<< HEAD
=======
    /**
     * @group legacy
     */
>>>>>>> f1643e87
    public function testLegacyProcessor()
    {
        if (method_exists(UsernamePasswordToken::class, 'getUserIdentifier')) {
            $this->markTestSkipped('This test requires symfony/security-core <5.3');
        }

        $token = new UsernamePasswordToken('user', 'password', 'provider', ['ROLE_USER']);
        $tokenStorage = $this->createMock(TokenStorageInterface::class);
        $tokenStorage->method('getToken')->willReturn($token);

        $processor = new TokenProcessor($tokenStorage);
        $record = ['extra' => []];
        $record = $processor($record);

        $this->assertArrayHasKey('token', $record['extra']);
        $this->assertEquals($token->getUsername(), $record['extra']['token']['username']);
        $this->assertEquals(['ROLE_USER'], $record['extra']['token']['roles']);
    }

    public function testProcessor()
    {
        if (!method_exists(UsernamePasswordToken::class, 'getUserIdentifier')) {
            $this->markTestSkipped('This test requires symfony/security-core 5.3+');
        }

<<<<<<< HEAD
        $token = new UsernamePasswordToken('user', 'password', 'provider', ['ROLE_USER']);
=======
        $token = new UsernamePasswordToken(new InMemoryUser('user', 'password', ['ROLE_USER']), 'provider', ['ROLE_USER']);
>>>>>>> f1643e87
        $tokenStorage = $this->createMock(TokenStorageInterface::class);
        $tokenStorage->method('getToken')->willReturn($token);

        $processor = new TokenProcessor($tokenStorage);
        $record = ['extra' => []];
        $record = $processor($record);

        $this->assertArrayHasKey('token', $record['extra']);
        $this->assertEquals($token->getUserIdentifier(), $record['extra']['token']['user_identifier']);
        $this->assertEquals(['ROLE_USER'], $record['extra']['token']['roles']);
    }
}<|MERGE_RESOLUTION|>--- conflicted
+++ resolved
@@ -24,12 +24,9 @@
  */
 class TokenProcessorTest extends TestCase
 {
-<<<<<<< HEAD
-=======
     /**
      * @group legacy
      */
->>>>>>> f1643e87
     public function testLegacyProcessor()
     {
         if (method_exists(UsernamePasswordToken::class, 'getUserIdentifier')) {
@@ -55,11 +52,7 @@
             $this->markTestSkipped('This test requires symfony/security-core 5.3+');
         }
 
-<<<<<<< HEAD
-        $token = new UsernamePasswordToken('user', 'password', 'provider', ['ROLE_USER']);
-=======
         $token = new UsernamePasswordToken(new InMemoryUser('user', 'password', ['ROLE_USER']), 'provider', ['ROLE_USER']);
->>>>>>> f1643e87
         $tokenStorage = $this->createMock(TokenStorageInterface::class);
         $tokenStorage->method('getToken')->willReturn($token);
 
