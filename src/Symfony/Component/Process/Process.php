--- conflicted
+++ resolved
@@ -999,7 +999,6 @@
     }
 
     /**
-<<<<<<< HEAD
      * Create the descriptors needed by the proc_open
      *
      * @return array
@@ -1045,7 +1044,9 @@
         }
 
         return $descriptors;
-=======
+    }
+
+    /**
      * Performs a check between the timeout definition and the time the process
      * started
      *
@@ -1061,7 +1062,6 @@
 
             throw new RuntimeException('The process timed-out.');
         }
->>>>>>> 83e078a0
     }
 
     /**
