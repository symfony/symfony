--- conflicted
+++ resolved
@@ -24,16 +24,10 @@
      * @param string $version Version number
      * @param string $format  Url format
      */
-<<<<<<< HEAD
     public function __construct(
         private string $version,
-        string $format = null,
+        ?string $format = null,
     ) {
-=======
-    public function __construct(string $version, ?string $format = null)
-    {
-        $this->version = $version;
->>>>>>> 6cd40eaa
         $this->format = $format ?: '%s?%s';
     }
 
