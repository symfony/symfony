--- conflicted
+++ resolved
@@ -630,26 +630,6 @@
         $this->assertSame('0', $view->vars['label']);
     }
 
-<<<<<<< HEAD
-=======
-    /**
-     * @group legacy
-     */
-    public function testCanGetErrorsWhenButtonInForm()
-    {
-        $builder = $this->factory->createBuilder(static::TESTED_TYPE, null, array(
-            'data_class' => 'Symfony\Component\Form\Tests\Fixtures\Author',
-            'required' => false,
-        ));
-        $builder->add('foo', 'text');
-        $builder->add('submit', 'submit');
-        $form = $builder->getForm();
-
-        //This method should not throw a Fatal Error Exception.
-        $this->assertInternalType('string', $form->getErrorsAsString());
-    }
-
->>>>>>> 945fee14
     public function testSubmitNull($expected = null, $norm = null, $view = null)
     {
         parent::testSubmitNull(array(), array(), array());
