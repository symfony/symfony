--- conflicted
+++ resolved
@@ -288,11 +288,6 @@
      * This is called when you enter a scope
      *
      * @param string $name
-<<<<<<< HEAD
-=======
-     *
-     * @return void
->>>>>>> 5d6a54b1
      *
      * @api
      */
@@ -337,14 +332,8 @@
      * scope.
      *
      * @param string $name The name of the scope to leave
-<<<<<<< HEAD
+     *
      * @throws InvalidArgumentException if the scope is not active
-=======
-     *
-     * @return void
-     *
-     * @throws \InvalidArgumentException if the scope is not active
->>>>>>> 5d6a54b1
      *
      * @api
      */
@@ -382,11 +371,6 @@
      * Adds a scope to the container.
      *
      * @param ScopeInterface $scope
-<<<<<<< HEAD
-=======
-     *
-     * @return void
->>>>>>> 5d6a54b1
      *
      * @api
      */
