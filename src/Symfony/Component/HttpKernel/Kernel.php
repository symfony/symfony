<?php

/*
 * This file is part of the Symfony package.
 *
 * (c) Fabien Potencier <fabien@symfony.com>
 *
 * For the full copyright and license information, please view the LICENSE
 * file that was distributed with this source code.
 */

namespace Symfony\Component\HttpKernel;

use Symfony\Component\Config\Builder\ConfigBuilderGenerator;
use Symfony\Component\Config\ConfigCache;
use Symfony\Component\Config\Loader\DelegatingLoader;
use Symfony\Component\Config\Loader\LoaderResolver;
use Symfony\Component\DependencyInjection\Compiler\CompilerPassInterface;
use Symfony\Component\DependencyInjection\Compiler\PassConfig;
use Symfony\Component\DependencyInjection\Compiler\RemoveBuildParametersPass;
use Symfony\Component\DependencyInjection\ContainerBuilder;
use Symfony\Component\DependencyInjection\ContainerInterface;
use Symfony\Component\DependencyInjection\Dumper\PhpDumper;
use Symfony\Component\DependencyInjection\Dumper\Preloader;
use Symfony\Component\DependencyInjection\Extension\ExtensionInterface;
use Symfony\Component\DependencyInjection\Loader\ClosureLoader;
use Symfony\Component\DependencyInjection\Loader\DirectoryLoader;
use Symfony\Component\DependencyInjection\Loader\GlobFileLoader;
use Symfony\Component\DependencyInjection\Loader\IniFileLoader;
use Symfony\Component\DependencyInjection\Loader\PhpFileLoader;
use Symfony\Component\DependencyInjection\Loader\XmlFileLoader;
use Symfony\Component\DependencyInjection\Loader\YamlFileLoader;
use Symfony\Component\ErrorHandler\DebugClassLoader;
use Symfony\Component\Filesystem\Filesystem;
use Symfony\Component\HttpFoundation\Request;
use Symfony\Component\HttpFoundation\Response;
use Symfony\Component\HttpKernel\Bundle\BundleInterface;
use Symfony\Component\HttpKernel\CacheWarmer\WarmableInterface;
use Symfony\Component\HttpKernel\Config\FileLocator;
use Symfony\Component\HttpKernel\DependencyInjection\MergeExtensionConfigurationPass;

// Help opcache.preload discover always-needed symbols
class_exists(ConfigCache::class);

/**
 * The Kernel is the heart of the Symfony system.
 *
 * It manages an environment made of bundles.
 *
 * Environment names must always start with a letter and
 * they must only contain letters and numbers.
 *
 * @author Fabien Potencier <fabien@symfony.com>
 */
abstract class Kernel implements KernelInterface, RebootableInterface, TerminableInterface
{
    /**
     * @var array<string, BundleInterface>
     */
    protected array $bundles = [];

    protected ?ContainerInterface $container = null;
    protected bool $booted = false;
    protected ?float $startTime = null;

    private string $projectDir;
    private ?string $warmupDir = null;
    private int $requestStackSize = 0;
    private bool $resetServices = false;

    /**
     * @var array<string, bool>
     */
    private static array $freshCache = [];

<<<<<<< HEAD
    public const VERSION = '7.2.0-DEV';
    public const VERSION_ID = 70200;
    public const MAJOR_VERSION = 7;
    public const MINOR_VERSION = 2;
    public const RELEASE_VERSION = 0;
=======
    public const VERSION = '7.1.3-DEV';
    public const VERSION_ID = 70103;
    public const MAJOR_VERSION = 7;
    public const MINOR_VERSION = 1;
    public const RELEASE_VERSION = 3;
>>>>>>> f5dbe04b
    public const EXTRA_VERSION = 'DEV';

    public const END_OF_MAINTENANCE = '07/2025';
    public const END_OF_LIFE = '07/2025';

    public function __construct(
        protected string $environment,
        protected bool $debug,
    ) {
        if (!$environment) {
            throw new \InvalidArgumentException(\sprintf('Invalid environment provided to "%s": the environment cannot be empty.', get_debug_type($this)));
        }
    }

    public function __clone()
    {
        $this->booted = false;
        $this->container = null;
        $this->requestStackSize = 0;
        $this->resetServices = false;
    }

    public function boot(): void
    {
        if (true === $this->booted) {
            if (!$this->requestStackSize && $this->resetServices) {
                if ($this->container->has('services_resetter')) {
                    $this->container->get('services_resetter')->reset();
                }
                $this->resetServices = false;
                if ($this->debug) {
                    $this->startTime = microtime(true);
                }
            }

            return;
        }

        if (null === $this->container) {
            $this->preBoot();
        }

        foreach ($this->getBundles() as $bundle) {
            $bundle->setContainer($this->container);
            $bundle->boot();
        }

        $this->booted = true;
    }

    public function reboot(?string $warmupDir): void
    {
        $this->shutdown();
        $this->warmupDir = $warmupDir;
        $this->boot();
    }

    public function terminate(Request $request, Response $response): void
    {
        if (false === $this->booted) {
            return;
        }

        if ($this->getHttpKernel() instanceof TerminableInterface) {
            $this->getHttpKernel()->terminate($request, $response);
        }
    }

    public function shutdown(): void
    {
        if (false === $this->booted) {
            return;
        }

        $this->booted = false;

        foreach ($this->getBundles() as $bundle) {
            $bundle->shutdown();
            $bundle->setContainer(null);
        }

        $this->container = null;
        $this->requestStackSize = 0;
        $this->resetServices = false;
    }

    public function handle(Request $request, int $type = HttpKernelInterface::MAIN_REQUEST, bool $catch = true): Response
    {
        if (!$this->booted) {
            $container = $this->container ?? $this->preBoot();

            if ($container->has('http_cache')) {
                return $container->get('http_cache')->handle($request, $type, $catch);
            }
        }

        $this->boot();
        ++$this->requestStackSize;
        $this->resetServices = true;

        try {
            return $this->getHttpKernel()->handle($request, $type, $catch);
        } finally {
            --$this->requestStackSize;
        }
    }

    /**
     * Gets an HTTP kernel from the container.
     */
    protected function getHttpKernel(): HttpKernelInterface
    {
        return $this->container->get('http_kernel');
    }

    public function getBundles(): array
    {
        return $this->bundles;
    }

    public function getBundle(string $name): BundleInterface
    {
        if (!isset($this->bundles[$name])) {
            throw new \InvalidArgumentException(\sprintf('Bundle "%s" does not exist or it is not enabled. Maybe you forgot to add it in the "registerBundles()" method of your "%s.php" file?', $name, get_debug_type($this)));
        }

        return $this->bundles[$name];
    }

    public function locateResource(string $name): string
    {
        if ('@' !== $name[0]) {
            throw new \InvalidArgumentException(\sprintf('A resource name must start with @ ("%s" given).', $name));
        }

        if (str_contains($name, '..')) {
            throw new \RuntimeException(\sprintf('File name "%s" contains invalid characters (..).', $name));
        }

        $bundleName = substr($name, 1);
        $path = '';
        if (str_contains($bundleName, '/')) {
            [$bundleName, $path] = explode('/', $bundleName, 2);
        }

        $bundle = $this->getBundle($bundleName);
        if (file_exists($file = $bundle->getPath().'/'.$path)) {
            return $file;
        }

        throw new \InvalidArgumentException(\sprintf('Unable to find file "%s".', $name));
    }

    public function getEnvironment(): string
    {
        return $this->environment;
    }

    public function isDebug(): bool
    {
        return $this->debug;
    }

    /**
     * Gets the application root dir (path of the project's composer file).
     */
    public function getProjectDir(): string
    {
        if (!isset($this->projectDir)) {
            $r = new \ReflectionObject($this);

            if (!is_file($dir = $r->getFileName())) {
                throw new \LogicException(\sprintf('Cannot auto-detect project dir for kernel of class "%s".', $r->name));
            }

            $dir = $rootDir = \dirname($dir);
            while (!is_file($dir.'/composer.json')) {
                if ($dir === \dirname($dir)) {
                    return $this->projectDir = $rootDir;
                }
                $dir = \dirname($dir);
            }
            $this->projectDir = $dir;
        }

        return $this->projectDir;
    }

    public function getContainer(): ContainerInterface
    {
        if (!$this->container) {
            throw new \LogicException('Cannot retrieve the container from a non-booted kernel.');
        }

        return $this->container;
    }

    /**
     * @internal
     *
     * @deprecated since Symfony 7.1, to be removed in 8.0
     */
    public function setAnnotatedClassCache(array $annotatedClasses): void
    {
        trigger_deprecation('symfony/http-kernel', '7.1', 'The "%s()" method is deprecated since Symfony 7.1 and will be removed in 8.0.', __METHOD__);

        file_put_contents(($this->warmupDir ?: $this->getBuildDir()).'/annotations.map', \sprintf('<?php return %s;', var_export($annotatedClasses, true)));
    }

    public function getStartTime(): float
    {
        return $this->debug && null !== $this->startTime ? $this->startTime : -\INF;
    }

    public function getCacheDir(): string
    {
        return $this->getProjectDir().'/var/cache/'.$this->environment;
    }

    public function getBuildDir(): string
    {
        // Returns $this->getCacheDir() for backward compatibility
        return $this->getCacheDir();
    }

    public function getLogDir(): string
    {
        return $this->getProjectDir().'/var/log';
    }

    public function getCharset(): string
    {
        return 'UTF-8';
    }

    /**
     * Gets the patterns defining the classes to parse and cache for annotations.
     *
     * @return string[]
     *
     * @deprecated since Symfony 7.1, to be removed in 8.0
     */
    public function getAnnotatedClassesToCompile(): array
    {
        trigger_deprecation('symfony/http-kernel', '7.1', 'The "%s()" method is deprecated since Symfony 7.1 and will be removed in 8.0.', __METHOD__);

        return [];
    }

    /**
     * Initializes bundles.
     *
     * @throws \LogicException if two bundles share a common name
     */
    protected function initializeBundles(): void
    {
        // init bundles
        $this->bundles = [];
        foreach ($this->registerBundles() as $bundle) {
            $name = $bundle->getName();
            if (isset($this->bundles[$name])) {
                throw new \LogicException(\sprintf('Trying to register two bundles with the same name "%s".', $name));
            }
            $this->bundles[$name] = $bundle;
        }
    }

    /**
     * The extension point similar to the Bundle::build() method.
     *
     * Use this method to register compiler passes and manipulate the container during the building process.
     */
    protected function build(ContainerBuilder $container): void
    {
    }

    /**
     * Gets the container class.
     *
     * @throws \InvalidArgumentException If the generated classname is invalid
     */
    protected function getContainerClass(): string
    {
        $class = static::class;
        $class = str_contains($class, "@anonymous\0") ? get_parent_class($class).str_replace('.', '_', ContainerBuilder::hash($class)) : $class;
        $class = str_replace('\\', '_', $class).ucfirst($this->environment).($this->debug ? 'Debug' : '').'Container';

        if (!preg_match('/^[a-zA-Z_\x7f-\xff][a-zA-Z0-9_\x7f-\xff]*$/', $class)) {
            throw new \InvalidArgumentException(\sprintf('The environment "%s" contains invalid characters, it can only contain characters allowed in PHP class names.', $this->environment));
        }

        return $class;
    }

    /**
     * Gets the container's base class.
     *
     * All names except Container must be fully qualified.
     */
    protected function getContainerBaseClass(): string
    {
        return 'Container';
    }

    /**
     * Initializes the service container.
     *
     * The built version of the service container is used when fresh, otherwise the
     * container is built.
     */
    protected function initializeContainer(): void
    {
        $class = $this->getContainerClass();
        $buildDir = $this->warmupDir ?: $this->getBuildDir();
        $cache = new ConfigCache($buildDir.'/'.$class.'.php', $this->debug);
        $cachePath = $cache->getPath();

        // Silence E_WARNING to ignore "include" failures - don't use "@" to prevent silencing fatal errors
        $errorLevel = error_reporting(\E_ALL ^ \E_WARNING);

        try {
            if (is_file($cachePath) && \is_object($this->container = include $cachePath)
                && (!$this->debug || (self::$freshCache[$cachePath] ?? $cache->isFresh()))
            ) {
                self::$freshCache[$cachePath] = true;
                $this->container->set('kernel', $this);
                error_reporting($errorLevel);

                return;
            }
        } catch (\Throwable $e) {
        }

        $oldContainer = \is_object($this->container) ? new \ReflectionClass($this->container) : $this->container = null;

        try {
            is_dir($buildDir) ?: mkdir($buildDir, 0777, true);

            if ($lock = fopen($cachePath.'.lock', 'w+')) {
                if (!flock($lock, \LOCK_EX | \LOCK_NB, $wouldBlock) && !flock($lock, $wouldBlock ? \LOCK_SH : \LOCK_EX)) {
                    fclose($lock);
                    $lock = null;
                } elseif (!is_file($cachePath) || !\is_object($this->container = include $cachePath)) {
                    $this->container = null;
                } elseif (!$oldContainer || $this->container::class !== $oldContainer->name) {
                    flock($lock, \LOCK_UN);
                    fclose($lock);
                    $this->container->set('kernel', $this);

                    return;
                }
            }
        } catch (\Throwable $e) {
        } finally {
            error_reporting($errorLevel);
        }

        if ($collectDeprecations = $this->debug && !\defined('PHPUNIT_COMPOSER_INSTALL')) {
            $collectedLogs = [];
            $previousHandler = set_error_handler(function ($type, $message, $file, $line) use (&$collectedLogs, &$previousHandler) {
                if (\E_USER_DEPRECATED !== $type && \E_DEPRECATED !== $type) {
                    return $previousHandler ? $previousHandler($type, $message, $file, $line) : false;
                }

                if (isset($collectedLogs[$message])) {
                    ++$collectedLogs[$message]['count'];

                    return null;
                }

                $backtrace = debug_backtrace(\DEBUG_BACKTRACE_IGNORE_ARGS, 5);
                // Clean the trace by removing first frames added by the error handler itself.
                for ($i = 0; isset($backtrace[$i]); ++$i) {
                    if (isset($backtrace[$i]['file'], $backtrace[$i]['line']) && $backtrace[$i]['line'] === $line && $backtrace[$i]['file'] === $file) {
                        $backtrace = \array_slice($backtrace, 1 + $i);
                        break;
                    }
                }
                for ($i = 0; isset($backtrace[$i]); ++$i) {
                    if (!isset($backtrace[$i]['file'], $backtrace[$i]['line'], $backtrace[$i]['function'])) {
                        continue;
                    }
                    if (!isset($backtrace[$i]['class']) && 'trigger_deprecation' === $backtrace[$i]['function']) {
                        $file = $backtrace[$i]['file'];
                        $line = $backtrace[$i]['line'];
                        $backtrace = \array_slice($backtrace, 1 + $i);
                        break;
                    }
                }

                // Remove frames added by DebugClassLoader.
                for ($i = \count($backtrace) - 2; 0 < $i; --$i) {
                    if (DebugClassLoader::class === ($backtrace[$i]['class'] ?? null)) {
                        $backtrace = [$backtrace[$i + 1]];
                        break;
                    }
                }

                $collectedLogs[$message] = [
                    'type' => $type,
                    'message' => $message,
                    'file' => $file,
                    'line' => $line,
                    'trace' => [$backtrace[0]],
                    'count' => 1,
                ];

                return null;
            });
        }

        try {
            $container = null;
            $container = $this->buildContainer();
            $container->compile();
        } finally {
            if ($collectDeprecations) {
                restore_error_handler();

                @file_put_contents($buildDir.'/'.$class.'Deprecations.log', serialize(array_values($collectedLogs)));
                @file_put_contents($buildDir.'/'.$class.'Compiler.log', null !== $container ? implode("\n", $container->getCompiler()->getLog()) : '');
            }
        }

        $this->dumpContainer($cache, $container, $class, $this->getContainerBaseClass());

        if ($lock) {
            flock($lock, \LOCK_UN);
            fclose($lock);
        }

        $this->container = require $cachePath;
        $this->container->set('kernel', $this);

        if ($oldContainer && $this->container::class !== $oldContainer->name) {
            // Because concurrent requests might still be using them,
            // old container files are not removed immediately,
            // but on a next dump of the container.
            static $legacyContainers = [];
            $oldContainerDir = \dirname($oldContainer->getFileName());
            $legacyContainers[$oldContainerDir.'.legacy'] = true;
            foreach (glob(\dirname($oldContainerDir).\DIRECTORY_SEPARATOR.'*.legacy', \GLOB_NOSORT) as $legacyContainer) {
                if (!isset($legacyContainers[$legacyContainer]) && @unlink($legacyContainer)) {
                    (new Filesystem())->remove(substr($legacyContainer, 0, -7));
                }
            }

            touch($oldContainerDir.'.legacy');
        }

        $buildDir = $this->container->getParameter('kernel.build_dir');
        $cacheDir = $this->container->getParameter('kernel.cache_dir');
        $preload = $this instanceof WarmableInterface ? (array) $this->warmUp($cacheDir, $buildDir) : [];

        if ($this->container->has('cache_warmer')) {
            $cacheWarmer = $this->container->get('cache_warmer');

            if ($cacheDir !== $buildDir) {
                $cacheWarmer->enableOptionalWarmers();
            }

            $preload = array_merge($preload, (array) $cacheWarmer->warmUp($cacheDir, $buildDir));
        }

        if ($preload && file_exists($preloadFile = $buildDir.'/'.$class.'.preload.php')) {
            Preloader::append($preloadFile, $preload);
        }
    }

    /**
     * Returns the kernel parameters.
     *
     * @return array<string, array|bool|string|int|float|\UnitEnum|null>
     */
    protected function getKernelParameters(): array
    {
        $bundles = [];
        $bundlesMetadata = [];

        foreach ($this->bundles as $name => $bundle) {
            $bundles[$name] = $bundle::class;
            $bundlesMetadata[$name] = [
                'path' => $bundle->getPath(),
                'namespace' => $bundle->getNamespace(),
            ];
        }

        return [
            'kernel.project_dir' => realpath($this->getProjectDir()) ?: $this->getProjectDir(),
            'kernel.environment' => $this->environment,
            'kernel.runtime_environment' => '%env(default:kernel.environment:APP_RUNTIME_ENV)%',
            'kernel.runtime_mode' => '%env(query_string:default:container.runtime_mode:APP_RUNTIME_MODE)%',
            'kernel.runtime_mode.web' => '%env(bool:default::key:web:default:kernel.runtime_mode:)%',
            'kernel.runtime_mode.cli' => '%env(not:default:kernel.runtime_mode.web:)%',
            'kernel.runtime_mode.worker' => '%env(bool:default::key:worker:default:kernel.runtime_mode:)%',
            'kernel.debug' => $this->debug,
            'kernel.build_dir' => realpath($buildDir = $this->warmupDir ?: $this->getBuildDir()) ?: $buildDir,
            'kernel.cache_dir' => realpath($cacheDir = ($this->getCacheDir() === $this->getBuildDir() ? ($this->warmupDir ?: $this->getCacheDir()) : $this->getCacheDir())) ?: $cacheDir,
            'kernel.logs_dir' => realpath($this->getLogDir()) ?: $this->getLogDir(),
            'kernel.bundles' => $bundles,
            'kernel.bundles_metadata' => $bundlesMetadata,
            'kernel.charset' => $this->getCharset(),
            'kernel.container_class' => $this->getContainerClass(),
        ];
    }

    /**
     * Builds the service container.
     *
     * @throws \RuntimeException
     */
    protected function buildContainer(): ContainerBuilder
    {
        foreach (['cache' => $this->getCacheDir(), 'build' => $this->warmupDir ?: $this->getBuildDir(), 'logs' => $this->getLogDir()] as $name => $dir) {
            if (!is_dir($dir)) {
                if (false === @mkdir($dir, 0777, true) && !is_dir($dir)) {
                    throw new \RuntimeException(\sprintf('Unable to create the "%s" directory (%s).', $name, $dir));
                }
            } elseif (!is_writable($dir)) {
                throw new \RuntimeException(\sprintf('Unable to write in the "%s" directory (%s).', $name, $dir));
            }
        }

        $container = $this->getContainerBuilder();
        $container->addObjectResource($this);
        $this->prepareContainer($container);
        $this->registerContainerConfiguration($this->getContainerLoader($container));

        return $container;
    }

    /**
     * Prepares the ContainerBuilder before it is compiled.
     */
    protected function prepareContainer(ContainerBuilder $container): void
    {
        $extensions = [];
        foreach ($this->bundles as $bundle) {
            if ($extension = $bundle->getContainerExtension()) {
                $container->registerExtension($extension);
            }

            if ($this->debug) {
                $container->addObjectResource($bundle);
            }
        }

        foreach ($this->bundles as $bundle) {
            $bundle->build($container);
        }

        $this->build($container);

        foreach ($container->getExtensions() as $extension) {
            $extensions[] = $extension->getAlias();
        }

        // ensure these extensions are implicitly loaded
        $container->getCompilerPassConfig()->setMergePass(new MergeExtensionConfigurationPass($extensions));
    }

    /**
     * Gets a new ContainerBuilder instance used to build the service container.
     */
    protected function getContainerBuilder(): ContainerBuilder
    {
        $container = new ContainerBuilder();
        $container->getParameterBag()->add($this->getKernelParameters());

        if ($this instanceof ExtensionInterface) {
            $container->registerExtension($this);
        }
        if ($this instanceof CompilerPassInterface) {
            $container->addCompilerPass($this, PassConfig::TYPE_BEFORE_OPTIMIZATION, -10000);
        }

        return $container;
    }

    /**
     * Dumps the service container to PHP code in the cache.
     *
     * @param string $class     The name of the class to generate
     * @param string $baseClass The name of the container's base class
     */
    protected function dumpContainer(ConfigCache $cache, ContainerBuilder $container, string $class, string $baseClass): void
    {
        // cache the container
        $dumper = new PhpDumper($container);

        $buildParameters = [];
        foreach ($container->getCompilerPassConfig()->getPasses() as $pass) {
            if ($pass instanceof RemoveBuildParametersPass) {
                $buildParameters = array_merge($buildParameters, $pass->getRemovedParameters());
            }
        }

        $content = $dumper->dump([
            'class' => $class,
            'base_class' => $baseClass,
            'file' => $cache->getPath(),
            'as_files' => true,
            'debug' => $this->debug,
            'inline_factories' => $buildParameters['.container.dumper.inline_factories'] ?? false,
            'inline_class_loader' => $buildParameters['.container.dumper.inline_class_loader'] ?? $this->debug,
            'build_time' => $container->hasParameter('kernel.container_build_time') ? $container->getParameter('kernel.container_build_time') : time(),
            'preload_classes' => array_map('get_class', $this->bundles),
        ]);

        $rootCode = array_pop($content);
        $dir = \dirname($cache->getPath()).'/';
        $fs = new Filesystem();

        foreach ($content as $file => $code) {
            $fs->dumpFile($dir.$file, $code);
            @chmod($dir.$file, 0666 & ~umask());
        }
        $legacyFile = \dirname($dir.key($content)).'.legacy';
        if (is_file($legacyFile)) {
            @unlink($legacyFile);
        }

        $cache->write($rootCode, $container->getResources());
    }

    /**
     * Returns a loader for the container.
     */
    protected function getContainerLoader(ContainerInterface $container): DelegatingLoader
    {
        $env = $this->getEnvironment();
        $locator = new FileLocator($this);
        $resolver = new LoaderResolver([
            new XmlFileLoader($container, $locator, $env),
            new YamlFileLoader($container, $locator, $env),
            new IniFileLoader($container, $locator, $env),
            new PhpFileLoader($container, $locator, $env, class_exists(ConfigBuilderGenerator::class) ? new ConfigBuilderGenerator($this->getBuildDir()) : null),
            new GlobFileLoader($container, $locator, $env),
            new DirectoryLoader($container, $locator, $env),
            new ClosureLoader($container, $env),
        ]);

        return new DelegatingLoader($resolver);
    }

    private function preBoot(): ContainerInterface
    {
        if ($this->debug) {
            $this->startTime = microtime(true);
        }
        if ($this->debug && !isset($_ENV['SHELL_VERBOSITY']) && !isset($_SERVER['SHELL_VERBOSITY'])) {
            if (\function_exists('putenv')) {
                putenv('SHELL_VERBOSITY=3');
            }
            $_ENV['SHELL_VERBOSITY'] = 3;
            $_SERVER['SHELL_VERBOSITY'] = 3;
        }

        $this->initializeBundles();
        $this->initializeContainer();

        $container = $this->container;

        if ($container->hasParameter('kernel.trusted_hosts') && $trustedHosts = $container->getParameter('kernel.trusted_hosts')) {
            Request::setTrustedHosts($trustedHosts);
        }

        if ($container->hasParameter('kernel.trusted_proxies') && $container->hasParameter('kernel.trusted_headers') && $trustedProxies = $container->getParameter('kernel.trusted_proxies')) {
            Request::setTrustedProxies(\is_array($trustedProxies) ? $trustedProxies : array_map('trim', explode(',', $trustedProxies)), $container->getParameter('kernel.trusted_headers'));
        }

        return $container;
    }

    public function __sleep(): array
    {
        return ['environment', 'debug'];
    }

    public function __wakeup(): void
    {
        if (\is_object($this->environment) || \is_object($this->debug)) {
            throw new \BadMethodCallException('Cannot unserialize '.__CLASS__);
        }

        $this->__construct($this->environment, $this->debug);
    }
}<|MERGE_RESOLUTION|>--- conflicted
+++ resolved
@@ -73,19 +73,11 @@
      */
     private static array $freshCache = [];
 
-<<<<<<< HEAD
     public const VERSION = '7.2.0-DEV';
     public const VERSION_ID = 70200;
     public const MAJOR_VERSION = 7;
     public const MINOR_VERSION = 2;
     public const RELEASE_VERSION = 0;
-=======
-    public const VERSION = '7.1.3-DEV';
-    public const VERSION_ID = 70103;
-    public const MAJOR_VERSION = 7;
-    public const MINOR_VERSION = 1;
-    public const RELEASE_VERSION = 3;
->>>>>>> f5dbe04b
     public const EXTRA_VERSION = 'DEV';
 
     public const END_OF_MAINTENANCE = '07/2025';
