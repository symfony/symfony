<?php

/*
 * This file is part of the Symfony package.
 *
 * (c) Fabien Potencier <fabien@symfony.com>
 *
 * For the full copyright and license information, please view the LICENSE
 * file that was distributed with this source code.
 */

namespace Symfony\Component\Security\Core\Exception;

use Symfony\Component\HttpKernel\Attribute\WithHttpStatus;

/**
 * AccessDeniedException is thrown when the account has not the required role.
 *
 * @author Fabien Potencier <fabien@symfony.com>
 */
#[WithHttpStatus(403)]
class AccessDeniedException extends RuntimeException
{
    private array $attributes = [];
    private mixed $subject = null;

<<<<<<< HEAD
    public function __construct(string $message = 'Access Denied.', \Throwable $previous = null, int $code = 403)
=======
    public function __construct(string $message = 'Access Denied.', ?\Throwable $previous = null)
>>>>>>> 2a31f2dd
    {
        parent::__construct($message, $code, $previous);
    }

    public function getAttributes(): array
    {
        return $this->attributes;
    }

    /**
     * @return void
     */
    public function setAttributes(array|string $attributes)
    {
        $this->attributes = (array) $attributes;
    }

    public function getSubject(): mixed
    {
        return $this->subject;
    }

    /**
     * @return void
     */
    public function setSubject(mixed $subject)
    {
        $this->subject = $subject;
    }
}<|MERGE_RESOLUTION|>--- conflicted
+++ resolved
@@ -24,11 +24,7 @@
     private array $attributes = [];
     private mixed $subject = null;
 
-<<<<<<< HEAD
-    public function __construct(string $message = 'Access Denied.', \Throwable $previous = null, int $code = 403)
-=======
-    public function __construct(string $message = 'Access Denied.', ?\Throwable $previous = null)
->>>>>>> 2a31f2dd
+    public function __construct(string $message = 'Access Denied.', ?\Throwable $previous = null, int $code = 403)
     {
         parent::__construct($message, $code, $previous);
     }
