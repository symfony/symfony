<?php

/*
 * This file is part of the Symfony package.
 *
 * (c) Fabien Potencier <fabien@symfony.com>
 *
 * For the full copyright and license information, please view the LICENSE
 * file that was distributed with this source code.
 */

namespace Symfony\Component\Filesystem\Tests;

use Symfony\Component\Filesystem\Exception\InvalidArgumentException;
use Symfony\Component\Filesystem\Exception\IOException;
use Symfony\Component\Filesystem\Path;
use Symfony\Component\Process\PhpExecutableFinder;
use Symfony\Component\Process\Process;

/**
 * Test class for Filesystem.
 */
class FilesystemTest extends FilesystemTestCase
{
    public function testCopyCreatesNewFile()
    {
        $sourceFilePath = $this->workspace.\DIRECTORY_SEPARATOR.'copy_source_file';
        $targetFilePath = $this->workspace.\DIRECTORY_SEPARATOR.'copy_target_file';

        file_put_contents($sourceFilePath, 'SOURCE FILE');

        $this->filesystem->copy($sourceFilePath, $targetFilePath);

        $this->assertFileExists($targetFilePath);
        $this->assertStringEqualsFile($targetFilePath, 'SOURCE FILE');
    }

    public function testCopyFails()
    {
        $this->expectException(IOException::class);
        $sourceFilePath = $this->workspace.\DIRECTORY_SEPARATOR.'copy_source_file';
        $targetFilePath = $this->workspace.\DIRECTORY_SEPARATOR.'copy_target_file';

        $this->filesystem->copy($sourceFilePath, $targetFilePath);
    }

    public function testCopyUnreadableFileFails()
    {
        $this->expectException(IOException::class);
        // skip test on Windows; PHP can't easily set file as unreadable on Windows
        if ('\\' === \DIRECTORY_SEPARATOR) {
            $this->markTestSkipped('This test cannot run on Windows.');
        }

        if (!getenv('USER') || 'root' === getenv('USER')) {
            $this->markTestSkipped('This test will fail if run under superuser');
        }

        $sourceFilePath = $this->workspace.\DIRECTORY_SEPARATOR.'copy_source_file';
        $targetFilePath = $this->workspace.\DIRECTORY_SEPARATOR.'copy_target_file';

        file_put_contents($sourceFilePath, 'SOURCE FILE');

        // make sure target cannot be read
        $this->filesystem->chmod($sourceFilePath, 0222);

        $this->filesystem->copy($sourceFilePath, $targetFilePath);
    }

    public function testCopyOverridesExistingFileIfModified()
    {
        $sourceFilePath = $this->workspace.\DIRECTORY_SEPARATOR.'copy_source_file';
        $targetFilePath = $this->workspace.\DIRECTORY_SEPARATOR.'copy_target_file';

        file_put_contents($sourceFilePath, 'SOURCE FILE');
        file_put_contents($targetFilePath, 'TARGET FILE');
        touch($targetFilePath, time() - 1000);

        $this->filesystem->copy($sourceFilePath, $targetFilePath);

        $this->assertFileExists($targetFilePath);
        $this->assertStringEqualsFile($targetFilePath, 'SOURCE FILE');
    }

    public function testCopyDoesNotOverrideExistingFileByDefault()
    {
        $sourceFilePath = $this->workspace.\DIRECTORY_SEPARATOR.'copy_source_file';
        $targetFilePath = $this->workspace.\DIRECTORY_SEPARATOR.'copy_target_file';

        file_put_contents($sourceFilePath, 'SOURCE FILE');
        file_put_contents($targetFilePath, 'TARGET FILE');

        // make sure both files have the same modification time
        $modificationTime = time() - 1000;
        touch($sourceFilePath, $modificationTime);
        touch($targetFilePath, $modificationTime);

        $this->filesystem->copy($sourceFilePath, $targetFilePath);

        $this->assertFileExists($targetFilePath);
        $this->assertStringEqualsFile($targetFilePath, 'TARGET FILE');
    }

    public function testCopyOverridesExistingFileIfForced()
    {
        $sourceFilePath = $this->workspace.\DIRECTORY_SEPARATOR.'copy_source_file';
        $targetFilePath = $this->workspace.\DIRECTORY_SEPARATOR.'copy_target_file';

        file_put_contents($sourceFilePath, 'SOURCE FILE');
        file_put_contents($targetFilePath, 'TARGET FILE');

        // make sure both files have the same modification time
        $modificationTime = time() - 1000;
        touch($sourceFilePath, $modificationTime);
        touch($targetFilePath, $modificationTime);

        $this->filesystem->copy($sourceFilePath, $targetFilePath, true);

        $this->assertFileExists($targetFilePath);
        $this->assertStringEqualsFile($targetFilePath, 'SOURCE FILE');
    }

    public function testCopyWithOverrideWithReadOnlyTargetFails()
    {
        $this->expectException(IOException::class);
        // skip test on Windows; PHP can't easily set file as unwritable on Windows
        if ('\\' === \DIRECTORY_SEPARATOR) {
            $this->markTestSkipped('This test cannot run on Windows.');
        }

        if (!getenv('USER') || 'root' === getenv('USER')) {
            $this->markTestSkipped('This test will fail if run under superuser');
        }

        $sourceFilePath = $this->workspace.\DIRECTORY_SEPARATOR.'copy_source_file';
        $targetFilePath = $this->workspace.\DIRECTORY_SEPARATOR.'copy_target_file';

        file_put_contents($sourceFilePath, 'SOURCE FILE');
        file_put_contents($targetFilePath, 'TARGET FILE');

        // make sure both files have the same modification time
        $modificationTime = time() - 1000;
        touch($sourceFilePath, $modificationTime);
        touch($targetFilePath, $modificationTime);

        // make sure target is read-only
        $this->filesystem->chmod($targetFilePath, 0444);

        $this->filesystem->copy($sourceFilePath, $targetFilePath, true);
    }

    public function testCopyCreatesTargetDirectoryIfItDoesNotExist()
    {
        $sourceFilePath = $this->workspace.\DIRECTORY_SEPARATOR.'copy_source_file';
        $targetFileDirectory = $this->workspace.\DIRECTORY_SEPARATOR.'directory';
        $targetFilePath = $targetFileDirectory.\DIRECTORY_SEPARATOR.'copy_target_file';

        file_put_contents($sourceFilePath, 'SOURCE FILE');

        $this->filesystem->copy($sourceFilePath, $targetFilePath);

        $this->assertDirectoryExists($targetFileDirectory);
        $this->assertFileExists($targetFilePath);
        $this->assertStringEqualsFile($targetFilePath, 'SOURCE FILE');
    }

    public function testCopyForOriginUrlsAndExistingLocalFileDefaultsToCopy()
    {
        if (!\in_array('http', stream_get_wrappers(), true)) {
            $this->markTestSkipped('"http" stream wrapper is not enabled.');
        }

        $finder = new PhpExecutableFinder();
        $process = new Process(array_merge([$finder->find(false)], $finder->findArguments(), ['-dopcache.enable=0', '-dvariables_order=EGPCS', '-S', 'localhost:8857']));
        $process->setWorkingDirectory(__DIR__.'/Fixtures/web');

        $process->start();

        do {
            usleep(50000);
        } while (!@fopen('http://localhost:8857', 'r'));

        try {
            $sourceFilePath = 'http://localhost:8857/logo_symfony_header.png';
            $targetFilePath = $this->workspace.\DIRECTORY_SEPARATOR.'copy_target_file';
            file_put_contents($targetFilePath, 'TARGET FILE');
            $this->filesystem->copy($sourceFilePath, $targetFilePath, false);
            $this->assertFileExists($targetFilePath);
            $this->assertEquals(file_get_contents($sourceFilePath), file_get_contents($targetFilePath));
        } finally {
            $process->stop();
        }
    }

    public function testMkdirCreatesDirectoriesRecursively()
    {
        $directory = $this->workspace
            .\DIRECTORY_SEPARATOR.'directory'
            .\DIRECTORY_SEPARATOR.'sub_directory';

        $this->filesystem->mkdir($directory);

        $this->assertDirectoryExists($directory);
    }

    public function testMkdirCreatesDirectoriesFromArray()
    {
        $basePath = $this->workspace.\DIRECTORY_SEPARATOR;
        $directories = [
            $basePath.'1', $basePath.'2', $basePath.'3',
        ];

        $this->filesystem->mkdir($directories);

        $this->assertDirectoryExists($basePath.'1');
        $this->assertDirectoryExists($basePath.'2');
        $this->assertDirectoryExists($basePath.'3');
    }

    public function testMkdirCreatesDirectoriesFromTraversableObject()
    {
        $basePath = $this->workspace.\DIRECTORY_SEPARATOR;
        $directories = new \ArrayObject([
            $basePath.'1', $basePath.'2', $basePath.'3',
        ]);

        $this->filesystem->mkdir($directories);

        $this->assertDirectoryExists($basePath.'1');
        $this->assertDirectoryExists($basePath.'2');
        $this->assertDirectoryExists($basePath.'3');
    }

    public function testMkdirCreatesDirectoriesFails()
    {
        $this->expectException(IOException::class);
        $basePath = $this->workspace.\DIRECTORY_SEPARATOR;
        $dir = $basePath.'2';

        file_put_contents($dir, '');

        $this->filesystem->mkdir($dir);
    }

    public function testTouchCreatesEmptyFile()
    {
        $file = $this->workspace.\DIRECTORY_SEPARATOR.'1';

        $this->filesystem->touch($file);

        $this->assertFileExists($file);
    }

    public function testTouchFails()
    {
        $this->expectException(IOException::class);
        $file = $this->workspace.\DIRECTORY_SEPARATOR.'1'.\DIRECTORY_SEPARATOR.'2';

        $this->filesystem->touch($file);
    }

    public function testTouchCreatesEmptyFilesFromArray()
    {
        $basePath = $this->workspace.\DIRECTORY_SEPARATOR;
        $files = [
            $basePath.'1', $basePath.'2', $basePath.'3',
        ];

        $this->filesystem->touch($files);

        $this->assertFileExists($basePath.'1');
        $this->assertFileExists($basePath.'2');
        $this->assertFileExists($basePath.'3');
    }

    public function testTouchCreatesEmptyFilesFromTraversableObject()
    {
        $basePath = $this->workspace.\DIRECTORY_SEPARATOR;
        $files = new \ArrayObject([
            $basePath.'1', $basePath.'2', $basePath.'3',
        ]);

        $this->filesystem->touch($files);

        $this->assertFileExists($basePath.'1');
        $this->assertFileExists($basePath.'2');
        $this->assertFileExists($basePath.'3');
    }

    public function testRemoveCleansFilesAndDirectoriesIteratively()
    {
        $basePath = $this->workspace.\DIRECTORY_SEPARATOR.'directory'.\DIRECTORY_SEPARATOR;

        mkdir($basePath);
        mkdir($basePath.'dir');
        touch($basePath.'file');

        $this->filesystem->remove($basePath);

        $this->assertFileDoesNotExist($basePath);
    }

    public function testRemoveCleansArrayOfFilesAndDirectories()
    {
        $basePath = $this->workspace.\DIRECTORY_SEPARATOR;

        mkdir($basePath.'dir');
        touch($basePath.'file');

        $files = [
            $basePath.'dir', $basePath.'file',
        ];

        $this->filesystem->remove($files);

        $this->assertFileDoesNotExist($basePath.'dir');
        $this->assertFileDoesNotExist($basePath.'file');
    }

    public function testRemoveCleansTraversableObjectOfFilesAndDirectories()
    {
        $basePath = $this->workspace.\DIRECTORY_SEPARATOR;

        mkdir($basePath.'dir');
        touch($basePath.'file');

        $files = new \ArrayObject([
            $basePath.'dir', $basePath.'file',
        ]);

        $this->filesystem->remove($files);

        $this->assertFileDoesNotExist($basePath.'dir');
        $this->assertFileDoesNotExist($basePath.'file');
    }

    public function testRemoveIgnoresNonExistingFiles()
    {
        $basePath = $this->workspace.\DIRECTORY_SEPARATOR;

        mkdir($basePath.'dir');

        $files = [
            $basePath.'dir', $basePath.'file',
        ];

        $this->filesystem->remove($files);

        $this->assertFileDoesNotExist($basePath.'dir');
    }

    public function testRemoveThrowsExceptionOnPermissionDenied()
    {
        $this->markAsSkippedIfChmodIsMissing();

        $basePath = $this->workspace.\DIRECTORY_SEPARATOR.'dir_permissions';
        mkdir($basePath);
        $file = $basePath.\DIRECTORY_SEPARATOR.'file';
        touch($file);
        chmod($basePath, 0400);

        try {
            $this->filesystem->remove($file);
            $this->fail('Filesystem::remove() should throw an exception');
        } catch (IOException $e) {
            $this->assertStringContainsString('Failed to remove file "'.$file.'"', $e->getMessage());
            $this->assertStringContainsString('Permission denied', $e->getMessage());
        } finally {
            // Make sure we can clean up this file
            chmod($basePath, 0777);
        }
    }

    public function testRemoveCleansInvalidLinks()
    {
        $this->markAsSkippedIfSymlinkIsMissing();

        $basePath = $this->workspace.\DIRECTORY_SEPARATOR.'directory'.\DIRECTORY_SEPARATOR;

        mkdir($basePath);
        mkdir($basePath.'dir');
        // create symlink to nonexistent file
        @symlink($basePath.'file', $basePath.'file-link');

        // create symlink to dir using trailing forward slash
        $this->filesystem->symlink($basePath.'dir/', $basePath.'dir-link');
        $this->assertDirectoryExists($basePath.'dir-link');

        // create symlink to nonexistent dir
        rmdir($basePath.'dir');
        $this->assertDirectoryDoesNotExist($basePath.'dir-link');

        $this->filesystem->remove($basePath);

        $this->assertFileDoesNotExist($basePath);
    }

    public function testFilesExists()
    {
        $basePath = $this->workspace.\DIRECTORY_SEPARATOR.'directory'.\DIRECTORY_SEPARATOR;

        mkdir($basePath);
        touch($basePath.'file1');
        mkdir($basePath.'folder');

        $this->assertTrue($this->filesystem->exists($basePath.'file1'));
        $this->assertTrue($this->filesystem->exists($basePath.'folder'));
    }

    public function testFilesExistsFails()
    {
        $this->expectException(IOException::class);
        if ('\\' !== \DIRECTORY_SEPARATOR) {
            $this->markTestSkipped('Long file names are an issue on Windows');
        }
        $basePath = $this->workspace.'\\directory\\';
        $maxPathLength = \PHP_MAXPATHLEN - 2;

        $oldPath = getcwd();
        mkdir($basePath);
        chdir($basePath);
        $file = str_repeat('T', $maxPathLength - \strlen($basePath) + 1);
        $path = $basePath.$file;
        exec('TYPE NUL >>'.$file); // equivalent of touch, we cannot use the php touch() here because it suffers from the same limitation
        $this->longPathNamesWindows[] = $path; // save this so we can clean up later
        chdir($oldPath);
        $this->filesystem->exists($path);
    }

    public function testFilesExistsTraversableObjectOfFilesAndDirectories()
    {
        $basePath = $this->workspace.\DIRECTORY_SEPARATOR;

        mkdir($basePath.'dir');
        touch($basePath.'file');

        $files = new \ArrayObject([
            $basePath.'dir', $basePath.'file',
        ]);

        $this->assertTrue($this->filesystem->exists($files));
    }

    public function testFilesNotExistsTraversableObjectOfFilesAndDirectories()
    {
        $basePath = $this->workspace.\DIRECTORY_SEPARATOR;

        mkdir($basePath.'dir');
        touch($basePath.'file');
        touch($basePath.'file2');

        $files = new \ArrayObject([
            $basePath.'dir', $basePath.'file', $basePath.'file2',
        ]);

        unlink($basePath.'file');

        $this->assertFalse($this->filesystem->exists($files));
    }

    public function testInvalidFileNotExists()
    {
        $basePath = $this->workspace.\DIRECTORY_SEPARATOR.'directory'.\DIRECTORY_SEPARATOR;

        $this->assertFalse($this->filesystem->exists($basePath.time()));
    }

    public function testChmodChangesFileMode()
    {
        $this->markAsSkippedIfChmodIsMissing();

        $dir = $this->workspace.\DIRECTORY_SEPARATOR.'dir';
        mkdir($dir);
        $file = $dir.\DIRECTORY_SEPARATOR.'file';
        touch($file);

        $this->filesystem->chmod($file, 0400);
        $this->filesystem->chmod($dir, 0753);

        $this->assertFilePermissions(753, $dir);
        $this->assertFilePermissions(400, $file);
    }

    public function testChmodRecursive()
    {
        $this->markAsSkippedIfChmodIsMissing();

        $dir = $this->workspace.\DIRECTORY_SEPARATOR.'dir';
        mkdir($dir);
        $file = $dir.\DIRECTORY_SEPARATOR.'file';
        touch($file);

        $this->filesystem->chmod($file, 0400, 0000, true);
        $this->filesystem->chmod($dir, 0753, 0000, true);

        $this->assertFilePermissions(753, $dir);
        $this->assertFilePermissions(753, $file);
    }

    public function testChmodAppliesUmask()
    {
        $this->markAsSkippedIfChmodIsMissing();

        $file = $this->workspace.\DIRECTORY_SEPARATOR.'file';
        touch($file);

        $this->filesystem->chmod($file, 0770, 0022);
        $this->assertFilePermissions(750, $file);
    }

    public function testChmodChangesModeOfArrayOfFiles()
    {
        $this->markAsSkippedIfChmodIsMissing();

        $directory = $this->workspace.\DIRECTORY_SEPARATOR.'directory';
        $file = $this->workspace.\DIRECTORY_SEPARATOR.'file';
        $files = [$directory, $file];

        mkdir($directory);
        touch($file);

        $this->filesystem->chmod($files, 0753);

        $this->assertFilePermissions(753, $file);
        $this->assertFilePermissions(753, $directory);
    }

    public function testChmodChangesModeOfTraversableFileObject()
    {
        $this->markAsSkippedIfChmodIsMissing();

        $directory = $this->workspace.\DIRECTORY_SEPARATOR.'directory';
        $file = $this->workspace.\DIRECTORY_SEPARATOR.'file';
        $files = new \ArrayObject([$directory, $file]);

        mkdir($directory);
        touch($file);

        $this->filesystem->chmod($files, 0753);

        $this->assertFilePermissions(753, $file);
        $this->assertFilePermissions(753, $directory);
    }

    public function testChmodChangesZeroModeOnSubdirectoriesOnRecursive()
    {
        $this->markAsSkippedIfChmodIsMissing();

        $directory = $this->workspace.\DIRECTORY_SEPARATOR.'directory';
        $subdirectory = $directory.\DIRECTORY_SEPARATOR.'subdirectory';

        mkdir($directory);
        mkdir($subdirectory);
        chmod($subdirectory, 0000);

        $this->filesystem->chmod($directory, 0753, 0000, true);

        $this->assertFilePermissions(753, $subdirectory);
    }

    public function testChownByName()
    {
        $this->markAsSkippedIfPosixIsMissing();

        $dir = $this->workspace.\DIRECTORY_SEPARATOR.'dir';
        mkdir($dir);

        $owner = $this->getFileOwner($dir);
        $this->filesystem->chown($dir, $owner);

        $this->assertSame($owner, $this->getFileOwner($dir));
    }

    public function testChownById()
    {
        $this->markAsSkippedIfPosixIsMissing();

        $dir = $this->workspace.\DIRECTORY_SEPARATOR.'dir';
        mkdir($dir);

        $ownerId = $this->getFileOwnerId($dir);
        $this->filesystem->chown($dir, $ownerId);

        $this->assertSame($ownerId, $this->getFileOwnerId($dir));
    }

    public function testChownRecursiveByName()
    {
        $this->markAsSkippedIfPosixIsMissing();

        $dir = $this->workspace.\DIRECTORY_SEPARATOR.'dir';
        mkdir($dir);
        $file = $dir.\DIRECTORY_SEPARATOR.'file';
        touch($file);

        $owner = $this->getFileOwner($dir);
        $this->filesystem->chown($dir, $owner, true);

        $this->assertSame($owner, $this->getFileOwner($file));
    }

    public function testChownRecursiveById()
    {
        $this->markAsSkippedIfPosixIsMissing();

        $dir = $this->workspace.\DIRECTORY_SEPARATOR.'dir';
        mkdir($dir);
        $file = $dir.\DIRECTORY_SEPARATOR.'file';
        touch($file);

        $ownerId = $this->getFileOwnerId($dir);
        $this->filesystem->chown($dir, $ownerId, true);

        $this->assertSame($ownerId, $this->getFileOwnerId($file));
    }

    public function testChownSymlink()
    {
        $this->markAsSkippedIfSymlinkIsMissing();

        $file = $this->workspace.\DIRECTORY_SEPARATOR.'file';
        $link = $this->workspace.\DIRECTORY_SEPARATOR.'link';

        touch($file);

        $this->filesystem->symlink($file, $link);

        $owner = $this->getFileOwner($link);
        $this->filesystem->chown($link, $owner);

        $this->assertSame($owner, $this->getFileOwner($link));
    }

    public function testChownLink()
    {
        $this->markAsSkippedIfLinkIsMissing();

        $file = $this->workspace.\DIRECTORY_SEPARATOR.'file';
        $link = $this->workspace.\DIRECTORY_SEPARATOR.'link';

        touch($file);

        $this->filesystem->hardlink($file, $link);

        $owner = $this->getFileOwner($link);
        $this->filesystem->chown($link, $owner);

        $this->assertSame($owner, $this->getFileOwner($link));
    }

    public function testChownSymlinkFails()
    {
        $this->expectException(IOException::class);
        $this->markAsSkippedIfSymlinkIsMissing();

        $file = $this->workspace.\DIRECTORY_SEPARATOR.'file';
        $link = $this->workspace.\DIRECTORY_SEPARATOR.'link';

        touch($file);

        $this->filesystem->symlink($file, $link);

        $this->filesystem->chown($link, 'user'.time().mt_rand(1000, 9999));
    }

    public function testChownLinkFails()
    {
        $this->expectException(IOException::class);
        $this->markAsSkippedIfLinkIsMissing();

        $file = $this->workspace.\DIRECTORY_SEPARATOR.'file';
        $link = $this->workspace.\DIRECTORY_SEPARATOR.'link';

        touch($file);

        $this->filesystem->hardlink($file, $link);

        $this->filesystem->chown($link, 'user'.time().mt_rand(1000, 9999));
    }

    public function testChownFail()
    {
        $this->expectException(IOException::class);
        $this->markAsSkippedIfPosixIsMissing();

        $dir = $this->workspace.\DIRECTORY_SEPARATOR.'dir';
        mkdir($dir);

        $this->filesystem->chown($dir, 'user'.time().mt_rand(1000, 9999));
    }

    public function testChgrpByName()
    {
        $this->markAsSkippedIfPosixIsMissing();

        $dir = $this->workspace.\DIRECTORY_SEPARATOR.'dir';
        mkdir($dir);

        $group = $this->getFileGroup($dir);
        $this->filesystem->chgrp($dir, $group);

        $this->assertSame($group, $this->getFileGroup($dir));
    }

    public function testChgrpById()
    {
        $this->markAsSkippedIfPosixIsMissing();

        $dir = $this->workspace.\DIRECTORY_SEPARATOR.'dir';
        mkdir($dir);

        $groupId = $this->getFileGroupId($dir);
        $this->filesystem->chgrp($dir, $groupId);

        $this->assertSame($groupId, $this->getFileGroupId($dir));
    }

    public function testChgrpRecursive()
    {
        $this->markAsSkippedIfPosixIsMissing();

        $dir = $this->workspace.\DIRECTORY_SEPARATOR.'dir';
        mkdir($dir);
        $file = $dir.\DIRECTORY_SEPARATOR.'file';
        touch($file);

        $group = $this->getFileGroup($dir);
        $this->filesystem->chgrp($dir, $group, true);

        $this->assertSame($group, $this->getFileGroup($file));
    }

    public function testChgrpSymlinkByName()
    {
        $this->markAsSkippedIfSymlinkIsMissing();

        $file = $this->workspace.\DIRECTORY_SEPARATOR.'file';
        $link = $this->workspace.\DIRECTORY_SEPARATOR.'link';

        touch($file);

        $this->filesystem->symlink($file, $link);

        $group = $this->getFileGroup($link);
        $this->filesystem->chgrp($link, $group);

        $this->assertSame($group, $this->getFileGroup($link));
    }

    public function testChgrpSymlinkById()
    {
        $this->markAsSkippedIfSymlinkIsMissing();

        $file = $this->workspace.\DIRECTORY_SEPARATOR.'file';
        $link = $this->workspace.\DIRECTORY_SEPARATOR.'link';

        touch($file);

        $this->filesystem->symlink($file, $link);

        $groupId = $this->getFileGroupId($link);
        $this->filesystem->chgrp($link, $groupId);

        $this->assertSame($groupId, $this->getFileGroupId($link));
    }

    public function testChgrpLink()
    {
        $this->markAsSkippedIfLinkIsMissing();

        $file = $this->workspace.\DIRECTORY_SEPARATOR.'file';
        $link = $this->workspace.\DIRECTORY_SEPARATOR.'link';

        touch($file);

        $this->filesystem->hardlink($file, $link);

        $group = $this->getFileGroup($link);
        $this->filesystem->chgrp($link, $group);

        $this->assertSame($group, $this->getFileGroup($link));
    }

    public function testChgrpSymlinkFails()
    {
        $this->expectException(IOException::class);
        $this->markAsSkippedIfSymlinkIsMissing();

        $file = $this->workspace.\DIRECTORY_SEPARATOR.'file';
        $link = $this->workspace.\DIRECTORY_SEPARATOR.'link';

        touch($file);

        $this->filesystem->symlink($file, $link);

        $this->filesystem->chgrp($link, 'user'.time().mt_rand(1000, 9999));
    }

    public function testChgrpLinkFails()
    {
        $this->expectException(IOException::class);
        $this->markAsSkippedIfLinkIsMissing();

        $file = $this->workspace.\DIRECTORY_SEPARATOR.'file';
        $link = $this->workspace.\DIRECTORY_SEPARATOR.'link';

        touch($file);

        $this->filesystem->hardlink($file, $link);

        $this->filesystem->chgrp($link, 'user'.time().mt_rand(1000, 9999));
    }

    public function testChgrpFail()
    {
        $this->expectException(IOException::class);
        $this->markAsSkippedIfPosixIsMissing();

        $dir = $this->workspace.\DIRECTORY_SEPARATOR.'dir';
        mkdir($dir);

        $this->filesystem->chgrp($dir, 'user'.time().mt_rand(1000, 9999));
    }

    public function testRename()
    {
        $file = $this->workspace.\DIRECTORY_SEPARATOR.'file';
        $newPath = $this->workspace.\DIRECTORY_SEPARATOR.'new_file';
        touch($file);

        $this->filesystem->rename($file, $newPath);

        $this->assertFileDoesNotExist($file);
        $this->assertFileExists($newPath);
    }

    public function testRenameThrowsExceptionIfTargetAlreadyExists()
    {
        $this->expectException(IOException::class);
        $file = $this->workspace.\DIRECTORY_SEPARATOR.'file';
        $newPath = $this->workspace.\DIRECTORY_SEPARATOR.'new_file';

        touch($file);
        touch($newPath);

        $this->filesystem->rename($file, $newPath);
    }

    public function testRenameOverwritesTheTargetIfItAlreadyExists()
    {
        $file = $this->workspace.\DIRECTORY_SEPARATOR.'file';
        $newPath = $this->workspace.\DIRECTORY_SEPARATOR.'new_file';

        touch($file);
        touch($newPath);

        $this->filesystem->rename($file, $newPath, true);

        $this->assertFileDoesNotExist($file);
        $this->assertFileExists($newPath);
    }

    public function testRenameThrowsExceptionOnError()
    {
        $this->expectException(IOException::class);
        $file = $this->workspace.\DIRECTORY_SEPARATOR.uniqid('fs_test_', true);
        $newPath = $this->workspace.\DIRECTORY_SEPARATOR.'new_file';

        $this->filesystem->rename($file, $newPath);
    }

    public function testSymlink()
    {
        if ('\\' === \DIRECTORY_SEPARATOR) {
            $this->markTestSkipped('Windows does not support creating "broken" symlinks');
        }

        $file = $this->workspace.\DIRECTORY_SEPARATOR.'file';
        $link = $this->workspace.\DIRECTORY_SEPARATOR.'link';

        // $file does not exist right now: creating "broken" links is a wanted feature
        $this->filesystem->symlink($file, $link);

        $this->assertTrue(is_link($link));

        // Create the linked file AFTER creating the link
        touch($file);

        $this->assertEquals($file, readlink($link));
    }

    /**
     * @depends testSymlink
     */
    public function testRemoveSymlink()
    {
        $this->markAsSkippedIfSymlinkIsMissing();

        $link = $this->workspace.\DIRECTORY_SEPARATOR.'link';

        $this->filesystem->remove($link);

        $this->assertFalse(is_link($link));
        $this->assertFalse(is_file($link));
        $this->assertDirectoryDoesNotExist($link);
    }

    public function testSymlinkIsOverwrittenIfPointsToDifferentTarget()
    {
        $this->markAsSkippedIfSymlinkIsMissing();

        $file = $this->workspace.\DIRECTORY_SEPARATOR.'file';
        $link = $this->workspace.\DIRECTORY_SEPARATOR.'link';

        touch($file);
        symlink($this->workspace, $link);

        $this->filesystem->symlink($file, $link);

        $this->assertTrue(is_link($link));
        $this->assertEquals($file, readlink($link));
    }

    public function testSymlinkIsNotOverwrittenIfAlreadyCreated()
    {
        $this->markAsSkippedIfSymlinkIsMissing();

        $file = $this->workspace.\DIRECTORY_SEPARATOR.'file';
        $link = $this->workspace.\DIRECTORY_SEPARATOR.'link';

        touch($file);
        symlink($file, $link);

        $this->filesystem->symlink($file, $link);

        $this->assertTrue(is_link($link));
        $this->assertEquals($file, readlink($link));
    }

    public function testSymlinkCreatesTargetDirectoryIfItDoesNotExist()
    {
        $this->markAsSkippedIfSymlinkIsMissing();

        $file = $this->workspace.\DIRECTORY_SEPARATOR.'file';
        $link1 = $this->workspace.\DIRECTORY_SEPARATOR.'dir'.\DIRECTORY_SEPARATOR.'link';
        $link2 = $this->workspace.\DIRECTORY_SEPARATOR.'dir'.\DIRECTORY_SEPARATOR.'subdir'.\DIRECTORY_SEPARATOR.'link';

        touch($file);

        $this->filesystem->symlink($file, $link1);
        $this->filesystem->symlink($file, $link2);

        $this->assertTrue(is_link($link1));
        $this->assertEquals($file, readlink($link1));
        $this->assertTrue(is_link($link2));
        $this->assertEquals($file, readlink($link2));
    }

    public function testLink()
    {
        $this->markAsSkippedIfLinkIsMissing();

        $file = $this->workspace.\DIRECTORY_SEPARATOR.'file';
        $link = $this->workspace.\DIRECTORY_SEPARATOR.'link';

        touch($file);
        $this->filesystem->hardlink($file, $link);

        $this->assertTrue(is_file($link));
        $this->assertEquals(fileinode($file), fileinode($link));
    }

    /**
     * @depends testLink
     */
    public function testRemoveLink()
    {
        $this->markAsSkippedIfLinkIsMissing();

        $link = $this->workspace.\DIRECTORY_SEPARATOR.'link';

        $this->filesystem->remove($link);

        $this->assertTrue(!is_file($link));
    }

    public function testLinkIsOverwrittenIfPointsToDifferentTarget()
    {
        $this->markAsSkippedIfLinkIsMissing();

        $file = $this->workspace.\DIRECTORY_SEPARATOR.'file';
        $file2 = $this->workspace.\DIRECTORY_SEPARATOR.'file2';
        $link = $this->workspace.\DIRECTORY_SEPARATOR.'link';

        touch($file);
        touch($file2);
        link($file2, $link);

        $this->filesystem->hardlink($file, $link);

        $this->assertTrue(is_file($link));
        $this->assertEquals(fileinode($file), fileinode($link));
    }

    public function testLinkIsNotOverwrittenIfAlreadyCreated()
    {
        $this->markAsSkippedIfLinkIsMissing();

        $file = $this->workspace.\DIRECTORY_SEPARATOR.'file';
        $link = $this->workspace.\DIRECTORY_SEPARATOR.'link';

        touch($file);
        link($file, $link);

        $this->filesystem->hardlink($file, $link);

        $this->assertTrue(is_file($link));
        $this->assertEquals(fileinode($file), fileinode($link));
    }

    public function testLinkWithSeveralTargets()
    {
        $this->markAsSkippedIfLinkIsMissing();

        $file = $this->workspace.\DIRECTORY_SEPARATOR.'file';
        $link1 = $this->workspace.\DIRECTORY_SEPARATOR.'link';
        $link2 = $this->workspace.\DIRECTORY_SEPARATOR.'link2';

        touch($file);

        $this->filesystem->hardlink($file, [$link1, $link2]);

        $this->assertTrue(is_file($link1));
        $this->assertEquals(fileinode($file), fileinode($link1));
        $this->assertTrue(is_file($link2));
        $this->assertEquals(fileinode($file), fileinode($link2));
    }

    public function testLinkWithSameTarget()
    {
        $this->markAsSkippedIfLinkIsMissing();

        $file = $this->workspace.\DIRECTORY_SEPARATOR.'file';
        $link = $this->workspace.\DIRECTORY_SEPARATOR.'link';

        touch($file);

        // practically same as testLinkIsNotOverwrittenIfAlreadyCreated
        $this->filesystem->hardlink($file, [$link, $link]);

        $this->assertTrue(is_file($link));
        $this->assertEquals(fileinode($file), fileinode($link));
    }

    public function testReadRelativeLink()
    {
        $this->markAsSkippedIfSymlinkIsMissing();

        if ('\\' === \DIRECTORY_SEPARATOR) {
            $this->markTestSkipped('Relative symbolic links are not supported on Windows');
        }

        $file = $this->workspace.'/file';
        $link1 = $this->workspace.'/dir/link';
        $link2 = $this->workspace.'/dir/link2';
        touch($file);

        $this->filesystem->symlink('../file', $link1);
        $this->filesystem->symlink('link', $link2);

        $this->assertEquals($this->normalize('../file'), $this->filesystem->readlink($link1));
        $this->assertEquals('link', $this->filesystem->readlink($link2));
        $this->assertEquals($file, $this->filesystem->readlink($link1, true));
        $this->assertEquals($file, $this->filesystem->readlink($link2, true));
        $this->assertEquals($file, $this->filesystem->readlink($file, true));
    }

    public function testReadAbsoluteLink()
    {
        $this->markAsSkippedIfSymlinkIsMissing();

        $file = $this->normalize($this->workspace.'/file');
        $link1 = $this->normalize($this->workspace.'/dir/link');
        $link2 = $this->normalize($this->workspace.'/dir/link2');
        touch($file);

        $this->filesystem->symlink($file, $link1);
        $this->filesystem->symlink($link1, $link2);

        $this->assertEquals($file, $this->filesystem->readlink($link1));

        $this->assertEquals($link1, $this->filesystem->readlink($link2));
        $this->assertEquals($file, $this->filesystem->readlink($link1, true));
        $this->assertEquals($file, $this->filesystem->readlink($link2, true));
        $this->assertEquals($file, $this->filesystem->readlink($file, true));
    }

    public function testReadBrokenLink()
    {
        $this->markAsSkippedIfSymlinkIsMissing();

        $file = Path::join($this->workspace, 'file');
        $link = Path::join($this->workspace, 'link');

        touch($file);
        $this->filesystem->symlink($file, $link);
        $this->filesystem->remove($file);

        $this->assertEquals($file, Path::normalize($this->filesystem->readlink($link)));
        $this->assertNull($this->filesystem->readlink($link, true));

        touch($file);
        $this->assertEquals($file, Path::normalize($this->filesystem->readlink($link, true)));
    }

    public function testReadLinkDefaultPathDoesNotExist()
    {
        $this->assertNull($this->filesystem->readlink($this->normalize($this->workspace.'/invalid')));
    }

    public function testReadLinkDefaultPathNotLink()
    {
        $file = $this->normalize($this->workspace.'/file');
        touch($file);

        $this->assertNull($this->filesystem->readlink($file));
    }

    public function testReadLinkCanonicalizePath()
    {
        $this->markAsSkippedIfSymlinkIsMissing();

        $file = $this->normalize($this->workspace.'/file');
        mkdir($this->normalize($this->workspace.'/dir'));
        touch($file);

        $this->assertEquals($file, $this->filesystem->readlink($this->normalize($this->workspace.'/dir/../file'), true));
    }

    public function testReadLinkCanonicalizedPathDoesNotExist()
    {
        $this->assertNull($this->filesystem->readlink($this->normalize($this->workspace.'invalid'), true));
    }

    /**
     * @dataProvider providePathsForMakePathRelative
     */
    public function testMakePathRelative($endPath, $startPath, $expectedPath)
    {
        $path = $this->filesystem->makePathRelative($endPath, $startPath);

        $this->assertEquals($expectedPath, $path);
    }

    public static function providePathsForMakePathRelative()
    {
        $paths = [
            ['/var/lib/symfony/src/Symfony/', '/var/lib/symfony/src/Symfony/Component', '../'],
            ['/var/lib/symfony/src/Symfony/', '/var/lib/symfony/src/Symfony/Component/', '../'],
            ['/var/lib/symfony/src/Symfony', '/var/lib/symfony/src/Symfony/Component', '../'],
            ['/var/lib/symfony/src/Symfony', '/var/lib/symfony/src/Symfony/Component/', '../'],
            ['/usr/lib/symfony/', '/var/lib/symfony/src/Symfony/Component', '../../../../../../usr/lib/symfony/'],
            ['/var/lib/symfony/src/Symfony/', '/var/lib/symfony/', 'src/Symfony/'],
            ['/aa/bb', '/aa/bb', './'],
            ['/aa/bb', '/aa/bb/', './'],
            ['/aa/bb/', '/aa/bb', './'],
            ['/aa/bb/', '/aa/bb/', './'],
            ['/aa/bb/cc', '/aa/bb/cc/dd', '../'],
            ['/aa/bb/cc', '/aa/bb/cc/dd/', '../'],
            ['/aa/bb/cc/', '/aa/bb/cc/dd', '../'],
            ['/aa/bb/cc/', '/aa/bb/cc/dd/', '../'],
            ['/aa/bb/cc', '/aa', 'bb/cc/'],
            ['/aa/bb/cc', '/aa/', 'bb/cc/'],
            ['/aa/bb/cc/', '/aa', 'bb/cc/'],
            ['/aa/bb/cc/', '/aa/', 'bb/cc/'],
            ['/a/aab/bb', '/a/aa', '../aab/bb/'],
            ['/a/aab/bb', '/a/aa/', '../aab/bb/'],
            ['/a/aab/bb/', '/a/aa', '../aab/bb/'],
            ['/a/aab/bb/', '/a/aa/', '../aab/bb/'],
            ['/a/aab/bb/', '/', 'a/aab/bb/'],
            ['/a/aab/bb/', '/b/aab', '../../a/aab/bb/'],
            ['/aab/bb', '/aa', '../aab/bb/'],
            ['/aab', '/aa', '../aab/'],
            ['/aa/bb/cc', '/aa/dd/..', 'bb/cc/'],
            ['/aa/../bb/cc', '/aa/dd/..', '../bb/cc/'],
            ['/aa/bb/../../cc', '/aa/../dd/..', 'cc/'],
            ['/../aa/bb/cc', '/aa/dd/..', 'bb/cc/'],
            ['/../../aa/../bb/cc', '/aa/dd/..', '../bb/cc/'],
            ['C:/aa/bb/cc', 'C:/aa/dd/..', 'bb/cc/'],
            ['C:/aa/bb/cc', 'c:/aa/dd/..', 'bb/cc/'],
            ['c:/aa/../bb/cc', 'c:/aa/dd/..', '../bb/cc/'],
            ['C:/aa/bb/../../cc', 'C:/aa/../dd/..', 'cc/'],
            ['C:/../aa/bb/cc', 'C:/aa/dd/..', 'bb/cc/'],
            ['C:/../../aa/../bb/cc', 'C:/aa/dd/..', '../bb/cc/'],
            ['D:/', 'C:/aa/../bb/cc', 'D:/'],
            ['D:/aa/bb', 'C:/aa', 'D:/aa/bb/'],
            ['D:/../../aa/../bb/cc', 'C:/aa/dd/..', 'D:/bb/cc/'],
        ];

        if ('\\' === \DIRECTORY_SEPARATOR) {
            $paths[] = ['c:\var\lib/symfony/src/Symfony/', 'c:/var/lib/symfony/', 'src/Symfony/'];
        }

        return $paths;
    }

    public function testMakePathRelativeWithRelativeStartPath()
    {
        $this->expectException(InvalidArgumentException::class);
        $this->expectExceptionMessage('The start path "var/lib/symfony/src/Symfony/Component" is not absolute.');
        $this->assertSame('../../../', $this->filesystem->makePathRelative('/var/lib/symfony/', 'var/lib/symfony/src/Symfony/Component'));
    }

    public function testMakePathRelativeWithRelativeEndPath()
    {
        $this->expectException(InvalidArgumentException::class);
        $this->expectExceptionMessage('The end path "var/lib/symfony/" is not absolute.');
        $this->assertSame('../../../', $this->filesystem->makePathRelative('var/lib/symfony/', '/var/lib/symfony/src/Symfony/Component'));
    }

    public function testMirrorCopiesFilesAndDirectoriesRecursively()
    {
        $sourcePath = $this->workspace.\DIRECTORY_SEPARATOR.'source'.\DIRECTORY_SEPARATOR;
        $directory = $sourcePath.'directory'.\DIRECTORY_SEPARATOR;
        $file1 = $directory.'file1';
        $file2 = $sourcePath.'file2';

        mkdir($sourcePath);
        mkdir($directory);
        file_put_contents($file1, 'FILE1');
        file_put_contents($file2, 'FILE2');

        $targetPath = $this->workspace.\DIRECTORY_SEPARATOR.'target'.\DIRECTORY_SEPARATOR;

        $this->filesystem->mirror($sourcePath, $targetPath);

        $this->assertDirectoryExists($targetPath);
        $this->assertDirectoryExists($targetPath.'directory');
        $this->assertFileEquals($file1, $targetPath.'directory'.\DIRECTORY_SEPARATOR.'file1');
        $this->assertFileEquals($file2, $targetPath.'file2');

        $this->filesystem->remove($file1);

        $this->filesystem->mirror($sourcePath, $targetPath, null, ['delete' => false]);
        $this->assertTrue($this->filesystem->exists($targetPath.'directory'.\DIRECTORY_SEPARATOR.'file1'));

        $this->filesystem->mirror($sourcePath, $targetPath, null, ['delete' => true]);
        $this->assertFalse($this->filesystem->exists($targetPath.'directory'.\DIRECTORY_SEPARATOR.'file1'));

        file_put_contents($file1, 'FILE1');

        $this->filesystem->mirror($sourcePath, $targetPath, null, ['delete' => true]);
        $this->assertTrue($this->filesystem->exists($targetPath.'directory'.\DIRECTORY_SEPARATOR.'file1'));

        $this->filesystem->remove($directory);
        $this->filesystem->mirror($sourcePath, $targetPath, null, ['delete' => true]);
        $this->assertFalse($this->filesystem->exists($targetPath.'directory'));
        $this->assertFalse($this->filesystem->exists($targetPath.'directory'.\DIRECTORY_SEPARATOR.'file1'));
    }

    public function testMirrorCreatesEmptyDirectory()
    {
        $sourcePath = $this->workspace.\DIRECTORY_SEPARATOR.'source'.\DIRECTORY_SEPARATOR;

        mkdir($sourcePath);

        $targetPath = $this->workspace.\DIRECTORY_SEPARATOR.'target'.\DIRECTORY_SEPARATOR;

        $this->filesystem->mirror($sourcePath, $targetPath);

        $this->assertDirectoryExists($targetPath);

        $this->filesystem->remove($sourcePath);
    }

    public function testMirrorCopiesLinks()
    {
        $this->markAsSkippedIfSymlinkIsMissing();

        $sourcePath = $this->workspace.\DIRECTORY_SEPARATOR.'source'.\DIRECTORY_SEPARATOR;

        mkdir($sourcePath);
        file_put_contents($sourcePath.'file1', 'FILE1');
        symlink($sourcePath.'file1', $sourcePath.'link1');

        $targetPath = $this->workspace.\DIRECTORY_SEPARATOR.'target'.\DIRECTORY_SEPARATOR;

        $this->filesystem->mirror($sourcePath, $targetPath);

        $this->assertDirectoryExists($targetPath);
        $this->assertFileEquals($sourcePath.'file1', $targetPath.'link1');
        $this->assertTrue(is_link($targetPath.\DIRECTORY_SEPARATOR.'link1'));
    }

    public function testMirrorCopiesLinkedDirectoryContents()
    {
        $this->markAsSkippedIfSymlinkIsMissing(true);

        $sourcePath = $this->workspace.\DIRECTORY_SEPARATOR.'source'.\DIRECTORY_SEPARATOR;

        mkdir($sourcePath.'nested/', 0777, true);
        file_put_contents($sourcePath.'/nested/file1.txt', 'FILE1');
        // Note: We symlink directory, not file
        symlink($sourcePath.'nested', $sourcePath.'link1');

        $targetPath = $this->workspace.\DIRECTORY_SEPARATOR.'target'.\DIRECTORY_SEPARATOR;

        $this->filesystem->mirror($sourcePath, $targetPath);

        $this->assertDirectoryExists($targetPath);
        $this->assertFileEquals($sourcePath.'/nested/file1.txt', $targetPath.'link1/file1.txt');
        $this->assertTrue(is_link($targetPath.\DIRECTORY_SEPARATOR.'link1'));
    }

    public function testMirrorCopiesRelativeLinkedContents()
    {
        $this->markAsSkippedIfSymlinkIsMissing(true);

        $sourcePath = $this->workspace.\DIRECTORY_SEPARATOR.'source'.\DIRECTORY_SEPARATOR;
        $oldPath = getcwd();

        mkdir($sourcePath.'nested/', 0777, true);
        file_put_contents($sourcePath.'/nested/file1.txt', 'FILE1');
        // Note: Create relative symlink
        chdir($sourcePath);
        symlink('nested', 'link1');

        chdir($oldPath);

        $targetPath = $this->workspace.\DIRECTORY_SEPARATOR.'target'.\DIRECTORY_SEPARATOR;

        $this->filesystem->mirror($sourcePath, $targetPath);

        $this->assertDirectoryExists($targetPath);
        $this->assertFileEquals($sourcePath.'/nested/file1.txt', $targetPath.'link1/file1.txt');
        $this->assertTrue(is_link($targetPath.\DIRECTORY_SEPARATOR.'link1'));
        $this->assertEquals('\\' === \DIRECTORY_SEPARATOR ? realpath($sourcePath.'\nested') : 'nested', readlink($targetPath.\DIRECTORY_SEPARATOR.'link1'));
    }

    public function testMirrorContentsWithSameNameAsSourceOrTargetWithoutDeleteOption()
    {
        $sourcePath = $this->workspace.\DIRECTORY_SEPARATOR.'source'.\DIRECTORY_SEPARATOR;

        mkdir($sourcePath);
        touch($sourcePath.'source');
        touch($sourcePath.'target');

        $targetPath = $this->workspace.\DIRECTORY_SEPARATOR.'target'.\DIRECTORY_SEPARATOR;

        $oldPath = getcwd();
        chdir($this->workspace);

        $this->filesystem->mirror('source', $targetPath);

        chdir($oldPath);

        $this->assertDirectoryExists($targetPath);
        $this->assertFileExists($targetPath.'source');
        $this->assertFileExists($targetPath.'target');
    }

    public function testMirrorContentsWithSameNameAsSourceOrTargetWithDeleteOption()
    {
        $sourcePath = $this->workspace.\DIRECTORY_SEPARATOR.'source'.\DIRECTORY_SEPARATOR;

        mkdir($sourcePath);
        touch($sourcePath.'source');

        $targetPath = $this->workspace.\DIRECTORY_SEPARATOR.'target'.\DIRECTORY_SEPARATOR;

        mkdir($targetPath);
        touch($targetPath.'source');
        touch($targetPath.'target');

        $oldPath = getcwd();
        chdir($this->workspace);

        $this->filesystem->mirror('source', 'target', null, ['delete' => true]);

        chdir($oldPath);

        $this->assertDirectoryExists($targetPath);
        $this->assertFileExists($targetPath.'source');
        $this->assertFileDoesNotExist($targetPath.'target');
    }

    public function testMirrorAvoidCopyingTargetDirectoryIfInSourceDirectory()
    {
        $sourcePath = $this->workspace.\DIRECTORY_SEPARATOR.'source'.\DIRECTORY_SEPARATOR;
        $directory = $sourcePath.'directory'.\DIRECTORY_SEPARATOR;
        $file1 = $directory.'file1';
        $file2 = $sourcePath.'file2';

        mkdir($sourcePath);
        mkdir($directory);
        file_put_contents($file1, 'FILE1');
        file_put_contents($file2, 'FILE2');

        $targetPath = $sourcePath.'target'.\DIRECTORY_SEPARATOR;

        if ('\\' !== \DIRECTORY_SEPARATOR) {
            $this->filesystem->symlink($targetPath, $sourcePath.'target_simlink');
        }

        $this->filesystem->mirror($sourcePath, $targetPath, null, ['delete' => true]);

        $this->assertTrue($this->filesystem->exists($targetPath));
        $this->assertTrue($this->filesystem->exists($targetPath.'directory'));

        $this->assertFileEquals($file1, $targetPath.'directory'.\DIRECTORY_SEPARATOR.'file1');
        $this->assertFileEquals($file2, $targetPath.'file2');

        $this->assertFalse($this->filesystem->exists($targetPath.'target_simlink'));
        $this->assertFalse($this->filesystem->exists($targetPath.'target'));
    }

    public function testMirrorFromSubdirectoryInToParentDirectory()
    {
        $targetPath = $this->workspace.\DIRECTORY_SEPARATOR.'foo'.\DIRECTORY_SEPARATOR;
        $sourcePath = $targetPath.'bar'.\DIRECTORY_SEPARATOR;
        $file1 = $sourcePath.'file1';
        $file2 = $sourcePath.'file2';

        $this->filesystem->mkdir($sourcePath);
        file_put_contents($file1, 'FILE1');
        file_put_contents($file2, 'FILE2');

        $this->filesystem->mirror($sourcePath, $targetPath);

        $this->assertFileEquals($file1, $targetPath.'file1');
    }

    /**
     * @dataProvider providePathsForIsAbsolutePath
     */
    public function testIsAbsolutePath($path, $expectedResult)
    {
        $result = $this->filesystem->isAbsolutePath($path);

        $this->assertEquals($expectedResult, $result);
    }

    public static function providePathsForIsAbsolutePath()
    {
        return [
            ['/var/lib', true],
            ['c:\\\\var\\lib', true],
            ['\\var\\lib', true],
            ['var/lib', false],
            ['../var/lib', false],
            ['', false],
        ];
    }

    public function testTempnam()
    {
        $dirname = $this->workspace;

        $filename = $this->filesystem->tempnam($dirname, 'foo');

        $this->assertFileExists($filename);
    }

    public function testTempnamWithFileScheme()
    {
        $scheme = 'file://';
        $dirname = $scheme.$this->workspace;

        $filename = $this->filesystem->tempnam($dirname, 'foo');

        $this->assertStringStartsWith($scheme, $filename);
        $this->assertFileExists($filename);
    }

    public function testTempnamWithMockScheme()
    {
        stream_wrapper_register('mock', 'Symfony\Component\Filesystem\Tests\Fixtures\MockStream\MockStream');

        $scheme = 'mock://';
        $dirname = $scheme.$this->workspace;

        $filename = $this->filesystem->tempnam($dirname, 'foo');

        $this->assertStringStartsWith($scheme, $filename);
        $this->assertFileExists($filename);
    }

    public function testTempnamWithZlibSchemeFails()
    {
        $this->expectException(IOException::class);
        $scheme = 'compress.zlib://';
        $dirname = $scheme.$this->workspace;

        // The compress.zlib:// stream does not support mode x: creates the file, errors "failed to open stream: operation failed" and returns false
        $this->filesystem->tempnam($dirname, 'bar');
    }

    public function testTempnamWithPHPTempSchemeFails()
    {
        $scheme = 'php://temp';
        $dirname = $scheme;

        $filename = $this->filesystem->tempnam($dirname, 'bar');

        $this->assertStringStartsWith($scheme, $filename);

        // The php://temp stream deletes the file after close
        $this->assertFileDoesNotExist($filename);
    }

    public function testTempnamWithPharSchemeFails()
    {
        $this->expectException(IOException::class);
        // Skip test if Phar disabled phar.readonly must be 0 in php.ini
        if (!\Phar::canWrite()) {
            $this->markTestSkipped('This test cannot run when phar.readonly is 1.');
        }

        $scheme = 'phar://';
        $dirname = $scheme.$this->workspace;
        $pharname = 'foo.phar';

        new \Phar($this->workspace.'/'.$pharname, 0, $pharname);
        // The phar:// stream does not support mode x: fails to create file, errors "failed to open stream: phar error: "$filename" is not a file in phar "$pharname"" and returns false
        $this->filesystem->tempnam($dirname, $pharname.'/bar');
    }

    public function testTempnamWithHTTPSchemeFails()
    {
        $this->expectException(IOException::class);
        $scheme = 'http://';
        $dirname = $scheme.$this->workspace;

        // The http:// scheme is read-only
        $this->filesystem->tempnam($dirname, 'bar');
    }

    public function testTempnamOnUnwritableFallsBackToSysTmp()
    {
        $scheme = 'file://';
        $dirname = $scheme.$this->workspace.\DIRECTORY_SEPARATOR.'does_not_exist';

        $filename = $this->filesystem->tempnam($dirname, 'bar');
        $realTempDir = realpath(sys_get_temp_dir());
        $this->assertStringStartsWith(rtrim($scheme.$realTempDir, \DIRECTORY_SEPARATOR), $filename);
        $this->assertFileExists($filename);

        // Tear down
        @unlink($filename);
    }

    public function testTempnamWithSuffix()
    {
        $dirname = $this->workspace;
        $filename = $this->filesystem->tempnam($dirname, 'foo', '.bar');
        $this->assertStringEndsWith('.bar', $filename);
        $this->assertFileExists($filename);
    }

    public function testTempnamWithSuffix0()
    {
        $dirname = $this->workspace;
        $filename = $this->filesystem->tempnam($dirname, 'foo', '0');
        $this->assertStringEndsWith('0', $filename);
        $this->assertFileExists($filename);
    }

    public function testDumpFile()
    {
        $filename = $this->workspace.\DIRECTORY_SEPARATOR.'foo'.\DIRECTORY_SEPARATOR.'baz.txt';

        // skip mode check on Windows
        if ('\\' !== \DIRECTORY_SEPARATOR) {
            $oldMask = umask(0002);
        }

        $this->filesystem->dumpFile($filename, 'bar');
        $this->assertFileExists($filename);
        $this->assertStringEqualsFile($filename, 'bar');

        // skip mode check on Windows
        if ('\\' !== \DIRECTORY_SEPARATOR) {
            $this->assertFilePermissions(664, $filename);
            umask($oldMask);
        }
    }

    public function testDumpFileWithResource()
    {
        $filename = $this->workspace.\DIRECTORY_SEPARATOR.'foo'.\DIRECTORY_SEPARATOR.'baz.txt';

        $resource = fopen('php://memory', 'rw');
        fwrite($resource, 'bar');
        fseek($resource, 0);

        $this->filesystem->dumpFile($filename, $resource);

        fclose($resource);
        $this->assertFileExists($filename);
        $this->assertStringEqualsFile($filename, 'bar');
    }

    public function testDumpFileOverwritesAnExistingFile()
    {
        $filename = $this->workspace.\DIRECTORY_SEPARATOR.'foo.txt';
        file_put_contents($filename, 'FOO BAR');

        $this->filesystem->dumpFile($filename, 'bar');

        $this->assertFileExists($filename);
        $this->assertStringEqualsFile($filename, 'bar');
    }

    public function testDumpFileFollowsSymlink()
    {
        $filename = $this->workspace.\DIRECTORY_SEPARATOR.'foo.txt';
        file_put_contents($filename, 'FOO BAR');
        $linknameA = $this->workspace.\DIRECTORY_SEPARATOR.'bar.txt';
        $linknameB = $this->workspace.\DIRECTORY_SEPARATOR.'baz.txt';
        $this->filesystem->symlink($filename, $linknameA);
        $this->filesystem->symlink($linknameA, $linknameB);

        $this->filesystem->dumpFile($linknameB, 'bar');

        $this->assertFileExists($filename);
        $this->assertFileExists($linknameA);
        $this->assertFileExists($linknameB);
        $this->assertStringEqualsFile($filename, 'bar');
        $this->assertStringEqualsFile($linknameA, 'bar');
        $this->assertStringEqualsFile($linknameB, 'bar');

        $this->filesystem->remove($filename);
        $this->filesystem->dumpFile($linknameB, 'baz');

        $this->assertFileExists($filename);
        $this->assertStringEqualsFile($filename, 'baz');
        $this->assertStringEqualsFile($linknameA, 'baz');
        $this->assertStringEqualsFile($linknameB, 'baz');
    }

    public function testDumpFileWithFileScheme()
    {
        $scheme = 'file://';
        $filename = $scheme.$this->workspace.\DIRECTORY_SEPARATOR.'foo'.\DIRECTORY_SEPARATOR.'baz.txt';

        $this->filesystem->dumpFile($filename, 'bar');

        $this->assertFileExists($filename);
        $this->assertStringEqualsFile($filename, 'bar');
    }

    public function testDumpFileWithZlibScheme()
    {
        $scheme = 'compress.zlib://';
        $filename = $this->workspace.\DIRECTORY_SEPARATOR.'foo'.\DIRECTORY_SEPARATOR.'baz.txt';

        $this->filesystem->dumpFile($filename, 'bar');

        // Zlib stat uses file:// wrapper so remove scheme
        $this->assertFileExists(str_replace($scheme, '', $filename));
        $this->assertStringEqualsFile($filename, 'bar');
    }

    public function testAppendToFile()
    {
        $filename = $this->workspace.\DIRECTORY_SEPARATOR.'foo'.\DIRECTORY_SEPARATOR.'bar.txt';

        // skip mode check on Windows
        if ('\\' !== \DIRECTORY_SEPARATOR) {
            $oldMask = umask(0002);
        }

        $this->filesystem->dumpFile($filename, 'foo');

        $this->filesystem->appendToFile($filename, 'bar');

        $this->assertFileExists($filename);
        $this->assertStringEqualsFile($filename, 'foobar');

        // skip mode check on Windows
        if ('\\' !== \DIRECTORY_SEPARATOR) {
            $this->assertFilePermissions(664, $filename);
            umask($oldMask);
        }
    }

    public function testAppendToFileWithResource()
    {
        $filename = $this->workspace.\DIRECTORY_SEPARATOR.'foo'.\DIRECTORY_SEPARATOR.'bar.txt';

        // skip mode check on Windows
        if ('\\' !== \DIRECTORY_SEPARATOR) {
            $oldMask = umask(0002);
        }

        $this->filesystem->dumpFile($filename, 'foo');

        $resource = fopen('php://memory', 'rw');
        fwrite($resource, 'bar');
        fseek($resource, 0);

        $this->filesystem->appendToFile($filename, $resource);

        $this->assertFileExists($filename);
        $this->assertStringEqualsFile($filename, 'foobar');

        // skip mode check on Windows
        if ('\\' !== \DIRECTORY_SEPARATOR) {
            $this->assertFilePermissions(664, $filename);
            umask($oldMask);
        }
    }

    public function testAppendToFileFollowsSymlink()
    {
        $filename = $this->workspace.\DIRECTORY_SEPARATOR.'foo.txt';
        file_put_contents($filename, 'foo');
        $linknameA = $this->workspace.\DIRECTORY_SEPARATOR.'bar.txt';
        $linknameB = $this->workspace.\DIRECTORY_SEPARATOR.'baz.txt';
        $this->filesystem->symlink($filename, $linknameA);
        $this->filesystem->symlink($linknameA, $linknameB);

        $this->filesystem->appendToFile($linknameA, 'bar');
        $this->filesystem->appendToFile($linknameB, 'baz');

        $this->assertFileExists($filename);
        $this->assertFileExists($linknameA);
        $this->assertFileExists($linknameB);
        $this->assertStringEqualsFile($filename, 'foobarbaz');
        $this->assertStringEqualsFile($linknameA, 'foobarbaz');
        $this->assertStringEqualsFile($linknameB, 'foobarbaz');

        $this->filesystem->remove($filename);
        $this->filesystem->appendToFile($linknameB, 'foo');
        $this->filesystem->appendToFile($linknameA, 'bar');

        $this->assertFileExists($filename);
        $this->assertStringEqualsFile($filename, 'foobar');
        $this->assertStringEqualsFile($linknameA, 'foobar');
        $this->assertStringEqualsFile($linknameB, 'foobar');
    }

    public function testAppendToFileWithScheme()
    {
        $scheme = 'file://';
        $filename = $scheme.$this->workspace.\DIRECTORY_SEPARATOR.'foo'.\DIRECTORY_SEPARATOR.'baz.txt';
        $this->filesystem->dumpFile($filename, 'foo');

        $this->filesystem->appendToFile($filename, 'bar');

        $this->assertFileExists($filename);
        $this->assertStringEqualsFile($filename, 'foobar');
    }

    public function testAppendToFileWithZlibScheme()
    {
        $scheme = 'compress.zlib://';
        $filename = $this->workspace.\DIRECTORY_SEPARATOR.'foo'.\DIRECTORY_SEPARATOR.'baz.txt';
        $this->filesystem->dumpFile($filename, 'foo');

        // Zlib stat uses file:// wrapper so remove it
        $this->assertStringEqualsFile(str_replace($scheme, '', $filename), 'foo');

        $this->filesystem->appendToFile($filename, 'bar');

        $this->assertFileExists($filename);
        $this->assertStringEqualsFile($filename, 'foobar');
    }

    public function testAppendToFileCreateTheFileIfNotExists()
    {
        $filename = $this->workspace.\DIRECTORY_SEPARATOR.'foo'.\DIRECTORY_SEPARATOR.'bar.txt';

        // skip mode check on Windows
        if ('\\' !== \DIRECTORY_SEPARATOR) {
            $oldMask = umask(0002);
        }

        $this->filesystem->appendToFile($filename, 'bar');

        // skip mode check on Windows
        if ('\\' !== \DIRECTORY_SEPARATOR) {
            $this->assertFilePermissions(664, $filename);
            umask($oldMask);
        }

        $this->assertFileExists($filename);
        $this->assertStringEqualsFile($filename, 'bar');
    }

    public function testDumpRemovesTmpFilesOnFailure()
    {
        $expected = scandir(__DIR__, \SCANDIR_SORT_ASCENDING);

        try {
            $this->filesystem->dumpFile(__DIR__.'/Fixtures', 'bar');
            $this->fail('IOException expected.');
        } catch (IOException $e) {
            $this->assertSame($expected, scandir(__DIR__, \SCANDIR_SORT_ASCENDING));
        }
    }

    public function testDumpKeepsExistingPermissionsWhenOverwritingAnExistingFile()
    {
        $this->markAsSkippedIfChmodIsMissing();

        $filename = $this->workspace.\DIRECTORY_SEPARATOR.'foo.txt';
        file_put_contents($filename, 'FOO BAR');
        chmod($filename, 0745);

        $this->filesystem->dumpFile($filename, 'bar');

        $this->assertFilePermissions(745, $filename);
    }

<<<<<<< HEAD
    public function testReadFile()
    {
        $licenseFile = \dirname(__DIR__).'/LICENSE';

        $this->assertStringEqualsFile($licenseFile, $this->filesystem->readFile($licenseFile));
    }

    public function testReadNonExistentFile()
    {
        $this->expectException(IOException::class);
        $this->expectExceptionMessageMatches(sprintf('#^Failed to read file ".+%1$sTests/invalid"\\: file_get_contents\\(.+%1$sTests/invalid\\)\\: Failed to open stream\\: No such file or directory$#', preg_quote(\DIRECTORY_SEPARATOR)));

        $this->filesystem->readFile(__DIR__.'/invalid');
    }

    public function testReadDirectory()
    {
        $this->expectException(IOException::class);
        $this->expectExceptionMessageMatches(sprintf('#^Failed to read file ".+%sTests"\\: File is a directory\\.$#', preg_quote(\DIRECTORY_SEPARATOR)));

        $this->filesystem->readFile(__DIR__);
    }

    public function testReadUnreadableFile()
    {
        $this->markAsSkippedIfChmodIsMissing();

        $filename = $this->workspace.'/unreadable.txt';
        file_put_contents($filename, 'Hello World');
        chmod($filename, 0o000);

        $this->expectException(IOException::class);
        $this->expectExceptionMessageMatches('#^Failed to read file ".+/unreadable.txt"\\: file_get_contents\\(.+/unreadable.txt\\)\\: Failed to open stream\\: Permission denied$#');

        $this->filesystem->readFile($filename);
=======
    public function testDumpFileCleansUpAfterFailure()
    {
        $targetFile = $this->workspace.'/dump-file';
        $this->filesystem->touch($targetFile);
        $this->filesystem->chmod($targetFile, 0444);

        try {
            $this->filesystem->dumpFile($targetFile, 'any content');
        } catch (IOException $e) {
        } finally {
            $this->filesystem->chmod($targetFile, 0666);
        }

        $this->assertSame([$targetFile], glob($this->workspace.'/*'));
>>>>>>> d8bc0ebf
    }

    public function testCopyShouldKeepExecutionPermission()
    {
        $this->markAsSkippedIfChmodIsMissing();

        $sourceFilePath = $this->workspace.\DIRECTORY_SEPARATOR.'copy_source_file';
        $targetFilePath = $this->workspace.\DIRECTORY_SEPARATOR.'copy_target_file';

        file_put_contents($sourceFilePath, 'SOURCE FILE');
        chmod($sourceFilePath, 0745);

        $this->filesystem->copy($sourceFilePath, $targetFilePath);

        $this->assertFilePermissions(767, $targetFilePath);
    }

    public function testDumpToProtectedDirectory()
    {
        if (\DIRECTORY_SEPARATOR !== '\\') {
            $this->markTestSkipped('This test is specific to Windows.');
        }

        if (false === ($userProfilePath = getenv('USERPROFILE')) || !is_dir($userProfilePath)) {
            throw new \RuntimeException('Failed to retrieve user profile path.');
        }

        $targetPath = implode(\DIRECTORY_SEPARATOR, [$userProfilePath, 'Downloads', '__test_file.ext']);

        try {
            $this->assertFileDoesNotExist($targetPath);
            $this->filesystem->dumpFile($targetPath, 'foobar');
            $this->assertFileExists($targetPath);
        } finally {
            $this->filesystem->remove($targetPath);
        }
    }

    /**
     * Normalize the given path (transform each forward slash into a real directory separator).
     */
    private function normalize(string $path): string
    {
        return str_replace('/', \DIRECTORY_SEPARATOR, $path);
    }
}<|MERGE_RESOLUTION|>--- conflicted
+++ resolved
@@ -1813,43 +1813,6 @@
         $this->assertFilePermissions(745, $filename);
     }
 
-<<<<<<< HEAD
-    public function testReadFile()
-    {
-        $licenseFile = \dirname(__DIR__).'/LICENSE';
-
-        $this->assertStringEqualsFile($licenseFile, $this->filesystem->readFile($licenseFile));
-    }
-
-    public function testReadNonExistentFile()
-    {
-        $this->expectException(IOException::class);
-        $this->expectExceptionMessageMatches(sprintf('#^Failed to read file ".+%1$sTests/invalid"\\: file_get_contents\\(.+%1$sTests/invalid\\)\\: Failed to open stream\\: No such file or directory$#', preg_quote(\DIRECTORY_SEPARATOR)));
-
-        $this->filesystem->readFile(__DIR__.'/invalid');
-    }
-
-    public function testReadDirectory()
-    {
-        $this->expectException(IOException::class);
-        $this->expectExceptionMessageMatches(sprintf('#^Failed to read file ".+%sTests"\\: File is a directory\\.$#', preg_quote(\DIRECTORY_SEPARATOR)));
-
-        $this->filesystem->readFile(__DIR__);
-    }
-
-    public function testReadUnreadableFile()
-    {
-        $this->markAsSkippedIfChmodIsMissing();
-
-        $filename = $this->workspace.'/unreadable.txt';
-        file_put_contents($filename, 'Hello World');
-        chmod($filename, 0o000);
-
-        $this->expectException(IOException::class);
-        $this->expectExceptionMessageMatches('#^Failed to read file ".+/unreadable.txt"\\: file_get_contents\\(.+/unreadable.txt\\)\\: Failed to open stream\\: Permission denied$#');
-
-        $this->filesystem->readFile($filename);
-=======
     public function testDumpFileCleansUpAfterFailure()
     {
         $targetFile = $this->workspace.'/dump-file';
@@ -1864,7 +1827,43 @@
         }
 
         $this->assertSame([$targetFile], glob($this->workspace.'/*'));
->>>>>>> d8bc0ebf
+    }
+
+    public function testReadFile()
+    {
+        $licenseFile = \dirname(__DIR__).'/LICENSE';
+
+        $this->assertStringEqualsFile($licenseFile, $this->filesystem->readFile($licenseFile));
+    }
+
+    public function testReadNonExistentFile()
+    {
+        $this->expectException(IOException::class);
+        $this->expectExceptionMessageMatches(sprintf('#^Failed to read file ".+%1$sTests/invalid"\\: file_get_contents\\(.+%1$sTests/invalid\\)\\: Failed to open stream\\: No such file or directory$#', preg_quote(\DIRECTORY_SEPARATOR)));
+
+        $this->filesystem->readFile(__DIR__.'/invalid');
+    }
+
+    public function testReadDirectory()
+    {
+        $this->expectException(IOException::class);
+        $this->expectExceptionMessageMatches(sprintf('#^Failed to read file ".+%sTests"\\: File is a directory\\.$#', preg_quote(\DIRECTORY_SEPARATOR)));
+
+        $this->filesystem->readFile(__DIR__);
+    }
+
+    public function testReadUnreadableFile()
+    {
+        $this->markAsSkippedIfChmodIsMissing();
+
+        $filename = $this->workspace.'/unreadable.txt';
+        file_put_contents($filename, 'Hello World');
+        chmod($filename, 0o000);
+
+        $this->expectException(IOException::class);
+        $this->expectExceptionMessageMatches('#^Failed to read file ".+/unreadable.txt"\\: file_get_contents\\(.+/unreadable.txt\\)\\: Failed to open stream\\: Permission denied$#');
+
+        $this->filesystem->readFile($filename);
     }
 
     public function testCopyShouldKeepExecutionPermission()
