<?php

/*
 * This file is part of the Symfony package.
 *
 * (c) Fabien Potencier <fabien@symfony.com>
 *
 * For the full copyright and license information, please view the LICENSE
 * file that was distributed with this source code.
 */

namespace Symfony\Component\Security\Core\User;

/**
 * User is the user implementation used by the in-memory user provider.
 *
 * This should not be used for anything else.
 *
 * @author Fabien Potencier <fabien@symfony.com>
 *
 * @deprecated since Symfony 5.3, use {@link InMemoryUser} instead
 */
class User implements UserInterface, PasswordAuthenticatedUserInterface, EquatableInterface
{
    private $username;
    private $password;
    private $enabled;
    private $accountNonExpired;
    private $credentialsNonExpired;
    private $accountNonLocked;
    private $roles;
    private $extraFields;

    public function __construct(?string $username, ?string $password, array $roles = [], bool $enabled = true, bool $userNonExpired = true, bool $credentialsNonExpired = true, bool $userNonLocked = true, array $extraFields = [])
    {
        if (InMemoryUser::class !== static::class) {
            trigger_deprecation('symfony/security-core', '5.3', 'The "%s" class is deprecated, use "%s" instead.', self::class, InMemoryUser::class);
        }

        if ('' === $username || null === $username) {
            throw new \InvalidArgumentException('The username cannot be empty.');
        }

        $this->username = $username;
        $this->password = $password;
        $this->enabled = $enabled;
        $this->accountNonExpired = $userNonExpired;
        $this->credentialsNonExpired = $credentialsNonExpired;
        $this->accountNonLocked = $userNonLocked;
        $this->roles = $roles;
        $this->extraFields = $extraFields;
    }

    public function __toString(): string
    {
        return $this->getUserIdentifier();
    }

    /**
     * {@inheritdoc}
     */
    public function getRoles(): array
    {
        return $this->roles;
    }

    /**
     * {@inheritdoc}
     */
    public function getPassword(): ?string
    {
        return $this->password;
    }

    /**
     * {@inheritdoc}
     */
    public function getSalt(): ?string
    {
        return null;
    }

    /**
     * {@inheritdoc}
     */
    public function getUsername(): string
    {
        trigger_deprecation('symfony/security-core', '5.3', 'Method "%s()" is deprecated, use getUserIdentifier() instead.', __METHOD__);

        return $this->username;
    }

    /**
     * Returns the identifier for this user (e.g. its username or e-mailaddress).
     */
    public function getUserIdentifier(): string
    {
        return $this->username;
    }

    /**
     * Checks whether the user's account has expired.
     *
     * Internally, if this method returns false, the authentication system
     * will throw an AccountExpiredException and prevent login.
     *
<<<<<<< HEAD
     * @return bool true if the user's account is non expired, false otherwise
=======
     * @return bool
>>>>>>> f1643e87
     *
     * @see AccountExpiredException
     */
    public function isAccountNonExpired(): bool
    {
        return $this->accountNonExpired;
    }

    /**
     * Checks whether the user is locked.
     *
     * Internally, if this method returns false, the authentication system
     * will throw a LockedException and prevent login.
     *
<<<<<<< HEAD
     * @return bool true if the user is not locked, false otherwise
=======
     * @return bool
>>>>>>> f1643e87
     *
     * @see LockedException
     */
    public function isAccountNonLocked(): bool
    {
        return $this->accountNonLocked;
    }

    /**
     * Checks whether the user's credentials (password) has expired.
     *
     * Internally, if this method returns false, the authentication system
     * will throw a CredentialsExpiredException and prevent login.
     *
<<<<<<< HEAD
     * @return bool true if the user's credentials are non expired, false otherwise
=======
     * @return bool
>>>>>>> f1643e87
     *
     * @see CredentialsExpiredException
     */
    public function isCredentialsNonExpired(): bool
    {
        return $this->credentialsNonExpired;
    }

    /**
     * Checks whether the user is enabled.
     *
     * Internally, if this method returns false, the authentication system
     * will throw a DisabledException and prevent login.
     *
<<<<<<< HEAD
     * @return bool true if the user is enabled, false otherwise
=======
     * @return bool
>>>>>>> f1643e87
     *
     * @see DisabledException
     */
    public function isEnabled(): bool
    {
        return $this->enabled;
    }

    /**
     * {@inheritdoc}
     */
    public function eraseCredentials()
    {
    }

    public function getExtraFields(): array
    {
        return $this->extraFields;
    }

    /**
     * {@inheritdoc}
     */
    public function isEqualTo(UserInterface $user): bool
    {
        if (!$user instanceof self) {
            return false;
        }

        if ($this->getPassword() !== $user->getPassword()) {
            return false;
        }

        if ($this->getSalt() !== $user->getSalt()) {
            return false;
        }

        $currentRoles = array_map('strval', (array) $this->getRoles());
        $newRoles = array_map('strval', (array) $user->getRoles());
        $rolesChanged = \count($currentRoles) !== \count($newRoles) || \count($currentRoles) !== \count(array_intersect($currentRoles, $newRoles));
        if ($rolesChanged) {
            return false;
        }

        if ($this->getUserIdentifier() !== $user->getUserIdentifier()) {
            return false;
        }

        if (self::class === static::class) {
            if ($this->isAccountNonExpired() !== $user->isAccountNonExpired()) {
                return false;
            }

            if ($this->isAccountNonLocked() !== $user->isAccountNonLocked()) {
                return false;
            }

            if ($this->isCredentialsNonExpired() !== $user->isCredentialsNonExpired()) {
                return false;
            }
        }

        if ($this->isEnabled() !== $user->isEnabled()) {
            return false;
        }

        return true;
    }

    public function setPassword(string $password)
    {
        $this->password = $password;
    }
}<|MERGE_RESOLUTION|>--- conflicted
+++ resolved
@@ -104,11 +104,7 @@
      * Internally, if this method returns false, the authentication system
      * will throw an AccountExpiredException and prevent login.
      *
-<<<<<<< HEAD
-     * @return bool true if the user's account is non expired, false otherwise
-=======
-     * @return bool
->>>>>>> f1643e87
+     * @return bool
      *
      * @see AccountExpiredException
      */
@@ -123,11 +119,7 @@
      * Internally, if this method returns false, the authentication system
      * will throw a LockedException and prevent login.
      *
-<<<<<<< HEAD
-     * @return bool true if the user is not locked, false otherwise
-=======
-     * @return bool
->>>>>>> f1643e87
+     * @return bool
      *
      * @see LockedException
      */
@@ -142,11 +134,7 @@
      * Internally, if this method returns false, the authentication system
      * will throw a CredentialsExpiredException and prevent login.
      *
-<<<<<<< HEAD
-     * @return bool true if the user's credentials are non expired, false otherwise
-=======
-     * @return bool
->>>>>>> f1643e87
+     * @return bool
      *
      * @see CredentialsExpiredException
      */
@@ -161,11 +149,7 @@
      * Internally, if this method returns false, the authentication system
      * will throw a DisabledException and prevent login.
      *
-<<<<<<< HEAD
-     * @return bool true if the user is enabled, false otherwise
-=======
-     * @return bool
->>>>>>> f1643e87
+     * @return bool
      *
      * @see DisabledException
      */
