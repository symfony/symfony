<?php

/*
 * This file is part of the Symfony package.
 *
 * (c) Fabien Potencier <fabien@symfony.com>
 *
 * For the full copyright and license information, please view the LICENSE
 * file that was distributed with this source code.
 */

namespace Symfony\Component\Form;

use Symfony\Component\Form\Exception\LogicException;
use Symfony\Component\Form\Exception\BadMethodCallException;
use Symfony\Component\Security\Csrf\CsrfTokenManagerInterface;
use Twig\Environment;

/**
 * Renders a form into HTML using a rendering engine.
 *
 * @author Bernhard Schussek <bschussek@gmail.com>
 */
class FormRenderer implements FormRendererInterface
{
    const CACHE_KEY_VAR = 'unique_block_prefix';

    private $engine;
    private $csrfTokenManager;
    private $blockNameHierarchyMap = array();
    private $hierarchyLevelMap = array();
    private $variableStack = array();

    public function __construct(FormRendererEngineInterface $engine, CsrfTokenManagerInterface $csrfTokenManager = null)
    {
        $this->engine = $engine;
        $this->csrfTokenManager = $csrfTokenManager;
    }

    /**
     * {@inheritdoc}
     */
    public function getEngine()
    {
        return $this->engine;
    }

    /**
     * {@inheritdoc}
     */
    public function setTheme(FormView $view, $themes, $useDefaultThemes = true)
    {
<<<<<<< HEAD
        $this->engine->setTheme($view, $themes, $useDefaultThemes);
=======
        $args = \func_get_args();
        $this->engine->setTheme($view, $themes, isset($args[2]) ? (bool) $args[2] : true);
>>>>>>> f5939a83
    }

    /**
     * {@inheritdoc}
     */
    public function renderCsrfToken($tokenId)
    {
        if (null === $this->csrfTokenManager) {
            throw new BadMethodCallException('CSRF tokens can only be generated if a CsrfTokenManagerInterface is injected in FormRenderer::__construct().');
        }

        return $this->csrfTokenManager->getToken($tokenId)->getValue();
    }

    /**
     * {@inheritdoc}
     */
    public function renderBlock(FormView $view, $blockName, array $variables = array())
    {
        $resource = $this->engine->getResourceForBlockName($view, $blockName);

        if (!$resource) {
            throw new LogicException(sprintf('No block "%s" found while rendering the form.', $blockName));
        }

        $viewCacheKey = $view->vars[self::CACHE_KEY_VAR];

        // The variables are cached globally for a view (instead of for the
        // current suffix)
        if (!isset($this->variableStack[$viewCacheKey])) {
            $this->variableStack[$viewCacheKey] = array();

            // The default variable scope contains all view variables, merged with
            // the variables passed explicitly to the helper
            $scopeVariables = $view->vars;

            $varInit = true;
        } else {
            // Reuse the current scope and merge it with the explicitly passed variables
            $scopeVariables = end($this->variableStack[$viewCacheKey]);

            $varInit = false;
        }

        // Merge the passed with the existing attributes
        if (isset($variables['attr']) && isset($scopeVariables['attr'])) {
            $variables['attr'] = array_replace($scopeVariables['attr'], $variables['attr']);
        }

        // Merge the passed with the exist *label* attributes
        if (isset($variables['label_attr']) && isset($scopeVariables['label_attr'])) {
            $variables['label_attr'] = array_replace($scopeVariables['label_attr'], $variables['label_attr']);
        }

        // Do not use array_replace_recursive(), otherwise array variables
        // cannot be overwritten
        $variables = array_replace($scopeVariables, $variables);

        $this->variableStack[$viewCacheKey][] = $variables;

        // Do the rendering
        $html = $this->engine->renderBlock($view, $resource, $blockName, $variables);

        // Clear the stack
        array_pop($this->variableStack[$viewCacheKey]);

        if ($varInit) {
            unset($this->variableStack[$viewCacheKey]);
        }

        return $html;
    }

    /**
     * {@inheritdoc}
     */
    public function searchAndRenderBlock(FormView $view, $blockNameSuffix, array $variables = array())
    {
        $renderOnlyOnce = 'row' === $blockNameSuffix || 'widget' === $blockNameSuffix;

        if ($renderOnlyOnce && $view->isRendered()) {
            return '';
        }

        // The cache key for storing the variables and types
        $viewCacheKey = $view->vars[self::CACHE_KEY_VAR];
        $viewAndSuffixCacheKey = $viewCacheKey.$blockNameSuffix;

        // In templates, we have to deal with two kinds of block hierarchies:
        //
        //   +---------+          +---------+
        //   | Theme B | -------> | Theme A |
        //   +---------+          +---------+
        //
        //   form_widget -------> form_widget
        //       ^
        //       |
        //  choice_widget -----> choice_widget
        //
        // The first kind of hierarchy is the theme hierarchy. This allows to
        // override the block "choice_widget" from Theme A in the extending
        // Theme B. This kind of inheritance needs to be supported by the
        // template engine and, for example, offers "parent()" or similar
        // functions to fall back from the custom to the parent implementation.
        //
        // The second kind of hierarchy is the form type hierarchy. This allows
        // to implement a custom "choice_widget" block (no matter in which theme),
        // or to fallback to the block of the parent type, which would be
        // "form_widget" in this example (again, no matter in which theme).
        // If the designer wants to explicitly fallback to "form_widget" in his
        // custom "choice_widget", for example because he only wants to wrap
        // a <div> around the original implementation, he can simply call the
        // widget() function again to render the block for the parent type.
        //
        // The second kind is implemented in the following blocks.
        if (!isset($this->blockNameHierarchyMap[$viewAndSuffixCacheKey])) {
            // INITIAL CALL
            // Calculate the hierarchy of template blocks and start on
            // the bottom level of the hierarchy (= "_<id>_<section>" block)
            $blockNameHierarchy = array();
            foreach ($view->vars['block_prefixes'] as $blockNamePrefix) {
                $blockNameHierarchy[] = $blockNamePrefix.'_'.$blockNameSuffix;
            }
            $hierarchyLevel = \count($blockNameHierarchy) - 1;

            $hierarchyInit = true;
        } else {
            // RECURSIVE CALL
            // If a block recursively calls searchAndRenderBlock() again, resume rendering
            // using the parent type in the hierarchy.
            $blockNameHierarchy = $this->blockNameHierarchyMap[$viewAndSuffixCacheKey];
            $hierarchyLevel = $this->hierarchyLevelMap[$viewAndSuffixCacheKey] - 1;

            $hierarchyInit = false;
        }

        // The variables are cached globally for a view (instead of for the
        // current suffix)
        if (!isset($this->variableStack[$viewCacheKey])) {
            $this->variableStack[$viewCacheKey] = array();

            // The default variable scope contains all view variables, merged with
            // the variables passed explicitly to the helper
            $scopeVariables = $view->vars;

            $varInit = true;
        } else {
            // Reuse the current scope and merge it with the explicitly passed variables
            $scopeVariables = end($this->variableStack[$viewCacheKey]);

            $varInit = false;
        }

        // Load the resource where this block can be found
        $resource = $this->engine->getResourceForBlockNameHierarchy($view, $blockNameHierarchy, $hierarchyLevel);

        // Update the current hierarchy level to the one at which the resource was
        // found. For example, if looking for "choice_widget", but only a resource
        // is found for its parent "form_widget", then the level is updated here
        // to the parent level.
        $hierarchyLevel = $this->engine->getResourceHierarchyLevel($view, $blockNameHierarchy, $hierarchyLevel);

        // The actually existing block name in $resource
        $blockName = $blockNameHierarchy[$hierarchyLevel];

        // Escape if no resource exists for this block
        if (!$resource) {
            if (\count($blockNameHierarchy) !== \count(array_unique($blockNameHierarchy))) {
                throw new LogicException(sprintf('Unable to render the form because the block names array contains duplicates: "%s".', implode('", "', array_reverse($blockNameHierarchy))));
            }

            throw new LogicException(sprintf('Unable to render the form as none of the following blocks exist: "%s".', implode('", "', array_reverse($blockNameHierarchy))));
        }

        // Merge the passed with the existing attributes
        if (isset($variables['attr']) && isset($scopeVariables['attr'])) {
            $variables['attr'] = array_replace($scopeVariables['attr'], $variables['attr']);
        }

        // Merge the passed with the exist *label* attributes
        if (isset($variables['label_attr']) && isset($scopeVariables['label_attr'])) {
            $variables['label_attr'] = array_replace($scopeVariables['label_attr'], $variables['label_attr']);
        }

        // Do not use array_replace_recursive(), otherwise array variables
        // cannot be overwritten
        $variables = array_replace($scopeVariables, $variables);

        // In order to make recursive calls possible, we need to store the block hierarchy,
        // the current level of the hierarchy and the variables so that this method can
        // resume rendering one level higher of the hierarchy when it is called recursively.
        //
        // We need to store these values in maps (associative arrays) because within a
        // call to widget() another call to widget() can be made, but for a different view
        // object. These nested calls should not override each other.
        $this->blockNameHierarchyMap[$viewAndSuffixCacheKey] = $blockNameHierarchy;
        $this->hierarchyLevelMap[$viewAndSuffixCacheKey] = $hierarchyLevel;

        // We also need to store the variables for the view so that we can render other
        // blocks for the same view using the same variables as in the outer block.
        $this->variableStack[$viewCacheKey][] = $variables;

        // Do the rendering
        $html = $this->engine->renderBlock($view, $resource, $blockName, $variables);

        // Clear the stack
        array_pop($this->variableStack[$viewCacheKey]);

        // Clear the caches if they were filled for the first time within
        // this function call
        if ($hierarchyInit) {
            unset($this->blockNameHierarchyMap[$viewAndSuffixCacheKey], $this->hierarchyLevelMap[$viewAndSuffixCacheKey]);
        }

        if ($varInit) {
            unset($this->variableStack[$viewCacheKey]);
        }

        if ($renderOnlyOnce) {
            $view->setRendered();
        }

        return $html;
    }

    /**
     * {@inheritdoc}
     */
    public function humanize($text)
    {
        return ucfirst(strtolower(trim(preg_replace(array('/([A-Z])/', '/[_\s]+/'), array('_$1', ' '), $text))));
    }

    /**
     * @internal
     */
    public function encodeCurrency(Environment $environment, $text, $widget = '')
    {
        if ('UTF-8' === $charset = $environment->getCharset()) {
            $text = htmlspecialchars($text, ENT_QUOTES | (\defined('ENT_SUBSTITUTE') ? ENT_SUBSTITUTE : 0), 'UTF-8');
        } else {
            $text = htmlentities($text, ENT_QUOTES | (\defined('ENT_SUBSTITUTE') ? ENT_SUBSTITUTE : 0), 'UTF-8');
            $text = iconv('UTF-8', $charset, $text);
            $widget = iconv('UTF-8', $charset, $widget);
        }

        return str_replace('{{ widget }}', $widget, $text);
    }
}<|MERGE_RESOLUTION|>--- conflicted
+++ resolved
@@ -50,12 +50,7 @@
      */
     public function setTheme(FormView $view, $themes, $useDefaultThemes = true)
     {
-<<<<<<< HEAD
         $this->engine->setTheme($view, $themes, $useDefaultThemes);
-=======
-        $args = \func_get_args();
-        $this->engine->setTheme($view, $themes, isset($args[2]) ? (bool) $args[2] : true);
->>>>>>> f5939a83
     }
 
     /**
