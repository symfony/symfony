--- conflicted
+++ resolved
@@ -27,12 +27,9 @@
 
     private array $serviceLocatorContextIds = [];
 
-<<<<<<< HEAD
     /**
      * @return void
      */
-=======
->>>>>>> 1a4748e5
     public function process(ContainerBuilder $container)
     {
         $this->serviceLocatorContextIds = [];
@@ -105,14 +102,11 @@
         }
 
         $pass = new class() extends AbstractRecursivePass {
-            public $ref;
-            public $sourceId;
-            public $alternatives;
+            public Reference $ref;
+            public string $sourceId;
+            public array $alternatives;
 
-            /**
-             * @return mixed
-             */
-            public function processValue($value, bool $isRoot = false)
+            public function processValue(mixed $value, bool $isRoot = false): mixed
             {
                 if ($this->ref !== $value) {
                     return parent::processValue($value, $isRoot);
