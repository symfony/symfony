{
<<<<<<< HEAD
    "Version": "36",
    "Names": [],
    "LocalizedNames": {
=======
    "Version": "36.1",
    "Names": {
>>>>>>> 148b13cd
        "ar_001": "Modern Standard Arabic",
        "de_AT": "Austrian German",
        "de_CH": "Swiss High German",
        "en_AU": "Australian English",
        "en_CA": "Canadian English",
        "en_GB": "British English",
        "en_US": "American English",
        "es_419": "Latin American Spanish",
        "es_ES": "European Spanish",
        "es_MX": "Mexican Spanish",
        "fa_AF": "Dari",
        "fr_CA": "Canadian French",
        "fr_CH": "Swiss French",
        "nds_NL": "West Low German",
        "nl_BE": "Flemish",
        "pt_BR": "Brazilian Portuguese",
        "pt_PT": "European Portuguese",
        "ro_MD": "Moldavian",
        "sw_CD": "Congo Swahili",
        "zh_Hans": "Simplified Chinese",
        "zh_Hant": "Traditional Chinese"
    }
}<|MERGE_RESOLUTION|>--- conflicted
+++ resolved
@@ -1,12 +1,7 @@
 {
-<<<<<<< HEAD
-    "Version": "36",
+    "Version": "36.1",
     "Names": [],
     "LocalizedNames": {
-=======
-    "Version": "36.1",
-    "Names": {
->>>>>>> 148b13cd
         "ar_001": "Modern Standard Arabic",
         "de_AT": "Austrian German",
         "de_CH": "Swiss High German",
