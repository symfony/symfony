--- conflicted
+++ resolved
@@ -67,15 +67,9 @@
         mixed $min = null,
         ?string $minPropertyPath = null,
         mixed $max = null,
-<<<<<<< HEAD
-        string $maxPropertyPath = null,
-        array $groups = null,
-        mixed $payload = null,
-=======
         ?string $maxPropertyPath = null,
         ?array $groups = null,
-        mixed $payload = null
->>>>>>> 6cd40eaa
+        mixed $payload = null,
     ) {
         parent::__construct($options, $groups, $payload);
 
