--- conflicted
+++ resolved
@@ -18,13 +18,8 @@
     "require": {
         "php": ">=8.2",
         "async-aws/core": "^1.7",
-<<<<<<< HEAD
-        "async-aws/sqs": "^1.0",
+        "async-aws/sqs": "^1.0|^2.0",
         "symfony/messenger": "^6.4|^7.0",
-=======
-        "async-aws/sqs": "^1.0|^2.0",
-        "symfony/messenger": "^5.4|^6.0|^7.0",
->>>>>>> 115fb5be
         "symfony/service-contracts": "^2.5|^3",
         "psr/log": "^1|^2|^3"
     },
