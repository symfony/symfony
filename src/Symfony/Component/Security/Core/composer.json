--- conflicted
+++ resolved
@@ -22,7 +22,6 @@
     },
     "require-dev": {
         "psr/container": "^1.0",
-<<<<<<< HEAD
         "symfony/event-dispatcher": "^4.4|^5.0",
         "symfony/expression-language": "^4.4|^5.0",
         "symfony/http-foundation": "^4.4|^5.0",
@@ -32,20 +31,8 @@
     },
     "conflict": {
         "symfony/event-dispatcher": "<4.4",
-        "symfony/security-guard": "<4.4"
-=======
-        "symfony/event-dispatcher": "^4.3",
-        "symfony/expression-language": "^3.4|^4.0|^5.0",
-        "symfony/http-foundation": "^3.4|^4.0|^5.0",
-        "symfony/ldap": "^4.4|^5.0",
-        "symfony/validator": "^3.4|^4.0|^5.0",
-        "psr/log": "~1.0"
-    },
-    "conflict": {
-        "symfony/event-dispatcher": "<4.3|>=5",
-        "symfony/security-guard": "<4.3",
+        "symfony/security-guard": "<4.4",
         "symfony/ldap": "<4.4"
->>>>>>> 3e523ddd
     },
     "suggest": {
         "psr/container-implementation": "To instantiate the Security class",
