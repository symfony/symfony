--- conflicted
+++ resolved
@@ -2008,7 +2008,6 @@
         $this->assertSame(['foo' => ['bar' => 'baz']], $defaultOptions['extra']);
     }
 
-<<<<<<< HEAD
     public function testHttpClientRateLimiter()
     {
         if (!class_exists(ThrottlingHttpClient::class)) {
@@ -2038,10 +2037,7 @@
         $this->assertSame('foo.throttling.limiter', (string) $arguments[1]);
     }
 
-    public static function provideMailer(): array
-=======
     public static function provideMailer(): iterable
->>>>>>> 968d80c9
     {
         yield [
             'mailer_with_dsn',
