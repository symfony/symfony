<?php

/*
 * This file is part of the Symfony package.
 *
 * (c) Fabien Potencier <fabien@symfony.com>
 *
 * For the full copyright and license information, please view the LICENSE
 * file that was distributed with this source code.
 */

namespace Symfony\Component\Translation\Command;

use Symfony\Component\Console\Attribute\AsCommand;
use Symfony\Component\Console\CI\GithubActionReporter;
use Symfony\Component\Console\Command\Command;
use Symfony\Component\Console\Completion\CompletionInput;
use Symfony\Component\Console\Completion\CompletionSuggestions;
use Symfony\Component\Console\Exception\RuntimeException;
use Symfony\Component\Console\Input\InputArgument;
use Symfony\Component\Console\Input\InputInterface;
use Symfony\Component\Console\Input\InputOption;
use Symfony\Component\Console\Output\OutputInterface;
use Symfony\Component\Console\Style\SymfonyStyle;
use Symfony\Component\Translation\Exception\InvalidArgumentException;
use Symfony\Component\Translation\Util\XliffUtils;

/**
 * Validates XLIFF files syntax and outputs encountered errors.
 *
 * @author Grégoire Pineau <lyrixx@lyrixx.info>
 * @author Robin Chalas <robin.chalas@gmail.com>
 * @author Javier Eguiluz <javier.eguiluz@gmail.com>
 */
#[AsCommand(name: 'lint:xliff', description: 'Lint an XLIFF file and outputs encountered errors')]
class XliffLintCommand extends Command
{
    private string $format;
    private bool $displayCorrectFiles;
    private ?\Closure $directoryIteratorProvider;
    private ?\Closure $isReadableProvider;
    private bool $requireStrictFileNames;

<<<<<<< HEAD
    public function __construct(string $name = null, callable $directoryIteratorProvider = null, callable $isReadableProvider = null, bool $requireStrictFileNames = true)
=======
    public function __construct(?string $name = null, ?callable $directoryIteratorProvider = null, ?callable $isReadableProvider = null, bool $requireStrictFileNames = true)
>>>>>>> a44829e2
    {
        parent::__construct($name);

        $this->directoryIteratorProvider = null === $directoryIteratorProvider ? null : $directoryIteratorProvider(...);
        $this->isReadableProvider = null === $isReadableProvider ? null : $isReadableProvider(...);
        $this->requireStrictFileNames = $requireStrictFileNames;
    }

    /**
     * @return void
     */
    protected function configure()
    {
        $this
            ->addArgument('filename', InputArgument::IS_ARRAY, 'A file, a directory or "-" for reading from STDIN')
            ->addOption('format', null, InputOption::VALUE_REQUIRED, sprintf('The output format ("%s")', implode('", "', $this->getAvailableFormatOptions())))
            ->setHelp(<<<EOF
The <info>%command.name%</info> command lints an XLIFF file and outputs to STDOUT
the first encountered syntax error.

You can validates XLIFF contents passed from STDIN:

  <info>cat filename | php %command.full_name% -</info>

You can also validate the syntax of a file:

  <info>php %command.full_name% filename</info>

Or of a whole directory:

  <info>php %command.full_name% dirname</info>
  <info>php %command.full_name% dirname --format=json</info>

EOF
            )
        ;
    }

    protected function execute(InputInterface $input, OutputInterface $output): int
    {
        $io = new SymfonyStyle($input, $output);
        $filenames = (array) $input->getArgument('filename');
        $this->format = $input->getOption('format') ?? (GithubActionReporter::isGithubActionEnvironment() ? 'github' : 'txt');
        $this->displayCorrectFiles = $output->isVerbose();

        if (['-'] === $filenames) {
            return $this->display($io, [$this->validate(file_get_contents('php://stdin'))]);
        }

        if (!$filenames) {
            throw new RuntimeException('Please provide a filename or pipe file content to STDIN.');
        }

        $filesInfo = [];
        foreach ($filenames as $filename) {
            if (!$this->isReadable($filename)) {
                throw new RuntimeException(sprintf('File or directory "%s" is not readable.', $filename));
            }

            foreach ($this->getFiles($filename) as $file) {
                $filesInfo[] = $this->validate(file_get_contents($file), $file);
            }
        }

        return $this->display($io, $filesInfo);
    }

    private function validate(string $content, ?string $file = null): array
    {
        $errors = [];

        // Avoid: Warning DOMDocument::loadXML(): Empty string supplied as input
        if ('' === trim($content)) {
            return ['file' => $file, 'valid' => true];
        }

        $internal = libxml_use_internal_errors(true);

        $document = new \DOMDocument();
        $document->loadXML($content);

        if (null !== $targetLanguage = $this->getTargetLanguageFromFile($document)) {
            $normalizedLocalePattern = sprintf('(%s|%s)', preg_quote($targetLanguage, '/'), preg_quote(str_replace('-', '_', $targetLanguage), '/'));
            // strict file names require translation files to be named '____.locale.xlf'
            // otherwise, both '____.locale.xlf' and 'locale.____.xlf' are allowed
            // also, the regexp matching must be case-insensitive, as defined for 'target-language' values
            // http://docs.oasis-open.org/xliff/v1.2/os/xliff-core.html#target-language
            $expectedFilenamePattern = $this->requireStrictFileNames ? sprintf('/^.*\.(?i:%s)\.(?:xlf|xliff)/', $normalizedLocalePattern) : sprintf('/^(?:.*\.(?i:%s)|(?i:%s)\..*)\.(?:xlf|xliff)/', $normalizedLocalePattern, $normalizedLocalePattern);

            if (0 === preg_match($expectedFilenamePattern, basename($file))) {
                $errors[] = [
                    'line' => -1,
                    'column' => -1,
                    'message' => sprintf('There is a mismatch between the language included in the file name ("%s") and the "%s" value used in the "target-language" attribute of the file.', basename($file), $targetLanguage),
                ];
            }
        }

        foreach (XliffUtils::validateSchema($document) as $xmlError) {
            $errors[] = [
                'line' => $xmlError['line'],
                'column' => $xmlError['column'],
                'message' => $xmlError['message'],
            ];
        }

        libxml_clear_errors();
        libxml_use_internal_errors($internal);

        return ['file' => $file, 'valid' => 0 === \count($errors), 'messages' => $errors];
    }

    private function display(SymfonyStyle $io, array $files): int
    {
        return match ($this->format) {
            'txt' => $this->displayTxt($io, $files),
            'json' => $this->displayJson($io, $files),
            'github' => $this->displayTxt($io, $files, true),
            default => throw new InvalidArgumentException(sprintf('Supported formats are "%s".', implode('", "', $this->getAvailableFormatOptions()))),
        };
    }

    private function displayTxt(SymfonyStyle $io, array $filesInfo, bool $errorAsGithubAnnotations = false): int
    {
        $countFiles = \count($filesInfo);
        $erroredFiles = 0;
        $githubReporter = $errorAsGithubAnnotations ? new GithubActionReporter($io) : null;

        foreach ($filesInfo as $info) {
            if ($info['valid'] && $this->displayCorrectFiles) {
                $io->comment('<info>OK</info>'.($info['file'] ? sprintf(' in %s', $info['file']) : ''));
            } elseif (!$info['valid']) {
                ++$erroredFiles;
                $io->text('<error> ERROR </error>'.($info['file'] ? sprintf(' in %s', $info['file']) : ''));
                $io->listing(array_map(function ($error) use ($info, $githubReporter) {
                    // general document errors have a '-1' line number
                    $line = -1 === $error['line'] ? null : $error['line'];

                    $githubReporter?->error($error['message'], $info['file'], $line, null !== $line ? $error['column'] : null);

                    return null === $line ? $error['message'] : sprintf('Line %d, Column %d: %s', $line, $error['column'], $error['message']);
                }, $info['messages']));
            }
        }

        if (0 === $erroredFiles) {
            $io->success(sprintf('All %d XLIFF files contain valid syntax.', $countFiles));
        } else {
            $io->warning(sprintf('%d XLIFF files have valid syntax and %d contain errors.', $countFiles - $erroredFiles, $erroredFiles));
        }

        return min($erroredFiles, 1);
    }

    private function displayJson(SymfonyStyle $io, array $filesInfo): int
    {
        $errors = 0;

        array_walk($filesInfo, function (&$v) use (&$errors) {
            $v['file'] = (string) $v['file'];
            if (!$v['valid']) {
                ++$errors;
            }
        });

        $io->writeln(json_encode($filesInfo, \JSON_PRETTY_PRINT | \JSON_UNESCAPED_SLASHES));

        return min($errors, 1);
    }

    /**
     * @return iterable<\SplFileInfo>
     */
    private function getFiles(string $fileOrDirectory): iterable
    {
        if (is_file($fileOrDirectory)) {
            yield new \SplFileInfo($fileOrDirectory);

            return;
        }

        foreach ($this->getDirectoryIterator($fileOrDirectory) as $file) {
            if (!\in_array($file->getExtension(), ['xlf', 'xliff'])) {
                continue;
            }

            yield $file;
        }
    }

    /**
     * @return iterable<\SplFileInfo>
     */
    private function getDirectoryIterator(string $directory): iterable
    {
        $default = fn ($directory) => new \RecursiveIteratorIterator(
            new \RecursiveDirectoryIterator($directory, \FilesystemIterator::SKIP_DOTS | \FilesystemIterator::FOLLOW_SYMLINKS),
            \RecursiveIteratorIterator::LEAVES_ONLY
        );

        if (null !== $this->directoryIteratorProvider) {
            return ($this->directoryIteratorProvider)($directory, $default);
        }

        return $default($directory);
    }

    private function isReadable(string $fileOrDirectory): bool
    {
        $default = fn ($fileOrDirectory) => is_readable($fileOrDirectory);

        if (null !== $this->isReadableProvider) {
            return ($this->isReadableProvider)($fileOrDirectory, $default);
        }

        return $default($fileOrDirectory);
    }

    private function getTargetLanguageFromFile(\DOMDocument $xliffContents): ?string
    {
        foreach ($xliffContents->getElementsByTagName('file')[0]->attributes ?? [] as $attribute) {
            if ('target-language' === $attribute->nodeName) {
                return $attribute->nodeValue;
            }
        }

        return null;
    }

    public function complete(CompletionInput $input, CompletionSuggestions $suggestions): void
    {
        if ($input->mustSuggestOptionValuesFor('format')) {
            $suggestions->suggestValues($this->getAvailableFormatOptions());
        }
    }

    private function getAvailableFormatOptions(): array
    {
        return ['txt', 'json', 'github'];
    }
}<|MERGE_RESOLUTION|>--- conflicted
+++ resolved
@@ -41,11 +41,7 @@
     private ?\Closure $isReadableProvider;
     private bool $requireStrictFileNames;
 
-<<<<<<< HEAD
-    public function __construct(string $name = null, callable $directoryIteratorProvider = null, callable $isReadableProvider = null, bool $requireStrictFileNames = true)
-=======
     public function __construct(?string $name = null, ?callable $directoryIteratorProvider = null, ?callable $isReadableProvider = null, bool $requireStrictFileNames = true)
->>>>>>> a44829e2
     {
         parent::__construct($name);
 
