<?php

/*
 * This file is part of the Symfony package.
 *
 * (c) Fabien Potencier <fabien@symfony.com>
 *
 * For the full copyright and license information, please view the LICENSE
 * file that was distributed with this source code.
 */

namespace Symfony\Component\Validator\Constraints;

use Symfony\Component\Validator\Constraint;

trigger_deprecation('symfony/validator', '6.1', 'The "%s" constraint is deprecated since symfony 6.1, use "ExpressionSyntax" instead.', ExpressionLanguageSyntax::class);

/**
 * @Annotation
 * @Target({"PROPERTY", "METHOD", "ANNOTATION"})
 *
 * @author Andrey Sevastianov <mrpkmail@gmail.com>
 *
 * @deprecated since symfony 6.1, use ExpressionSyntax instead
 */
#[\Attribute(\Attribute::TARGET_PROPERTY | \Attribute::TARGET_METHOD | \Attribute::IS_REPEATABLE)]
class ExpressionLanguageSyntax extends Constraint
{
    public const EXPRESSION_LANGUAGE_SYNTAX_ERROR = '1766a3f3-ff03-40eb-b053-ab7aa23d988a';

    protected const ERROR_NAMES = [
        self::EXPRESSION_LANGUAGE_SYNTAX_ERROR => 'EXPRESSION_LANGUAGE_SYNTAX_ERROR',
    ];

    /**
     * @deprecated since Symfony 6.1, use const ERROR_NAMES instead
     */
    protected static $errorNames = self::ERROR_NAMES;

    public $message = 'This value should be a valid expression.';
    public $service;
    public $allowedVariables;

<<<<<<< HEAD
    public function __construct(array $options = null, string $message = null, string $service = null, array $allowedVariables = null, array $groups = null, mixed $payload = null)
=======
    public function __construct(?array $options = null, ?string $message = null, ?string $service = null, ?array $allowedVariables = null, ?array $groups = null, mixed $payload = null)
>>>>>>> a44829e2
    {
        parent::__construct($options, $groups, $payload);

        $this->message = $message ?? $this->message;
        $this->service = $service ?? $this->service;
        $this->allowedVariables = $allowedVariables ?? $this->allowedVariables;
    }

    public function validatedBy(): string
    {
        return $this->service ?? static::class.'Validator';
    }
}<|MERGE_RESOLUTION|>--- conflicted
+++ resolved
@@ -41,11 +41,7 @@
     public $service;
     public $allowedVariables;
 
-<<<<<<< HEAD
-    public function __construct(array $options = null, string $message = null, string $service = null, array $allowedVariables = null, array $groups = null, mixed $payload = null)
-=======
     public function __construct(?array $options = null, ?string $message = null, ?string $service = null, ?array $allowedVariables = null, ?array $groups = null, mixed $payload = null)
->>>>>>> a44829e2
     {
         parent::__construct($options, $groups, $payload);
 
