--- conflicted
+++ resolved
@@ -63,19 +63,10 @@
     {
         yield [null, null];
 
-<<<<<<< HEAD
-        yield ['string_username', null];
-
-        yield [new StringishUser(), null];
-
-=======
->>>>>>> f1643e87
         $user = new InMemoryUser('nice_user', 'foo');
         yield [$user, $user];
     }
 
-<<<<<<< HEAD
-=======
     /**
      * @group legacy
      */
@@ -86,7 +77,6 @@
         yield [new StringishUser(), null];
     }
 
->>>>>>> f1643e87
     public function testIsGranted()
     {
         $authorizationChecker = $this->createMock(AuthorizationCheckerInterface::class);
