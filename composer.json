{
    "name": "symfony/symfony",
    "type": "library",
    "description": "The Symfony PHP framework",
    "keywords": ["framework"],
    "homepage": "https://symfony.com",
    "license": "MIT",
    "authors": [
        {
            "name": "Fabien Potencier",
            "email": "fabien@symfony.com"
        },
        {
            "name": "Symfony Community",
            "homepage": "https://symfony.com/contributors"
        }
    ],
    "provide": {
        "php-http/async-client-implementation": "*",
        "php-http/client-implementation": "*",
        "psr/cache-implementation": "2.0|3.0",
        "psr/container-implementation": "1.1|2.0",
        "psr/event-dispatcher-implementation": "1.0",
        "psr/http-client-implementation": "1.0",
        "psr/link-implementation": "1.0|2.0",
        "psr/log-implementation": "1.0|2.0|3.0",
        "psr/simple-cache-implementation": "1.0|2.0|3.0",
        "symfony/cache-implementation": "1.1|2.0|3.0",
        "symfony/event-dispatcher-implementation": "2.0|3.0",
        "symfony/http-client-implementation": "3.0",
        "symfony/service-implementation": "1.1|2.0|3.0",
        "symfony/translation-implementation": "2.3|3.0"
    },
    "require": {
<<<<<<< HEAD
        "php": ">=8.1",
=======
        "php": ">=8.0.2",
>>>>>>> ac438a44
        "composer-runtime-api": ">=2.1",
        "ext-xml": "*",
        "friendsofphp/proxy-manager-lts": "^1.0.2",
        "doctrine/event-manager": "^1|^2",
        "doctrine/persistence": "^2|^3",
        "twig/twig": "^2.13|^3.0.4",
        "psr/cache": "^2.0|^3.0",
        "psr/container": "^1.1|^2.0",
        "psr/event-dispatcher": "^1.0",
        "psr/link": "^1.1|^2.0",
        "psr/log": "^1|^2|^3",
        "symfony/contracts": "^2.5|^3.0",
        "symfony/polyfill-ctype": "~1.8",
        "symfony/polyfill-intl-grapheme": "~1.0",
        "symfony/polyfill-intl-icu": "~1.0",
        "symfony/polyfill-intl-idn": "^1.10",
        "symfony/polyfill-intl-normalizer": "~1.0",
        "symfony/polyfill-mbstring": "~1.0",
<<<<<<< HEAD
=======
        "symfony/polyfill-php81": "^1.23",
>>>>>>> ac438a44
        "symfony/polyfill-uuid": "^1.15"
    },
    "replace": {
        "symfony/asset": "self.version",
        "symfony/browser-kit": "self.version",
        "symfony/cache": "self.version",
        "symfony/config": "self.version",
        "symfony/console": "self.version",
        "symfony/css-selector": "self.version",
        "symfony/dependency-injection": "self.version",
        "symfony/debug-bundle": "self.version",
        "symfony/doctrine-bridge": "self.version",
        "symfony/dom-crawler": "self.version",
        "symfony/dotenv": "self.version",
        "symfony/error-handler": "self.version",
        "symfony/event-dispatcher": "self.version",
        "symfony/expression-language": "self.version",
        "symfony/filesystem": "self.version",
        "symfony/finder": "self.version",
        "symfony/form": "self.version",
        "symfony/framework-bundle": "self.version",
        "symfony/http-client": "self.version",
        "symfony/http-foundation": "self.version",
        "symfony/http-kernel": "self.version",
        "symfony/intl": "self.version",
        "symfony/ldap": "self.version",
        "symfony/lock": "self.version",
        "symfony/mailer": "self.version",
        "symfony/messenger": "self.version",
        "symfony/mime": "self.version",
        "symfony/monolog-bridge": "self.version",
        "symfony/notifier": "self.version",
        "symfony/options-resolver": "self.version",
        "symfony/password-hasher": "self.version",
        "symfony/process": "self.version",
        "symfony/property-access": "self.version",
        "symfony/property-info": "self.version",
        "symfony/proxy-manager-bridge": "self.version",
        "symfony/rate-limiter": "self.version",
        "symfony/routing": "self.version",
        "symfony/security-bundle": "self.version",
        "symfony/security-core": "self.version",
        "symfony/security-csrf": "self.version",
        "symfony/security-http": "self.version",
        "symfony/semaphore": "self.version",
        "symfony/serializer": "self.version",
        "symfony/stopwatch": "self.version",
        "symfony/string": "self.version",
        "symfony/templating": "self.version",
        "symfony/translation": "self.version",
        "symfony/twig-bridge": "self.version",
        "symfony/twig-bundle": "self.version",
        "symfony/uid": "self.version",
        "symfony/validator": "self.version",
        "symfony/var-dumper": "self.version",
        "symfony/var-exporter": "self.version",
        "symfony/web-link": "self.version",
        "symfony/web-profiler-bundle": "self.version",
        "symfony/workflow": "self.version",
        "symfony/yaml": "self.version"
    },
    "require-dev": {
        "amphp/amp": "^2.5",
        "amphp/http-client": "^4.2.1",
        "amphp/http-tunnel": "^1.0",
        "async-aws/ses": "^1.0",
        "async-aws/sqs": "^1.0",
        "async-aws/sns": "^1.0",
        "cache/integration-tests": "dev-master",
        "doctrine/annotations": "^1.13.1|^2",
        "doctrine/collections": "^1.0|^2.0",
        "doctrine/data-fixtures": "^1.1",
        "doctrine/dbal": "^2.13.1|^3.0",
        "doctrine/orm": "^2.7.4",
        "guzzlehttp/promises": "^1.4",
        "masterminds/html5": "^2.7.2",
        "monolog/monolog": "^1.25.1|^2",
        "nyholm/psr7": "^1.0",
        "pda/pheanstalk": "^4.0",
        "php-http/httplug": "^1.0|^2.0",
        "phpstan/phpdoc-parser": "^1.0",
        "predis/predis": "~1.1",
        "psr/http-client": "^1.0",
        "psr/simple-cache": "^1.0|^2.0|^3.0",
        "egulias/email-validator": "^2.1.10|^3.1|^4",
        "symfony/mercure-bundle": "^0.3",
        "symfony/phpunit-bridge": "^5.4|^6.0",
        "symfony/runtime": "self.version",
        "symfony/security-acl": "~2.8|~3.0",
        "phpdocumentor/reflection-docblock": "^5.2",
        "twig/cssinliner-extra": "^2.12|^3",
        "twig/inky-extra": "^2.12|^3",
        "twig/markdown-extra": "^2.12|^3"
    },
    "conflict": {
        "ext-psr": "<1.1|>=2",
        "async-aws/core": "<1.5",
        "doctrine/annotations": "<1.13.1",
        "doctrine/dbal": "<2.13.1",
        "egulias/email-validator": "~3.0.0",
        "masterminds/html5": "<2.6",
        "phpdocumentor/reflection-docblock": "<5.2",
<<<<<<< HEAD
        "phpdocumentor/type-resolver": "<1.5.1|>=1.7.0",
=======
        "phpdocumentor/type-resolver": "<1.4.0|>=1.7.0",
>>>>>>> ac438a44
        "ocramius/proxy-manager": "<2.1",
        "phpunit/phpunit": "<5.4.3"
    },
    "config": {
        "allow-plugins": {
            "symfony/runtime": true
        }
    },
    "autoload": {
        "psr-4": {
            "Symfony\\Bridge\\Doctrine\\": "src/Symfony/Bridge/Doctrine/",
            "Symfony\\Bridge\\Monolog\\": "src/Symfony/Bridge/Monolog/",
            "Symfony\\Bridge\\ProxyManager\\": "src/Symfony/Bridge/ProxyManager/",
            "Symfony\\Bridge\\Twig\\": "src/Symfony/Bridge/Twig/",
            "Symfony\\Bundle\\": "src/Symfony/Bundle/",
            "Symfony\\Component\\": "src/Symfony/Component/"
        },
        "files": [
            "src/Symfony/Component/String/Resources/functions.php"
        ],
<<<<<<< HEAD
        "classmap": [
            "src/Symfony/Component/Cache/Traits/ValueWrapper.php"
        ],
=======
>>>>>>> ac438a44
        "exclude-from-classmap": [
            "**/Tests/"
        ]
    },
    "autoload-dev": {
        "files": [
            "src/Symfony/Component/VarDumper/Resources/functions/dump.php"
        ]
    },
    "repositories": [
        {
            "type": "path",
            "url": "src/Symfony/Contracts",
            "options": {
                "versions": {
<<<<<<< HEAD
                    "symfony/contracts": "3.1.x-dev"
=======
                    "symfony/contracts": "3.0.x-dev"
>>>>>>> ac438a44
                }
            }
        },
        {
            "type": "path",
            "url": "src/Symfony/Component/Runtime"
        }
    ],
    "minimum-stability": "dev"
}<|MERGE_RESOLUTION|>--- conflicted
+++ resolved
@@ -32,11 +32,7 @@
         "symfony/translation-implementation": "2.3|3.0"
     },
     "require": {
-<<<<<<< HEAD
         "php": ">=8.1",
-=======
-        "php": ">=8.0.2",
->>>>>>> ac438a44
         "composer-runtime-api": ">=2.1",
         "ext-xml": "*",
         "friendsofphp/proxy-manager-lts": "^1.0.2",
@@ -55,10 +51,6 @@
         "symfony/polyfill-intl-idn": "^1.10",
         "symfony/polyfill-intl-normalizer": "~1.0",
         "symfony/polyfill-mbstring": "~1.0",
-<<<<<<< HEAD
-=======
-        "symfony/polyfill-php81": "^1.23",
->>>>>>> ac438a44
         "symfony/polyfill-uuid": "^1.15"
     },
     "replace": {
@@ -161,11 +153,7 @@
         "egulias/email-validator": "~3.0.0",
         "masterminds/html5": "<2.6",
         "phpdocumentor/reflection-docblock": "<5.2",
-<<<<<<< HEAD
         "phpdocumentor/type-resolver": "<1.5.1|>=1.7.0",
-=======
-        "phpdocumentor/type-resolver": "<1.4.0|>=1.7.0",
->>>>>>> ac438a44
         "ocramius/proxy-manager": "<2.1",
         "phpunit/phpunit": "<5.4.3"
     },
@@ -186,12 +174,9 @@
         "files": [
             "src/Symfony/Component/String/Resources/functions.php"
         ],
-<<<<<<< HEAD
         "classmap": [
             "src/Symfony/Component/Cache/Traits/ValueWrapper.php"
         ],
-=======
->>>>>>> ac438a44
         "exclude-from-classmap": [
             "**/Tests/"
         ]
@@ -207,11 +192,7 @@
             "url": "src/Symfony/Contracts",
             "options": {
                 "versions": {
-<<<<<<< HEAD
                     "symfony/contracts": "3.1.x-dev"
-=======
-                    "symfony/contracts": "3.0.x-dev"
->>>>>>> ac438a44
                 }
             }
         },
