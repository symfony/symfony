--- conflicted
+++ resolved
@@ -344,13 +344,8 @@
                         }
 
                         $variadicParameters = [];
-<<<<<<< HEAD
-                        foreach ($data[$paramName] as $parameterKey => $parameterData) {
+                        foreach ($data[$key] as $parameterKey => $parameterData) {
                             $variadicParameters[$parameterKey] = $this->denormalizeParameter($reflectionClass, $constructorParameter, $paramName, $parameterData, $attributeContext, $format);
-=======
-                        foreach ($data[$key] as $parameterKey => $parameterData) {
-                            $variadicParameters[$parameterKey] = $this->denormalizeParameter($reflectionClass, $constructorParameter, $paramName, $parameterData, $context, $format);
->>>>>>> de7ab4d8
                         }
 
                         $params = array_merge($params, $variadicParameters);
