--- conflicted
+++ resolved
@@ -36,11 +36,7 @@
      */
     public function load($resource, string $type = null)
     {
-<<<<<<< HEAD
-        $resource($this->container, $this->env);
-=======
         return $resource($this->container, $this->env);
->>>>>>> f1643e87
     }
 
     /**
