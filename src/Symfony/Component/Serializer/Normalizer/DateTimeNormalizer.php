<?php

/*
 * This file is part of the Symfony package.
 *
 * (c) Fabien Potencier <fabien@symfony.com>
 *
 * For the full copyright and license information, please view the LICENSE
 * file that was distributed with this source code.
 */

namespace Symfony\Component\Serializer\Normalizer;

use Symfony\Component\Serializer\Exception\InvalidArgumentException;
use Symfony\Component\Serializer\Exception\NotNormalizableValueException;

/**
 * Normalizes an object implementing the {@see \DateTimeInterface} to a date string.
 * Denormalizes a date string to an instance of {@see \DateTime} or {@see \DateTimeImmutable}.
 *
 * @author Kévin Dunglas <dunglas@gmail.com>
 */
class DateTimeNormalizer implements NormalizerInterface, DenormalizerInterface
{
    const FORMAT_KEY = 'datetime_format';
    const TIMEZONE_KEY = 'datetime_timezone';

    private $format;
    private $timezone;

    private static $supportedTypes = [
        \DateTimeInterface::class => true,
        \DateTimeImmutable::class => true,
        \DateTime::class => true,
    ];

    /**
     * @param string             $format
     * @param \DateTimeZone|null $timezone
     */
    public function __construct($format = \DateTime::RFC3339, \DateTimeZone $timezone = null)
    {
        $this->format = $format;
        $this->timezone = $timezone;
    }

    /**
     * {@inheritdoc}
     *
     * @throws InvalidArgumentException
     */
    public function normalize($object, $format = null, array $context = [])
    {
        if (!$object instanceof \DateTimeInterface) {
            throw new InvalidArgumentException('The object must implement the "\DateTimeInterface".');
        }

        $format = isset($context[self::FORMAT_KEY]) ? $context[self::FORMAT_KEY] : $this->format;
        $timezone = $this->getTimezone($context);

        if (null !== $timezone) {
            $object = clone $object;
            $object = $object->setTimezone($timezone);
        }

        return $object->format($format);
    }

    /**
     * {@inheritdoc}
     */
    public function supportsNormalization($data, $format = null)
    {
        return $data instanceof \DateTimeInterface;
    }

    /**
     * {@inheritdoc}
     *
     * @throws NotNormalizableValueException
     */
    public function denormalize($data, $class, $format = null, array $context = [])
    {
        $dateTimeFormat = isset($context[self::FORMAT_KEY]) ? $context[self::FORMAT_KEY] : null;
        $timezone = $this->getTimezone($context);

        if ('' === $data || null === $data) {
            throw new NotNormalizableValueException('The data is either an empty string or null, you should pass a string that can be parsed with the passed format or a valid DateTime string.');
        }

        if (null !== $dateTimeFormat) {
            if (null === $timezone && \PHP_VERSION_ID < 70000) {
                // https://bugs.php.net/bug.php?id=68669
                $object = \DateTime::class === $class ? \DateTime::createFromFormat($dateTimeFormat, $data) : \DateTimeImmutable::createFromFormat($dateTimeFormat, $data);
            } else {
                $object = \DateTime::class === $class ? \DateTime::createFromFormat($dateTimeFormat, $data, $timezone) : \DateTimeImmutable::createFromFormat($dateTimeFormat, $data, $timezone);
            }

            if (false !== $object) {
                return $object;
            }

            $dateTimeErrors = \DateTime::class === $class ? \DateTime::getLastErrors() : \DateTimeImmutable::getLastErrors();

            throw new NotNormalizableValueException(sprintf(
                'Parsing datetime string "%s" using format "%s" resulted in %d errors:' . "\n" . '%s',
                $data,
                $dateTimeFormat,
                $dateTimeErrors['error_count'],
                implode("\n", $this->formatDateTimeErrors($dateTimeErrors['errors']))
            ));
        }

        try {
            return \DateTime::class === $class ? new \DateTime($data, $timezone) : new \DateTimeImmutable($data, $timezone);
        } catch (\Exception $e) {
<<<<<<< HEAD
=======

>>>>>>> b6a49c7e
            if ($context[AbstractObjectNormalizer::DISABLE_TYPE_ENFORCEMENT] ?? false) {
                return $data;
            }

            throw new NotNormalizableValueException($e->getMessage(), $e->getCode(), $e);
        }
    }

    /**
     * {@inheritdoc}
     */
    public function supportsDenormalization($data, $type, $format = null)
    {
        return isset(self::$supportedTypes[$type]);
    }

    /**
     * Formats datetime errors.
     *
     * @return string[]
     */
    private function formatDateTimeErrors(array $errors)
    {
        $formattedErrors = [];

        foreach ($errors as $pos => $message) {
            $formattedErrors[] = sprintf('at position %d: %s', $pos, $message);
        }

        return $formattedErrors;
    }

    private function getTimezone(array $context)
    {
        $dateTimeZone = \array_key_exists(self::TIMEZONE_KEY, $context) ? $context[self::TIMEZONE_KEY] : $this->timezone;

        if (null === $dateTimeZone) {
            return null;
        }

        return $dateTimeZone instanceof \DateTimeZone ? $dateTimeZone : new \DateTimeZone($dateTimeZone);
    }
}<|MERGE_RESOLUTION|>--- conflicted
+++ resolved
@@ -103,7 +103,7 @@
             $dateTimeErrors = \DateTime::class === $class ? \DateTime::getLastErrors() : \DateTimeImmutable::getLastErrors();
 
             throw new NotNormalizableValueException(sprintf(
-                'Parsing datetime string "%s" using format "%s" resulted in %d errors:' . "\n" . '%s',
+                'Parsing datetime string "%s" using format "%s" resulted in %d errors:'."\n".'%s',
                 $data,
                 $dateTimeFormat,
                 $dateTimeErrors['error_count'],
@@ -114,10 +114,6 @@
         try {
             return \DateTime::class === $class ? new \DateTime($data, $timezone) : new \DateTimeImmutable($data, $timezone);
         } catch (\Exception $e) {
-<<<<<<< HEAD
-=======
-
->>>>>>> b6a49c7e
             if ($context[AbstractObjectNormalizer::DISABLE_TYPE_ENFORCEMENT] ?? false) {
                 return $data;
             }
