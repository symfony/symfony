<?php

/*
 * This file is part of the Symfony package.
 *
 * (c) Fabien Potencier <fabien@symfony.com>
 *
 * For the full copyright and license information, please view the LICENSE
 * file that was distributed with this source code.
 */

namespace Symfony\Component\Security\Http\Firewall;

use Psr\Log\LoggerInterface;
use Symfony\Component\EventDispatcher\Event;
use Symfony\Component\EventDispatcher\LegacyEventDispatcherProxy;
use Symfony\Component\HttpFoundation\Request;
use Symfony\Component\HttpFoundation\Session\Session;
use Symfony\Component\HttpKernel\Event\RequestEvent;
use Symfony\Component\HttpKernel\Event\ResponseEvent;
use Symfony\Component\HttpKernel\KernelEvents;
use Symfony\Component\Security\Core\Authentication\AuthenticationTrustResolver;
use Symfony\Component\Security\Core\Authentication\AuthenticationTrustResolverInterface;
use Symfony\Component\Security\Core\Authentication\Token\AnonymousToken;
use Symfony\Component\Security\Core\Authentication\Token\RememberMeToken;
use Symfony\Component\Security\Core\Authentication\Token\Storage\TokenStorageInterface;
use Symfony\Component\Security\Core\Authentication\Token\SwitchUserToken;
use Symfony\Component\Security\Core\Authentication\Token\TokenInterface;
use Symfony\Component\Security\Core\Exception\UnsupportedUserException;
use Symfony\Component\Security\Core\Exception\UserNotFoundException;
use Symfony\Component\Security\Core\User\EquatableInterface;
use Symfony\Component\Security\Core\User\UserInterface;
use Symfony\Component\Security\Core\User\UserProviderInterface;
use Symfony\Component\Security\Http\Event\DeauthenticatedEvent;
use Symfony\Component\Security\Http\Event\TokenDeauthenticatedEvent;
use Symfony\Component\Security\Http\RememberMe\RememberMeServicesInterface;
use Symfony\Contracts\EventDispatcher\EventDispatcherInterface;

/**
 * ContextListener manages the SecurityContext persistence through a session.
 *
 * @author Fabien Potencier <fabien@symfony.com>
 * @author Johannes M. Schmitt <schmittjoh@gmail.com>
 *
 * @final
 */
class ContextListener extends AbstractListener
{
    private $tokenStorage;
    private $sessionKey;
    private $logger;
    private $userProviders;
    private $dispatcher;
    private $registered;
    private $trustResolver;
    private $rememberMeServices;
    private $sessionTrackerEnabler;

    /**
     * @param iterable|UserProviderInterface[] $userProviders
     */
    public function __construct(TokenStorageInterface $tokenStorage, iterable $userProviders, string $contextKey, LoggerInterface $logger = null, EventDispatcherInterface $dispatcher = null, AuthenticationTrustResolverInterface $trustResolver = null, callable $sessionTrackerEnabler = null)
    {
        if (empty($contextKey)) {
            throw new \InvalidArgumentException('$contextKey must not be empty.');
        }

        $this->tokenStorage = $tokenStorage;
        $this->userProviders = $userProviders;
        $this->sessionKey = '_security_'.$contextKey;
        $this->logger = $logger;
        $this->dispatcher = class_exists(Event::class) ? LegacyEventDispatcherProxy::decorate($dispatcher) : $dispatcher;

        $this->trustResolver = $trustResolver ?? new AuthenticationTrustResolver(AnonymousToken::class, RememberMeToken::class);
        $this->sessionTrackerEnabler = $sessionTrackerEnabler;
    }

    /**
     * {@inheritdoc}
     */
    public function supports(Request $request): ?bool
    {
        return null; // always run authenticate() lazily with lazy firewalls
    }

    /**
     * Reads the Security Token from the session.
     */
    public function authenticate(RequestEvent $event)
    {
        if (!$this->registered && null !== $this->dispatcher && $event->isMainRequest()) {
            $this->dispatcher->addListener(KernelEvents::RESPONSE, [$this, 'onKernelResponse']);
            $this->registered = true;
        }

        $request = $event->getRequest();
        $session = $request->hasPreviousSession() && $request->hasSession() ? $request->getSession() : null;

        $request->attributes->set('_security_firewall_run', $this->sessionKey);

        if (null !== $session) {
            $usageIndexValue = $session instanceof Session ? $usageIndexReference = &$session->getUsageIndex() : 0;
            $usageIndexReference = \PHP_INT_MIN;
            $sessionId = $request->cookies->all()[$session->getName()] ?? null;
            $token = $session->get($this->sessionKey);

            // sessionId = true is used in the tests
            if ($this->sessionTrackerEnabler && \in_array($sessionId, [true, $session->getId()], true)) {
                $usageIndexReference = $usageIndexValue;
            } else {
                $usageIndexReference = $usageIndexReference - \PHP_INT_MIN + $usageIndexValue;
            }
        }

        if (null === $session || null === $token) {
            if ($this->sessionTrackerEnabler) {
                ($this->sessionTrackerEnabler)();
            }

            $this->tokenStorage->setToken(null);

            return;
        }

        $token = $this->safelyUnserialize($token);

        if (null !== $this->logger) {
            $this->logger->debug('Read existing security token from the session.', [
                'key' => $this->sessionKey,
                'token_class' => \is_object($token) ? \get_class($token) : null,
            ]);
        }

        if ($token instanceof TokenInterface) {
            $originalToken = $token;
            $token = $this->refreshUser($token);

            if (!$token) {
                if ($this->logger) {
                    $this->logger->debug('Token was deauthenticated after trying to refresh it.');
                }

                if ($this->dispatcher) {
                    $this->dispatcher->dispatch(new TokenDeauthenticatedEvent($originalToken, $request));
                }

                if ($this->rememberMeServices) {
                    $this->rememberMeServices->loginFail($request);
                }
            }
        } elseif (null !== $token) {
            if (null !== $this->logger) {
                $this->logger->warning('Expected a security token from the session, got something else.', ['key' => $this->sessionKey, 'received' => $token]);
            }

            $token = null;
        }

        if ($this->sessionTrackerEnabler) {
            ($this->sessionTrackerEnabler)();
        }

        $this->tokenStorage->setToken($token);
    }

    /**
     * Writes the security token into the session.
     */
    public function onKernelResponse(ResponseEvent $event)
    {
        if (!$event->isMainRequest()) {
            return;
        }

        $request = $event->getRequest();

        if (!$request->hasSession() || $request->attributes->get('_security_firewall_run') !== $this->sessionKey) {
            return;
        }

        if ($this->dispatcher) {
            $this->dispatcher->removeListener(KernelEvents::RESPONSE, [$this, 'onKernelResponse']);
        }
        $this->registered = false;
        $session = $request->getSession();
        $sessionId = $session->getId();
        $usageIndexValue = $session instanceof Session ? $usageIndexReference = &$session->getUsageIndex() : null;
        $token = $this->tokenStorage->getToken();

        // @deprecated always use isAuthenticated() in 6.0
        $notAuthenticated = method_exists($this->trustResolver, 'isAuthenticated') ? !$this->trustResolver->isAuthenticated($token) : (null === $token || $this->trustResolver->isAnonymous($token));
        if ($notAuthenticated) {
            if ($request->hasPreviousSession()) {
                $session->remove($this->sessionKey);
            }
        } else {
            $session->set($this->sessionKey, serialize($token));

            if (null !== $this->logger) {
                $this->logger->debug('Stored the security token in the session.', ['key' => $this->sessionKey]);
            }
        }

        if ($this->sessionTrackerEnabler && $session->getId() === $sessionId) {
            $usageIndexReference = $usageIndexValue;
        }
    }

    /**
     * Refreshes the user by reloading it from the user provider.
     *
     * @throws \RuntimeException
     */
    protected function refreshUser(TokenInterface $token): ?TokenInterface
    {
        $user = $token->getUser();
        if (!$user instanceof UserInterface) {
            return $token;
        }

        $userNotFoundByProvider = false;
        $userDeauthenticated = false;
        $userClass = \get_class($user);

        foreach ($this->userProviders as $provider) {
            if (!$provider instanceof UserProviderInterface) {
                throw new \InvalidArgumentException(sprintf('User provider "%s" must implement "%s".', get_debug_type($provider), UserProviderInterface::class));
            }

            if (!$provider->supportsClass($userClass)) {
                continue;
            }

            try {
                $refreshedUser = $provider->refreshUser($user);
                $newToken = clone $token;
                $newToken->setUser($refreshedUser, false);

                // tokens can be deauthenticated if the user has been changed.
                if ($this->hasUserChanged($user, $newToken)) {
                    $userDeauthenticated = true;
                    // @deprecated since Symfony 5.4
<<<<<<< HEAD
                    $newToken->setAuthenticated(false, false);

                    if (null !== $this->logger) {
                        // @deprecated since 5.3, change to $refreshedUser->getUserIdentifier() in 6.0
=======
                    if (method_exists($newToken, 'setAuthenticated')) {
                        $newToken->setAuthenticated(false, false);
                    }

                    if (null !== $this->logger) {
                        // @deprecated since Symfony 5.3, change to $refreshedUser->getUserIdentifier() in 6.0
>>>>>>> f1643e87
                        $this->logger->debug('Cannot refresh token because user has changed.', ['username' => method_exists($refreshedUser, 'getUserIdentifier') ? $refreshedUser->getUserIdentifier() : $refreshedUser->getUsername(), 'provider' => \get_class($provider)]);
                    }

                    continue;
                }

                $token->setUser($refreshedUser);

                if (null !== $this->logger) {
<<<<<<< HEAD
                    // @deprecated since 5.3, change to $refreshedUser->getUserIdentifier() in 6.0
                    $context = ['provider' => \get_class($provider), 'username' => method_exists($refreshedUser, 'getUserIdentifier') ? $refreshedUser->getUserIdentifier() : $refreshedUser->getUsername()];

                    if ($token instanceof SwitchUserToken) {
                        // @deprecated since 5.3, change to $token->getUserIdentifier() in 6.0
=======
                    // @deprecated since Symfony 5.3, change to $refreshedUser->getUserIdentifier() in 6.0
                    $context = ['provider' => \get_class($provider), 'username' => method_exists($refreshedUser, 'getUserIdentifier') ? $refreshedUser->getUserIdentifier() : $refreshedUser->getUsername()];

                    if ($token instanceof SwitchUserToken) {
                        // @deprecated since Symfony 5.3, change to $token->getUserIdentifier() in 6.0
>>>>>>> f1643e87
                        $context['impersonator_username'] = method_exists($token, 'getUserIdentifier') ? $token->getUserIdentifier() : $token->getOriginalToken()->getUsername();
                    }

                    $this->logger->debug('User was reloaded from a user provider.', $context);
                }

                return $token;
            } catch (UnsupportedUserException $e) {
                // let's try the next user provider
            } catch (UserNotFoundException $e) {
                if (null !== $this->logger) {
                    $this->logger->warning('Username could not be found in the selected user provider.', ['username' => method_exists($e, 'getUserIdentifier') ? $e->getUserIdentifier() : $e->getUsername(), 'provider' => \get_class($provider)]);
                }

                $userNotFoundByProvider = true;
            }
        }

        if ($userDeauthenticated) {
            // @deprecated since Symfony 5.4
            if ($this->dispatcher) {
                $this->dispatcher->dispatch(new DeauthenticatedEvent($token, $newToken, false), DeauthenticatedEvent::class);
            }

            return null;
        }

        if ($userNotFoundByProvider) {
            return null;
        }

        throw new \RuntimeException(sprintf('There is no user provider for user "%s". Shouldn\'t the "supportsClass()" method of your user provider return true for this classname?', $userClass));
    }

    private function safelyUnserialize(string $serializedToken)
    {
        $e = $token = null;
        $prevUnserializeHandler = ini_set('unserialize_callback_func', __CLASS__.'::handleUnserializeCallback');
        $prevErrorHandler = set_error_handler(function ($type, $msg, $file, $line, $context = []) use (&$prevErrorHandler) {
            if (__FILE__ === $file) {
                throw new \ErrorException($msg, 0x37313bc, $type, $file, $line);
            }

            return $prevErrorHandler ? $prevErrorHandler($type, $msg, $file, $line, $context) : false;
        });

        try {
            $token = unserialize($serializedToken);
        } catch (\Throwable $e) {
        }
        restore_error_handler();
        ini_set('unserialize_callback_func', $prevUnserializeHandler);
        if ($e) {
            if (!$e instanceof \ErrorException || 0x37313bc !== $e->getCode()) {
                throw $e;
            }
            if ($this->logger) {
                $this->logger->warning('Failed to unserialize the security token from the session.', ['key' => $this->sessionKey, 'received' => $serializedToken, 'exception' => $e]);
            }
        }

        return $token;
    }

    /**
     * @param string|\Stringable|UserInterface $originalUser
     */
    private static function hasUserChanged($originalUser, TokenInterface $refreshedToken): bool
    {
        $refreshedUser = $refreshedToken->getUser();

        if ($originalUser instanceof UserInterface) {
            if (!$refreshedUser instanceof UserInterface) {
                return true;
            } else {
                // noop
            }
        } elseif ($refreshedUser instanceof UserInterface) {
            return true;
        } else {
            return (string) $originalUser !== (string) $refreshedUser;
        }

        if ($originalUser instanceof EquatableInterface) {
            return !(bool) $originalUser->isEqualTo($refreshedUser);
        }

        // @deprecated since Symfony 5.3, check for PasswordAuthenticatedUserInterface on both user objects before comparing passwords
        if ($originalUser->getPassword() !== $refreshedUser->getPassword()) {
            return true;
        }

        // @deprecated since Symfony 5.3, check for LegacyPasswordAuthenticatedUserInterface on both user objects before comparing salts
        if ($originalUser->getSalt() !== $refreshedUser->getSalt()) {
            return true;
        }

        $userRoles = array_map('strval', (array) $refreshedUser->getRoles());

        if ($refreshedToken instanceof SwitchUserToken) {
            $userRoles[] = 'ROLE_PREVIOUS_ADMIN';
        }

        if (
            \count($userRoles) !== \count($refreshedToken->getRoleNames()) ||
            \count($userRoles) !== \count(array_intersect($userRoles, $refreshedToken->getRoleNames()))
        ) {
            return true;
        }

        // @deprecated since Symfony 5.3, drop getUsername() in 6.0
        $userIdentifier = function ($refreshedUser) {
            return method_exists($refreshedUser, 'getUserIdentifier') ? $refreshedUser->getUserIdentifier() : $refreshedUser->getUsername();
        };
        if ($userIdentifier($originalUser) !== $userIdentifier($refreshedUser)) {
            return true;
        }

        return false;
    }

    /**
     * @internal
     */
    public static function handleUnserializeCallback(string $class)
    {
        throw new \ErrorException('Class not found: '.$class, 0x37313bc);
    }

    /**
     * @deprecated since Symfony 5.4
     */
    public function setRememberMeServices(RememberMeServicesInterface $rememberMeServices)
    {
        trigger_deprecation('symfony/security-http', '5.4', 'Method "%s()" is deprecated, use the new remember me handlers instead.', __METHOD__);

        $this->rememberMeServices = $rememberMeServices;
    }
}<|MERGE_RESOLUTION|>--- conflicted
+++ resolved
@@ -240,19 +240,12 @@
                 if ($this->hasUserChanged($user, $newToken)) {
                     $userDeauthenticated = true;
                     // @deprecated since Symfony 5.4
-<<<<<<< HEAD
-                    $newToken->setAuthenticated(false, false);
-
-                    if (null !== $this->logger) {
-                        // @deprecated since 5.3, change to $refreshedUser->getUserIdentifier() in 6.0
-=======
                     if (method_exists($newToken, 'setAuthenticated')) {
                         $newToken->setAuthenticated(false, false);
                     }
 
                     if (null !== $this->logger) {
                         // @deprecated since Symfony 5.3, change to $refreshedUser->getUserIdentifier() in 6.0
->>>>>>> f1643e87
                         $this->logger->debug('Cannot refresh token because user has changed.', ['username' => method_exists($refreshedUser, 'getUserIdentifier') ? $refreshedUser->getUserIdentifier() : $refreshedUser->getUsername(), 'provider' => \get_class($provider)]);
                     }
 
@@ -262,19 +255,11 @@
                 $token->setUser($refreshedUser);
 
                 if (null !== $this->logger) {
-<<<<<<< HEAD
-                    // @deprecated since 5.3, change to $refreshedUser->getUserIdentifier() in 6.0
-                    $context = ['provider' => \get_class($provider), 'username' => method_exists($refreshedUser, 'getUserIdentifier') ? $refreshedUser->getUserIdentifier() : $refreshedUser->getUsername()];
-
-                    if ($token instanceof SwitchUserToken) {
-                        // @deprecated since 5.3, change to $token->getUserIdentifier() in 6.0
-=======
                     // @deprecated since Symfony 5.3, change to $refreshedUser->getUserIdentifier() in 6.0
                     $context = ['provider' => \get_class($provider), 'username' => method_exists($refreshedUser, 'getUserIdentifier') ? $refreshedUser->getUserIdentifier() : $refreshedUser->getUsername()];
 
                     if ($token instanceof SwitchUserToken) {
                         // @deprecated since Symfony 5.3, change to $token->getUserIdentifier() in 6.0
->>>>>>> f1643e87
                         $context['impersonator_username'] = method_exists($token, 'getUserIdentifier') ? $token->getUserIdentifier() : $token->getOriginalToken()->getUsername();
                     }
 
