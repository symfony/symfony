<?php

/*
 * This file is part of the Symfony package.
 *
 * (c) Fabien Potencier <fabien@symfony.com>
 *
 * For the full copyright and license information, please view the LICENSE
 * file that was distributed with this source code.
 */

namespace Symfony\Component\Serializer\Normalizer;

use Symfony\Component\PropertyAccess\Exception\UninitializedPropertyException;
use Symfony\Component\PropertyInfo\PropertyTypeExtractorInterface;
use Symfony\Component\Serializer\Mapping\ClassDiscriminatorResolverInterface;
use Symfony\Component\Serializer\Mapping\Factory\ClassMetadataFactoryInterface;
use Symfony\Component\Serializer\NameConverter\NameConverterInterface;

/**
 * Converts between objects and arrays by mapping properties.
 *
 * The normalization process looks for all the object's properties (public and private).
 * The result is a map from property names to property values. Property values
 * are normalized through the serializer.
 *
 * The denormalization first looks at the constructor of the given class to see
 * if any of the parameters have the same name as one of the properties. The
 * constructor is then called with all parameters or an exception is thrown if
 * any required parameters were not present as properties. Then the denormalizer
 * walks through the given map of property names to property values to see if a
 * property with the corresponding name exists. If found, the property gets the value.
 *
 * @author Matthieu Napoli <matthieu@mnapoli.fr>
 * @author Kévin Dunglas <dunglas@gmail.com>
 *
 * @final since Symfony 6.3
 */
class PropertyNormalizer extends AbstractObjectNormalizer
{
    public const NORMALIZE_PUBLIC = 1;
    public const NORMALIZE_PROTECTED = 2;
    public const NORMALIZE_PRIVATE = 4;

    /**
     * Flag to control whether fields should be output based on visibility.
     */
    public const NORMALIZE_VISIBILITY = 'normalize_visibility';

<<<<<<< HEAD
    public function __construct(ClassMetadataFactoryInterface $classMetadataFactory = null, NameConverterInterface $nameConverter = null, PropertyTypeExtractorInterface $propertyTypeExtractor = null, ClassDiscriminatorResolverInterface $classDiscriminatorResolver = null, callable $objectClassResolver = null, array $defaultContext = [])
=======
    public function __construct(?ClassMetadataFactoryInterface $classMetadataFactory = null, ?NameConverterInterface $nameConverter = null, ?PropertyTypeExtractorInterface $propertyTypeExtractor = null, ?ClassDiscriminatorResolverInterface $classDiscriminatorResolver = null, ?callable $objectClassResolver = null, array $defaultContext = [])
>>>>>>> a44829e2
    {
        parent::__construct($classMetadataFactory, $nameConverter, $propertyTypeExtractor, $classDiscriminatorResolver, $objectClassResolver, $defaultContext);

        if (!isset($this->defaultContext[self::NORMALIZE_VISIBILITY])) {
            $this->defaultContext[self::NORMALIZE_VISIBILITY] = self::NORMALIZE_PUBLIC | self::NORMALIZE_PROTECTED | self::NORMALIZE_PRIVATE;
        }
    }

    public function getSupportedTypes(?string $format): array
    {
        return ['object' => __CLASS__ === static::class || $this->hasCacheableSupportsMethod()];
    }

    /**
     * @param array $context
     */
<<<<<<< HEAD
    public function supportsNormalization(mixed $data, string $format = null /* , array $context = [] */): bool
=======
    public function supportsNormalization(mixed $data, ?string $format = null /* , array $context = [] */): bool
>>>>>>> a44829e2
    {
        return parent::supportsNormalization($data, $format) && $this->supports($data::class);
    }

    /**
     * @param array $context
     */
<<<<<<< HEAD
    public function supportsDenormalization(mixed $data, string $type, string $format = null /* , array $context = [] */): bool
=======
    public function supportsDenormalization(mixed $data, string $type, ?string $format = null /* , array $context = [] */): bool
>>>>>>> a44829e2
    {
        return parent::supportsDenormalization($data, $type, $format) && $this->supports($type);
    }

    /**
     * @deprecated since Symfony 6.3, use "getSupportedTypes()" instead
     */
    public function hasCacheableSupportsMethod(): bool
    {
        trigger_deprecation('symfony/serializer', '6.3', 'The "%s()" method is deprecated, implement "%s::getSupportedTypes()" instead.', __METHOD__, get_debug_type($this));

        return __CLASS__ === static::class;
    }

    /**
     * Checks if the given class has any non-static property.
     */
    private function supports(string $class): bool
    {
        if ($this->classDiscriminatorResolver?->getMappingForClass($class)) {
            return true;
        }

        $class = new \ReflectionClass($class);

        // We look for at least one non-static property
        do {
            foreach ($class->getProperties() as $property) {
                if (!$property->isStatic()) {
                    return true;
                }
            }
        } while ($class = $class->getParentClass());

        return false;
    }

<<<<<<< HEAD
    protected function isAllowedAttribute(object|string $classOrObject, string $attribute, string $format = null, array $context = []): bool
=======
    protected function isAllowedAttribute(object|string $classOrObject, string $attribute, ?string $format = null, array $context = []): bool
>>>>>>> a44829e2
    {
        if (!parent::isAllowedAttribute($classOrObject, $attribute, $format, $context)) {
            return false;
        }

        try {
            $reflectionProperty = $this->getReflectionProperty($classOrObject, $attribute);
        } catch (\ReflectionException) {
            return false;
        }

        if ($reflectionProperty->isStatic()) {
            return false;
        }

        $normalizeVisibility = $context[self::NORMALIZE_VISIBILITY] ?? $this->defaultContext[self::NORMALIZE_VISIBILITY];

        if ((self::NORMALIZE_PUBLIC & $normalizeVisibility) && $reflectionProperty->isPublic()) {
            return true;
        }

        if ((self::NORMALIZE_PROTECTED & $normalizeVisibility) && $reflectionProperty->isProtected()) {
            return true;
        }

        if ((self::NORMALIZE_PRIVATE & $normalizeVisibility) && $reflectionProperty->isPrivate()) {
            return true;
        }

        return false;
    }

<<<<<<< HEAD
    protected function extractAttributes(object $object, string $format = null, array $context = []): array
=======
    protected function extractAttributes(object $object, ?string $format = null, array $context = []): array
>>>>>>> a44829e2
    {
        $reflectionObject = new \ReflectionObject($object);
        $attributes = [];

        do {
            foreach ($reflectionObject->getProperties() as $property) {
                if (!$this->isAllowedAttribute($reflectionObject->getName(), $property->name, $format, $context)) {
                    continue;
                }

                $attributes[] = $property->name;
            }
        } while ($reflectionObject = $reflectionObject->getParentClass());

        return array_unique($attributes);
    }

<<<<<<< HEAD
    protected function getAttributeValue(object $object, string $attribute, string $format = null, array $context = []): mixed
=======
    protected function getAttributeValue(object $object, string $attribute, ?string $format = null, array $context = []): mixed
>>>>>>> a44829e2
    {
        try {
            $reflectionProperty = $this->getReflectionProperty($object, $attribute);
        } catch (\ReflectionException) {
            return null;
        }

        if ($reflectionProperty->hasType()) {
            return $reflectionProperty->getValue($object);
        }

        if (!method_exists($object, '__get') && !isset($object->$attribute)) {
            $propertyValues = (array) $object;

            if (($reflectionProperty->isPublic() && !\array_key_exists($reflectionProperty->name, $propertyValues))
                || ($reflectionProperty->isProtected() && !\array_key_exists("\0*\0{$reflectionProperty->name}", $propertyValues))
                || ($reflectionProperty->isPrivate() && !\array_key_exists("\0{$reflectionProperty->class}\0{$reflectionProperty->name}", $propertyValues))
            ) {
                throw new UninitializedPropertyException(sprintf('The property "%s::$%s" is not initialized.', $object::class, $reflectionProperty->name));
            }
        }

        return $reflectionProperty->getValue($object);
    }

    /**
     * @return void
     */
<<<<<<< HEAD
    protected function setAttributeValue(object $object, string $attribute, mixed $value, string $format = null, array $context = [])
=======
    protected function setAttributeValue(object $object, string $attribute, mixed $value, ?string $format = null, array $context = [])
>>>>>>> a44829e2
    {
        try {
            $reflectionProperty = $this->getReflectionProperty($object, $attribute);
        } catch (\ReflectionException) {
            return;
        }

        if ($reflectionProperty->isStatic()) {
            return;
        }

        $reflectionProperty->setValue($object, $value);
    }

    /**
     * @throws \ReflectionException
     */
    private function getReflectionProperty(string|object $classOrObject, string $attribute): \ReflectionProperty
    {
        $reflectionClass = new \ReflectionClass($classOrObject);
        while (true) {
            try {
                return $reflectionClass->getProperty($attribute);
            } catch (\ReflectionException $e) {
                if (!$reflectionClass = $reflectionClass->getParentClass()) {
                    throw $e;
                }
            }
        }
    }
}<|MERGE_RESOLUTION|>--- conflicted
+++ resolved
@@ -47,11 +47,7 @@
      */
     public const NORMALIZE_VISIBILITY = 'normalize_visibility';
 
-<<<<<<< HEAD
-    public function __construct(ClassMetadataFactoryInterface $classMetadataFactory = null, NameConverterInterface $nameConverter = null, PropertyTypeExtractorInterface $propertyTypeExtractor = null, ClassDiscriminatorResolverInterface $classDiscriminatorResolver = null, callable $objectClassResolver = null, array $defaultContext = [])
-=======
     public function __construct(?ClassMetadataFactoryInterface $classMetadataFactory = null, ?NameConverterInterface $nameConverter = null, ?PropertyTypeExtractorInterface $propertyTypeExtractor = null, ?ClassDiscriminatorResolverInterface $classDiscriminatorResolver = null, ?callable $objectClassResolver = null, array $defaultContext = [])
->>>>>>> a44829e2
     {
         parent::__construct($classMetadataFactory, $nameConverter, $propertyTypeExtractor, $classDiscriminatorResolver, $objectClassResolver, $defaultContext);
 
@@ -68,11 +64,7 @@
     /**
      * @param array $context
      */
-<<<<<<< HEAD
-    public function supportsNormalization(mixed $data, string $format = null /* , array $context = [] */): bool
-=======
     public function supportsNormalization(mixed $data, ?string $format = null /* , array $context = [] */): bool
->>>>>>> a44829e2
     {
         return parent::supportsNormalization($data, $format) && $this->supports($data::class);
     }
@@ -80,11 +72,7 @@
     /**
      * @param array $context
      */
-<<<<<<< HEAD
-    public function supportsDenormalization(mixed $data, string $type, string $format = null /* , array $context = [] */): bool
-=======
     public function supportsDenormalization(mixed $data, string $type, ?string $format = null /* , array $context = [] */): bool
->>>>>>> a44829e2
     {
         return parent::supportsDenormalization($data, $type, $format) && $this->supports($type);
     }
@@ -122,11 +110,7 @@
         return false;
     }
 
-<<<<<<< HEAD
-    protected function isAllowedAttribute(object|string $classOrObject, string $attribute, string $format = null, array $context = []): bool
-=======
     protected function isAllowedAttribute(object|string $classOrObject, string $attribute, ?string $format = null, array $context = []): bool
->>>>>>> a44829e2
     {
         if (!parent::isAllowedAttribute($classOrObject, $attribute, $format, $context)) {
             return false;
@@ -159,11 +143,7 @@
         return false;
     }
 
-<<<<<<< HEAD
-    protected function extractAttributes(object $object, string $format = null, array $context = []): array
-=======
     protected function extractAttributes(object $object, ?string $format = null, array $context = []): array
->>>>>>> a44829e2
     {
         $reflectionObject = new \ReflectionObject($object);
         $attributes = [];
@@ -181,11 +161,7 @@
         return array_unique($attributes);
     }
 
-<<<<<<< HEAD
-    protected function getAttributeValue(object $object, string $attribute, string $format = null, array $context = []): mixed
-=======
     protected function getAttributeValue(object $object, string $attribute, ?string $format = null, array $context = []): mixed
->>>>>>> a44829e2
     {
         try {
             $reflectionProperty = $this->getReflectionProperty($object, $attribute);
@@ -214,11 +190,7 @@
     /**
      * @return void
      */
-<<<<<<< HEAD
-    protected function setAttributeValue(object $object, string $attribute, mixed $value, string $format = null, array $context = [])
-=======
     protected function setAttributeValue(object $object, string $attribute, mixed $value, ?string $format = null, array $context = [])
->>>>>>> a44829e2
     {
         try {
             $reflectionProperty = $this->getReflectionProperty($object, $attribute);
