--- conflicted
+++ resolved
@@ -16,13 +16,10 @@
         <parameter key="twig.extension.routing.class">Symfony\Bridge\Twig\Extension\RoutingExtension</parameter>
         <parameter key="twig.extension.yaml.class">Symfony\Bridge\Twig\Extension\YamlExtension</parameter>
         <parameter key="twig.extension.form.class">Symfony\Bridge\Twig\Extension\FormExtension</parameter>
-<<<<<<< HEAD
         <parameter key="twig.extension.text.class">Twig_Extensions_Extension_Text</parameter>
         <parameter key="twig.extension.debug.class">Twig_Extensions_Extension_Debug</parameter>
         <parameter key="twig.translation.extractor.class">Symfony\Bundle\TwigBundle\Translation\TwigExtractor</parameter>
-=======
         <parameter key="twig.exception_listener.class">Symfony\Component\HttpKernel\EventListener\ExceptionListener</parameter>
->>>>>>> 5b5dc45f
     </parameters>
 
     <services>
@@ -82,21 +79,16 @@
             <argument>%twig.form.resources%</argument>
         </service>
 
-<<<<<<< HEAD
-        <service id="twig.extension.text" class="%twig.extension.text.class%" public="false" />
-
-        <service id="twig.extension.debug" class="%twig.extension.debug.class%" public="false" />
-        
         <service id="twig.translation.extractor" class="%twig.translation.extractor.class%">
             <argument type="service" id="twig" />
             <tag name="translation.extractor" alias="twig" />
-=======
+        </service>
+            
         <service id="twig.exception_listener" class="%twig.exception_listener.class%">
             <tag name="kernel.event_listener" event="kernel.exception" method="onKernelException" priority="-128" />
             <tag name="monolog.logger" channel="request" />
             <argument>%twig.exception_listener.controller%</argument>
             <argument type="service" id="logger" on-invalid="null" />
->>>>>>> 5b5dc45f
         </service>
     </services>
 </container>