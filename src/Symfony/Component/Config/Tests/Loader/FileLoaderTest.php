<?php

/*
 * This file is part of the Symfony package.
 *
 * (c) Fabien Potencier <fabien@symfony.com>
 *
 * For the full copyright and license information, please view the LICENSE
 * file that was distributed with this source code.
 */

namespace Symfony\Component\Config\Tests\Loader;

use PHPUnit\Framework\TestCase;
use Symfony\Component\Config\Exception\FileLoaderImportCircularReferenceException;
use Symfony\Component\Config\FileLocator;
use Symfony\Component\Config\FileLocatorInterface;
use Symfony\Component\Config\Loader\FileLoader;
use Symfony\Component\Config\Loader\LoaderResolver;

class FileLoaderTest extends TestCase
{
    public function testImportWithFileLocatorDelegation()
    {
        $locatorMock = $this->createMock(FileLocatorInterface::class);

        $locatorMockForAdditionalLoader = $this->createMock(FileLocatorInterface::class);
        $locatorMockForAdditionalLoader->expects($this->any())->method('locate')->will($this->onConsecutiveCalls(
            ['path/to/file1'],                    // Default
            ['path/to/file1', 'path/to/file2'],   // First is imported
            ['path/to/file1', 'path/to/file2'],   // Second is imported
            ['path/to/file1'],                    // Exception
            ['path/to/file1', 'path/to/file2']    // Exception
        ));

        $fileLoader = new TestFileLoader($locatorMock);
        $fileLoader->setSupports(false);
        $fileLoader->setCurrentDir('.');

        $additionalLoader = new TestFileLoader($locatorMockForAdditionalLoader);
        $additionalLoader->setCurrentDir('.');

        $fileLoader->setResolver($loaderResolver = new LoaderResolver([$fileLoader, $additionalLoader]));

        // Default case
        $this->assertSame('path/to/file1', $fileLoader->import('my_resource'));

        // Check first file is imported if not already loading
        $this->assertSame('path/to/file1', $fileLoader->import('my_resource'));

        // Check second file is imported if first is already loading
        $fileLoader->addLoading('path/to/file1');
        $this->assertSame('path/to/file2', $fileLoader->import('my_resource'));

        // Check exception throws if first (and only available) file is already loading
        try {
            $fileLoader->import('my_resource');
            $this->fail('->import() throws a FileLoaderImportCircularReferenceException if the resource is already loading');
        } catch (\Exception $e) {
            $this->assertInstanceOf(FileLoaderImportCircularReferenceException::class, $e, '->import() throws a FileLoaderImportCircularReferenceException if the resource is already loading');
        }

        // Check exception throws if all files are already loading
        try {
            $fileLoader->addLoading('path/to/file2');
            $fileLoader->import('my_resource');
            $this->fail('->import() throws a FileLoaderImportCircularReferenceException if the resource is already loading');
        } catch (\Exception $e) {
            $this->assertInstanceOf(FileLoaderImportCircularReferenceException::class, $e, '->import() throws a FileLoaderImportCircularReferenceException if the resource is already loading');
        }
    }

    public function testImportWithGlobLikeResource()
    {
        $locatorMock = $this->createMock(FileLocatorInterface::class);
        $locatorMock->expects($this->once())->method('locate')->willReturn('');
        $loader = new TestFileLoader($locatorMock);

        $this->assertSame('[foo]', $loader->import('[foo]'));
    }

    public function testImportWithGlobLikeResourceWhichContainsSlashes()
    {
        $locatorMock = $this->createMock(FileLocatorInterface::class);
        $locatorMock->expects($this->once())->method('locate')->willReturn('');
        $loader = new TestFileLoader($locatorMock);

        $this->assertNull($loader->import('foo/bar[foo]'));
    }

    public function testImportWithGlobLikeResourceWhichContainsMultipleLines()
    {
        $locatorMock = $this->createMock(FileLocatorInterface::class);
        $loader = new TestFileLoader($locatorMock);

        $this->assertSame("foo\nfoobar[foo]", $loader->import("foo\nfoobar[foo]"));
    }

    public function testImportWithGlobLikeResourceWhichContainsSlashesAndMultipleLines()
    {
        $locatorMock = $this->createMock(FileLocatorInterface::class);
        $loader = new TestFileLoader($locatorMock);

        $this->assertSame("foo\nfoo/bar[foo]", $loader->import("foo\nfoo/bar[foo]"));
    }

    public function testImportWithNoGlobMatch()
    {
        $locatorMock = $this->createMock(FileLocatorInterface::class);
        $locatorMock->expects($this->once())->method('locate')->willReturn('');
        $loader = new TestFileLoader($locatorMock);

        $this->assertNull($loader->import('./*.abc'));
    }

    public function testImportWithSimpleGlob()
    {
        $loader = new TestFileLoader(new FileLocator(__DIR__));

        $this->assertSame(__FILE__, strtr($loader->import('FileLoaderTest.*'), '/', \DIRECTORY_SEPARATOR));
    }

    public function testImportWithExclude()
    {
        $loader = new TestFileLoader(new FileLocator(__DIR__.'/../Fixtures'));
        $loadedFiles = $loader->import('Include/*', null, false, null, __DIR__.'/../Fixtures/Include/{ExcludeFile.txt}');
        $this->assertCount(2, $loadedFiles);
        $this->assertNotContains('ExcludeFile.txt', $loadedFiles);
    }

    /**
     * @dataProvider excludeTrailingSlashConsistencyProvider
     */
    public function testExcludeTrailingSlashConsistency(string $exclude)
    {
        $loader = new TestFileLoader(new FileLocator(__DIR__.'/../Fixtures'));
        $loadedFiles = $loader->import('ExcludeTrailingSlash/*', null, false, null, $exclude);
        $this->assertCount(2, $loadedFiles);
        $this->assertNotContains('baz.txt', $loadedFiles);
    }

    public static function excludeTrailingSlashConsistencyProvider(): iterable
    {
        yield [__DIR__.'/../Fixtures/Exclude/ExcludeToo/'];
        yield [__DIR__.'/../Fixtures/Exclude/ExcludeToo'];
        yield [__DIR__.'/../Fixtures/Exclude/ExcludeToo/*'];
        yield [__DIR__.'/../Fixtures/*/ExcludeToo'];
        yield [__DIR__.'/../Fixtures/*/ExcludeToo/'];
        yield [__DIR__.'/../Fixtures/Exclude/ExcludeToo/*'];
        yield [__DIR__.'/../Fixtures/Exclude/ExcludeToo/AnotheExcludedFile.txt'];
    }
}

class TestFileLoader extends FileLoader
{
    private bool $supports = true;

<<<<<<< HEAD
    public function load(mixed $resource, string $type = null): mixed
=======
    public function load(mixed $resource, ?string $type = null): mixed
>>>>>>> a44829e2
    {
        return $resource;
    }

<<<<<<< HEAD
    public function supports(mixed $resource, string $type = null): bool
=======
    public function supports(mixed $resource, ?string $type = null): bool
>>>>>>> a44829e2
    {
        return $this->supports;
    }

    public function addLoading(string $resource): void
    {
        self::$loading[$resource] = true;
    }

    public function setSupports(bool $supports): void
    {
        $this->supports = $supports;
    }
}<|MERGE_RESOLUTION|>--- conflicted
+++ resolved
@@ -155,20 +155,12 @@
 {
     private bool $supports = true;
 
-<<<<<<< HEAD
-    public function load(mixed $resource, string $type = null): mixed
-=======
     public function load(mixed $resource, ?string $type = null): mixed
->>>>>>> a44829e2
     {
         return $resource;
     }
 
-<<<<<<< HEAD
-    public function supports(mixed $resource, string $type = null): bool
-=======
     public function supports(mixed $resource, ?string $type = null): bool
->>>>>>> a44829e2
     {
         return $this->supports;
     }
