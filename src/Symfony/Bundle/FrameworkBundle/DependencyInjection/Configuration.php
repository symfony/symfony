<?php

/*
 * This file is part of the Symfony package.
 *
 * (c) Fabien Potencier <fabien@symfony.com>
 *
 * For the full copyright and license information, please view the LICENSE
 * file that was distributed with this source code.
 */

namespace Symfony\Bundle\FrameworkBundle\DependencyInjection;

use Doctrine\DBAL\Connection;
use Psr\Log\LogLevel;
use Seld\JsonLint\JsonParser;
use Symfony\Bundle\FullStack;
use Symfony\Component\Asset\Package;
use Symfony\Component\AssetMapper\AssetMapper;
use Symfony\Component\Cache\Adapter\DoctrineAdapter;
use Symfony\Component\Config\Definition\Builder\ArrayNodeDefinition;
use Symfony\Component\Config\Definition\Builder\NodeBuilder;
use Symfony\Component\Config\Definition\Builder\TreeBuilder;
use Symfony\Component\Config\Definition\ConfigurationInterface;
use Symfony\Component\Config\Definition\Exception\InvalidConfigurationException;
use Symfony\Component\DependencyInjection\ContainerBuilder;
use Symfony\Component\DependencyInjection\Exception\LogicException;
use Symfony\Component\Form\Form;
use Symfony\Component\HtmlSanitizer\HtmlSanitizerInterface;
use Symfony\Component\HttpClient\HttpClient;
use Symfony\Component\HttpFoundation\Cookie;
use Symfony\Component\Lock\Lock;
use Symfony\Component\Lock\Store\SemaphoreStore;
use Symfony\Component\Mailer\Mailer;
use Symfony\Component\Messenger\MessageBusInterface;
use Symfony\Component\Notifier\Notifier;
use Symfony\Component\PropertyAccess\PropertyAccessor;
use Symfony\Component\PropertyInfo\PropertyInfoExtractorInterface;
use Symfony\Component\RateLimiter\Policy\TokenBucketLimiter;
use Symfony\Component\RemoteEvent\RemoteEvent;
use Symfony\Component\Scheduler\Schedule;
use Symfony\Component\Semaphore\Semaphore;
use Symfony\Component\Serializer\Encoder\JsonDecode;
use Symfony\Component\Serializer\Serializer;
use Symfony\Component\Translation\Translator;
use Symfony\Component\Uid\Factory\UuidFactory;
use Symfony\Component\Validator\Validation;
use Symfony\Component\Webhook\Controller\WebhookController;
use Symfony\Component\WebLink\HttpHeaderSerializer;
use Symfony\Component\Workflow\WorkflowEvents;

/**
 * FrameworkExtension configuration structure.
 */
class Configuration implements ConfigurationInterface
{
    private bool $debug;

    /**
     * @param bool $debug Whether debugging is enabled or not
     */
    public function __construct(bool $debug)
    {
        $this->debug = $debug;
    }

    /**
     * Generates the configuration tree builder.
     */
    public function getConfigTreeBuilder(): TreeBuilder
    {
        $treeBuilder = new TreeBuilder('framework');
        $rootNode = $treeBuilder->getRootNode();

        $rootNode
            ->beforeNormalization()
                ->ifTrue(fn ($v) => !isset($v['assets']) && isset($v['templating']) && class_exists(Package::class))
                ->then(function ($v) {
                    $v['assets'] = [];

                    return $v;
                })
            ->end()
            ->fixXmlConfig('enabled_locale')
            ->children()
                ->scalarNode('secret')->end()
                ->booleanNode('http_method_override')
                    ->info("Set true to enable support for the '_method' request parameter to determine the intended HTTP method on POST requests. Note: When using the HttpCache, you need to call the method in your front controller instead")
                    ->defaultFalse()
                ->end()
                ->scalarNode('trust_x_sendfile_type_header')
                    ->info('Set true to enable support for xsendfile in binary file responses.')
                    ->defaultFalse()
                ->end()
                ->scalarNode('ide')->defaultValue('%env(default::SYMFONY_IDE)%')->end()
                ->booleanNode('test')->end()
                ->scalarNode('default_locale')->defaultValue('en')->end()
                ->booleanNode('set_locale_from_accept_language')
                    ->info('Whether to use the Accept-Language HTTP header to set the Request locale (only when the "_locale" request attribute is not passed).')
                    ->defaultFalse()
                ->end()
                ->booleanNode('set_content_language_from_locale')
                    ->info('Whether to set the Content-Language HTTP header on the Response using the Request locale.')
                    ->defaultFalse()
                ->end()
                ->arrayNode('enabled_locales')
                    ->info('Defines the possible locales for the application. This list is used for generating translations files, but also to restrict which locales are allowed when it is set from Accept-Language header (using "set_locale_from_accept_language").')
                    ->prototype('scalar')->end()
                ->end()
                ->arrayNode('trusted_hosts')
                    ->beforeNormalization()->ifString()->then(fn ($v) => [$v])->end()
                    ->prototype('scalar')->end()
                ->end()
                ->scalarNode('trusted_proxies')->end()
                ->arrayNode('trusted_headers')
                    ->fixXmlConfig('trusted_header')
                    ->performNoDeepMerging()
                    ->defaultValue(['x-forwarded-for', 'x-forwarded-port', 'x-forwarded-proto'])
                    ->beforeNormalization()->ifString()->then(fn ($v) => $v ? array_map('trim', explode(',', $v)) : [])->end()
                    ->enumPrototype()
                        ->values([
                            'forwarded',
                            'x-forwarded-for', 'x-forwarded-host', 'x-forwarded-proto', 'x-forwarded-port', 'x-forwarded-prefix',
                        ])
                    ->end()
                ->end()
                ->scalarNode('error_controller')
                    ->defaultValue('error_controller')
                ->end()
                ->booleanNode('handle_all_throwables')->info('HttpKernel will handle all kinds of \Throwable')->defaultTrue()->end()
            ->end()
        ;

        $willBeAvailable = static function (string $package, string $class, string $parentPackage = null) {
            $parentPackages = (array) $parentPackage;
            $parentPackages[] = 'symfony/framework-bundle';

            return ContainerBuilder::willBeAvailable($package, $class, $parentPackages);
        };

        $enableIfStandalone = fn (string $package, string $class) => !class_exists(FullStack::class) && $willBeAvailable($package, $class) ? 'canBeDisabled' : 'canBeEnabled';

        $this->addCsrfSection($rootNode);
        $this->addFormSection($rootNode, $enableIfStandalone);
        $this->addHttpCacheSection($rootNode);
        $this->addEsiSection($rootNode);
        $this->addSsiSection($rootNode);
        $this->addFragmentsSection($rootNode);
        $this->addProfilerSection($rootNode);
        $this->addWorkflowSection($rootNode);
        $this->addRouterSection($rootNode);
        $this->addSessionSection($rootNode);
        $this->addRequestSection($rootNode);
        $this->addAssetsSection($rootNode, $enableIfStandalone);
        $this->addAssetMapperSection($rootNode, $enableIfStandalone);
        $this->addTranslatorSection($rootNode, $enableIfStandalone);
        $this->addValidationSection($rootNode, $enableIfStandalone);
        $this->addAnnotationsSection($rootNode);
        $this->addSerializerSection($rootNode, $enableIfStandalone);
        $this->addPropertyAccessSection($rootNode, $willBeAvailable);
        $this->addPropertyInfoSection($rootNode, $enableIfStandalone);
        $this->addCacheSection($rootNode, $willBeAvailable);
        $this->addPhpErrorsSection($rootNode);
        $this->addExceptionsSection($rootNode);
        $this->addWebLinkSection($rootNode, $enableIfStandalone);
        $this->addLockSection($rootNode, $enableIfStandalone);
        $this->addSemaphoreSection($rootNode, $enableIfStandalone);
        $this->addMessengerSection($rootNode, $enableIfStandalone);
        $this->addSchedulerSection($rootNode, $enableIfStandalone);
        $this->addRobotsIndexSection($rootNode);
        $this->addHttpClientSection($rootNode, $enableIfStandalone);
        $this->addMailerSection($rootNode, $enableIfStandalone);
        $this->addSecretsSection($rootNode);
        $this->addNotifierSection($rootNode, $enableIfStandalone);
        $this->addRateLimiterSection($rootNode, $enableIfStandalone);
        $this->addUidSection($rootNode, $enableIfStandalone);
        $this->addHtmlSanitizerSection($rootNode, $enableIfStandalone);
        $this->addWebhookSection($rootNode, $enableIfStandalone);
        $this->addRemoteEventSection($rootNode, $enableIfStandalone);

        return $treeBuilder;
    }

    private function addSecretsSection(ArrayNodeDefinition $rootNode): void
    {
        $rootNode
            ->children()
                ->arrayNode('secrets')
                    ->canBeDisabled()
                    ->children()
                        ->scalarNode('vault_directory')->defaultValue('%kernel.project_dir%/config/secrets/%kernel.runtime_environment%')->cannotBeEmpty()->end()
                        ->scalarNode('local_dotenv_file')->defaultValue('%kernel.project_dir%/.env.%kernel.environment%.local')->end()
                        ->scalarNode('decryption_env_var')->defaultValue('base64:default::SYMFONY_DECRYPTION_SECRET')->end()
                    ->end()
                ->end()
            ->end()
        ;
    }

    private function addCsrfSection(ArrayNodeDefinition $rootNode): void
    {
        $rootNode
            ->children()
                ->arrayNode('csrf_protection')
                    ->treatFalseLike(['enabled' => false])
                    ->treatTrueLike(['enabled' => true])
                    ->treatNullLike(['enabled' => true])
                    ->addDefaultsIfNotSet()
                    ->children()
                        // defaults to framework.session.enabled && !class_exists(FullStack::class) && interface_exists(CsrfTokenManagerInterface::class)
                        ->booleanNode('enabled')->defaultNull()->end()
                    ->end()
                ->end()
            ->end()
        ;
    }

    private function addFormSection(ArrayNodeDefinition $rootNode, callable $enableIfStandalone): void
    {
        $rootNode
            ->children()
                ->arrayNode('form')
                    ->info('form configuration')
                    ->{$enableIfStandalone('symfony/form', Form::class)}()
                    ->children()
                        ->arrayNode('csrf_protection')
                            ->treatFalseLike(['enabled' => false])
                            ->treatTrueLike(['enabled' => true])
                            ->treatNullLike(['enabled' => true])
                            ->addDefaultsIfNotSet()
                            ->children()
                                ->booleanNode('enabled')->defaultNull()->end() // defaults to framework.csrf_protection.enabled
                                ->scalarNode('field_name')->defaultValue('_token')->end()
                            ->end()
                        ->end()
                    ->end()
                ->end()
            ->end()
        ;
    }

    private function addHttpCacheSection(ArrayNodeDefinition $rootNode): void
    {
        $rootNode
            ->children()
                ->arrayNode('http_cache')
                    ->info('HTTP cache configuration')
                    ->canBeEnabled()
                    ->fixXmlConfig('private_header')
                    ->children()
                        ->booleanNode('debug')->defaultValue('%kernel.debug%')->end()
                        ->enumNode('trace_level')
                            ->values(['none', 'short', 'full'])
                        ->end()
                        ->scalarNode('trace_header')->end()
                        ->integerNode('default_ttl')->end()
                        ->arrayNode('private_headers')
                            ->performNoDeepMerging()
                            ->scalarPrototype()->end()
                        ->end()
                        ->arrayNode('skip_response_headers')
                            ->performNoDeepMerging()
                            ->scalarPrototype()->end()
                        ->end()
                        ->booleanNode('allow_reload')->end()
                        ->booleanNode('allow_revalidate')->end()
                        ->integerNode('stale_while_revalidate')->end()
                        ->integerNode('stale_if_error')->end()
                        ->booleanNode('terminate_on_cache_hit')->end()
                    ->end()
                ->end()
            ->end()
        ;
    }

    private function addEsiSection(ArrayNodeDefinition $rootNode): void
    {
        $rootNode
            ->children()
                ->arrayNode('esi')
                    ->info('esi configuration')
                    ->canBeEnabled()
                ->end()
            ->end()
        ;
    }

    private function addSsiSection(ArrayNodeDefinition $rootNode): void
    {
        $rootNode
            ->children()
                ->arrayNode('ssi')
                    ->info('ssi configuration')
                    ->canBeEnabled()
                ->end()
            ->end();
    }

    private function addFragmentsSection(ArrayNodeDefinition $rootNode): void
    {
        $rootNode
            ->children()
                ->arrayNode('fragments')
                    ->info('fragments configuration')
                    ->canBeEnabled()
                    ->children()
                        ->scalarNode('hinclude_default_template')->defaultNull()->end()
                        ->scalarNode('path')->defaultValue('/_fragment')->end()
                    ->end()
                ->end()
            ->end()
        ;
    }

    private function addProfilerSection(ArrayNodeDefinition $rootNode): void
    {
        $rootNode
            ->children()
                ->arrayNode('profiler')
                    ->info('profiler configuration')
                    ->canBeEnabled()
                    ->children()
                        ->booleanNode('collect')->defaultTrue()->end()
                        ->scalarNode('collect_parameter')->defaultNull()->info('The name of the parameter to use to enable or disable collection on a per request basis')->end()
                        ->booleanNode('only_exceptions')->defaultFalse()->end()
                        ->booleanNode('only_main_requests')->defaultFalse()->end()
                        ->scalarNode('dsn')->defaultValue('file:%kernel.cache_dir%/profiler')->end()
                        ->booleanNode('collect_serializer_data')->info('Enables the serializer data collector and profiler panel')->defaultFalse()->end()
                    ->end()
                ->end()
            ->end()
        ;
    }

    private function addWorkflowSection(ArrayNodeDefinition $rootNode): void
    {
        $rootNode
            ->fixXmlConfig('workflow')
            ->children()
                ->arrayNode('workflows')
                    ->canBeEnabled()
                    ->beforeNormalization()
                        ->always(function ($v) {
                            if (\is_array($v) && true === $v['enabled']) {
                                $workflows = $v;
                                unset($workflows['enabled']);

                                if (1 === \count($workflows) && isset($workflows[0]['enabled']) && 1 === \count($workflows[0])) {
                                    $workflows = [];
                                }

                                if (1 === \count($workflows) && isset($workflows['workflows']) && !array_is_list($workflows['workflows']) && array_diff(array_keys($workflows['workflows']), ['audit_trail', 'type', 'marking_store', 'supports', 'support_strategy', 'initial_marking', 'places', 'transitions'])) {
                                    $workflows = $workflows['workflows'];
                                }

                                foreach ($workflows as $key => $workflow) {
                                    if (isset($workflow['enabled']) && false === $workflow['enabled']) {
                                        throw new LogicException(sprintf('Cannot disable a single workflow. Remove the configuration for the workflow "%s" instead.', $key));
                                    }

                                    unset($workflows[$key]['enabled']);
                                }

                                $v = [
                                    'enabled' => true,
                                    'workflows' => $workflows,
                                ];
                            }

                            return $v;
                        })
                    ->end()
                    ->children()
                        ->arrayNode('workflows')
                            ->useAttributeAsKey('name')
                            ->prototype('array')
                                ->fixXmlConfig('support')
                                ->fixXmlConfig('place')
                                ->fixXmlConfig('transition')
                                ->fixXmlConfig('event_to_dispatch', 'events_to_dispatch')
                                ->children()
                                    ->arrayNode('audit_trail')
                                        ->canBeEnabled()
                                    ->end()
                                    ->enumNode('type')
                                        ->values(['workflow', 'state_machine'])
                                        ->defaultValue('state_machine')
                                    ->end()
                                    ->arrayNode('marking_store')
                                        ->children()
                                            ->enumNode('type')
                                                ->values(['method'])
                                            ->end()
                                            ->scalarNode('property')
                                                ->cannotBeEmpty()
                                            ->end()
                                            ->scalarNode('service')
                                                ->cannotBeEmpty()
                                            ->end()
                                        ->end()
                                    ->end()
                                    ->arrayNode('supports')
                                        ->beforeNormalization()
                                            ->ifString()
                                            ->then(fn ($v) => [$v])
                                        ->end()
                                        ->prototype('scalar')
                                            ->cannotBeEmpty()
                                            ->validate()
                                                ->ifTrue(fn ($v) => !class_exists($v) && !interface_exists($v, false))
                                                ->thenInvalid('The supported class or interface "%s" does not exist.')
                                            ->end()
                                        ->end()
                                    ->end()
                                    ->scalarNode('support_strategy')
                                        ->cannotBeEmpty()
                                    ->end()
                                    ->arrayNode('initial_marking')
                                        ->beforeNormalization()->castToArray()->end()
                                        ->defaultValue([])
                                        ->prototype('scalar')->end()
                                    ->end()
                                    ->variableNode('events_to_dispatch')
                                        ->defaultValue(null)
                                        ->validate()
                                            ->ifTrue(function ($v) {
                                                if (null === $v) {
                                                    return false;
                                                }
                                                if (!\is_array($v)) {
                                                    return true;
                                                }

                                                foreach ($v as $value) {
                                                    if (!\is_string($value)) {
                                                        return true;
                                                    }
                                                    if (class_exists(WorkflowEvents::class) && !\in_array($value, WorkflowEvents::ALIASES)) {
                                                        return true;
                                                    }
                                                }

                                                return false;
                                            })
                                            ->thenInvalid('The value must be "null" or an array of workflow events (like ["workflow.enter"]).')
                                        ->end()
                                        ->info('Select which Transition events should be dispatched for this Workflow')
                                        ->example(['workflow.enter', 'workflow.transition'])
                                    ->end()
                                    ->arrayNode('places')
                                        ->beforeNormalization()
                                            ->always()
                                            ->then(function ($places) {
                                                if (!\is_array($places)) {
                                                    throw new InvalidConfigurationException('The "places" option must be an array in workflow configuration.');
                                                }

                                                // It's an indexed array of shape  ['place1', 'place2']
                                                if (isset($places[0]) && \is_string($places[0])) {
                                                    return array_map(function (string $place) {
                                                        return ['name' => $place];
                                                    }, $places);
                                                }

                                                // It's an indexed array, we let the validation occur
                                                if (isset($places[0]) && \is_array($places[0])) {
                                                    return $places;
                                                }

                                                foreach ($places as $name => $place) {
                                                    if (\is_array($place) && \array_key_exists('name', $place)) {
                                                        continue;
                                                    }
                                                    $place['name'] = $name;
                                                    $places[$name] = $place;
                                                }

                                                return array_values($places);
                                            })
                                        ->end()
                                        ->isRequired()
                                        ->requiresAtLeastOneElement()
                                        ->prototype('array')
                                            ->children()
                                                ->scalarNode('name')
                                                    ->isRequired()
                                                    ->cannotBeEmpty()
                                                ->end()
                                                ->arrayNode('metadata')
                                                    ->normalizeKeys(false)
                                                    ->defaultValue([])
                                                    ->example(['color' => 'blue', 'description' => 'Workflow to manage article.'])
                                                    ->prototype('variable')
                                                    ->end()
                                                ->end()
                                            ->end()
                                        ->end()
                                    ->end()
                                    ->arrayNode('transitions')
                                        ->beforeNormalization()
                                            ->always()
                                            ->then(function ($transitions) {
                                                if (!\is_array($transitions)) {
                                                    throw new InvalidConfigurationException('The "transitions" option must be an array in workflow configuration.');
                                                }

                                                // It's an indexed array, we let the validation occur
                                                if (isset($transitions[0]) && \is_array($transitions[0])) {
                                                    return $transitions;
                                                }

                                                foreach ($transitions as $name => $transition) {
                                                    if (\is_array($transition) && \array_key_exists('name', $transition)) {
                                                        continue;
                                                    }
                                                    $transition['name'] = $name;
                                                    $transitions[$name] = $transition;
                                                }

                                                return $transitions;
                                            })
                                        ->end()
                                        ->isRequired()
                                        ->requiresAtLeastOneElement()
                                        ->prototype('array')
                                            ->children()
                                                ->scalarNode('name')
                                                    ->isRequired()
                                                    ->cannotBeEmpty()
                                                ->end()
                                                ->scalarNode('guard')
                                                    ->cannotBeEmpty()
                                                    ->info('An expression to block the transition')
                                                    ->example('is_fully_authenticated() and is_granted(\'ROLE_JOURNALIST\') and subject.getTitle() == \'My first article\'')
                                                ->end()
                                                ->arrayNode('from')
                                                    ->beforeNormalization()
                                                        ->ifString()
                                                        ->then(fn ($v) => [$v])
                                                    ->end()
                                                    ->requiresAtLeastOneElement()
                                                    ->prototype('scalar')
                                                        ->cannotBeEmpty()
                                                    ->end()
                                                ->end()
                                                ->arrayNode('to')
                                                    ->beforeNormalization()
                                                        ->ifString()
                                                        ->then(fn ($v) => [$v])
                                                    ->end()
                                                    ->requiresAtLeastOneElement()
                                                    ->prototype('scalar')
                                                        ->cannotBeEmpty()
                                                    ->end()
                                                ->end()
                                                ->arrayNode('metadata')
                                                    ->normalizeKeys(false)
                                                    ->defaultValue([])
                                                    ->example(['color' => 'blue', 'description' => 'Workflow to manage article.'])
                                                    ->prototype('variable')
                                                    ->end()
                                                ->end()
                                            ->end()
                                        ->end()
                                    ->end()
                                    ->arrayNode('metadata')
                                        ->normalizeKeys(false)
                                        ->defaultValue([])
                                        ->example(['color' => 'blue', 'description' => 'Workflow to manage article.'])
                                        ->prototype('variable')
                                        ->end()
                                    ->end()
                                ->end()
                                ->validate()
                                    ->ifTrue(function ($v) {
                                        return $v['supports'] && isset($v['support_strategy']);
                                    })
                                    ->thenInvalid('"supports" and "support_strategy" cannot be used together.')
                                ->end()
                                ->validate()
                                    ->ifTrue(function ($v) {
                                        return !$v['supports'] && !isset($v['support_strategy']);
                                    })
                                    ->thenInvalid('"supports" or "support_strategy" should be configured.')
                                ->end()
                                ->beforeNormalization()
                                        ->always()
                                        ->then(function ($values) {
                                            // Special case to deal with XML when the user wants an empty array
                                            if (\array_key_exists('event_to_dispatch', $values) && null === $values['event_to_dispatch']) {
                                                $values['events_to_dispatch'] = [];
                                                unset($values['event_to_dispatch']);
                                            }

                                            return $values;
                                        })
                                ->end()
                            ->end()
                        ->end()
                    ->end()
                ->end()
            ->end()
        ;
    }

    private function addRouterSection(ArrayNodeDefinition $rootNode): void
    {
        $rootNode
            ->children()
                ->arrayNode('router')
                    ->info('router configuration')
                    ->canBeEnabled()
                    ->children()
                        ->scalarNode('resource')->isRequired()->end()
                        ->scalarNode('type')->end()
                        ->scalarNode('cache_dir')->defaultValue('%kernel.cache_dir%')->end()
                        ->scalarNode('default_uri')
                            ->info('The default URI used to generate URLs in a non-HTTP context')
                            ->defaultNull()
                        ->end()
                        ->scalarNode('http_port')->defaultValue(80)->end()
                        ->scalarNode('https_port')->defaultValue(443)->end()
                        ->scalarNode('strict_requirements')
                            ->info(
                                "set to true to throw an exception when a parameter does not match the requirements\n".
                                "set to false to disable exceptions when a parameter does not match the requirements (and return null instead)\n".
                                "set to null to disable parameter checks against requirements\n".
                                "'true' is the preferred configuration in development mode, while 'false' or 'null' might be preferred in production"
                            )
                            ->defaultTrue()
                        ->end()
                        ->booleanNode('utf8')->defaultTrue()->end()
                    ->end()
                ->end()
            ->end()
        ;
    }

    private function addSessionSection(ArrayNodeDefinition $rootNode): void
    {
        $rootNode
            ->children()
                ->arrayNode('session')
                    ->info('session configuration')
                    ->canBeEnabled()
                    ->children()
                        ->scalarNode('storage_factory_id')->defaultValue('session.storage.factory.native')->end()
                        ->scalarNode('handler_id')
                            ->info('Defaults to using the native session handler, or to the native *file* session handler if "save_path" is not null.')
                        ->end()
                        ->scalarNode('name')
                            ->validate()
                                ->ifTrue(function ($v) {
                                    parse_str($v, $parsed);

                                    return implode('&', array_keys($parsed)) !== (string) $v;
                                })
                                ->thenInvalid('Session name %s contains illegal character(s)')
                            ->end()
                        ->end()
                        ->scalarNode('cookie_lifetime')->end()
                        ->scalarNode('cookie_path')->end()
                        ->scalarNode('cookie_domain')->end()
                        ->enumNode('cookie_secure')->values([true, false, 'auto'])->defaultValue('auto')->end()
                        ->booleanNode('cookie_httponly')->defaultTrue()->end()
                        ->enumNode('cookie_samesite')->values([null, Cookie::SAMESITE_LAX, Cookie::SAMESITE_STRICT, Cookie::SAMESITE_NONE])->defaultValue('lax')->end()
                        ->booleanNode('use_cookies')->end()
                        ->scalarNode('gc_divisor')->end()
                        ->scalarNode('gc_probability')->defaultValue(1)->end()
                        ->scalarNode('gc_maxlifetime')->end()
                        ->scalarNode('save_path')
                            ->info('Defaults to "%kernel.cache_dir%/sessions" if the "handler_id" option is not null')
                        ->end()
                        ->integerNode('metadata_update_threshold')
                            ->defaultValue(0)
                            ->info('seconds to wait between 2 session metadata updates')
                        ->end()
                        ->integerNode('sid_length')
                            ->min(22)
                            ->max(256)
                        ->end()
                        ->integerNode('sid_bits_per_character')
                            ->min(4)
                            ->max(6)
                        ->end()
                    ->end()
                ->end()
            ->end()
        ;
    }

    private function addRequestSection(ArrayNodeDefinition $rootNode): void
    {
        $rootNode
            ->children()
                ->arrayNode('request')
                    ->info('request configuration')
                    ->canBeEnabled()
                    ->fixXmlConfig('format')
                    ->children()
                        ->arrayNode('formats')
                            ->useAttributeAsKey('name')
                            ->prototype('array')
                                ->beforeNormalization()
                                    ->ifTrue(fn ($v) => \is_array($v) && isset($v['mime_type']))
                                    ->then(fn ($v) => $v['mime_type'])
                                ->end()
                                ->beforeNormalization()->castToArray()->end()
                                ->prototype('scalar')->end()
                            ->end()
                        ->end()
                    ->end()
                ->end()
            ->end()
        ;
    }

    private function addAssetsSection(ArrayNodeDefinition $rootNode, callable $enableIfStandalone): void
    {
        $rootNode
            ->children()
                ->arrayNode('assets')
                    ->info('assets configuration')
                    ->{$enableIfStandalone('symfony/asset', Package::class)}()
                    ->fixXmlConfig('base_url')
                    ->children()
                        ->booleanNode('strict_mode')
                            ->info('Throw an exception if an entry is missing from the manifest.json')
                            ->defaultFalse()
                        ->end()
                        ->scalarNode('version_strategy')->defaultNull()->end()
                        ->scalarNode('version')->defaultNull()->end()
                        ->scalarNode('version_format')->defaultValue('%%s?%%s')->end()
                        ->scalarNode('json_manifest_path')->defaultNull()->end()
                        ->scalarNode('base_path')->defaultValue('')->end()
                        ->arrayNode('base_urls')
                            ->requiresAtLeastOneElement()
                            ->beforeNormalization()->castToArray()->end()
                            ->prototype('scalar')->end()
                        ->end()
                    ->end()
                    ->validate()
                        ->ifTrue(function ($v) {
                            return isset($v['version_strategy']) && isset($v['version']);
                        })
                        ->thenInvalid('You cannot use both "version_strategy" and "version" at the same time under "assets".')
                    ->end()
                    ->validate()
                        ->ifTrue(function ($v) {
                            return isset($v['version_strategy']) && isset($v['json_manifest_path']);
                        })
                        ->thenInvalid('You cannot use both "version_strategy" and "json_manifest_path" at the same time under "assets".')
                    ->end()
                    ->validate()
                        ->ifTrue(function ($v) {
                            return isset($v['version']) && isset($v['json_manifest_path']);
                        })
                        ->thenInvalid('You cannot use both "version" and "json_manifest_path" at the same time under "assets".')
                    ->end()
                    ->fixXmlConfig('package')
                    ->children()
                        ->arrayNode('packages')
                            ->normalizeKeys(false)
                            ->useAttributeAsKey('name')
                            ->prototype('array')
                                ->fixXmlConfig('base_url')
                                ->children()
                                    ->booleanNode('strict_mode')
                                        ->info('Throw an exception if an entry is missing from the manifest.json')
                                        ->defaultFalse()
                                    ->end()
                                    ->scalarNode('version_strategy')->defaultNull()->end()
                                    ->scalarNode('version')
                                        ->beforeNormalization()
                                        ->ifTrue(fn ($v) => '' === $v)
                                        ->then(fn () => null)
                                        ->end()
                                    ->end()
                                    ->scalarNode('version_format')->defaultNull()->end()
                                    ->scalarNode('json_manifest_path')->defaultNull()->end()
                                    ->scalarNode('base_path')->defaultValue('')->end()
                                    ->arrayNode('base_urls')
                                        ->requiresAtLeastOneElement()
                                        ->beforeNormalization()->castToArray()->end()
                                        ->prototype('scalar')->end()
                                    ->end()
                                ->end()
                                ->validate()
                                    ->ifTrue(function ($v) {
                                        return isset($v['version_strategy']) && isset($v['version']);
                                    })
                                    ->thenInvalid('You cannot use both "version_strategy" and "version" at the same time under "assets" packages.')
                                ->end()
                                ->validate()
                                    ->ifTrue(function ($v) {
                                        return isset($v['version_strategy']) && isset($v['json_manifest_path']);
                                    })
                                    ->thenInvalid('You cannot use both "version_strategy" and "json_manifest_path" at the same time under "assets" packages.')
                                ->end()
                                ->validate()
                                    ->ifTrue(function ($v) {
                                        return isset($v['version']) && isset($v['json_manifest_path']);
                                    })
                                    ->thenInvalid('You cannot use both "version" and "json_manifest_path" at the same time under "assets" packages.')
                                ->end()
                            ->end()
                        ->end()
                    ->end()
                ->end()
            ->end()
        ;
    }

    private function addAssetMapperSection(ArrayNodeDefinition $rootNode, callable $enableIfStandalone): void
    {
        $rootNode
            ->children()
                ->arrayNode('asset_mapper')
                    ->info('Asset Mapper configuration')
                    ->{$enableIfStandalone('symfony/asset-mapper', AssetMapper::class)}()
                    ->fixXmlConfig('path')
                    ->fixXmlConfig('excluded_pattern')
                    ->fixXmlConfig('extension')
                    ->fixXmlConfig('importmap_script_attribute')
                    ->children()
                        // add array node called "paths" that will be an array of strings
                        ->arrayNode('paths')
                            ->info('Directories that hold assets that should be in the mapper. Can be a simple array of an array of ["path/to/assets": "namespace"]')
                            ->example(['assets/'])
                            ->normalizeKeys(false)
                            ->useAttributeAsKey('namespace')
                            ->beforeNormalization()
                                ->always()
                                ->then(function ($v) {
                                    $result = [];
                                    foreach ($v as $key => $item) {
                                        // "dir" => "namespace"
                                        if (\is_string($key)) {
                                            $result[$key] = $item;

                                            continue;
                                        }

                                        if (\is_array($item)) {
                                            // $item = ["namespace" => "the/namespace", "value" => "the/dir"]
                                            $result[$item['value']] = $item['namespace'] ?? '';
                                        } else {
                                            // $item = "the/dir"
                                            $result[$item] = '';
                                        }
                                    }

                                    return $result;
                                })
                            ->end()
                            ->prototype('scalar')->end()
                        ->end()
                        ->arrayNode('excluded_patterns')
                            ->info('Array of glob patterns of asset file paths that should not be in the asset mapper')
                            ->prototype('scalar')->end()
                            ->example(['*/assets/build/*', '*/*_.scss'])
                        ->end()
                        ->booleanNode('server')
                            ->info('If true, a "dev server" will return the assets from the public directory (true in "debug" mode only by default)')
                            ->defaultValue($this->debug)
                        ->end()
                        ->scalarNode('public_prefix')
                            ->info('The public path where the assets will be written to (and served from when "server" is true)')
                            ->defaultValue('/assets/')
                        ->end()
                        ->enumNode('missing_import_mode')
                            ->values(['strict', 'warn', 'ignore'])
                            ->info('Behavior if an asset cannot be found when imported from JavaScript or CSS files - e.g. "import \'./non-existent.js\'". "strict" means an exception is thrown, "warn" means a warning is logged, "ignore" means the import is left as-is.')
                            ->defaultValue('warn')
                        ->end()
                        ->arrayNode('extensions')
                            ->info('Key-value pair of file extensions set to their mime type.')
                            ->normalizeKeys(false)
                            ->useAttributeAsKey('extension')
                            ->example(['.zip' => 'application/zip'])
                            ->prototype('scalar')->end()
                        ->end()
                        ->scalarNode('importmap_path')
                            ->info('The path of the importmap.php file.')
                            ->defaultValue('%kernel.project_dir%/importmap.php')
                        ->end()
                        ->scalarNode('importmap_polyfill')
                            ->info('The importmap name that will be used to load the polyfill. Set to false to disable.')
                            ->defaultValue('es-module-shims')
                        ->end()
                        ->arrayNode('importmap_script_attributes')
                            ->info('Key-value pair of attributes to add to script tags output for the importmap.')
                            ->normalizeKeys(false)
                            ->useAttributeAsKey('key')
                            ->example(['data-turbo-track' => 'reload'])
                            ->prototype('scalar')->end()
                        ->end()
                        ->scalarNode('vendor_dir')
                            ->info('The directory to store JavaScript vendors.')
                            ->defaultValue('%kernel.project_dir%/assets/vendor')
                        ->end()
                    ->end()
                ->end()
            ->end()
        ;
    }

    private function addTranslatorSection(ArrayNodeDefinition $rootNode, callable $enableIfStandalone): void
    {
        $rootNode
            ->children()
                ->arrayNode('translator')
                    ->info('translator configuration')
                    ->{$enableIfStandalone('symfony/translation', Translator::class)}()
                    ->fixXmlConfig('fallback')
                    ->fixXmlConfig('path')
                    ->fixXmlConfig('provider')
                    ->children()
                        ->arrayNode('fallbacks')
                            ->info('Defaults to the value of "default_locale".')
                            ->beforeNormalization()->ifString()->then(fn ($v) => [$v])->end()
                            ->prototype('scalar')->end()
                            ->defaultValue([])
                        ->end()
                        ->booleanNode('logging')->defaultValue(false)->end()
                        ->scalarNode('formatter')->defaultValue('translator.formatter.default')->end()
                        ->scalarNode('cache_dir')->defaultValue('%kernel.cache_dir%/translations')->end()
                        ->scalarNode('default_path')
                            ->info('The default path used to load translations')
                            ->defaultValue('%kernel.project_dir%/translations')
                        ->end()
                        ->arrayNode('paths')
                            ->prototype('scalar')->end()
                        ->end()
                        ->arrayNode('pseudo_localization')
                            ->canBeEnabled()
                            ->fixXmlConfig('localizable_html_attribute')
                            ->children()
                                ->booleanNode('accents')->defaultTrue()->end()
                                ->floatNode('expansion_factor')
                                    ->min(1.0)
                                    ->defaultValue(1.0)
                                ->end()
                                ->booleanNode('brackets')->defaultTrue()->end()
                                ->booleanNode('parse_html')->defaultFalse()->end()
                                ->arrayNode('localizable_html_attributes')
                                    ->prototype('scalar')->end()
                                ->end()
                            ->end()
                        ->end()
                        ->arrayNode('providers')
                            ->info('Translation providers you can read/write your translations from')
                            ->useAttributeAsKey('name')
                            ->prototype('array')
                                ->fixXmlConfig('domain')
                                ->fixXmlConfig('locale')
                                ->children()
                                    ->scalarNode('dsn')->end()
                                    ->arrayNode('domains')
                                        ->prototype('scalar')->end()
                                        ->defaultValue([])
                                    ->end()
                                    ->arrayNode('locales')
                                        ->prototype('scalar')->end()
                                        ->defaultValue([])
                                        ->info('If not set, all locales listed under framework.enabled_locales are used.')
                                    ->end()
                                ->end()
                            ->end()
                            ->defaultValue([])
                        ->end()
                    ->end()
                ->end()
            ->end()
        ;
    }

    private function addValidationSection(ArrayNodeDefinition $rootNode, callable $enableIfStandalone): void
    {
        $rootNode
<<<<<<< HEAD
=======
            ->validate()
                ->always(function ($v) {
                    if ($v['validation']['enabled'] && !\array_key_exists('email_validation_mode', $v['validation'])) {
                        trigger_deprecation('symfony/framework-bundle', '6.4', 'Not setting the "framework.validation.email_validation_mode" config option is deprecated. It will default to "html5" in 7.0.');
                    }

                    return $v;
                })
            ->end()
>>>>>>> a9a49a64
            ->children()
                ->arrayNode('validation')
                    ->beforeNormalization()
                        ->ifTrue(fn ($v) => isset($v['enable_annotations']))
                        ->then(function ($v) {
                            trigger_deprecation('symfony/framework-bundle', '6.4', 'Option "enable_annotations" at "framework.validation" is deprecated. Use the "enable_attributes" option instead.');

                            if (isset($v['enable_attributes'])) {
                                throw new LogicException('The "enable_annotations" and "enable_attributes" options at path "framework.validation" must not be both set. Only the "enable_attributes" option must be used.');
                            }
                            $v['enable_attributes'] = $v['enable_annotations'];

                            return $v;
                        })
                    ->end()
                    ->info('validation configuration')
                    ->{$enableIfStandalone('symfony/validator', Validation::class)}()
                    ->children()
                        ->scalarNode('cache')->end()
<<<<<<< HEAD
                        ->booleanNode('enable_attributes')->{!class_exists(FullStack::class) ? 'defaultTrue' : 'defaultFalse'}()->end()
=======
                        ->booleanNode('enable_annotations')->end()
                        ->booleanNode('enable_attributes')->{class_exists(FullStack::class) ? 'defaultFalse' : 'defaultTrue'}()->end()
>>>>>>> a9a49a64
                        ->arrayNode('static_method')
                            ->defaultValue(['loadValidatorMetadata'])
                            ->prototype('scalar')->end()
                            ->treatFalseLike([])
                            ->validate()->castToArray()->end()
                        ->end()
                        ->scalarNode('translation_domain')->defaultValue('validators')->end()
                        ->enumNode('email_validation_mode')->values(['html5', 'loose', 'strict'])->defaultValue('html5')->end()
                        ->arrayNode('mapping')
                            ->addDefaultsIfNotSet()
                            ->fixXmlConfig('path')
                            ->children()
                                ->arrayNode('paths')
                                    ->prototype('scalar')->end()
                                ->end()
                            ->end()
                        ->end()
                        ->arrayNode('not_compromised_password')
                            ->canBeDisabled()
                            ->children()
                                ->booleanNode('enabled')
                                    ->defaultTrue()
                                    ->info('When disabled, compromised passwords will be accepted as valid.')
                                ->end()
                                ->scalarNode('endpoint')
                                    ->defaultNull()
                                    ->info('API endpoint for the NotCompromisedPassword Validator.')
                                ->end()
                            ->end()
                        ->end()
                        ->arrayNode('auto_mapping')
                            ->info('A collection of namespaces for which auto-mapping will be enabled by default, or null to opt-in with the EnableAutoMapping constraint.')
                            ->example([
                                'App\\Entity\\' => [],
                                'App\\WithSpecificLoaders\\' => ['validator.property_info_loader'],
                            ])
                            ->useAttributeAsKey('namespace')
                            ->normalizeKeys(false)
                            ->beforeNormalization()
                                ->ifArray()
                                ->then(function (array $values): array {
                                    foreach ($values as $k => $v) {
                                        if (isset($v['service'])) {
                                            continue;
                                        }

                                        if (isset($v['namespace'])) {
                                            $values[$k]['services'] = [];
                                            continue;
                                        }

                                        if (!\is_array($v)) {
                                            $values[$v]['services'] = [];
                                            unset($values[$k]);
                                            continue;
                                        }

                                        $tmp = $v;
                                        unset($values[$k]);
                                        $values[$k]['services'] = $tmp;
                                    }

                                    return $values;
                                })
                            ->end()
                            ->arrayPrototype()
                                ->fixXmlConfig('service')
                                ->children()
                                    ->arrayNode('services')
                                        ->prototype('scalar')->end()
                                    ->end()
                                ->end()
                            ->end()
                        ->end()
                    ->end()
                ->end()
            ->end()
        ;
    }

    private function addAnnotationsSection(ArrayNodeDefinition $rootNode): void
    {
        $rootNode
            ->children()
                ->arrayNode('annotations')
                    ->canBeEnabled()
                    ->validate()
                        ->ifTrue(static fn (array $v) => $v['enabled'])
                        ->thenInvalid('Enabling the doctrine/annotations integration is not supported anymore.')
                ->end()
            ->end()
        ;
    }

    private function addSerializerSection(ArrayNodeDefinition $rootNode, callable $enableIfStandalone): void
    {
        $rootNode
            ->children()
                ->arrayNode('serializer')
<<<<<<< HEAD
                    ->info('serializer configuration')
                    ->{$enableIfStandalone('symfony/serializer', Serializer::class)}()
                    ->children()
                        ->booleanNode('enable_attributes')->{!class_exists(FullStack::class) ? 'defaultTrue' : 'defaultFalse'}()->end()
=======
                    ->beforeNormalization()
                        ->ifTrue(fn ($v) => isset($v['enable_annotations']))
                        ->then(function ($v) {
                            trigger_deprecation('symfony/framework-bundle', '6.4', 'Option "enable_annotations" at "framework.serializer" is deprecated. Use the "enable_attributes" option instead.');

                            if (isset($v['enable_attributes'])) {
                                throw new LogicException('The "enable_annotations" and "enable_attributes" options at path "framework.serializer" must not be both set. Only the "enable_attributes" option must be used.');
                            }
                            $v['enable_attributes'] = $v['enable_annotations'];

                            return $v;
                        })
                    ->end()
                    ->info('serializer configuration')
                    ->{$enableIfStandalone('symfony/serializer', Serializer::class)}()
                    ->children()
                        ->booleanNode('enable_annotations')->end()
                        ->booleanNode('enable_attributes')->{class_exists(FullStack::class) ? 'defaultFalse' : 'defaultTrue'}()->end()
>>>>>>> a9a49a64
                        ->scalarNode('name_converter')->end()
                        ->scalarNode('circular_reference_handler')->end()
                        ->scalarNode('max_depth_handler')->end()
                        ->arrayNode('mapping')
                            ->addDefaultsIfNotSet()
                            ->fixXmlConfig('path')
                            ->children()
                                ->arrayNode('paths')
                                    ->prototype('scalar')->end()
                                ->end()
                            ->end()
                        ->end()
                        ->arrayNode('default_context')
                            ->normalizeKeys(false)
                            ->useAttributeAsKey('name')
                            ->beforeNormalization()
                                ->ifTrue(fn () => $this->debug && class_exists(JsonParser::class))
                                ->then(fn (array $v) => $v + [JsonDecode::DETAILED_ERROR_MESSAGES => true])
                            ->end()
                            ->defaultValue([])
                            ->prototype('variable')->end()
                        ->end()
                    ->end()
                ->end()
            ->end()
        ;
    }

    private function addPropertyAccessSection(ArrayNodeDefinition $rootNode, callable $willBeAvailable): void
    {
        $rootNode
            ->children()
                ->arrayNode('property_access')
                    ->addDefaultsIfNotSet()
                    ->info('Property access configuration')
                    ->{$willBeAvailable('symfony/property-access', PropertyAccessor::class) ? 'canBeDisabled' : 'canBeEnabled'}()
                    ->children()
                        ->booleanNode('magic_call')->defaultFalse()->end()
                        ->booleanNode('magic_get')->defaultTrue()->end()
                        ->booleanNode('magic_set')->defaultTrue()->end()
                        ->booleanNode('throw_exception_on_invalid_index')->defaultFalse()->end()
                        ->booleanNode('throw_exception_on_invalid_property_path')->defaultTrue()->end()
                    ->end()
                ->end()
            ->end()
        ;
    }

    private function addPropertyInfoSection(ArrayNodeDefinition $rootNode, callable $enableIfStandalone): void
    {
        $rootNode
            ->children()
                ->arrayNode('property_info')
                    ->info('Property info configuration')
                    ->{$enableIfStandalone('symfony/property-info', PropertyInfoExtractorInterface::class)}()
                ->end()
            ->end()
        ;
    }

    private function addCacheSection(ArrayNodeDefinition $rootNode, callable $willBeAvailable): void
    {
        $rootNode
            ->children()
                ->arrayNode('cache')
                    ->info('Cache configuration')
                    ->addDefaultsIfNotSet()
                    ->fixXmlConfig('pool')
                    ->children()
                        ->scalarNode('prefix_seed')
                            ->info('Used to namespace cache keys when using several apps with the same shared backend')
                            ->defaultValue('_%kernel.project_dir%.%kernel.container_class%')
                            ->example('my-application-name/%kernel.environment%')
                        ->end()
                        ->scalarNode('app')
                            ->info('App related cache pools configuration')
                            ->defaultValue('cache.adapter.filesystem')
                        ->end()
                        ->scalarNode('system')
                            ->info('System related cache pools configuration')
                            ->defaultValue('cache.adapter.system')
                        ->end()
                        ->scalarNode('directory')->defaultValue('%kernel.cache_dir%/pools/app')->end()
                        ->scalarNode('default_psr6_provider')->end()
                        ->scalarNode('default_redis_provider')->defaultValue('redis://localhost')->end()
                        ->scalarNode('default_memcached_provider')->defaultValue('memcached://localhost')->end()
                        ->scalarNode('default_doctrine_dbal_provider')->defaultValue('database_connection')->end()
                        ->scalarNode('default_pdo_provider')->defaultValue($willBeAvailable('doctrine/dbal', Connection::class) && class_exists(DoctrineAdapter::class) ? 'database_connection' : null)->end()
                        ->arrayNode('pools')
                            ->useAttributeAsKey('name')
                            ->prototype('array')
                                ->fixXmlConfig('adapter')
                                ->beforeNormalization()
                                    ->ifTrue(fn ($v) => isset($v['provider']) && \is_array($v['adapters'] ?? $v['adapter'] ?? null) && 1 < \count($v['adapters'] ?? $v['adapter']))
                                    ->thenInvalid('Pool cannot have a "provider" while more than one adapter is defined')
                                ->end()
                                ->children()
                                    ->arrayNode('adapters')
                                        ->performNoDeepMerging()
                                        ->info('One or more adapters to chain for creating the pool, defaults to "cache.app".')
                                        ->beforeNormalization()->castToArray()->end()
                                        ->beforeNormalization()
                                            ->always()->then(function ($values) {
                                                if ([0] === array_keys($values) && \is_array($values[0])) {
                                                    return $values[0];
                                                }
                                                $adapters = [];

                                                foreach ($values as $k => $v) {
                                                    if (\is_int($k) && \is_string($v)) {
                                                        $adapters[] = $v;
                                                    } elseif (!\is_array($v)) {
                                                        $adapters[$k] = $v;
                                                    } elseif (isset($v['provider'])) {
                                                        $adapters[$v['provider']] = $v['name'] ?? $v;
                                                    } else {
                                                        $adapters[] = $v['name'] ?? $v;
                                                    }
                                                }

                                                return $adapters;
                                            })
                                        ->end()
                                        ->prototype('scalar')->end()
                                    ->end()
                                    ->scalarNode('tags')->defaultNull()->end()
                                    ->booleanNode('public')->defaultFalse()->end()
                                    ->scalarNode('default_lifetime')
                                        ->info('Default lifetime of the pool')
                                        ->example('"300" for 5 minutes expressed in seconds, "PT5M" for five minutes expressed as ISO 8601 time interval, or "5 minutes" as a date expression')
                                    ->end()
                                    ->scalarNode('provider')
                                        ->info('Overwrite the setting from the default provider for this adapter.')
                                    ->end()
                                    ->scalarNode('early_expiration_message_bus')
                                        ->example('"messenger.default_bus" to send early expiration events to the default Messenger bus.')
                                    ->end()
                                    ->scalarNode('clearer')->end()
                                ->end()
                            ->end()
                            ->validate()
                                ->ifTrue(fn ($v) => isset($v['cache.app']) || isset($v['cache.system']))
                                ->thenInvalid('"cache.app" and "cache.system" are reserved names')
                            ->end()
                        ->end()
                    ->end()
                ->end()
            ->end()
        ;
    }

    private function addPhpErrorsSection(ArrayNodeDefinition $rootNode): void
    {
        $rootNode
            ->children()
                ->arrayNode('php_errors')
                    ->info('PHP errors handling configuration')
                    ->addDefaultsIfNotSet()
                    ->children()
                        ->variableNode('log')
                            ->info('Use the application logger instead of the PHP logger for logging PHP errors.')
                            ->example('"true" to use the default configuration: log all errors. "false" to disable. An integer bit field of E_* constants, or an array mapping E_* constants to log levels.')
                            ->treatNullLike($this->debug)
                            ->defaultTrue()
                            ->beforeNormalization()
                                ->ifArray()
                                ->then(function (array $v): array {
                                    if (!($v[0]['type'] ?? false)) {
                                        return $v;
                                    }

                                    // Fix XML normalization

                                    $ret = [];
                                    foreach ($v as ['type' => $type, 'logLevel' => $logLevel]) {
                                        $ret[$type] = $logLevel;
                                    }

                                    return $ret;
                                })
                            ->end()
                            ->validate()
                                ->ifTrue(fn ($v) => !(\is_int($v) || \is_bool($v) || \is_array($v)))
                                ->thenInvalid('The "php_errors.log" parameter should be either an integer, a boolean, or an array')
                            ->end()
                        ->end()
                        ->booleanNode('throw')
                            ->info('Throw PHP errors as \ErrorException instances.')
                            ->defaultValue($this->debug)
                            ->treatNullLike($this->debug)
                        ->end()
                    ->end()
                ->end()
            ->end()
        ;
    }

    private function addExceptionsSection(ArrayNodeDefinition $rootNode): void
    {
        $logLevels = (new \ReflectionClass(LogLevel::class))->getConstants();

        $rootNode
            ->fixXmlConfig('exception')
            ->children()
                ->arrayNode('exceptions')
                    ->info('Exception handling configuration')
                    ->useAttributeAsKey('class')
                    ->prototype('array')
                        ->children()
                            ->scalarNode('log_level')
                                ->info('The level of log message. Null to let Symfony decide.')
                                ->validate()
                                    ->ifTrue(fn ($v) => null !== $v && !\in_array($v, $logLevels, true))
                                    ->thenInvalid(sprintf('The log level is not valid. Pick one among "%s".', implode('", "', $logLevels)))
                                ->end()
                                ->defaultNull()
                            ->end()
                            ->scalarNode('status_code')
                                ->info('The status code of the response. Null or 0 to let Symfony decide.')
                                ->beforeNormalization()
                                    ->ifTrue(fn ($v) => 0 === $v)
                                    ->then(fn ($v) => null)
                                ->end()
                                ->validate()
                                    ->ifTrue(fn ($v) => null !== $v && ($v < 100 || $v > 599))
                                    ->thenInvalid('The status code is not valid. Pick a value between 100 and 599.')
                                ->end()
                                ->defaultNull()
                            ->end()
                        ->end()
                    ->end()
                ->end()
            ->end()
        ;
    }

    private function addLockSection(ArrayNodeDefinition $rootNode, callable $enableIfStandalone): void
    {
        $rootNode
            ->children()
                ->arrayNode('lock')
                    ->info('Lock configuration')
                    ->{$enableIfStandalone('symfony/lock', Lock::class)}()
                    ->beforeNormalization()
                        ->ifString()->then(fn ($v) => ['enabled' => true, 'resources' => $v])
                    ->end()
                    ->beforeNormalization()
                        ->ifTrue(fn ($v) => \is_array($v) && !isset($v['enabled']))
                        ->then(fn ($v) => $v + ['enabled' => true])
                    ->end()
                    ->beforeNormalization()
                        ->ifTrue(fn ($v) => \is_array($v) && !isset($v['resources']) && !isset($v['resource']))
                        ->then(function ($v) {
                            $e = $v['enabled'];
                            unset($v['enabled']);

                            return ['enabled' => $e, 'resources' => $v];
                        })
                    ->end()
                    ->addDefaultsIfNotSet()
                    ->validate()
                        ->ifTrue(fn ($config) => $config['enabled'] && !$config['resources'])
                        ->thenInvalid('At least one resource must be defined.')
                    ->end()
                    ->fixXmlConfig('resource')
                    ->children()
                        ->arrayNode('resources')
                            ->normalizeKeys(false)
                            ->useAttributeAsKey('name')
                            ->defaultValue(['default' => [class_exists(SemaphoreStore::class) && SemaphoreStore::isSupported() ? 'semaphore' : 'flock']])
                            ->beforeNormalization()
                                ->ifString()->then(fn ($v) => ['default' => $v])
                            ->end()
                            ->beforeNormalization()
                                ->ifTrue(fn ($v) => \is_array($v) && array_is_list($v))
                                ->then(function ($v) {
                                    $resources = [];
                                    foreach ($v as $resource) {
                                        $resources[] = \is_array($resource) && isset($resource['name'])
                                            ? [$resource['name'] => $resource['value']]
                                            : ['default' => $resource]
                                        ;
                                    }

                                    return array_merge_recursive([], ...$resources);
                                })
                            ->end()
                            ->prototype('array')
                                ->performNoDeepMerging()
                                ->beforeNormalization()->ifString()->then(fn ($v) => [$v])->end()
                                ->prototype('scalar')->end()
                            ->end()
                        ->end()
                    ->end()
                ->end()
            ->end()
        ;
    }

    private function addSemaphoreSection(ArrayNodeDefinition $rootNode, callable $enableIfStandalone): void
    {
        $rootNode
            ->children()
                ->arrayNode('semaphore')
                    ->info('Semaphore configuration')
                    ->{$enableIfStandalone('symfony/semaphore', Semaphore::class)}()
                    ->beforeNormalization()
                        ->ifString()->then(fn ($v) => ['enabled' => true, 'resources' => $v])
                    ->end()
                    ->beforeNormalization()
                        ->ifTrue(fn ($v) => \is_array($v) && !isset($v['enabled']))
                        ->then(fn ($v) => $v + ['enabled' => true])
                    ->end()
                    ->beforeNormalization()
                        ->ifTrue(fn ($v) => \is_array($v) && !isset($v['resources']) && !isset($v['resource']))
                        ->then(function ($v) {
                            $e = $v['enabled'];
                            unset($v['enabled']);

                            return ['enabled' => $e, 'resources' => $v];
                        })
                    ->end()
                    ->addDefaultsIfNotSet()
                    ->fixXmlConfig('resource')
                    ->children()
                        ->arrayNode('resources')
                            ->normalizeKeys(false)
                            ->useAttributeAsKey('name')
                            ->requiresAtLeastOneElement()
                            ->beforeNormalization()
                                ->ifString()->then(fn ($v) => ['default' => $v])
                            ->end()
                            ->beforeNormalization()
                                ->ifTrue(fn ($v) => \is_array($v) && array_is_list($v))
                                ->then(function ($v) {
                                    $resources = [];
                                    foreach ($v as $resource) {
                                        $resources[] = \is_array($resource) && isset($resource['name'])
                                            ? [$resource['name'] => $resource['value']]
                                            : ['default' => $resource]
                                        ;
                                    }

                                    return array_merge_recursive([], ...$resources);
                                })
                            ->end()
                            ->prototype('scalar')->end()
                        ->end()
                    ->end()
                ->end()
            ->end()
        ;
    }

    private function addWebLinkSection(ArrayNodeDefinition $rootNode, callable $enableIfStandalone): void
    {
        $rootNode
            ->children()
                ->arrayNode('web_link')
                    ->info('web links configuration')
                    ->{$enableIfStandalone('symfony/weblink', HttpHeaderSerializer::class)}()
                ->end()
            ->end()
        ;
    }

    private function addMessengerSection(ArrayNodeDefinition $rootNode, callable $enableIfStandalone): void
    {
        $rootNode
            ->children()
                ->arrayNode('messenger')
                    ->info('Messenger configuration')
                    ->{$enableIfStandalone('symfony/messenger', MessageBusInterface::class)}()
                    ->fixXmlConfig('transport')
                    ->fixXmlConfig('bus', 'buses')
                    ->validate()
                        ->ifTrue(fn ($v) => isset($v['buses']) && \count($v['buses']) > 1 && null === $v['default_bus'])
                        ->thenInvalid('You must specify the "default_bus" if you define more than one bus.')
                    ->end()
                    ->validate()
                        ->ifTrue(fn ($v) => isset($v['buses']) && null !== $v['default_bus'] && !isset($v['buses'][$v['default_bus']]))
                        ->then(fn ($v) => throw new InvalidConfigurationException(sprintf('The specified default bus "%s" is not configured. Available buses are "%s".', $v['default_bus'], implode('", "', array_keys($v['buses'])))))
                    ->end()
                    ->children()
                        ->arrayNode('routing')
                            ->normalizeKeys(false)
                            ->useAttributeAsKey('message_class')
                            ->beforeNormalization()
                                ->always()
                                ->then(function ($config) {
                                    if (!\is_array($config)) {
                                        return [];
                                    }
                                    // If XML config with only one routing attribute
                                    if (2 === \count($config) && isset($config['message-class']) && isset($config['sender'])) {
                                        $config = [0 => $config];
                                    }

                                    $newConfig = [];
                                    foreach ($config as $k => $v) {
                                        if (!\is_int($k)) {
                                            $newConfig[$k] = [
                                                'senders' => $v['senders'] ?? (\is_array($v) ? array_values($v) : [$v]),
                                            ];
                                        } else {
                                            $newConfig[$v['message-class']]['senders'] = array_map(
                                                function ($a) {
                                                    return \is_string($a) ? $a : $a['service'];
                                                },
                                                array_values($v['sender'])
                                            );
                                        }
                                    }

                                    return $newConfig;
                                })
                            ->end()
                            ->prototype('array')
                                ->performNoDeepMerging()
                                ->children()
                                    ->arrayNode('senders')
                                        ->requiresAtLeastOneElement()
                                        ->prototype('scalar')->end()
                                    ->end()
                                ->end()
                            ->end()
                        ->end()
                        ->arrayNode('serializer')
                            ->addDefaultsIfNotSet()
                            ->children()
                                ->scalarNode('default_serializer')
                                    ->defaultValue('messenger.transport.native_php_serializer')
                                    ->info('Service id to use as the default serializer for the transports.')
                                ->end()
                                ->arrayNode('symfony_serializer')
                                    ->addDefaultsIfNotSet()
                                    ->children()
                                        ->scalarNode('format')->defaultValue('json')->info('Serialization format for the messenger.transport.symfony_serializer service (which is not the serializer used by default).')->end()
                                        ->arrayNode('context')
                                            ->normalizeKeys(false)
                                            ->useAttributeAsKey('name')
                                            ->defaultValue([])
                                            ->info('Context array for the messenger.transport.symfony_serializer service (which is not the serializer used by default).')
                                            ->prototype('variable')->end()
                                        ->end()
                                    ->end()
                                ->end()
                            ->end()
                        ->end()
                        ->arrayNode('transports')
                            ->normalizeKeys(false)
                            ->useAttributeAsKey('name')
                            ->arrayPrototype()
                                ->beforeNormalization()
                                    ->ifString()
                                    ->then(function (string $dsn) {
                                        return ['dsn' => $dsn];
                                    })
                                ->end()
                                ->fixXmlConfig('option')
                                ->children()
                                    ->scalarNode('dsn')->end()
                                    ->scalarNode('serializer')->defaultNull()->info('Service id of a custom serializer to use.')->end()
                                    ->arrayNode('options')
                                        ->normalizeKeys(false)
                                        ->defaultValue([])
                                        ->prototype('variable')
                                        ->end()
                                    ->end()
                                    ->scalarNode('failure_transport')
                                        ->defaultNull()
                                        ->info('Transport name to send failed messages to (after all retries have failed).')
                                    ->end()
                                    ->arrayNode('retry_strategy')
                                        ->addDefaultsIfNotSet()
                                        ->beforeNormalization()
                                            ->always(function ($v) {
                                                if (isset($v['service']) && (isset($v['max_retries']) || isset($v['delay']) || isset($v['multiplier']) || isset($v['max_delay']))) {
                                                    throw new \InvalidArgumentException('The "service" cannot be used along with the other "retry_strategy" options.');
                                                }

                                                return $v;
                                            })
                                        ->end()
                                        ->children()
                                            ->scalarNode('service')->defaultNull()->info('Service id to override the retry strategy entirely')->end()
                                            ->integerNode('max_retries')->defaultValue(3)->min(0)->end()
                                            ->integerNode('delay')->defaultValue(1000)->min(0)->info('Time in ms to delay (or the initial value when multiplier is used)')->end()
                                            ->floatNode('multiplier')->defaultValue(2)->min(1)->info('If greater than 1, delay will grow exponentially for each retry: this delay = (delay * (multiple ^ retries))')->end()
                                            ->integerNode('max_delay')->defaultValue(0)->min(0)->info('Max time in ms that a retry should ever be delayed (0 = infinite)')->end()
                                        ->end()
                                    ->end()
                                    ->scalarNode('rate_limiter')
                                        ->defaultNull()
                                        ->info('Rate limiter name to use when processing messages')
                                    ->end()
                                ->end()
                            ->end()
                        ->end()
                        ->scalarNode('failure_transport')
                            ->defaultNull()
                            ->info('Transport name to send failed messages to (after all retries have failed).')
                        ->end()
                        ->arrayNode('stop_worker_on_signals')
                            ->defaultValue([])
                            ->info('A list of signals that should stop the worker; defaults to SIGTERM and SIGINT.')
                            ->integerPrototype()->end()
                        ->end()
                        ->scalarNode('default_bus')->defaultNull()->end()
                        ->arrayNode('buses')
                            ->defaultValue(['messenger.bus.default' => ['default_middleware' => ['enabled' => true, 'allow_no_handlers' => false, 'allow_no_senders' => true], 'middleware' => []]])
                            ->normalizeKeys(false)
                            ->useAttributeAsKey('name')
                            ->arrayPrototype()
                                ->addDefaultsIfNotSet()
                                ->children()
                                    ->arrayNode('default_middleware')
                                        ->beforeNormalization()
                                            ->ifTrue(fn ($v) => \is_string($v) || \is_bool($v))
                                            ->then(fn ($v) => [
                                                'enabled' => 'allow_no_handlers' === $v ? true : $v,
                                                'allow_no_handlers' => 'allow_no_handlers' === $v,
                                                'allow_no_senders' => true,
                                            ])
                                        ->end()
                                        ->canBeDisabled()
                                        ->children()
                                            ->booleanNode('allow_no_handlers')->defaultFalse()->end()
                                            ->booleanNode('allow_no_senders')->defaultTrue()->end()
                                        ->end()
                                    ->end()
                                    ->arrayNode('middleware')
                                        ->performNoDeepMerging()
                                        ->beforeNormalization()
                                            ->ifTrue(fn ($v) => \is_string($v) || (\is_array($v) && !\is_int(key($v))))
                                            ->then(fn ($v) => [$v])
                                        ->end()
                                        ->defaultValue([])
                                        ->arrayPrototype()
                                            ->beforeNormalization()
                                                ->always()
                                                ->then(function ($middleware): array {
                                                    if (!\is_array($middleware)) {
                                                        return ['id' => $middleware];
                                                    }
                                                    if (isset($middleware['id'])) {
                                                        return $middleware;
                                                    }
                                                    if (1 < \count($middleware)) {
                                                        throw new \InvalidArgumentException('Invalid middleware at path "framework.messenger": a map with a single factory id as key and its arguments as value was expected, '.json_encode($middleware).' given.');
                                                    }

                                                    return [
                                                        'id' => key($middleware),
                                                        'arguments' => current($middleware),
                                                    ];
                                                })
                                            ->end()
                                            ->fixXmlConfig('argument')
                                            ->children()
                                                ->scalarNode('id')->isRequired()->cannotBeEmpty()->end()
                                                ->arrayNode('arguments')
                                                    ->normalizeKeys(false)
                                                    ->defaultValue([])
                                                    ->prototype('variable')
                                                ->end()
                                            ->end()
                                        ->end()
                                    ->end()
                                ->end()
                            ->end()
                        ->end()
                    ->end()
                ->end()
            ->end()
        ;
    }

    private function addSchedulerSection(ArrayNodeDefinition $rootNode, callable $enableIfStandalone): void
    {
        $rootNode
            ->children()
                ->arrayNode('scheduler')
                    ->info('Scheduler configuration')
                    ->{$enableIfStandalone('symfony/scheduler', Schedule::class)}()
                ->end()
            ->end()
        ;
    }

    private function addRobotsIndexSection(ArrayNodeDefinition $rootNode): void
    {
        $rootNode
            ->children()
                ->booleanNode('disallow_search_engine_index')
                    ->info('Enabled by default when debug is enabled.')
                    ->defaultValue($this->debug)
                    ->treatNullLike($this->debug)
                ->end()
            ->end()
        ;
    }

    private function addHttpClientSection(ArrayNodeDefinition $rootNode, callable $enableIfStandalone): void
    {
        $rootNode
            ->children()
                ->arrayNode('http_client')
                    ->info('HTTP Client configuration')
                    ->{$enableIfStandalone('symfony/http-client', HttpClient::class)}()
                    ->fixXmlConfig('scoped_client')
                    ->beforeNormalization()
                        ->always(function ($config) {
                            if (empty($config['scoped_clients']) || !\is_array($config['default_options']['retry_failed'] ?? null)) {
                                return $config;
                            }

                            foreach ($config['scoped_clients'] as &$scopedConfig) {
                                if (!isset($scopedConfig['retry_failed']) || true === $scopedConfig['retry_failed']) {
                                    $scopedConfig['retry_failed'] = $config['default_options']['retry_failed'];
                                    continue;
                                }
                                if (\is_array($scopedConfig['retry_failed'])) {
                                    $scopedConfig['retry_failed'] += $config['default_options']['retry_failed'];
                                }
                            }

                            return $config;
                        })
                    ->end()
                    ->children()
                        ->integerNode('max_host_connections')
                            ->info('The maximum number of connections to a single host.')
                        ->end()
                        ->arrayNode('default_options')
                            ->fixXmlConfig('header')
                            ->children()
                                ->arrayNode('headers')
                                    ->info('Associative array: header => value(s).')
                                    ->useAttributeAsKey('name')
                                    ->normalizeKeys(false)
                                    ->variablePrototype()->end()
                                ->end()
                                ->arrayNode('vars')
                                    ->info('Associative array: the default vars used to expand the templated URI.')
                                    ->normalizeKeys(false)
                                    ->variablePrototype()->end()
                                ->end()
                                ->integerNode('max_redirects')
                                    ->info('The maximum number of redirects to follow.')
                                ->end()
                                ->scalarNode('http_version')
                                    ->info('The default HTTP version, typically 1.1 or 2.0, leave to null for the best version.')
                                ->end()
                                ->arrayNode('resolve')
                                    ->info('Associative array: domain => IP.')
                                    ->useAttributeAsKey('host')
                                    ->beforeNormalization()
                                        ->always(function ($config) {
                                            if (!\is_array($config)) {
                                                return [];
                                            }
                                            if (!isset($config['host'], $config['value']) || \count($config) > 2) {
                                                return $config;
                                            }

                                            return [$config['host'] => $config['value']];
                                        })
                                    ->end()
                                    ->normalizeKeys(false)
                                    ->scalarPrototype()->end()
                                ->end()
                                ->scalarNode('proxy')
                                    ->info('The URL of the proxy to pass requests through or null for automatic detection.')
                                ->end()
                                ->scalarNode('no_proxy')
                                    ->info('A comma separated list of hosts that do not require a proxy to be reached.')
                                ->end()
                                ->floatNode('timeout')
                                    ->info('The idle timeout, defaults to the "default_socket_timeout" ini parameter.')
                                ->end()
                                ->floatNode('max_duration')
                                    ->info('The maximum execution time for the request+response as a whole.')
                                ->end()
                                ->scalarNode('bindto')
                                    ->info('A network interface name, IP address, a host name or a UNIX socket to bind to.')
                                ->end()
                                ->booleanNode('verify_peer')
                                    ->info('Indicates if the peer should be verified in a TLS context.')
                                ->end()
                                ->booleanNode('verify_host')
                                    ->info('Indicates if the host should exist as a certificate common name.')
                                ->end()
                                ->scalarNode('cafile')
                                    ->info('A certificate authority file.')
                                ->end()
                                ->scalarNode('capath')
                                    ->info('A directory that contains multiple certificate authority files.')
                                ->end()
                                ->scalarNode('local_cert')
                                    ->info('A PEM formatted certificate file.')
                                ->end()
                                ->scalarNode('local_pk')
                                    ->info('A private key file.')
                                ->end()
                                ->scalarNode('passphrase')
                                    ->info('The passphrase used to encrypt the "local_pk" file.')
                                ->end()
                                ->scalarNode('ciphers')
                                    ->info('A list of TLS ciphers separated by colons, commas or spaces (e.g. "RC3-SHA:TLS13-AES-128-GCM-SHA256"...)')
                                ->end()
                                ->arrayNode('peer_fingerprint')
                                    ->info('Associative array: hashing algorithm => hash(es).')
                                    ->normalizeKeys(false)
                                    ->children()
                                        ->variableNode('sha1')->end()
                                        ->variableNode('pin-sha256')->end()
                                        ->variableNode('md5')->end()
                                    ->end()
                                ->end()
                                ->scalarNode('crypto_method')
                                    ->info('The minimum version of TLS to accept; must be one of STREAM_CRYPTO_METHOD_TLSv*_CLIENT constants.')
                                ->end()
                                ->arrayNode('extra')
                                    ->info('Extra options for specific HTTP client')
                                    ->normalizeKeys(false)
                                    ->variablePrototype()->end()
                                ->end()
                                ->append($this->createHttpClientRetrySection())
                            ->end()
                        ->end()
                        ->scalarNode('mock_response_factory')
                            ->info('The id of the service that should generate mock responses. It should be either an invokable or an iterable.')
                        ->end()
                        ->arrayNode('scoped_clients')
                            ->useAttributeAsKey('name')
                            ->normalizeKeys(false)
                            ->arrayPrototype()
                                ->fixXmlConfig('header')
                                ->beforeNormalization()
                                    ->always()
                                    ->then(function ($config) {
                                        if (!class_exists(HttpClient::class)) {
                                            throw new LogicException('HttpClient support cannot be enabled as the component is not installed. Try running "composer require symfony/http-client".');
                                        }

                                        return \is_array($config) ? $config : ['base_uri' => $config];
                                    })
                                ->end()
                                ->validate()
                                    ->ifTrue(fn ($v) => !isset($v['scope']) && !isset($v['base_uri']))
                                    ->thenInvalid('Either "scope" or "base_uri" should be defined.')
                                ->end()
                                ->validate()
                                    ->ifTrue(fn ($v) => !empty($v['query']) && !isset($v['base_uri']))
                                    ->thenInvalid('"query" applies to "base_uri" but no base URI is defined.')
                                ->end()
                                ->children()
                                    ->scalarNode('scope')
                                        ->info('The regular expression that the request URL must match before adding the other options. When none is provided, the base URI is used instead.')
                                        ->cannotBeEmpty()
                                    ->end()
                                    ->scalarNode('base_uri')
                                        ->info('The URI to resolve relative URLs, following rules in RFC 3985, section 2.')
                                        ->cannotBeEmpty()
                                    ->end()
                                    ->scalarNode('auth_basic')
                                        ->info('An HTTP Basic authentication "username:password".')
                                    ->end()
                                    ->scalarNode('auth_bearer')
                                        ->info('A token enabling HTTP Bearer authorization.')
                                    ->end()
                                    ->scalarNode('auth_ntlm')
                                        ->info('A "username:password" pair to use Microsoft NTLM authentication (requires the cURL extension).')
                                    ->end()
                                    ->arrayNode('query')
                                        ->info('Associative array of query string values merged with the base URI.')
                                        ->useAttributeAsKey('key')
                                        ->beforeNormalization()
                                            ->always(function ($config) {
                                                if (!\is_array($config)) {
                                                    return [];
                                                }
                                                if (!isset($config['key'], $config['value']) || \count($config) > 2) {
                                                    return $config;
                                                }

                                                return [$config['key'] => $config['value']];
                                            })
                                        ->end()
                                        ->normalizeKeys(false)
                                        ->scalarPrototype()->end()
                                    ->end()
                                    ->arrayNode('headers')
                                        ->info('Associative array: header => value(s).')
                                        ->useAttributeAsKey('name')
                                        ->normalizeKeys(false)
                                        ->variablePrototype()->end()
                                    ->end()
                                    ->integerNode('max_redirects')
                                        ->info('The maximum number of redirects to follow.')
                                    ->end()
                                    ->scalarNode('http_version')
                                        ->info('The default HTTP version, typically 1.1 or 2.0, leave to null for the best version.')
                                    ->end()
                                    ->arrayNode('resolve')
                                        ->info('Associative array: domain => IP.')
                                        ->useAttributeAsKey('host')
                                        ->beforeNormalization()
                                            ->always(function ($config) {
                                                if (!\is_array($config)) {
                                                    return [];
                                                }
                                                if (!isset($config['host'], $config['value']) || \count($config) > 2) {
                                                    return $config;
                                                }

                                                return [$config['host'] => $config['value']];
                                            })
                                        ->end()
                                        ->normalizeKeys(false)
                                        ->scalarPrototype()->end()
                                    ->end()
                                    ->scalarNode('proxy')
                                        ->info('The URL of the proxy to pass requests through or null for automatic detection.')
                                    ->end()
                                    ->scalarNode('no_proxy')
                                        ->info('A comma separated list of hosts that do not require a proxy to be reached.')
                                    ->end()
                                    ->floatNode('timeout')
                                        ->info('The idle timeout, defaults to the "default_socket_timeout" ini parameter.')
                                    ->end()
                                    ->floatNode('max_duration')
                                        ->info('The maximum execution time for the request+response as a whole.')
                                    ->end()
                                    ->scalarNode('bindto')
                                        ->info('A network interface name, IP address, a host name or a UNIX socket to bind to.')
                                    ->end()
                                    ->booleanNode('verify_peer')
                                        ->info('Indicates if the peer should be verified in a TLS context.')
                                    ->end()
                                    ->booleanNode('verify_host')
                                        ->info('Indicates if the host should exist as a certificate common name.')
                                    ->end()
                                    ->scalarNode('cafile')
                                        ->info('A certificate authority file.')
                                    ->end()
                                    ->scalarNode('capath')
                                        ->info('A directory that contains multiple certificate authority files.')
                                    ->end()
                                    ->scalarNode('local_cert')
                                        ->info('A PEM formatted certificate file.')
                                    ->end()
                                    ->scalarNode('local_pk')
                                        ->info('A private key file.')
                                    ->end()
                                    ->scalarNode('passphrase')
                                        ->info('The passphrase used to encrypt the "local_pk" file.')
                                    ->end()
                                    ->scalarNode('ciphers')
                                        ->info('A list of TLS ciphers separated by colons, commas or spaces (e.g. "RC3-SHA:TLS13-AES-128-GCM-SHA256"...)')
                                    ->end()
                                    ->arrayNode('peer_fingerprint')
                                        ->info('Associative array: hashing algorithm => hash(es).')
                                        ->normalizeKeys(false)
                                        ->children()
                                            ->variableNode('sha1')->end()
                                            ->variableNode('pin-sha256')->end()
                                            ->variableNode('md5')->end()
                                        ->end()
                                    ->end()
                                    ->arrayNode('extra')
                                        ->info('Extra options for specific HTTP client')
                                        ->normalizeKeys(false)
                                        ->variablePrototype()->end()
                                    ->end()
                                    ->append($this->createHttpClientRetrySection())
                                ->end()
                            ->end()
                        ->end()
                    ->end()
                ->end()
            ->end()
        ;
    }

    private function createHttpClientRetrySection(): ArrayNodeDefinition
    {
        $root = new NodeBuilder();

        return $root
            ->arrayNode('retry_failed')
                ->fixXmlConfig('http_code')
                ->canBeEnabled()
                ->addDefaultsIfNotSet()
                ->beforeNormalization()
                    ->always(function ($v) {
                        if (isset($v['retry_strategy']) && (isset($v['http_codes']) || isset($v['delay']) || isset($v['multiplier']) || isset($v['max_delay']) || isset($v['jitter']))) {
                            throw new \InvalidArgumentException('The "retry_strategy" option cannot be used along with the "http_codes", "delay", "multiplier", "max_delay" or "jitter" options.');
                        }

                        return $v;
                    })
                ->end()
                ->children()
                    ->scalarNode('retry_strategy')->defaultNull()->info('service id to override the retry strategy')->end()
                    ->arrayNode('http_codes')
                        ->performNoDeepMerging()
                        ->beforeNormalization()
                            ->ifArray()
                            ->then(static function ($v) {
                                $list = [];
                                foreach ($v as $key => $val) {
                                    if (is_numeric($val)) {
                                        $list[] = ['code' => $val];
                                    } elseif (\is_array($val)) {
                                        if (isset($val['code']) || isset($val['methods'])) {
                                            $list[] = $val;
                                        } else {
                                            $list[] = ['code' => $key, 'methods' => $val];
                                        }
                                    } elseif (true === $val || null === $val) {
                                        $list[] = ['code' => $key];
                                    }
                                }

                                return $list;
                            })
                        ->end()
                        ->useAttributeAsKey('code')
                        ->arrayPrototype()
                            ->fixXmlConfig('method')
                            ->children()
                                ->integerNode('code')->end()
                                ->arrayNode('methods')
                                    ->beforeNormalization()
                                    ->ifArray()
                                        ->then(fn ($v) => array_map('strtoupper', $v))
                                    ->end()
                                    ->prototype('scalar')->end()
                                    ->info('A list of HTTP methods that triggers a retry for this status code. When empty, all methods are retried')
                                ->end()
                            ->end()
                        ->end()
                        ->info('A list of HTTP status code that triggers a retry')
                    ->end()
                    ->integerNode('max_retries')->defaultValue(3)->min(0)->end()
                    ->integerNode('delay')->defaultValue(1000)->min(0)->info('Time in ms to delay (or the initial value when multiplier is used)')->end()
                    ->floatNode('multiplier')->defaultValue(2)->min(1)->info('If greater than 1, delay will grow exponentially for each retry: delay * (multiple ^ retries)')->end()
                    ->integerNode('max_delay')->defaultValue(0)->min(0)->info('Max time in ms that a retry should ever be delayed (0 = infinite)')->end()
                    ->floatNode('jitter')->defaultValue(0.1)->min(0)->max(1)->info('Randomness in percent (between 0 and 1) to apply to the delay')->end()
                ->end()
        ;
    }

    private function addMailerSection(ArrayNodeDefinition $rootNode, callable $enableIfStandalone): void
    {
        $rootNode
            ->children()
                ->arrayNode('mailer')
                    ->info('Mailer configuration')
                    ->{$enableIfStandalone('symfony/mailer', Mailer::class)}()
                    ->validate()
                        ->ifTrue(fn ($v) => isset($v['dsn']) && \count($v['transports']))
                        ->thenInvalid('"dsn" and "transports" cannot be used together.')
                    ->end()
                    ->fixXmlConfig('transport')
                    ->fixXmlConfig('header')
                    ->children()
                        ->scalarNode('message_bus')->defaultNull()->info('The message bus to use. Defaults to the default bus if the Messenger component is installed.')->end()
                        ->scalarNode('dsn')->defaultNull()->end()
                        ->arrayNode('transports')
                            ->useAttributeAsKey('name')
                            ->prototype('scalar')->end()
                        ->end()
                        ->arrayNode('envelope')
                            ->info('Mailer Envelope configuration')
                            ->children()
                                ->scalarNode('sender')->end()
                                ->arrayNode('recipients')
                                    ->performNoDeepMerging()
                                    ->beforeNormalization()
                                    ->ifArray()
                                        ->then(fn ($v) => array_filter(array_values($v)))
                                    ->end()
                                    ->prototype('scalar')->end()
                                ->end()
                            ->end()
                        ->end()
                        ->arrayNode('headers')
                            ->normalizeKeys(false)
                            ->useAttributeAsKey('name')
                            ->prototype('array')
                                ->normalizeKeys(false)
                                ->beforeNormalization()
                                    ->ifTrue(fn ($v) => !\is_array($v) || array_keys($v) !== ['value'])
                                    ->then(fn ($v) => ['value' => $v])
                                ->end()
                                ->children()
                                    ->variableNode('value')->end()
                                ->end()
                            ->end()
                        ->end()
                    ->end()
                ->end()
            ->end()
        ;
    }

    private function addNotifierSection(ArrayNodeDefinition $rootNode, callable $enableIfStandalone): void
    {
        $rootNode
            ->children()
                ->arrayNode('notifier')
                    ->info('Notifier configuration')
                    ->{$enableIfStandalone('symfony/notifier', Notifier::class)}()
                    ->children()
                        ->scalarNode('message_bus')->defaultNull()->info('The message bus to use. Defaults to the default bus if the Messenger component is installed.')->end()
                    ->end()
                    ->fixXmlConfig('chatter_transport')
                    ->children()
                        ->arrayNode('chatter_transports')
                            ->useAttributeAsKey('name')
                            ->prototype('scalar')->end()
                        ->end()
                    ->end()
                    ->fixXmlConfig('texter_transport')
                    ->children()
                        ->arrayNode('texter_transports')
                            ->useAttributeAsKey('name')
                            ->prototype('scalar')->end()
                        ->end()
                    ->end()
                    ->children()
                        ->booleanNode('notification_on_failed_messages')->defaultFalse()->end()
                    ->end()
                    ->children()
                        ->arrayNode('channel_policy')
                            ->useAttributeAsKey('name')
                            ->prototype('array')
                                ->beforeNormalization()->ifString()->then(fn ($v) => [$v])->end()
                                ->prototype('scalar')->end()
                            ->end()
                        ->end()
                    ->end()
                    ->fixXmlConfig('admin_recipient')
                    ->children()
                        ->arrayNode('admin_recipients')
                            ->prototype('array')
                                ->children()
                                    ->scalarNode('email')->cannotBeEmpty()->end()
                                    ->scalarNode('phone')->defaultValue('')->end()
                                ->end()
                            ->end()
                        ->end()
                    ->end()
                ->end()
            ->end()
        ;
    }

    private function addWebhookSection(ArrayNodeDefinition $rootNode, callable $enableIfStandalone): void
    {
        $rootNode
            ->children()
                ->arrayNode('webhook')
                    ->info('Webhook configuration')
                    ->{$enableIfStandalone('symfony/webhook', WebhookController::class)}()
                    ->children()
                        ->scalarNode('message_bus')->defaultValue('messenger.default_bus')->info('The message bus to use.')->end()
                        ->arrayNode('routing')
                            ->normalizeKeys(false)
                            ->useAttributeAsKey('type')
                            ->prototype('array')
                                ->children()
                                ->scalarNode('service')
                                    ->isRequired()
                                    ->cannotBeEmpty()
                                ->end()
                                ->scalarNode('secret')
                                    ->defaultValue('')
                                ->end()
                            ->end()
                        ->end()
                    ->end()
                ->end()
            ->end()
        ;
    }

    private function addRemoteEventSection(ArrayNodeDefinition $rootNode, callable $enableIfStandalone): void
    {
        $rootNode
            ->children()
                ->arrayNode('remote-event')
                    ->info('RemoteEvent configuration')
                    ->{$enableIfStandalone('symfony/remote-event', RemoteEvent::class)}()
                ->end()
            ->end()
        ;
    }

    private function addRateLimiterSection(ArrayNodeDefinition $rootNode, callable $enableIfStandalone): void
    {
        $rootNode
            ->children()
                ->arrayNode('rate_limiter')
                    ->info('Rate limiter configuration')
                    ->{$enableIfStandalone('symfony/rate-limiter', TokenBucketLimiter::class)}()
                    ->fixXmlConfig('limiter')
                    ->beforeNormalization()
                        ->ifTrue(fn ($v) => \is_array($v) && !isset($v['limiters']) && !isset($v['limiter']))
                        ->then(function (array $v) {
                            $newV = [
                                'enabled' => $v['enabled'] ?? true,
                            ];
                            unset($v['enabled']);

                            $newV['limiters'] = $v;

                            return $newV;
                        })
                    ->end()
                    ->children()
                        ->arrayNode('limiters')
                            ->useAttributeAsKey('name')
                            ->arrayPrototype()
                                ->children()
                                    ->scalarNode('lock_factory')
                                        ->info('The service ID of the lock factory used by this limiter (or null to disable locking)')
                                        ->defaultValue('lock.factory')
                                    ->end()
                                    ->scalarNode('cache_pool')
                                        ->info('The cache pool to use for storing the current limiter state')
                                        ->defaultValue('cache.rate_limiter')
                                    ->end()
                                    ->scalarNode('storage_service')
                                        ->info('The service ID of a custom storage implementation, this precedes any configured "cache_pool"')
                                        ->defaultNull()
                                    ->end()
                                    ->enumNode('policy')
                                        ->info('The algorithm to be used by this limiter')
                                        ->isRequired()
                                        ->values(['fixed_window', 'token_bucket', 'sliding_window', 'no_limit'])
                                    ->end()
                                    ->integerNode('limit')
                                        ->info('The maximum allowed hits in a fixed interval or burst')
                                    ->end()
                                    ->scalarNode('interval')
                                        ->info('Configures the fixed interval if "policy" is set to "fixed_window" or "sliding_window". The value must be a number followed by "second", "minute", "hour", "day", "week" or "month" (or their plural equivalent).')
                                    ->end()
                                    ->arrayNode('rate')
                                        ->info('Configures the fill rate if "policy" is set to "token_bucket"')
                                        ->children()
                                            ->scalarNode('interval')
                                                ->info('Configures the rate interval. The value must be a number followed by "second", "minute", "hour", "day", "week" or "month" (or their plural equivalent).')
                                            ->end()
                                            ->integerNode('amount')->info('Amount of tokens to add each interval')->defaultValue(1)->end()
                                        ->end()
                                    ->end()
                                ->end()
                                ->validate()
                                    ->ifTrue(fn ($v) => 'no_limit' !== $v['policy'] && !isset($v['limit']))
                                    ->thenInvalid('A limit must be provided when using a policy different than "no_limit".')
                                ->end()
                            ->end()
                        ->end()
                    ->end()
                ->end()
            ->end()
        ;
    }

    private function addUidSection(ArrayNodeDefinition $rootNode, callable $enableIfStandalone): void
    {
        $rootNode
            ->children()
                ->arrayNode('uid')
                    ->info('Uid configuration')
                    ->{$enableIfStandalone('symfony/uid', UuidFactory::class)}()
                    ->addDefaultsIfNotSet()
                    ->children()
                        ->enumNode('default_uuid_version')
                            ->values([7, 6, 4, 1])
                            ->defaultValue(7)
                        ->end()
                        ->enumNode('name_based_uuid_version')
                            ->defaultValue(5)
                            ->values([5, 3])
                        ->end()
                        ->scalarNode('name_based_uuid_namespace')
                            ->cannotBeEmpty()
                        ->end()
                        ->enumNode('time_based_uuid_version')
                            ->values([7, 6, 1])
                            ->defaultValue(7)
                        ->end()
                        ->scalarNode('time_based_uuid_node')
                            ->cannotBeEmpty()
                        ->end()
                    ->end()
                ->end()
            ->end()
        ;
    }

    private function addHtmlSanitizerSection(ArrayNodeDefinition $rootNode, callable $enableIfStandalone): void
    {
        $rootNode
            ->children()
                ->arrayNode('html_sanitizer')
                    ->info('HtmlSanitizer configuration')
                    ->{$enableIfStandalone('symfony/html-sanitizer', HtmlSanitizerInterface::class)}()
                    ->fixXmlConfig('sanitizer')
                    ->children()
                        ->arrayNode('sanitizers')
                            ->useAttributeAsKey('name')
                            ->arrayPrototype()
                                ->fixXmlConfig('allow_element')
                                ->fixXmlConfig('block_element')
                                ->fixXmlConfig('drop_element')
                                ->fixXmlConfig('allow_attribute')
                                ->fixXmlConfig('drop_attribute')
                                ->fixXmlConfig('force_attribute')
                                ->fixXmlConfig('allowed_link_scheme')
                                ->fixXmlConfig('allowed_link_host')
                                ->fixXmlConfig('allowed_media_scheme')
                                ->fixXmlConfig('allowed_media_host')
                                ->fixXmlConfig('with_attribute_sanitizer')
                                ->fixXmlConfig('without_attribute_sanitizer')
                                ->children()
                                    ->booleanNode('allow_safe_elements')
                                        ->info('Allows "safe" elements and attributes.')
                                        ->defaultFalse()
                                    ->end()
                                    ->booleanNode('allow_static_elements')
                                        ->info('Allows all static elements and attributes from the W3C Sanitizer API standard.')
                                        ->defaultFalse()
                                    ->end()
                                    ->arrayNode('allow_elements')
                                        ->info('Configures the elements that the sanitizer should retain from the input. The element name is the key, the value is either a list of allowed attributes for this element or "*" to allow the default set of attributes (https://wicg.github.io/sanitizer-api/#default-configuration).')
                                        ->example(['i' => '*', 'a' => ['title'], 'span' => 'class'])
                                        ->normalizeKeys(false)
                                        ->useAttributeAsKey('name')
                                        ->variablePrototype()
                                            ->beforeNormalization()
                                                ->ifArray()->then(fn ($n) => $n['attribute'] ?? $n)
                                            ->end()
                                            ->validate()
                                                ->ifTrue(fn ($n): bool => !\is_string($n) && !\is_array($n))
                                                ->thenInvalid('The value must be either a string or an array of strings.')
                                            ->end()
                                        ->end()
                                    ->end()
                                    ->arrayNode('block_elements')
                                        ->info('Configures elements as blocked. Blocked elements are elements the sanitizer should remove from the input, but retain their children.')
                                        ->beforeNormalization()
                                            ->ifString()
                                            ->then(fn (string $n): array => (array) $n)
                                        ->end()
                                        ->scalarPrototype()->end()
                                    ->end()
                                    ->arrayNode('drop_elements')
                                        ->info('Configures elements as dropped. Dropped elements are elements the sanitizer should remove from the input, including their children.')
                                        ->beforeNormalization()
                                            ->ifString()
                                            ->then(fn (string $n): array => (array) $n)
                                        ->end()
                                        ->scalarPrototype()->end()
                                    ->end()
                                    ->arrayNode('allow_attributes')
                                        ->info('Configures attributes as allowed. Allowed attributes are attributes the sanitizer should retain from the input.')
                                        ->normalizeKeys(false)
                                        ->useAttributeAsKey('name')
                                        ->variablePrototype()
                                            ->beforeNormalization()
                                                ->ifArray()->then(fn ($n) => $n['element'] ?? $n)
                                            ->end()
                                        ->end()
                                    ->end()
                                    ->arrayNode('drop_attributes')
                                        ->info('Configures attributes as dropped. Dropped attributes are attributes the sanitizer should remove from the input.')
                                        ->normalizeKeys(false)
                                        ->useAttributeAsKey('name')
                                        ->variablePrototype()
                                            ->beforeNormalization()
                                                ->ifArray()->then(fn ($n) => $n['element'] ?? $n)
                                            ->end()
                                        ->end()
                                    ->end()
                                    ->arrayNode('force_attributes')
                                        ->info('Forcefully set the values of certain attributes on certain elements.')
                                        ->normalizeKeys(false)
                                        ->useAttributeAsKey('name')
                                        ->arrayPrototype()
                                            ->normalizeKeys(false)
                                            ->useAttributeAsKey('name')
                                            ->scalarPrototype()->end()
                                        ->end()
                                    ->end()
                                    ->booleanNode('force_https_urls')
                                        ->info('Transforms URLs using the HTTP scheme to use the HTTPS scheme instead.')
                                        ->defaultFalse()
                                    ->end()
                                    ->arrayNode('allowed_link_schemes')
                                        ->info('Allows only a given list of schemes to be used in links href attributes.')
                                        ->scalarPrototype()->end()
                                    ->end()
                                    ->variableNode('allowed_link_hosts')
                                        ->info('Allows only a given list of hosts to be used in links href attributes.')
                                        ->defaultValue(null)
                                        ->validate()
                                            ->ifTrue(fn ($v) => !\is_array($v) && null !== $v)
                                            ->thenInvalid('The "allowed_link_hosts" parameter must be an array or null')
                                        ->end()
                                    ->end()
                                    ->booleanNode('allow_relative_links')
                                        ->info('Allows relative URLs to be used in links href attributes.')
                                        ->defaultFalse()
                                    ->end()
                                    ->arrayNode('allowed_media_schemes')
                                        ->info('Allows only a given list of schemes to be used in media source attributes (img, audio, video, ...).')
                                        ->scalarPrototype()->end()
                                    ->end()
                                    ->variableNode('allowed_media_hosts')
                                        ->info('Allows only a given list of hosts to be used in media source attributes (img, audio, video, ...).')
                                        ->defaultValue(null)
                                        ->validate()
                                            ->ifTrue(fn ($v) => !\is_array($v) && null !== $v)
                                            ->thenInvalid('The "allowed_media_hosts" parameter must be an array or null')
                                        ->end()
                                    ->end()
                                    ->booleanNode('allow_relative_medias')
                                        ->info('Allows relative URLs to be used in media source attributes (img, audio, video, ...).')
                                        ->defaultFalse()
                                    ->end()
                                    ->arrayNode('with_attribute_sanitizers')
                                        ->info('Registers custom attribute sanitizers.')
                                        ->scalarPrototype()->end()
                                    ->end()
                                    ->arrayNode('without_attribute_sanitizers')
                                        ->info('Unregisters custom attribute sanitizers.')
                                        ->scalarPrototype()->end()
                                    ->end()
                                    ->integerNode('max_input_length')
                                        ->info('The maximum length allowed for the sanitized input.')
                                        ->defaultValue(0)
                                    ->end()
                                ->end()
                            ->end()
                        ->end()
                    ->end()
                ->end()
            ->end()
        ;
    }
}<|MERGE_RESOLUTION|>--- conflicted
+++ resolved
@@ -978,43 +978,13 @@
     private function addValidationSection(ArrayNodeDefinition $rootNode, callable $enableIfStandalone): void
     {
         $rootNode
-<<<<<<< HEAD
-=======
-            ->validate()
-                ->always(function ($v) {
-                    if ($v['validation']['enabled'] && !\array_key_exists('email_validation_mode', $v['validation'])) {
-                        trigger_deprecation('symfony/framework-bundle', '6.4', 'Not setting the "framework.validation.email_validation_mode" config option is deprecated. It will default to "html5" in 7.0.');
-                    }
-
-                    return $v;
-                })
-            ->end()
->>>>>>> a9a49a64
             ->children()
                 ->arrayNode('validation')
-                    ->beforeNormalization()
-                        ->ifTrue(fn ($v) => isset($v['enable_annotations']))
-                        ->then(function ($v) {
-                            trigger_deprecation('symfony/framework-bundle', '6.4', 'Option "enable_annotations" at "framework.validation" is deprecated. Use the "enable_attributes" option instead.');
-
-                            if (isset($v['enable_attributes'])) {
-                                throw new LogicException('The "enable_annotations" and "enable_attributes" options at path "framework.validation" must not be both set. Only the "enable_attributes" option must be used.');
-                            }
-                            $v['enable_attributes'] = $v['enable_annotations'];
-
-                            return $v;
-                        })
-                    ->end()
                     ->info('validation configuration')
                     ->{$enableIfStandalone('symfony/validator', Validation::class)}()
                     ->children()
                         ->scalarNode('cache')->end()
-<<<<<<< HEAD
-                        ->booleanNode('enable_attributes')->{!class_exists(FullStack::class) ? 'defaultTrue' : 'defaultFalse'}()->end()
-=======
-                        ->booleanNode('enable_annotations')->end()
                         ->booleanNode('enable_attributes')->{class_exists(FullStack::class) ? 'defaultFalse' : 'defaultTrue'}()->end()
->>>>>>> a9a49a64
                         ->arrayNode('static_method')
                             ->defaultValue(['loadValidatorMetadata'])
                             ->prototype('scalar')->end()
@@ -1114,31 +1084,10 @@
         $rootNode
             ->children()
                 ->arrayNode('serializer')
-<<<<<<< HEAD
                     ->info('serializer configuration')
                     ->{$enableIfStandalone('symfony/serializer', Serializer::class)}()
                     ->children()
-                        ->booleanNode('enable_attributes')->{!class_exists(FullStack::class) ? 'defaultTrue' : 'defaultFalse'}()->end()
-=======
-                    ->beforeNormalization()
-                        ->ifTrue(fn ($v) => isset($v['enable_annotations']))
-                        ->then(function ($v) {
-                            trigger_deprecation('symfony/framework-bundle', '6.4', 'Option "enable_annotations" at "framework.serializer" is deprecated. Use the "enable_attributes" option instead.');
-
-                            if (isset($v['enable_attributes'])) {
-                                throw new LogicException('The "enable_annotations" and "enable_attributes" options at path "framework.serializer" must not be both set. Only the "enable_attributes" option must be used.');
-                            }
-                            $v['enable_attributes'] = $v['enable_annotations'];
-
-                            return $v;
-                        })
-                    ->end()
-                    ->info('serializer configuration')
-                    ->{$enableIfStandalone('symfony/serializer', Serializer::class)}()
-                    ->children()
-                        ->booleanNode('enable_annotations')->end()
                         ->booleanNode('enable_attributes')->{class_exists(FullStack::class) ? 'defaultFalse' : 'defaultTrue'}()->end()
->>>>>>> a9a49a64
                         ->scalarNode('name_converter')->end()
                         ->scalarNode('circular_reference_handler')->end()
                         ->scalarNode('max_depth_handler')->end()
