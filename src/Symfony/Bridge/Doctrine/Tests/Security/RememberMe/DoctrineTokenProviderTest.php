<?php

/*
 * This file is part of the Symfony package.
 *
 * (c) Fabien Potencier <fabien@symfony.com>
 *
 * For the full copyright and license information, please view the LICENSE
 * file that was distributed with this source code.
 */

namespace Symfony\Bridge\Doctrine\Tests\Security\RememberMe;

use Doctrine\DBAL\DriverManager;
use Doctrine\DBAL\Schema\DefaultSchemaManagerFactory;
use Doctrine\ORM\ORMSetup;
use PHPUnit\Framework\TestCase;
use Symfony\Bridge\Doctrine\Security\RememberMe\DoctrineTokenProvider;
use Symfony\Component\Security\Core\Authentication\RememberMe\PersistentToken;
use Symfony\Component\Security\Core\Exception\TokenNotFoundException;

/**
 * @requires extension pdo_sqlite
 */
class DoctrineTokenProviderTest extends TestCase
{
    public function testCreateNewToken()
    {
        $provider = $this->bootstrapProvider();

        $token = new PersistentToken('someClass', 'someUser', 'someSeries', 'tokenValue', new \DateTimeImmutable('2013-01-26T18:23:51'));
        $provider->createNewToken($token);

        $this->assertEquals($provider->loadTokenBySeries('someSeries'), $token);
    }

    public function testLoadTokenBySeriesThrowsNotFoundException()
    {
        $provider = $this->bootstrapProvider();

        $this->expectException(TokenNotFoundException::class);
        $provider->loadTokenBySeries('someSeries');
    }

    public function testUpdateToken()
    {
        $provider = $this->bootstrapProvider();

        $token = new PersistentToken('someClass', 'someUser', 'someSeries', 'tokenValue', new \DateTimeImmutable('2013-01-26T18:23:51'));
        $provider->createNewToken($token);
        $provider->updateToken('someSeries', 'newValue', $lastUsed = new \DateTime('2014-06-26T22:03:46'));
        $token = $provider->loadTokenBySeries('someSeries');

        $this->assertEquals('newValue', $token->getTokenValue());
        $this->assertEquals($token->getLastUsed(), $lastUsed);
    }

    public function testDeleteToken()
    {
        $provider = $this->bootstrapProvider();
        $token = new PersistentToken('someClass', 'someUser', 'someSeries', 'tokenValue', new \DateTimeImmutable('2013-01-26T18:23:51'));
        $provider->createNewToken($token);
        $provider->deleteTokenBySeries('someSeries');

        $this->expectException(TokenNotFoundException::class);

        $provider->loadTokenBySeries('someSeries');
    }

    public function testVerifyOutdatedTokenAfterParallelRequest()
    {
        $provider = $this->bootstrapProvider();
        $series = base64_encode(random_bytes(64));
        $oldValue = 'oldValue';
        $newValue = 'newValue';

        // setup existing token
        $token = new PersistentToken('someClass', 'someUser', $series, $oldValue, new \DateTimeImmutable('2013-01-26T18:23:51'));
        $provider->createNewToken($token);

        // new request comes in requiring remember-me auth, which updates the token
        $provider->updateExistingToken($token, $newValue, new \DateTimeImmutable('-5 seconds'));
        $provider->updateToken($series, $newValue, new \DateTime('-5 seconds'));

        // parallel request comes in with the old remember-me cookie and session, which also requires reauth
        $token = $provider->loadTokenBySeries($series);
        $this->assertEquals($newValue, $token->getTokenValue());

        // new token is valid
        $this->assertTrue($provider->verifyToken($token, $newValue));
        // old token is still valid
        $this->assertTrue($provider->verifyToken($token, $oldValue));
    }

    public function testVerifyOutdatedTokenAfterParallelRequestFailsAfter60Seconds()
    {
        $provider = $this->bootstrapProvider();
        $series = base64_encode(random_bytes(64));
        $oldValue = 'oldValue';
        $newValue = 'newValue';

        // setup existing token
        $token = new PersistentToken('someClass', 'someUser', $series, $oldValue, new \DateTimeImmutable('2013-01-26T18:23:51'));
        $provider->createNewToken($token);

        // new request comes in requiring remember-me auth, which updates the token
        $provider->updateExistingToken($token, $newValue, new \DateTimeImmutable('-61 seconds'));
        $provider->updateToken($series, $newValue, new \DateTime('-5 seconds'));

        // parallel request comes in with the old remember-me cookie and session, which also requires reauth
        $token = $provider->loadTokenBySeries($series);
        $this->assertEquals($newValue, $token->getTokenValue());

        // new token is valid
        $this->assertTrue($provider->verifyToken($token, $newValue));
        // old token is not valid anymore after 60 seconds
        $this->assertFalse($provider->verifyToken($token, $oldValue));
    }

<<<<<<< HEAD
    private function bootstrapProvider(): DoctrineTokenProvider
=======
    /**
     * @return DoctrineTokenProvider
     */
    protected function bootstrapProvider()
>>>>>>> cb40d764
    {
        $config = ORMSetup::createConfiguration(true);
        $config->setSchemaManagerFactory(new DefaultSchemaManagerFactory());

        $config->setLazyGhostObjectEnabled(true);

        $connection = DriverManager::getConnection([
            'driver' => 'pdo_sqlite',
            'memory' => true,
        ], $config);
        $connection->executeStatement(<<< 'SQL'
            CREATE TABLE rememberme_token (
                series   char(88)     UNIQUE PRIMARY KEY NOT NULL,
                value    char(88)     NOT NULL,
                lastUsed datetime     NOT NULL,
                class    varchar(100) NOT NULL,
                username varchar(200) NOT NULL
            );
            SQL
        );

        return new DoctrineTokenProvider($connection);
    }
}<|MERGE_RESOLUTION|>--- conflicted
+++ resolved
@@ -117,14 +117,7 @@
         $this->assertFalse($provider->verifyToken($token, $oldValue));
     }
 
-<<<<<<< HEAD
     private function bootstrapProvider(): DoctrineTokenProvider
-=======
-    /**
-     * @return DoctrineTokenProvider
-     */
-    protected function bootstrapProvider()
->>>>>>> cb40d764
     {
         $config = ORMSetup::createConfiguration(true);
         $config->setSchemaManagerFactory(new DefaultSchemaManagerFactory());
