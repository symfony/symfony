{
    "name": "symfony/ldap",
    "type": "library",
    "description": "Provides a LDAP client for PHP on top of PHP's ldap extension",
    "keywords": ["ldap", "active directory"],
    "homepage": "https://symfony.com",
    "license": "MIT",
    "authors": [
        {
            "name": "Charles Sarrazin",
            "email": "charles@sarraz.in"
        },
        {
            "name": "Symfony Community",
            "homepage": "https://symfony.com/contributors"
        }
    ],
    "require": {
<<<<<<< HEAD
        "php": ">=8.0.2",
        "ext-ldap": "*",
        "symfony/options-resolver": "^4.4|^5.0"
=======
        "php": ">=7.2.5",
        "symfony/options-resolver": "^4.4|^5.0|^6.0",
        "symfony/polyfill-php80": "^1.15",
        "ext-ldap": "*"
>>>>>>> 8ca07289
    },
    "require-dev": {
        "symfony/security-core": "^5.3|^6.0"
    },
    "conflict": {
        "symfony/options-resolver": "<4.4",
        "symfony/security-core": "<5.3"
    },
    "autoload": {
        "psr-4": { "Symfony\\Component\\Ldap\\": "" },
        "exclude-from-classmap": [
            "/Tests/"
        ]
    },
    "minimum-stability": "dev"
}<|MERGE_RESOLUTION|>--- conflicted
+++ resolved
@@ -16,16 +16,9 @@
         }
     ],
     "require": {
-<<<<<<< HEAD
         "php": ">=8.0.2",
         "ext-ldap": "*",
-        "symfony/options-resolver": "^4.4|^5.0"
-=======
-        "php": ">=7.2.5",
-        "symfony/options-resolver": "^4.4|^5.0|^6.0",
-        "symfony/polyfill-php80": "^1.15",
-        "ext-ldap": "*"
->>>>>>> 8ca07289
+        "symfony/options-resolver": "^4.4|^5.0|^6.0"
     },
     "require-dev": {
         "symfony/security-core": "^5.3|^6.0"
