--- conflicted
+++ resolved
@@ -453,11 +453,7 @@
     /**
      * Registers a new command.
      *
-<<<<<<< HEAD
-     * @return Command The newly created command
-=======
      * @return Command
->>>>>>> f1643e87
      */
     public function register(string $name)
     {
@@ -519,11 +515,7 @@
     /**
      * Returns a registered command by name or alias.
      *
-<<<<<<< HEAD
-     * @return Command A Command object
-=======
      * @return Command
->>>>>>> f1643e87
      *
      * @throws CommandNotFoundException When given command name does not exist
      */
@@ -557,11 +549,7 @@
     /**
      * Returns true if the command exists, false otherwise.
      *
-<<<<<<< HEAD
-     * @return bool true if the command exists, false otherwise
-=======
      * @return bool
->>>>>>> f1643e87
      */
     public function has(string $name)
     {
@@ -598,11 +586,7 @@
     /**
      * Finds a registered namespace by a name or an abbreviation.
      *
-<<<<<<< HEAD
-     * @return string A registered namespace
-=======
      * @return string
->>>>>>> f1643e87
      *
      * @throws NamespaceNotFoundException When namespace is incorrect or ambiguous
      */
@@ -642,11 +626,7 @@
      * Contrary to get, this command tries to find the best
      * match if you give it an abbreviation of a name or alias.
      *
-<<<<<<< HEAD
-     * @return Command A Command instance
-=======
      * @return Command
->>>>>>> f1643e87
      *
      * @throws CommandNotFoundException When command name is incorrect or ambiguous
      */
@@ -758,11 +738,7 @@
      *
      * The array keys are the full names and the values the command instances.
      *
-<<<<<<< HEAD
-     * @return Command[] An array of Command instances
-=======
      * @return Command[]
->>>>>>> f1643e87
      */
     public function all(string $namespace = null)
     {
@@ -804,11 +780,7 @@
     /**
      * Returns an array of possible abbreviations given a set of names.
      *
-<<<<<<< HEAD
-     * @return string[][] An array of abbreviations
-=======
      * @return string[][]
->>>>>>> f1643e87
      */
     public static function getAbbreviations(array $names)
     {
@@ -1111,11 +1083,7 @@
      *
      * This method is not part of public API and should not be used directly.
      *
-<<<<<<< HEAD
-     * @return string The namespace of the command
-=======
      * @return string
->>>>>>> f1643e87
      */
     public function extractNamespace(string $name, int $limit = null)
     {
