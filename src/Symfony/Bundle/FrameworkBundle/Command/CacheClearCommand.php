--- conflicted
+++ resolved
@@ -48,11 +48,7 @@
         $this->filesystem = $filesystem ?? new Filesystem();
     }
 
-<<<<<<< HEAD
     protected function configure(): void
-=======
-    protected function configure()
->>>>>>> fa7531fe
     {
         $this
             ->setDefinition([
