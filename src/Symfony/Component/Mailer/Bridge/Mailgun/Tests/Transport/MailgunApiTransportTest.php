<?php

/*
 * This file is part of the Symfony package.
 *
 * (c) Fabien Potencier <fabien@symfony.com>
 *
 * For the full copyright and license information, please view the LICENSE
 * file that was distributed with this source code.
 */

namespace Symfony\Component\Mailer\Bridge\Mailgun\Tests\Transport;

use PHPUnit\Framework\TestCase;
use Symfony\Component\HttpClient\MockHttpClient;
use Symfony\Component\HttpClient\Response\MockResponse;
use Symfony\Component\Mailer\Bridge\Mailgun\Transport\MailgunApiTransport;
use Symfony\Component\Mailer\Envelope;
use Symfony\Component\Mailer\Exception\HttpTransportException;
use Symfony\Component\Mailer\Header\MetadataHeader;
use Symfony\Component\Mailer\Header\TagHeader;
use Symfony\Component\Mime\Address;
use Symfony\Component\Mime\Email;
use Symfony\Contracts\HttpClient\ResponseInterface;

class MailgunApiTransportTest extends TestCase
{
    /**
     * @dataProvider getTransportData
     */
    public function testToString(MailgunApiTransport $transport, string $expected)
    {
        $this->assertSame($expected, (string) $transport);
    }

    public function getTransportData()
    {
        return [
            [
                new MailgunApiTransport('ACCESS_KEY', 'DOMAIN'),
                'mailgun+api://api.mailgun.net?domain=DOMAIN',
            ],
            [
                new MailgunApiTransport('ACCESS_KEY', 'DOMAIN', 'us-east-1'),
                'mailgun+api://api.us-east-1.mailgun.net?domain=DOMAIN',
            ],
            [
                (new MailgunApiTransport('ACCESS_KEY', 'DOMAIN'))->setHost('example.com'),
                'mailgun+api://example.com?domain=DOMAIN',
            ],
            [
                (new MailgunApiTransport('ACCESS_KEY', 'DOMAIN'))->setHost('example.com')->setPort(99),
                'mailgun+api://example.com:99?domain=DOMAIN',
            ],
        ];
    }

    public function testCustomHeader()
    {
        $json = json_encode(['foo' => 'bar']);
        $deliveryTime = (new \DateTimeImmutable('2020-03-20 13:01:00'))->format(\DateTimeImmutable::RFC2822);

        $email = new Email();
        $email->getHeaders()->addTextHeader('h:X-Mailgun-Variables', $json);
        $email->getHeaders()->addTextHeader('h:foo', 'foo-value');
        $email->getHeaders()->addTextHeader('t:text', 'text-value');
        $email->getHeaders()->addTextHeader('o:deliverytime', $deliveryTime);
        $email->getHeaders()->addTextHeader('v:version', 'version-value');
        $email->getHeaders()->addTextHeader('template', 'template-value');
        $email->getHeaders()->addTextHeader('recipient-variables', 'recipient-variables-value');
        $email->getHeaders()->addTextHeader('amp-html', 'amp-html-value');
        $envelope = new Envelope(new Address('alice@system.com'), [new Address('bob@system.com')]);

        $transport = new MailgunApiTransport('ACCESS_KEY', 'DOMAIN');
        $method = new \ReflectionMethod(MailgunApiTransport::class, 'getPayload');
        $method->setAccessible(true);
        $payload = $method->invoke($transport, $email, $envelope);

<<<<<<< HEAD
        $this->assertArrayHasKey('h:x-mailgun-variables', $payload);
        $this->assertEquals($json, $payload['h:x-mailgun-variables']);

        $this->assertArrayHasKey('h:foo', $payload);
        $this->assertEquals('foo-value', $payload['h:foo']);
        $this->assertArrayHasKey('t:text', $payload);
        $this->assertEquals('text-value', $payload['t:text']);
        $this->assertArrayHasKey('o:deliverytime', $payload);
        $this->assertEquals($deliveryTime, $payload['o:deliverytime']);
        $this->assertArrayHasKey('v:version', $payload);
        $this->assertEquals('version-value', $payload['v:version']);
        $this->assertArrayHasKey('template', $payload);
        $this->assertEquals('template-value', $payload['template']);
        $this->assertArrayHasKey('recipient-variables', $payload);
        $this->assertEquals('recipient-variables-value', $payload['recipient-variables']);
        $this->assertArrayHasKey('amp-html', $payload);
        $this->assertEquals('amp-html-value', $payload['amp-html']);
    }

    /**
     * @legacy
     */
    public function testPrefixHeaderWithH()
    {
        $json = json_encode(['foo' => 'bar']);
        $deliveryTime = (new \DateTimeImmutable('2020-03-20 13:01:00'))->format(\DateTimeImmutable::RFC2822);

        $email = new Email();
        $email->getHeaders()->addTextHeader('h:bar', 'bar-value');

        $envelope = new Envelope(new Address('alice@system.com'), [new Address('bob@system.com')]);

        $transport = new MailgunApiTransport('ACCESS_KEY', 'DOMAIN');
        $method = new \ReflectionMethod(MailgunApiTransport::class, 'getPayload');
        $method->setAccessible(true);
        $payload = $method->invoke($transport, $email, $envelope);

        $this->assertArrayHasKey('h:bar', $payload, 'We should prefix headers with "h:" to keep BC');
        $this->assertEquals('bar-value', $payload['h:bar']);
=======
        $this->assertArrayHasKey('h:X-Mailgun-Variables', $payload);
        $this->assertEquals($json, $payload['h:X-Mailgun-Variables']);
>>>>>>> 62344fd6
    }

    public function testSend()
    {
        $client = new MockHttpClient(function (string $method, string $url, array $options): ResponseInterface {
            $this->assertSame('POST', $method);
            $this->assertSame('https://api.us-east-1.mailgun.net:8984/v3/symfony/messages', $url);
            $this->assertStringContainsString('Basic YXBpOkFDQ0VTU19LRVk=', $options['headers'][2] ?? $options['request_headers'][1]);

            $content = '';
            while ($chunk = $options['body']()) {
                $content .= $chunk;
            }

            $this->assertStringContainsString('Hello!', $content);
            $this->assertStringContainsString('"Saif Eddin" <saif.gmati@symfony.com>', $content);
            $this->assertStringContainsString('"Fabien" <fabpot@symfony.com>', $content);
            $this->assertStringContainsString('Hello There!', $content);

            return new MockResponse(json_encode(['id' => 'foobar']), [
                'http_code' => 200,
            ]);
        });
        $transport = new MailgunApiTransport('ACCESS_KEY', 'symfony', 'us-east-1', $client);
        $transport->setPort(8984);

        $mail = new Email();
        $mail->subject('Hello!')
            ->to(new Address('saif.gmati@symfony.com', 'Saif Eddin'))
            ->from(new Address('fabpot@symfony.com', 'Fabien'))
            ->text('Hello There!');

        $message = $transport->send($mail);

        $this->assertSame('foobar', $message->getMessageId());
    }

    public function testSendThrowsForErrorResponse()
    {
        $client = new MockHttpClient(function (string $method, string $url, array $options): ResponseInterface {
            $this->assertSame('POST', $method);
            $this->assertSame('https://api.mailgun.net:8984/v3/symfony/messages', $url);
            $this->assertStringContainsStringIgnoringCase('Authorization: Basic YXBpOkFDQ0VTU19LRVk=', $options['headers'][2] ?? $options['request_headers'][1]);

            return new MockResponse(json_encode(['message' => 'i\'m a teapot']), [
                'http_code' => 418,
                'response_headers' => [
                    'content-type' => 'application/json',
                ],
            ]);
        });
        $transport = new MailgunApiTransport('ACCESS_KEY', 'symfony', 'us', $client);
        $transport->setPort(8984);

        $mail = new Email();
        $mail->subject('Hello!')
            ->to(new Address('saif.gmati@symfony.com', 'Saif Eddin'))
            ->from(new Address('fabpot@symfony.com', 'Fabien'))
            ->text('Hello There!');

        $this->expectException(HttpTransportException::class);
        $this->expectExceptionMessage('Unable to send an email: i\'m a teapot (code 418).');
        $transport->send($mail);
    }

    public function testSendThrowsForErrorResponseWithContentTypeTextHtml()
    {
        $client = new MockHttpClient(function (string $method, string $url, array $options): ResponseInterface {
            $this->assertSame('POST', $method);
            $this->assertSame('https://api.mailgun.net:8984/v3/symfony/messages', $url);
            $this->assertStringContainsStringIgnoringCase('Authorization: Basic YXBpOkFDQ0VTU19LRVk=', $options['headers'][2] ?? $options['request_headers'][1]);

            // NOTE: Mailgun API does this even if "Accept" request header value is "application/json".
            return new MockResponse('Forbidden', [
                'http_code' => 401,
                'response_headers' => [
                    'content-type' => 'text/html',
                ],
            ]);
        });
        $transport = new MailgunApiTransport('ACCESS_KEY', 'symfony', 'us', $client);
        $transport->setPort(8984);

        $mail = new Email();
        $mail->subject('Hello!')
            ->to(new Address('saif.gmati@symfony.com', 'Saif Eddin'))
            ->from(new Address('fabpot@symfony.com', 'Fabien'))
            ->text('Hello There!');

        $this->expectException(HttpTransportException::class);
        $this->expectExceptionMessage('Unable to send an email: Forbidden (code 401).');
        $transport->send($mail);
    }

    public function testTagAndMetadataHeaders()
    {
        $json = json_encode(['foo' => 'bar']);
        $email = new Email();
        $email->getHeaders()->addTextHeader('h:X-Mailgun-Variables', $json);
        $email->getHeaders()->addTextHeader('Custom-Header', 'value');
        $email->getHeaders()->add(new TagHeader('password-reset'));
        $email->getHeaders()->add(new MetadataHeader('Color', 'blue'));
        $email->getHeaders()->add(new MetadataHeader('Client-ID', '12345'));
        $envelope = new Envelope(new Address('alice@system.com'), [new Address('bob@system.com')]);

        $transport = new MailgunApiTransport('ACCESS_KEY', 'DOMAIN');
        $method = new \ReflectionMethod(MailgunApiTransport::class, 'getPayload');
        $method->setAccessible(true);
        $payload = $method->invoke($transport, $email, $envelope);
        $this->assertArrayHasKey('h:x-mailgun-variables', $payload);
        $this->assertEquals($json, $payload['h:x-mailgun-variables']);
        $this->assertArrayHasKey('h:custom-header', $payload);
        $this->assertEquals('value', $payload['h:custom-header']);
        $this->assertArrayHasKey('o:tag', $payload);
        $this->assertSame('password-reset', $payload['o:tag']);
        $this->assertArrayHasKey('v:Color', $payload);
        $this->assertSame('blue', $payload['v:Color']);
        $this->assertArrayHasKey('v:Client-ID', $payload);
        $this->assertSame('12345', $payload['v:Client-ID']);
    }
}<|MERGE_RESOLUTION|>--- conflicted
+++ resolved
@@ -76,9 +76,8 @@
         $method->setAccessible(true);
         $payload = $method->invoke($transport, $email, $envelope);
 
-<<<<<<< HEAD
-        $this->assertArrayHasKey('h:x-mailgun-variables', $payload);
-        $this->assertEquals($json, $payload['h:x-mailgun-variables']);
+        $this->assertArrayHasKey('h:X-Mailgun-Variables', $payload);
+        $this->assertEquals($json, $payload['h:X-Mailgun-Variables']);
 
         $this->assertArrayHasKey('h:foo', $payload);
         $this->assertEquals('foo-value', $payload['h:foo']);
@@ -116,10 +115,6 @@
 
         $this->assertArrayHasKey('h:bar', $payload, 'We should prefix headers with "h:" to keep BC');
         $this->assertEquals('bar-value', $payload['h:bar']);
-=======
-        $this->assertArrayHasKey('h:X-Mailgun-Variables', $payload);
-        $this->assertEquals($json, $payload['h:X-Mailgun-Variables']);
->>>>>>> 62344fd6
     }
 
     public function testSend()
@@ -229,10 +224,10 @@
         $method = new \ReflectionMethod(MailgunApiTransport::class, 'getPayload');
         $method->setAccessible(true);
         $payload = $method->invoke($transport, $email, $envelope);
-        $this->assertArrayHasKey('h:x-mailgun-variables', $payload);
-        $this->assertEquals($json, $payload['h:x-mailgun-variables']);
-        $this->assertArrayHasKey('h:custom-header', $payload);
-        $this->assertEquals('value', $payload['h:custom-header']);
+        $this->assertArrayHasKey('h:X-Mailgun-Variables', $payload);
+        $this->assertEquals($json, $payload['h:X-Mailgun-Variables']);
+        $this->assertArrayHasKey('h:Custom-Header', $payload);
+        $this->assertEquals('value', $payload['h:Custom-Header']);
         $this->assertArrayHasKey('o:tag', $payload);
         $this->assertSame('password-reset', $payload['o:tag']);
         $this->assertArrayHasKey('v:Color', $payload);
