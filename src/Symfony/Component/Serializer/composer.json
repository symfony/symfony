--- conflicted
+++ resolved
@@ -36,37 +36,21 @@
         "symfony/property-access": "^6.4|^7.0",
         "symfony/property-info": "^6.4|^7.0",
         "symfony/translation-contracts": "^2.5|^3",
-<<<<<<< HEAD
         "symfony/uid": "^6.4|^7.0",
         "symfony/validator": "^6.4|^7.0",
         "symfony/var-dumper": "^6.4|^7.0",
         "symfony/var-exporter": "^6.4|^7.0",
         "symfony/yaml": "^6.4|^7.0"
-=======
-        "symfony/uid": "^5.4|^6.0|^7.0",
-        "symfony/validator": "^6.4|^7.0",
-        "symfony/var-dumper": "^5.4|^6.0|^7.0",
-        "symfony/var-exporter": "^5.4|^6.0|^7.0",
-        "symfony/yaml": "^5.4|^6.0|^7.0"
->>>>>>> c817241b
     },
     "conflict": {
         "phpdocumentor/reflection-docblock": "<3.2.2",
         "phpdocumentor/type-resolver": "<1.4.0",
-<<<<<<< HEAD
         "symfony/dependency-injection": "<6.4",
         "symfony/property-access": "<6.4",
         "symfony/property-info": "<6.4",
         "symfony/uid": "<6.4",
+        "symfony/validator": "<6.4",
         "symfony/yaml": "<6.4"
-=======
-        "symfony/dependency-injection": "<5.4",
-        "symfony/property-access": "<5.4",
-        "symfony/property-info": "<5.4.24|>=6,<6.2.11",
-        "symfony/validator": "<6.4",
-        "symfony/uid": "<5.4",
-        "symfony/yaml": "<5.4"
->>>>>>> c817241b
     },
     "autoload": {
         "psr-4": { "Symfony\\Component\\Serializer\\": "" },
