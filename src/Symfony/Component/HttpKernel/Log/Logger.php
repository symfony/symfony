--- conflicted
+++ resolved
@@ -78,13 +78,8 @@
         }
 
         $this->minLevelIndex = self::LEVELS[$minLevel];
-<<<<<<< HEAD
         $this->formatter = null !== $formatter ? $formatter(...) : $this->format(...);
-        if ($output && false === $this->handle = \is_resource($output) ? $output : @fopen($output, 'a')) {
-=======
-        $this->formatter = $formatter ?: [$this, 'format'];
         if ($output && false === $this->handle = \is_string($output) ? @fopen($output, 'a') : $output) {
->>>>>>> 7518cc75
             throw new InvalidArgumentException(sprintf('Unable to open "%s".', $output));
         }
         $this->debug = $debug;
