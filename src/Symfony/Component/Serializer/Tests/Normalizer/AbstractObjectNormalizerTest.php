--- conflicted
+++ resolved
@@ -122,7 +122,17 @@
         );
     }
 
-<<<<<<< HEAD
+    public function testDenormalizePlainObject()
+    {
+        $extractor = new PhpDocExtractor();
+        $normalizer = new ObjectNormalizer(null, null, null, $extractor);
+        $dummy = $normalizer->denormalize(['plainObject' => (object) ['foo' => 'bar']], DummyWithPlainObject::class);
+
+        $this->assertInstanceOf(DummyWithPlainObject::class, $dummy);
+        $this->assertInstanceOf(\stdClass::class, $dummy->plainObject);
+        $this->assertSame('bar', $dummy->plainObject->foo);
+    }
+
     public function testDenormalizeWithDuplicateNestedAttributes()
     {
         $this->expectException(LogicException::class);
@@ -363,17 +373,6 @@
             'foo' => 'notfoo',
             'baz' => 'baz',
         ], $test2);
-=======
-    public function testDenormalizePlainObject()
-    {
-        $extractor = new PhpDocExtractor();
-        $normalizer = new ObjectNormalizer(null, null, null, $extractor);
-        $dummy = $normalizer->denormalize(['plainObject' => (object) ['foo' => 'bar']], DummyWithPlainObject::class);
-
-        $this->assertInstanceOf(DummyWithPlainObject::class, $dummy);
-        $this->assertInstanceOf(\stdClass::class, $dummy->plainObject);
-        $this->assertSame('bar', $dummy->plainObject->foo);
->>>>>>> 410490c9
     }
 
     public function testDenormalizeCollectionDecodedFromXmlWithOneChild()
