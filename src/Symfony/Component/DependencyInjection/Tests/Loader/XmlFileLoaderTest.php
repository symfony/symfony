--- conflicted
+++ resolved
@@ -1287,7 +1287,6 @@
         $loader->load('static_constructor_and_factory.xml');
     }
 
-<<<<<<< HEAD
     public function testArgumentKeyType()
     {
         $container = new ContainerBuilder();
@@ -1342,12 +1341,13 @@
     public function testDeprecatedTagged()
     {
         $container = new ContainerBuilder();
-        $loader = new XmlFileLoader($container, new FileLocator(self::$fixturesPath.'/xml'));
+        $loader = new XmlFileLoader($container, new FileLocator(self::$fixturesPath . '/xml'));
 
         $this->expectUserDeprecationMessage(\sprintf('Since symfony/dependency-injection 7.2: Type "tagged" is deprecated for tag <argument>, use "tagged_iterator" instead in "%s/xml%sservices_with_deprecated_tagged.xml".', self::$fixturesPath, \DIRECTORY_SEPARATOR));
 
         $loader->load('services_with_deprecated_tagged.xml');
-=======
+    }
+
     public function testLoadServicesWithEnvironment()
     {
         $container = new ContainerBuilder();
@@ -1361,6 +1361,5 @@
         $loader->load('when-env-services.xml');
 
         self::assertInstanceOf(RemoteCallerSocket::class, $container->get(RemoteCaller::class));
->>>>>>> 643f8d16
     }
 }