<?php

/*
 * This file is part of the Symfony package.
 *
 * (c) Fabien Potencier <fabien@symfony.com>
 *
 * For the full copyright and license information, please view the LICENSE
 * file that was distributed with this source code.
 */

namespace Symfony\Component\Validator\Constraints;

use Symfony\Component\Validator\Constraint;
use Symfony\Component\Validator\Exception\UnexpectedTypeException;
use Symfony\Component\Validator\Exception\UnexpectedValueException;

/**
 * @author Bernhard Schussek <bschussek@gmail.com>
 * @author Diego Saint Esteben <diego@saintesteben.me>
 */
class DateTimeValidator extends DateValidator
{
    /**
     * {@inheritdoc}
     */
    public function validate(mixed $value, Constraint $constraint)
    {
        if (!$constraint instanceof DateTime) {
            throw new UnexpectedTypeException($constraint, DateTime::class);
        }

        if (null === $value || '' === $value) {
            return;
        }

<<<<<<< HEAD
        if (!is_scalar($value) && !$value instanceof \Stringable) {
=======
        if (!\is_scalar($value) && !(\is_object($value) && method_exists($value, '__toString'))) {
>>>>>>> b893a718
            throw new UnexpectedValueException($value, 'string');
        }

        $value = (string) $value;

        \DateTime::createFromFormat($constraint->format, $value);

        $errors = \DateTime::getLastErrors();

        if (0 < $errors['error_count']) {
            $this->context->buildViolation($constraint->message)
                ->setParameter('{{ value }}', $this->formatValue($value))
                ->setCode(DateTime::INVALID_FORMAT_ERROR)
                ->addViolation();

            return;
        }

        if (str_ends_with($constraint->format, '+')) {
            $errors['warnings'] = array_filter($errors['warnings'], function ($warning) {
                return 'Trailing data' !== $warning;
            });
        }

        foreach ($errors['warnings'] as $warning) {
            if ('The parsed date was invalid' === $warning) {
                $this->context->buildViolation($constraint->message)
                    ->setParameter('{{ value }}', $this->formatValue($value))
                    ->setCode(DateTime::INVALID_DATE_ERROR)
                    ->addViolation();
            } elseif ('The parsed time was invalid' === $warning) {
                $this->context->buildViolation($constraint->message)
                    ->setParameter('{{ value }}', $this->formatValue($value))
                    ->setCode(DateTime::INVALID_TIME_ERROR)
                    ->addViolation();
            } else {
                $this->context->buildViolation($constraint->message)
                    ->setParameter('{{ value }}', $this->formatValue($value))
                    ->setCode(DateTime::INVALID_FORMAT_ERROR)
                    ->addViolation();
            }
        }
    }
}<|MERGE_RESOLUTION|>--- conflicted
+++ resolved
@@ -34,11 +34,7 @@
             return;
         }
 
-<<<<<<< HEAD
-        if (!is_scalar($value) && !$value instanceof \Stringable) {
-=======
-        if (!\is_scalar($value) && !(\is_object($value) && method_exists($value, '__toString'))) {
->>>>>>> b893a718
+        if (!\is_scalar($value) && !$value instanceof \Stringable) {
             throw new UnexpectedValueException($value, 'string');
         }
 
