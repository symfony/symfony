--- conflicted
+++ resolved
@@ -42,11 +42,7 @@
      *
      * @return $this
      */
-<<<<<<< HEAD
-    public function always(\Closure $then = null): static
-=======
-    public function always(?\Closure $then = null)
->>>>>>> 2a31f2dd
+    public function always(?\Closure $then = null): static
     {
         $this->ifPart = static fn () => true;
         $this->allowedTypes = self::TYPE_ANY;
@@ -65,11 +61,7 @@
      *
      * @return $this
      */
-<<<<<<< HEAD
-    public function ifTrue(\Closure $closure = null): static
-=======
-    public function ifTrue(?\Closure $closure = null)
->>>>>>> 2a31f2dd
+    public function ifTrue(?\Closure $closure = null): static
     {
         $this->ifPart = $closure ?? static fn ($v) => true === $v;
         $this->allowedTypes = self::TYPE_ANY;
