<?php

/*
 * This file is part of the Symfony package.
 *
 * (c) Fabien Potencier <fabien@symfony.com>
 *
 * For the full copyright and license information, please view the LICENSE
 * file that was distributed with this source code.
 */

namespace Symfony\Component\DependencyInjection\Tests;

require_once __DIR__.'/Fixtures/includes/classes.php';
require_once __DIR__.'/Fixtures/includes/ProjectExtension.php';

use Symfony\Component\DependencyInjection\Alias;
use Symfony\Component\DependencyInjection\Compiler\CompilerPassInterface;
use Symfony\Component\DependencyInjection\ContainerBuilder;
use Symfony\Component\DependencyInjection\ContainerInterface;
use Symfony\Component\DependencyInjection\Definition;
use Symfony\Component\DependencyInjection\Reference;
use Symfony\Component\DependencyInjection\ParameterBag\ParameterBag;
use Symfony\Component\Config\Resource\FileResource;

class ContainerBuilderTest extends \PHPUnit_Framework_TestCase
{
    /**
     * @covers Symfony\Component\DependencyInjection\ContainerBuilder::setDefinitions
     * @covers Symfony\Component\DependencyInjection\ContainerBuilder::getDefinitions
     * @covers Symfony\Component\DependencyInjection\ContainerBuilder::setDefinition
     * @covers Symfony\Component\DependencyInjection\ContainerBuilder::getDefinition
     */
    public function testDefinitions()
    {
        $builder = new ContainerBuilder();
        $definitions = array(
            'foo' => new Definition('FooClass'),
            'bar' => new Definition('BarClass'),
        );
        $builder->setDefinitions($definitions);
        $this->assertEquals($definitions, $builder->getDefinitions(), '->setDefinitions() sets the service definitions');
        $this->assertTrue($builder->hasDefinition('foo'), '->hasDefinition() returns true if a service definition exists');
        $this->assertFalse($builder->hasDefinition('foobar'), '->hasDefinition() returns false if a service definition does not exist');

        $builder->setDefinition('foobar', $foo = new Definition('FooBarClass'));
        $this->assertEquals($foo, $builder->getDefinition('foobar'), '->getDefinition() returns a service definition if defined');
        $this->assertTrue($builder->setDefinition('foobar', $foo = new Definition('FooBarClass')) === $foo, '->setDefinition() implements a fluid interface by returning the service reference');

        $builder->addDefinitions($defs = array('foobar' => new Definition('FooBarClass')));
        $this->assertEquals(array_merge($definitions, $defs), $builder->getDefinitions(), '->addDefinitions() adds the service definitions');

        try {
            $builder->getDefinition('baz');
            $this->fail('->getDefinition() throws an InvalidArgumentException if the service definition does not exist');
        } catch (\InvalidArgumentException $e) {
            $this->assertEquals('The service definition "baz" does not exist.', $e->getMessage(), '->getDefinition() throws an InvalidArgumentException if the service definition does not exist');
        }
    }

    /**
     * @covers Symfony\Component\DependencyInjection\ContainerBuilder::register
     */
    public function testRegister()
    {
        $builder = new ContainerBuilder();
        $builder->register('foo', 'FooClass');
        $this->assertTrue($builder->hasDefinition('foo'), '->register() registers a new service definition');
        $this->assertInstanceOf('Symfony\Component\DependencyInjection\Definition', $builder->getDefinition('foo'), '->register() returns the newly created Definition instance');
    }

    /**
     * @covers Symfony\Component\DependencyInjection\ContainerBuilder::has
     */
    public function testHas()
    {
        $builder = new ContainerBuilder();
        $this->assertFalse($builder->has('foo'), '->has() returns false if the service does not exist');
        $builder->register('foo', 'FooClass');
        $this->assertTrue($builder->has('foo'), '->has() returns true if a service definition exists');
        $builder->set('bar', new \stdClass());
        $this->assertTrue($builder->has('bar'), '->has() returns true if a service exists');
    }

    /**
     * @covers Symfony\Component\DependencyInjection\ContainerBuilder::get
     */
    public function testGet()
    {
        $builder = new ContainerBuilder();
        try {
            $builder->get('foo');
            $this->fail('->get() throws an InvalidArgumentException if the service does not exist');
        } catch (\InvalidArgumentException $e) {
            $this->assertEquals('The service definition "foo" does not exist.', $e->getMessage(), '->get() throws an InvalidArgumentException if the service does not exist');
        }

        $this->assertNull($builder->get('foo', ContainerInterface::NULL_ON_INVALID_REFERENCE), '->get() returns null if the service does not exist and NULL_ON_INVALID_REFERENCE is passed as a second argument');

        $builder->register('foo', 'stdClass');
        $this->assertInternalType('object', $builder->get('foo'), '->get() returns the service definition associated with the id');
        $builder->set('bar', $bar = new \stdClass());
        $this->assertEquals($bar, $builder->get('bar'), '->get() returns the service associated with the id');
        $builder->register('bar', 'stdClass');
        $this->assertEquals($bar, $builder->get('bar'), '->get() returns the service associated with the id even if a definition has been defined');

        $builder->register('baz', 'stdClass')->setArguments(array(new Reference('baz')));
        try {
            @$builder->get('baz');
            $this->fail('->get() throws a ServiceCircularReferenceException if the service has a circular reference to itself');
        } catch (\Symfony\Component\DependencyInjection\Exception\ServiceCircularReferenceException $e) {
            $this->assertEquals('Circular reference detected for service "baz", path: "baz".', $e->getMessage(), '->get() throws a LogicException if the service has a circular reference to itself');
        }

        $builder->register('foobar', 'stdClass')->setScope('container');
        $this->assertTrue($builder->get('bar') === $builder->get('bar'), '->get() always returns the same instance if the service is shared');
    }

    /**
     * @covers Symfony\Component\DependencyInjection\ContainerBuilder::getServiceIds
     */
    public function testGetServiceIds()
    {
        $builder = new ContainerBuilder();
        $builder->register('foo', 'stdClass');
        $builder->bar = $bar = new \stdClass();
        $builder->register('bar', 'stdClass');
        $this->assertEquals(array('foo', 'bar', 'service_container'), $builder->getServiceIds(), '->getServiceIds() returns all defined service ids');
    }

    /**
     * @covers Symfony\Component\DependencyInjection\ContainerBuilder::setAlias
     * @covers Symfony\Component\DependencyInjection\ContainerBuilder::hasAlias
     * @covers Symfony\Component\DependencyInjection\ContainerBuilder::getAlias
     */
    public function testAliases()
    {
        $builder = new ContainerBuilder();
        $builder->register('foo', 'stdClass');
        $builder->setAlias('bar', 'foo');
        $this->assertTrue($builder->hasAlias('bar'), '->hasAlias() returns true if the alias exists');
        $this->assertFalse($builder->hasAlias('foobar'), '->hasAlias() returns false if the alias does not exist');
        $this->assertEquals('foo', (string) $builder->getAlias('bar'), '->getAlias() returns the aliased service');
        $this->assertTrue($builder->has('bar'), '->setAlias() defines a new service');
        $this->assertTrue($builder->get('bar') === $builder->get('foo'), '->setAlias() creates a service that is an alias to another one');

        try {
            $builder->getAlias('foobar');
            $this->fail('->getAlias() throws an InvalidArgumentException if the alias does not exist');
        } catch (\InvalidArgumentException $e) {
            $this->assertEquals('The service alias "foobar" does not exist.', $e->getMessage(), '->getAlias() throws an InvalidArgumentException if the alias does not exist');
        }
    }

    /**
     * @covers Symfony\Component\DependencyInjection\ContainerBuilder::getAliases
     */
    public function testGetAliases()
    {
        $builder = new ContainerBuilder();
        $builder->setAlias('bar', 'foo');
        $builder->setAlias('foobar', 'foo');
        $builder->setAlias('moo', new Alias('foo', false));

        $aliases = $builder->getAliases();
        $this->assertEquals('foo', (string) $aliases['bar']);
        $this->assertTrue($aliases['bar']->isPublic());
        $this->assertEquals('foo', (string) $aliases['foobar']);
        $this->assertEquals('foo', (string) $aliases['moo']);
        $this->assertFalse($aliases['moo']->isPublic());

        $builder->register('bar', 'stdClass');
        $this->assertFalse($builder->hasAlias('bar'));

        $builder->set('foobar', 'stdClass');
        $builder->set('moo', 'stdClass');
        $this->assertCount(0, $builder->getAliases(), '->getAliases() does not return aliased services that have been overridden');
    }

    /**
     * @covers Symfony\Component\DependencyInjection\ContainerBuilder::setAliases
     */
    public function testSetAliases()
    {
        $builder = new ContainerBuilder();
        $builder->setAliases(array('bar' => 'foo', 'foobar' => 'foo'));

        $aliases = $builder->getAliases();
        $this->assertTrue(isset($aliases['bar']));
        $this->assertTrue(isset($aliases['foobar']));
    }

    /**
     * @covers Symfony\Component\DependencyInjection\ContainerBuilder::addAliases
     */
    public function testAddAliases()
    {
        $builder = new ContainerBuilder();
        $builder->setAliases(array('bar' => 'foo'));
        $builder->addAliases(array('foobar' => 'foo'));

        $aliases = $builder->getAliases();
        $this->assertTrue(isset($aliases['bar']));
        $this->assertTrue(isset($aliases['foobar']));
    }

    /**
     * @covers Symfony\Component\DependencyInjection\ContainerBuilder::addCompilerPass
     * @covers Symfony\Component\DependencyInjection\ContainerBuilder::getCompilerPassConfig
     */
    public function testAddGetCompilerPass()
    {
        $builder = new ContainerBuilder();
        $builder->setResourceTracking(false);
        $builderCompilerPasses = $builder->getCompiler()->getPassConfig()->getPasses();
        $builder->addCompilerPass($this->getMock('Symfony\Component\DependencyInjection\Compiler\CompilerPassInterface'));
        $this->assertEquals(sizeof($builderCompilerPasses) + 1, sizeof($builder->getCompiler()->getPassConfig()->getPasses()));
    }

    /**
     * @covers Symfony\Component\DependencyInjection\ContainerBuilder::createService
     */
    public function testCreateService()
    {
        $builder = new ContainerBuilder();
        $builder->register('foo1', 'FooClass')->setFile(__DIR__.'/Fixtures/includes/foo.php');
        $this->assertInstanceOf('\FooClass', $builder->get('foo1'), '->createService() requires the file defined by the service definition');
        $builder->register('foo2', 'FooClass')->setFile(__DIR__.'/Fixtures/includes/%file%.php');
        $builder->setParameter('file', 'foo');
        $this->assertInstanceOf('\FooClass', $builder->get('foo2'), '->createService() replaces parameters in the file provided by the service definition');
    }

    /**
     * @covers Symfony\Component\DependencyInjection\ContainerBuilder::createService
     */
    public function testCreateServiceClass()
    {
        $builder = new ContainerBuilder();
        $builder->register('foo1', '%class%');
        $builder->setParameter('class', 'stdClass');
        $this->assertInstanceOf('\stdClass', $builder->get('foo1'), '->createService() replaces parameters in the class provided by the service definition');
    }

    /**
     * @covers Symfony\Component\DependencyInjection\ContainerBuilder::createService
     */
    public function testCreateServiceArguments()
    {
        $builder = new ContainerBuilder();
        $builder->register('bar', 'stdClass');
        $builder->register('foo1', 'FooClass')->addArgument(array('foo' => '%value%', '%value%' => 'foo', new Reference('bar'), '%%unescape_it%%'));
        $builder->setParameter('value', 'bar');
        $this->assertEquals(array('foo' => 'bar', 'bar' => 'foo', $builder->get('bar'), '%unescape_it%'), $builder->get('foo1')->arguments, '->createService() replaces parameters and service references in the arguments provided by the service definition');
    }

    /**
     * @covers Symfony\Component\DependencyInjection\ContainerBuilder::createService
     */
    public function testCreateServiceFactoryMethod()
    {
        $builder = new ContainerBuilder();
        $builder->register('bar', 'stdClass');
        $builder->register('foo1', 'FooClass')->setFactoryClass('FooClass')->setFactoryMethod('getInstance')->addArgument(array('foo' => '%value%', '%value%' => 'foo', new Reference('bar')));
        $builder->setParameter('value', 'bar');
        $this->assertTrue($builder->get('foo1')->called, '->createService() calls the factory method to create the service instance');
        $this->assertEquals(array('foo' => 'bar', 'bar' => 'foo', $builder->get('bar')), $builder->get('foo1')->arguments, '->createService() passes the arguments to the factory method');
    }

    /**
     * @covers Symfony\Component\DependencyInjection\ContainerBuilder::createService
     */
    public function testCreateServiceFactoryService()
    {
        $builder = new ContainerBuilder();
        $builder->register('baz_service')->setFactoryService('baz_factory')->setFactoryMethod('getInstance');
        $builder->register('baz_factory', 'BazClass');

        $this->assertInstanceOf('BazClass', $builder->get('baz_service'));
    }

    /**
     * @covers Symfony\Component\DependencyInjection\ContainerBuilder::createService
     */
    public function testCreateServiceMethodCalls()
    {
        $builder = new ContainerBuilder();
        $builder->register('bar', 'stdClass');
        $builder->register('foo1', 'FooClass')->addMethodCall('setBar', array(array('%value%', new Reference('bar'))));
        $builder->setParameter('value', 'bar');
        $this->assertEquals(array('bar', $builder->get('bar')), $builder->get('foo1')->bar, '->createService() replaces the values in the method calls arguments');
    }

    /**
     * @covers Symfony\Component\DependencyInjection\ContainerBuilder::createService
     */
    public function testCreateServiceConfigurator()
    {
        $builder = new ContainerBuilder();
        $builder->register('foo1', 'FooClass')->setConfigurator('sc_configure');
        $this->assertTrue($builder->get('foo1')->configured, '->createService() calls the configurator');

        $builder->register('foo2', 'FooClass')->setConfigurator(array('%class%', 'configureStatic'));
        $builder->setParameter('class', 'BazClass');
        $this->assertTrue($builder->get('foo2')->configured, '->createService() calls the configurator');

        $builder->register('baz', 'BazClass');
        $builder->register('foo3', 'FooClass')->setConfigurator(array(new Reference('baz'), 'configure'));
        $this->assertTrue($builder->get('foo3')->configured, '->createService() calls the configurator');

        $builder->register('foo4', 'FooClass')->setConfigurator('foo');
        try {
            $builder->get('foo4');
            $this->fail('->createService() throws an InvalidArgumentException if the configure callable is not a valid callable');
        } catch (\InvalidArgumentException $e) {
            $this->assertEquals('The configure callable for class "FooClass" is not a callable.', $e->getMessage(), '->createService() throws an InvalidArgumentException if the configure callable is not a valid callable');
        }
    }

    /**
     * @covers Symfony\Component\DependencyInjection\ContainerBuilder::resolveServices
     */
    public function testResolveServices()
    {
        $builder = new ContainerBuilder();
        $builder->register('foo', 'FooClass');
        $this->assertEquals($builder->get('foo'), $builder->resolveServices(new Reference('foo')), '->resolveServices() resolves service references to service instances');
        $this->assertEquals(array('foo' => array('foo', $builder->get('foo'))), $builder->resolveServices(array('foo' => array('foo', new Reference('foo')))), '->resolveServices() resolves service references to service instances in nested arrays');
    }

    /**
     * @covers Symfony\Component\DependencyInjection\ContainerBuilder::merge
     */
    public function testMerge()
    {
        $container = new ContainerBuilder(new ParameterBag(array('bar' => 'foo')));
        $container->setResourceTracking(false);
        $config = new ContainerBuilder(new ParameterBag(array('foo' => 'bar')));
        $container->merge($config);
        $this->assertEquals(array('bar' => 'foo', 'foo' => 'bar'), $container->getParameterBag()->all(), '->merge() merges current parameters with the loaded ones');

        $container = new ContainerBuilder(new ParameterBag(array('bar' => 'foo')));
        $container->setResourceTracking(false);
        $config = new ContainerBuilder(new ParameterBag(array('foo' => '%bar%')));
        $container->merge($config);
////// FIXME
        $container->compile();
        $this->assertEquals(array('bar' => 'foo', 'foo' => 'foo'), $container->getParameterBag()->all(), '->merge() evaluates the values of the parameters towards already defined ones');

        $container = new ContainerBuilder(new ParameterBag(array('bar' => 'foo')));
        $container->setResourceTracking(false);
        $config = new ContainerBuilder(new ParameterBag(array('foo' => '%bar%', 'baz' => '%foo%')));
        $container->merge($config);
////// FIXME
        $container->compile();
        $this->assertEquals(array('bar' => 'foo', 'foo' => 'foo', 'baz' => 'foo'), $container->getParameterBag()->all(), '->merge() evaluates the values of the parameters towards already defined ones');

        $container = new ContainerBuilder();
        $container->setResourceTracking(false);
        $container->register('foo', 'FooClass');
        $container->register('bar', 'BarClass');
        $config = new ContainerBuilder();
        $config->setDefinition('baz', new Definition('BazClass'));
        $config->setAlias('alias_for_foo', 'foo');
        $container->merge($config);
        $this->assertEquals(array('foo', 'bar', 'baz'), array_keys($container->getDefinitions()), '->merge() merges definitions already defined ones');

        $aliases = $container->getAliases();
        $this->assertTrue(isset($aliases['alias_for_foo']));
        $this->assertEquals('foo', (string) $aliases['alias_for_foo']);

        $container = new ContainerBuilder();
        $container->setResourceTracking(false);
        $container->register('foo', 'FooClass');
        $config->setDefinition('foo', new Definition('BazClass'));
        $container->merge($config);
        $this->assertEquals('BazClass', $container->getDefinition('foo')->getClass(), '->merge() overrides already defined services');
    }

    /**
     * @covers Symfony\Component\DependencyInjection\ContainerBuilder::merge
     * @expectedException LogicException
     */
    public function testMergeLogicException()
    {
        $container = new ContainerBuilder();
        $container->setResourceTracking(false);
        $container->compile();
        $container->merge(new ContainerBuilder());
    }

    /**
     * @covers Symfony\Component\DependencyInjection\ContainerBuilder::findTaggedServiceIds
     */
    public function testfindTaggedServiceIds()
    {
        $builder = new ContainerBuilder();
        $builder
            ->register('foo', 'FooClass')
            ->addTag('foo', array('foo' => 'foo'))
            ->addTag('bar', array('bar' => 'bar'))
            ->addTag('foo', array('foofoo' => 'foofoo'))
        ;
        $this->assertEquals($builder->findTaggedServiceIds('foo'), array(
            'foo' => array(
                array('foo' => 'foo'),
                array('foofoo' => 'foofoo'),
            )
        ), '->findTaggedServiceIds() returns an array of service ids and its tag attributes');
        $this->assertEquals(array(), $builder->findTaggedServiceIds('foobar'), '->findTaggedServiceIds() returns an empty array if there is annotated services');
    }

    /**
     * @covers Symfony\Component\DependencyInjection\ContainerBuilder::findDefinition
     */
    public function testFindDefinition()
    {
        $container = new ContainerBuilder();
        $container->setDefinition('foo', $definition = new Definition('FooClass'));
        $container->setAlias('bar', 'foo');
        $container->setAlias('foobar', 'bar');
        $this->assertEquals($definition, $container->findDefinition('foobar'), '->findDefinition() returns a Definition');
    }

    /**
     * @covers Symfony\Component\DependencyInjection\ContainerBuilder::getResources
     * @covers Symfony\Component\DependencyInjection\ContainerBuilder::addResource
     */
    public function testResources()
    {
        if (!class_exists('Symfony\Component\Config\Resource\FileResource')) {
            $this->markTestSkipped('The "Config" component is not available');
        }

        $container = new ContainerBuilder();
        $container->addResource($a = new FileResource(__DIR__.'/Fixtures/xml/services1.xml'));
        $container->addResource($b = new FileResource(__DIR__.'/Fixtures/xml/services2.xml'));
        $resources = array();
        foreach ($container->getResources() as $resource) {
            if (false === strpos($resource, '.php')) {
                $resources[] = $resource;
            }
        }
        $this->assertEquals(array($a, $b), $resources, '->getResources() returns an array of resources read for the current configuration');
        $this->assertSame($container, $container->setResources(array()));
        $this->assertEquals(array(), $container->getResources());
    }

    /**
     * @covers Symfony\Component\DependencyInjection\ContainerBuilder::registerExtension
     * @covers Symfony\Component\DependencyInjection\ContainerBuilder::getExtension
     */
    public function testExtension()
    {
        $container = new ContainerBuilder();
        $container->setResourceTracking(false);

        $container->registerExtension($extension = new \ProjectExtension());
        $this->assertTrue($container->getExtension('project') === $extension, '->registerExtension() registers an extension');

        $this->setExpectedException('LogicException');
        $container->getExtension('no_registered');
    }

    public function testRegisteredButNotLoadedExtension()
    {
        $extension = $this->getMock('Symfony\\Component\\DependencyInjection\\Extension\\ExtensionInterface');
        $extension->expects($this->once())->method('getAlias')->will($this->returnValue('project'));
        $extension->expects($this->never())->method('load');

        $container = new ContainerBuilder();
        $container->setResourceTracking(false);
        $container->registerExtension($extension);
        $container->compile();
    }

    public function testRegisteredAndLoadedExtension()
    {
        $extension = $this->getMock('Symfony\\Component\\DependencyInjection\\Extension\\ExtensionInterface');
        $extension->expects($this->exactly(2))->method('getAlias')->will($this->returnValue('project'));
        $extension->expects($this->once())->method('load')->with(array(array('foo' => 'bar')));

        $container = new ContainerBuilder();
        $container->setResourceTracking(false);
        $container->registerExtension($extension);
        $container->loadFromExtension('project', array('foo' => 'bar'));
        $container->compile();
    }

    public function testPrivateServiceUser()
    {
        $fooDefinition     = new Definition('BarClass');
        $fooUserDefinition = new Definition('BarUserClass', array(new Reference('bar')));
        $container         = new ContainerBuilder();
        $container->setResourceTracking(false);

        $fooDefinition->setPublic(false);

        $container->addDefinitions(array(
            'bar'       => $fooDefinition,
            'bar_user'  => $fooUserDefinition
        ));

        $container->compile();
        $this->assertInstanceOf('BarClass', $container->get('bar_user')->bar);
    }

    /**
     * @expectedException BadMethodCallException
     */
    public function testThrowsExceptionWhenSetServiceOnAFrozenContainer()
    {
        $container = new ContainerBuilder();
<<<<<<< HEAD
        $container->setDefinition('a', new Definition('stdClass'));
=======
        $container->setResourceTracking(false);
>>>>>>> a248d00b
        $container->compile();
        $container->set('a', new \stdClass());
    }

    /**
     * @expectedException BadMethodCallException
     */
    public function testThrowsExceptionWhenAddServiceOnAFrozenContainer()
    {
        if (!class_exists('Symfony\Component\Config\Resource\FileResource')) {
            $this->markTestSkipped('The "Config" component is not available');
        }

        $container = new ContainerBuilder();
        $container->compile();
        $container->set('a', new \stdClass());
    }

    public function testNoExceptionWhenSetSyntheticServiceOnAFrozenContainer()
    {
        if (!class_exists('Symfony\Component\Config\Resource\FileResource')) {
            $this->markTestSkipped('The "Config" component is not available');
        }

        $container = new ContainerBuilder();
        $def = new Definition('stdClass');
        $def->setSynthetic(true);
        $container->setDefinition('a', $def);
        $container->compile();
        $container->set('a', $a = new \stdClass());
        $this->assertEquals($a, $container->get('a'));
    }

    /**
     * @expectedException BadMethodCallException
     */
    public function testThrowsExceptionWhenSetDefinitionOnAFrozenContainer()
    {
        $container = new ContainerBuilder();
        $container->setResourceTracking(false);
        $container->compile();
        $container->setDefinition('a', new Definition());
    }

    /**
     * @covers Symfony\Component\DependencyInjection\ContainerBuilder::getExtensionConfig
     * @covers Symfony\Component\DependencyInjection\ContainerBuilder::prependExtensionConfig
     */
    public function testExtensionConfig()
    {
        $container = new ContainerBuilder();

        $configs = $container->getExtensionConfig('foo');
        $this->assertEmpty($configs);

        $first = array('foo' => 'bar');
        $container->prependExtensionConfig('foo', $first);
        $configs = $container->getExtensionConfig('foo');
        $this->assertEquals(array($first), $configs);

        $second = array('ding' => 'dong');
        $container->prependExtensionConfig('foo', $second);
        $configs = $container->getExtensionConfig('foo');
        $this->assertEquals(array($second, $first), $configs);
    }
}

class FooClass {}<|MERGE_RESOLUTION|>--- conflicted
+++ resolved
@@ -510,11 +510,8 @@
     public function testThrowsExceptionWhenSetServiceOnAFrozenContainer()
     {
         $container = new ContainerBuilder();
-<<<<<<< HEAD
+        $container->setResourceTracking(false);
         $container->setDefinition('a', new Definition('stdClass'));
-=======
-        $container->setResourceTracking(false);
->>>>>>> a248d00b
         $container->compile();
         $container->set('a', new \stdClass());
     }
