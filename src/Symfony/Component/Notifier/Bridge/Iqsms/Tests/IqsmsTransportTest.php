<?php

/*
 * This file is part of the Symfony package.
 *
 * (c) Fabien Potencier <fabien@symfony.com>
 *
 * For the full copyright and license information, please view the LICENSE
 * file that was distributed with this source code.
 */

namespace Symfony\Component\Notifier\Bridge\Iqsms\Tests;

use Symfony\Component\HttpClient\MockHttpClient;
use Symfony\Component\Notifier\Bridge\Iqsms\IqsmsTransport;
use Symfony\Component\Notifier\Message\ChatMessage;
use Symfony\Component\Notifier\Message\SmsMessage;
use Symfony\Component\Notifier\Test\TransportTestCase;
use Symfony\Component\Notifier\Tests\Transport\DummyMessage;
use Symfony\Contracts\HttpClient\HttpClientInterface;

final class IqsmsTransportTest extends TransportTestCase
{
<<<<<<< HEAD
    public static function createTransport(HttpClientInterface $client = null): IqsmsTransport
=======
    public static function createTransport(?HttpClientInterface $client = null): IqsmsTransport
>>>>>>> a44829e2
    {
        return new IqsmsTransport('login', 'password', 'sender', $client ?? new MockHttpClient());
    }

    public static function toStringProvider(): iterable
    {
        yield ['iqsms://api.iqsms.ru?from=sender', self::createTransport()];
    }

    public static function supportedMessagesProvider(): iterable
    {
        yield [new SmsMessage('0611223344', 'Hello!')];
    }

    public static function unsupportedMessagesProvider(): iterable
    {
        yield [new ChatMessage('Hello!')];
        yield [new DummyMessage()];
    }
}<|MERGE_RESOLUTION|>--- conflicted
+++ resolved
@@ -21,11 +21,7 @@
 
 final class IqsmsTransportTest extends TransportTestCase
 {
-<<<<<<< HEAD
-    public static function createTransport(HttpClientInterface $client = null): IqsmsTransport
-=======
     public static function createTransport(?HttpClientInterface $client = null): IqsmsTransport
->>>>>>> a44829e2
     {
         return new IqsmsTransport('login', 'password', 'sender', $client ?? new MockHttpClient());
     }
