--- conflicted
+++ resolved
@@ -21,11 +21,7 @@
     /**
      * Tokenizes an expression.
      *
-<<<<<<< HEAD
-     * @return TokenStream A token stream instance
-=======
      * @return TokenStream
->>>>>>> f1643e87
      *
      * @throws SyntaxError
      */
