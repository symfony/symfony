<?php

/*
 * This file is part of the Symfony package.
 *
 * (c) Fabien Potencier <fabien@symfony.com>
 *
 * For the full copyright and license information, please view the LICENSE
 * file that was distributed with this source code.
 */

namespace Symfony\Bridge\Doctrine\Form\ChoiceList;

use Doctrine\Persistence\Mapping\ClassMetadata;
use Doctrine\Persistence\ObjectManager;
use Symfony\Component\Form\Exception\RuntimeException;

/**
 * A utility for reading object IDs.
 *
 * @author Bernhard Schussek <bschussek@gmail.com>
 *
 * @internal
 */
class IdReader
{
    private $om;
    private $classMetadata;
    private $singleId;
    private $intId;
    private $idField;

    /**
     * @var IdReader|null
     */
    private $associationIdReader;

    public function __construct(ObjectManager $om, ClassMetadata $classMetadata)
    {
        $ids = $classMetadata->getIdentifierFieldNames();
        $idType = $classMetadata->getTypeOfField(current($ids));

        $this->om = $om;
        $this->classMetadata = $classMetadata;
        $this->singleId = 1 === \count($ids);
        $this->intId = $this->singleId && \in_array($idType, ['integer', 'smallint', 'bigint']);
        $this->idField = current($ids);

        // single field association are resolved, since the schema column could be an int
        if ($this->singleId && $classMetadata->hasAssociation($this->idField)) {
            $this->associationIdReader = new self($om, $om->getClassMetadata(
                $classMetadata->getAssociationTargetClass($this->idField)
            ));

            $this->singleId = $this->associationIdReader->isSingleId();
            $this->intId = $this->associationIdReader->isIntId();
        }
    }

    /**
     * Returns whether the class has a single-column ID.
     */
    public function isSingleId(): bool
    {
        return $this->singleId;
    }

    /**
     * Returns whether the class has a single-column integer ID.
     */
    public function isIntId(): bool
    {
        return $this->intId;
    }

    /**
     * Returns the ID value for an object.
     *
     * This method assumes that the object has a single-column ID.
     *
<<<<<<< HEAD
     * @return string The ID value
=======
     * @return string
>>>>>>> f1643e87
     */
    public function getIdValue(object $object = null)
    {
        if (!$object) {
            return '';
        }

        if (!$this->om->contains($object)) {
            throw new RuntimeException(sprintf('Entity of type "%s" passed to the choice field must be managed. Maybe you forget to persist it in the entity manager?', get_debug_type($object)));
        }

        $this->om->initializeObject($object);

        $idValue = current($this->classMetadata->getIdentifierValues($object));

        if ($this->associationIdReader) {
            $idValue = $this->associationIdReader->getIdValue($idValue);
        }

        return (string) $idValue;
    }

    /**
     * Returns the name of the ID field.
     *
     * This method assumes that the object has a single-column ID.
     */
    public function getIdField(): string
    {
        return $this->idField;
    }
}<|MERGE_RESOLUTION|>--- conflicted
+++ resolved
@@ -78,11 +78,7 @@
      *
      * This method assumes that the object has a single-column ID.
      *
-<<<<<<< HEAD
-     * @return string The ID value
-=======
      * @return string
->>>>>>> f1643e87
      */
     public function getIdValue(object $object = null)
     {
