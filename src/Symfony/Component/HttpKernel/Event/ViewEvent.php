--- conflicted
+++ resolved
@@ -42,11 +42,7 @@
     /**
      * Returns the return value of the controller.
      *
-<<<<<<< HEAD
-     * @return mixed The controller return value
-=======
      * @return mixed
->>>>>>> f1643e87
      */
     public function getControllerResult()
     {
