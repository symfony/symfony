--- conflicted
+++ resolved
@@ -64,20 +64,12 @@
      *
      * @return string The provider secret
      *
-<<<<<<< HEAD
-     * @deprecated since 5.2, use getFirewallName() instead
-=======
      * @deprecated since Symfony 5.2, use getFirewallName() instead
->>>>>>> f1643e87
      */
     public function getProviderKey()
     {
         if (1 !== \func_num_args() || true !== func_get_arg(0)) {
-<<<<<<< HEAD
-            trigger_deprecation('symfony/security-core', '5.2', 'Method "%s" is deprecated, use "getFirewallName()" instead.', __METHOD__);
-=======
             trigger_deprecation('symfony/security-core', '5.2', 'Method "%s()" is deprecated, use "getFirewallName()" instead.', __METHOD__);
->>>>>>> f1643e87
         }
 
         return $this->firewallName;
