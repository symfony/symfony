--- conflicted
+++ resolved
@@ -262,11 +262,7 @@
     /**
      * Returns an InputOption by name.
      *
-<<<<<<< HEAD
-     * @return InputOption A InputOption object
-=======
      * @return InputOption
->>>>>>> f1643e87
      *
      * @throws InvalidArgumentException When option given doesn't exist
      */
@@ -285,11 +281,7 @@
      * This method can't be used to check if the user included the option when
      * executing the command (use getOption() instead).
      *
-<<<<<<< HEAD
-     * @return bool true if the InputOption object exists, false otherwise
-=======
      * @return bool
->>>>>>> f1643e87
      */
     public function hasOption(string $name)
     {
@@ -309,11 +301,7 @@
     /**
      * Returns true if an InputOption object exists by shortcut.
      *
-<<<<<<< HEAD
-     * @return bool true if the InputOption object exists, false otherwise
-=======
      * @return bool
->>>>>>> f1643e87
      */
     public function hasShortcut(string $name)
     {
@@ -331,11 +319,7 @@
     /**
      * Gets an InputOption by shortcut.
      *
-<<<<<<< HEAD
-     * @return InputOption An InputOption object
-=======
      * @return InputOption
->>>>>>> f1643e87
      */
     public function getOptionForShortcut(string $shortcut)
     {
