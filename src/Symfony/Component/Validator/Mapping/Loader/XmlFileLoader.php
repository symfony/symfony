<?php

/*
 * This file is part of the Symfony package.
 *
 * (c) Fabien Potencier <fabien@symfony.com>
 *
 * For the full copyright and license information, please view the LICENSE
 * file that was distributed with this source code.
 */

namespace Symfony\Component\Validator\Mapping\Loader;

use Symfony\Component\Config\Util\XmlUtils;
use Symfony\Component\Validator\Constraint;
use Symfony\Component\Validator\Exception\MappingException;
use Symfony\Component\Validator\Mapping\ClassMetadata;

/**
 * Loads validation metadata from an XML file.
 *
 * @author Bernhard Schussek <bschussek@gmail.com>
 */
class XmlFileLoader extends FileLoader
{
    /**
     * The XML nodes of the mapping file.
     *
     * @var \SimpleXMLElement[]|null
     */
    protected $classes;

    /**
     * {@inheritdoc}
     */
    public function loadClassMetadata(ClassMetadata $metadata)
    {
        if (null === $this->classes) {
            $this->loadClassesFromXml();
        }

        if (isset($this->classes[$metadata->getClassName()])) {
            $classDescription = $this->classes[$metadata->getClassName()];

            $this->loadClassMetadataFromXml($metadata, $classDescription);

            return true;
        }

        return false;
    }

    /**
     * Return the names of the classes mapped in this file.
     *
     * @return string[]
     */
    public function getMappedClasses()
    {
        if (null === $this->classes) {
            $this->loadClassesFromXml();
        }

        return array_keys($this->classes);
    }

    /**
     * Parses a collection of "constraint" XML nodes.
     *
     * @param \SimpleXMLElement $nodes The XML nodes
     *
     * @return Constraint[]
     */
    protected function parseConstraints(\SimpleXMLElement $nodes)
    {
        $constraints = [];

        foreach ($nodes as $node) {
            if (\count($node) > 0) {
                if (\count($node->value) > 0) {
                    $options = $this->parseValues($node->value);
                } elseif (\count($node->constraint) > 0) {
                    $options = $this->parseConstraints($node->constraint);
                } elseif (\count($node->option) > 0) {
                    $options = $this->parseOptions($node->option);
                } else {
                    $options = [];
                }
            } elseif ('' !== (string) $node) {
                $options = XmlUtils::phpize(trim($node));
            } else {
                $options = null;
            }

            $constraints[] = $this->newConstraint((string) $node['name'], $options);
        }

        return $constraints;
    }

    /**
     * Parses a collection of "value" XML nodes.
     *
     * @param \SimpleXMLElement $nodes The XML nodes
     *
     * @return array
     */
    protected function parseValues(\SimpleXMLElement $nodes)
    {
        $values = [];

        foreach ($nodes as $node) {
            if (\count($node) > 0) {
                if (\count($node->value) > 0) {
                    $value = $this->parseValues($node->value);
                } elseif (\count($node->constraint) > 0) {
                    $value = $this->parseConstraints($node->constraint);
                } else {
                    $value = [];
                }
            } else {
                $value = trim($node);
            }

            if (isset($node['key'])) {
                $values[(string) $node['key']] = $value;
            } else {
                $values[] = $value;
            }
        }

        return $values;
    }

    /**
     * Parses a collection of "option" XML nodes.
     *
     * @param \SimpleXMLElement $nodes The XML nodes
     *
     * @return array
     */
    protected function parseOptions(\SimpleXMLElement $nodes)
    {
        $options = [];

        foreach ($nodes as $node) {
            if (\count($node) > 0) {
                if (\count($node->value) > 0) {
                    $value = $this->parseValues($node->value);
                } elseif (\count($node->constraint) > 0) {
                    $value = $this->parseConstraints($node->constraint);
                } else {
                    $value = [];
                }
            } else {
                $value = XmlUtils::phpize($node);
                if (\is_string($value)) {
                    $value = trim($value);
                }
            }

            $options[(string) $node['name']] = $value;
        }

        return $options;
    }

    /**
     * Loads the XML class descriptions from the given file.
     *
<<<<<<< HEAD
     * @return \SimpleXMLElement The class descriptions
=======
     * @return \SimpleXMLElement
>>>>>>> f1643e87
     *
     * @throws MappingException If the file could not be loaded
     */
    protected function parseFile(string $path)
    {
        try {
            $dom = XmlUtils::loadFile($path, __DIR__.'/schema/dic/constraint-mapping/constraint-mapping-1.0.xsd');
        } catch (\Exception $e) {
            throw new MappingException($e->getMessage(), $e->getCode(), $e);
        }

        return simplexml_import_dom($dom);
    }

    private function loadClassesFromXml()
    {
        // This method may throw an exception. Do not modify the class'
        // state before it completes
        $xml = $this->parseFile($this->file);

        $this->classes = [];

        foreach ($xml->namespace as $namespace) {
            $this->addNamespaceAlias((string) $namespace['prefix'], trim((string) $namespace));
        }

        foreach ($xml->class as $class) {
            $this->classes[(string) $class['name']] = $class;
        }
    }

    private function loadClassMetadataFromXml(ClassMetadata $metadata, \SimpleXMLElement $classDescription)
    {
        if (\count($classDescription->{'group-sequence-provider'}) > 0) {
            $metadata->setGroupSequenceProvider(true);
        }

        foreach ($classDescription->{'group-sequence'} as $groupSequence) {
            if (\count($groupSequence->value) > 0) {
                $metadata->setGroupSequence($this->parseValues($groupSequence[0]->value));
            }
        }

        foreach ($this->parseConstraints($classDescription->constraint) as $constraint) {
            $metadata->addConstraint($constraint);
        }

        foreach ($classDescription->property as $property) {
            foreach ($this->parseConstraints($property->constraint) as $constraint) {
                $metadata->addPropertyConstraint((string) $property['name'], $constraint);
            }
        }

        foreach ($classDescription->getter as $getter) {
            foreach ($this->parseConstraints($getter->constraint) as $constraint) {
                $metadata->addGetterConstraint((string) $getter['property'], $constraint);
            }
        }
    }
}<|MERGE_RESOLUTION|>--- conflicted
+++ resolved
@@ -168,11 +168,7 @@
     /**
      * Loads the XML class descriptions from the given file.
      *
-<<<<<<< HEAD
-     * @return \SimpleXMLElement The class descriptions
-=======
      * @return \SimpleXMLElement
->>>>>>> f1643e87
      *
      * @throws MappingException If the file could not be loaded
      */
