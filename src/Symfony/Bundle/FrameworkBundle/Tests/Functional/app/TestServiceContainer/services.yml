--- conflicted
+++ resolved
@@ -16,7 +16,6 @@
         arguments:
             - '@Symfony\Bundle\FrameworkBundle\Tests\Functional\Bundle\TestBundle\TestServiceContainer\NonPublicService'
             - '@Symfony\Bundle\FrameworkBundle\Tests\Functional\Bundle\TestBundle\TestServiceContainer\PrivateService'
-<<<<<<< HEAD
             - '@decorated'
 
     decorator:
@@ -24,10 +23,8 @@
         decorates: decorated
         properties:
             inner: '@.inner'
-=======
 
     Symfony\Bundle\FrameworkBundle\Tests\Functional\Bundle\TestBundle\TestServiceContainer\ResettableService:
         public: true
         tags:
-            - kernel.reset: { method: 'myCustomName' }
->>>>>>> 56fa4dc6
+            - kernel.reset: { method: 'myCustomName' }