<?php

/*
 * This file is part of the Symfony package.
 *
 * (c) Fabien Potencier <fabien@symfony.com>
 *
 * For the full copyright and license information, please view the LICENSE
 * file that was distributed with this source code.
 */

namespace Symfony\Component\HttpKernel\Log;

use Psr\Log\AbstractLogger;
use Psr\Log\InvalidArgumentException;
use Psr\Log\LogLevel;
use Symfony\Component\HttpFoundation\Request;
use Symfony\Component\HttpFoundation\RequestStack;

/**
 * Minimalist PSR-3 logger designed to write in stderr or any other stream.
 *
 * @author Kévin Dunglas <dunglas@gmail.com>
 */
class Logger extends AbstractLogger implements DebugLoggerInterface
{
    private const LEVELS = [
        LogLevel::DEBUG => 0,
        LogLevel::INFO => 1,
        LogLevel::NOTICE => 2,
        LogLevel::WARNING => 3,
        LogLevel::ERROR => 4,
        LogLevel::CRITICAL => 5,
        LogLevel::ALERT => 6,
        LogLevel::EMERGENCY => 7,
    ];
    private const PRIORITIES = [
        LogLevel::DEBUG => 100,
        LogLevel::INFO => 200,
        LogLevel::NOTICE => 250,
        LogLevel::WARNING => 300,
        LogLevel::ERROR => 400,
        LogLevel::CRITICAL => 500,
        LogLevel::ALERT => 550,
        LogLevel::EMERGENCY => 600,
    ];

    private int $minLevelIndex;
    private \Closure $formatter;
    private bool $debug = false;
    private array $logs = [];
    private array $errorCount = [];

    /** @var resource|null */
    private $handle;

    /**
     * @param string|resource|null $output
     */
<<<<<<< HEAD
    public function __construct(string $minLevel = null, $output = null, callable $formatter = null, private readonly ?RequestStack $requestStack = null)
=======
    public function __construct(?string $minLevel = null, $output = null, ?callable $formatter = null)
>>>>>>> 2a31f2dd
    {
        if (null === $minLevel) {
            $minLevel = null === $output || 'php://stdout' === $output || 'php://stderr' === $output ? LogLevel::ERROR : LogLevel::WARNING;

            if (isset($_ENV['SHELL_VERBOSITY']) || isset($_SERVER['SHELL_VERBOSITY'])) {
                $minLevel = match ((int) ($_ENV['SHELL_VERBOSITY'] ?? $_SERVER['SHELL_VERBOSITY'])) {
                    -1 => LogLevel::ERROR,
                    1 => LogLevel::NOTICE,
                    2 => LogLevel::INFO,
                    3 => LogLevel::DEBUG,
                    default => $minLevel,
                };
            }
        }

        if (!isset(self::LEVELS[$minLevel])) {
            throw new InvalidArgumentException(sprintf('The log level "%s" does not exist.', $minLevel));
        }

        $this->minLevelIndex = self::LEVELS[$minLevel];
        $this->formatter = null !== $formatter ? $formatter(...) : $this->format(...);
        if ($output && false === $this->handle = \is_resource($output) ? $output : @fopen($output, 'a')) {
            throw new InvalidArgumentException(sprintf('Unable to open "%s".', $output));
        }
    }

    public function enableDebug(): void
    {
        $this->debug = true;
    }

    public function log($level, $message, array $context = []): void
    {
        if (!isset(self::LEVELS[$level])) {
            throw new InvalidArgumentException(sprintf('The log level "%s" does not exist.', $level));
        }

        if (self::LEVELS[$level] < $this->minLevelIndex) {
            return;
        }

        $formatter = $this->formatter;
        if ($this->handle) {
            @fwrite($this->handle, $formatter($level, $message, $context).\PHP_EOL);
        } else {
            error_log($formatter($level, $message, $context, false));
        }

        if ($this->debug && $this->requestStack) {
            $this->record($level, $message, $context);
        }
    }

    public function getLogs(Request $request = null): array
    {
        if ($request) {
            return $this->logs[spl_object_id($request)] ?? [];
        }

        return array_merge(...array_values($this->logs));
    }

    public function countErrors(Request $request = null): int
    {
        if ($request) {
            return $this->errorCount[spl_object_id($request)] ?? 0;
        }

        return array_sum($this->errorCount);
    }

    public function clear(): void
    {
        $this->logs = [];
        $this->errorCount = [];
    }

    private function format(string $level, string $message, array $context, bool $prefixDate = true): string
    {
        if (str_contains($message, '{')) {
            $replacements = [];
            foreach ($context as $key => $val) {
                if (null === $val || \is_scalar($val) || $val instanceof \Stringable) {
                    $replacements["{{$key}}"] = $val;
                } elseif ($val instanceof \DateTimeInterface) {
                    $replacements["{{$key}}"] = $val->format(\DateTimeInterface::RFC3339);
                } elseif (\is_object($val)) {
                    $replacements["{{$key}}"] = '[object '.$val::class.']';
                } else {
                    $replacements["{{$key}}"] = '['.\gettype($val).']';
                }
            }

            $message = strtr($message, $replacements);
        }

        $log = sprintf('[%s] %s', $level, $message);
        if ($prefixDate) {
            $log = date(\DateTimeInterface::RFC3339).' '.$log;
        }

        return $log;
    }

    private function record($level, $message, array $context): void
    {
        $request = $this->requestStack->getCurrentRequest();
        $key = $request ? spl_object_id($request) : '';

        $this->logs[$key][] = [
            'channel' => null,
            'context' => $context,
            'message' => $message,
            'priority' => self::PRIORITIES[$level],
            'priorityName' => $level,
            'timestamp' => time(),
            'timestamp_rfc3339' => date(\DATE_RFC3339_EXTENDED),
        ];

        $this->errorCount[$key] ??= 0;
        switch ($level) {
            case LogLevel::ERROR:
            case LogLevel::CRITICAL:
            case LogLevel::ALERT:
            case LogLevel::EMERGENCY:
                ++$this->errorCount[$key];
        }
    }
}<|MERGE_RESOLUTION|>--- conflicted
+++ resolved
@@ -57,11 +57,7 @@
     /**
      * @param string|resource|null $output
      */
-<<<<<<< HEAD
-    public function __construct(string $minLevel = null, $output = null, callable $formatter = null, private readonly ?RequestStack $requestStack = null)
-=======
-    public function __construct(?string $minLevel = null, $output = null, ?callable $formatter = null)
->>>>>>> 2a31f2dd
+    public function __construct(?string $minLevel = null, $output = null, ?callable $formatter = null, private readonly ?RequestStack $requestStack = null)
     {
         if (null === $minLevel) {
             $minLevel = null === $output || 'php://stdout' === $output || 'php://stderr' === $output ? LogLevel::ERROR : LogLevel::WARNING;
@@ -115,7 +111,7 @@
         }
     }
 
-    public function getLogs(Request $request = null): array
+    public function getLogs(?Request $request = null): array
     {
         if ($request) {
             return $this->logs[spl_object_id($request)] ?? [];
@@ -124,7 +120,7 @@
         return array_merge(...array_values($this->logs));
     }
 
-    public function countErrors(Request $request = null): int
+    public function countErrors(?Request $request = null): int
     {
         if ($request) {
             return $this->errorCount[spl_object_id($request)] ?? 0;
