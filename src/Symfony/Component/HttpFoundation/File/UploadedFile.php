<?php

/*
 * This file is part of the Symfony package.
 *
 * (c) Fabien Potencier <fabien@symfony.com>
 *
 * For the full copyright and license information, please view the LICENSE
 * file that was distributed with this source code.
 */

namespace Symfony\Component\HttpFoundation\File;

use Symfony\Component\HttpFoundation\File\Exception\CannotWriteFileException;
use Symfony\Component\HttpFoundation\File\Exception\ExtensionFileException;
use Symfony\Component\HttpFoundation\File\Exception\FileException;
use Symfony\Component\HttpFoundation\File\Exception\FileNotFoundException;
use Symfony\Component\HttpFoundation\File\Exception\FormSizeFileException;
use Symfony\Component\HttpFoundation\File\Exception\IniSizeFileException;
use Symfony\Component\HttpFoundation\File\Exception\NoFileException;
use Symfony\Component\HttpFoundation\File\Exception\NoTmpDirFileException;
use Symfony\Component\HttpFoundation\File\Exception\PartialFileException;
use Symfony\Component\Mime\MimeTypes;

/**
 * A file uploaded through a form.
 *
 * @author Bernhard Schussek <bschussek@gmail.com>
 * @author Florian Eckerstorfer <florian@eckerstorfer.org>
 * @author Fabien Potencier <fabien@symfony.com>
 */
class UploadedFile extends File
{
    private $test;
    private $originalName;
    private $mimeType;
    private $error;

    /**
     * Accepts the information of the uploaded file as provided by the PHP global $_FILES.
     *
     * The file object is only created when the uploaded file is valid (i.e. when the
     * isValid() method returns true). Otherwise the only methods that could be called
     * on an UploadedFile instance are:
     *
     *   * getClientOriginalName,
     *   * getClientMimeType,
     *   * isValid,
     *   * getError.
     *
     * Calling any other method on an non-valid instance will cause an unpredictable result.
     *
     * @param string      $path         The full temporary path to the file
     * @param string      $originalName The original file name of the uploaded file
     * @param string|null $mimeType     The type of the file as provided by PHP; null defaults to application/octet-stream
     * @param int|null    $error        The error constant of the upload (one of PHP's UPLOAD_ERR_XXX constants); null defaults to UPLOAD_ERR_OK
     * @param bool        $test         Whether the test mode is active
     *                                  Local files are used in test mode hence the code should not enforce HTTP uploads
     *
     * @throws FileException         If file_uploads is disabled
     * @throws FileNotFoundException If the file does not exist
     */
    public function __construct(string $path, string $originalName, string $mimeType = null, int $error = null, bool $test = false)
    {
        $this->originalName = $this->getName($originalName);
        $this->mimeType = $mimeType ?: 'application/octet-stream';
        $this->error = $error ?: \UPLOAD_ERR_OK;
        $this->test = $test;

        parent::__construct($path, \UPLOAD_ERR_OK === $this->error);
    }

    /**
     * Returns the original file name.
     *
     * It is extracted from the request from which the file has been uploaded.
     * Then it should not be considered as a safe value.
     *
     * @return string
     */
    public function getClientOriginalName()
    {
        return $this->originalName;
    }

    /**
     * Returns the original file extension.
     *
     * It is extracted from the original file name that was uploaded.
     * Then it should not be considered as a safe value.
     *
     * @return string
     */
    public function getClientOriginalExtension()
    {
        return pathinfo($this->originalName, \PATHINFO_EXTENSION);
    }

    /**
     * Returns the file mime type.
     *
     * The client mime type is extracted from the request from which the file
     * was uploaded, so it should not be considered as a safe value.
     *
     * For a trusted mime type, use getMimeType() instead (which guesses the mime
     * type based on the file content).
     *
     * @return string
     *
     * @see getMimeType()
     */
    public function getClientMimeType()
    {
        return $this->mimeType;
    }

    /**
     * Returns the extension based on the client mime type.
     *
     * If the mime type is unknown, returns null.
     *
     * This method uses the mime type as guessed by getClientMimeType()
     * to guess the file extension. As such, the extension returned
     * by this method cannot be trusted.
     *
     * For a trusted extension, use guessExtension() instead (which guesses
     * the extension based on the guessed mime type for the file).
     *
     * @return string|null
     *
     * @see guessExtension()
     * @see getClientMimeType()
     */
    public function guessClientExtension()
    {
        if (!class_exists(MimeTypes::class)) {
            throw new \LogicException('You cannot guess the extension as the Mime component is not installed. Try running "composer require symfony/mime".');
        }

        return MimeTypes::getDefault()->getExtensions($this->getClientMimeType())[0] ?? null;
    }

    /**
     * Returns the upload error.
     *
     * If the upload was successful, the constant UPLOAD_ERR_OK is returned.
     * Otherwise one of the other UPLOAD_ERR_XXX constants is returned.
     *
     * @return int
     */
    public function getError()
    {
        return $this->error;
    }

    /**
     * Returns whether the file has been uploaded with HTTP and no error occurred.
     *
     * @return bool
     */
    public function isValid()
    {
        $isOk = \UPLOAD_ERR_OK === $this->error;

        return $this->test ? $isOk : $isOk && is_uploaded_file($this->getPathname());
    }

    /**
     * Moves the file to a new location.
     *
<<<<<<< HEAD
     * @return File A File object representing the new file
=======
     * @return File
>>>>>>> f1643e87
     *
     * @throws FileException if, for any reason, the file could not have been moved
     */
    public function move(string $directory, string $name = null)
    {
        if ($this->isValid()) {
            if ($this->test) {
                return parent::move($directory, $name);
            }

            $target = $this->getTargetFile($directory, $name);

            set_error_handler(function ($type, $msg) use (&$error) { $error = $msg; });
            $moved = move_uploaded_file($this->getPathname(), $target);
            restore_error_handler();
            if (!$moved) {
                throw new FileException(sprintf('Could not move the file "%s" to "%s" (%s).', $this->getPathname(), $target, strip_tags($error)));
            }

            @chmod($target, 0666 & ~umask());

            return $target;
        }

        switch ($this->error) {
            case \UPLOAD_ERR_INI_SIZE:
                throw new IniSizeFileException($this->getErrorMessage());
            case \UPLOAD_ERR_FORM_SIZE:
                throw new FormSizeFileException($this->getErrorMessage());
            case \UPLOAD_ERR_PARTIAL:
                throw new PartialFileException($this->getErrorMessage());
            case \UPLOAD_ERR_NO_FILE:
                throw new NoFileException($this->getErrorMessage());
            case \UPLOAD_ERR_CANT_WRITE:
                throw new CannotWriteFileException($this->getErrorMessage());
            case \UPLOAD_ERR_NO_TMP_DIR:
                throw new NoTmpDirFileException($this->getErrorMessage());
            case \UPLOAD_ERR_EXTENSION:
                throw new ExtensionFileException($this->getErrorMessage());
        }

        throw new FileException($this->getErrorMessage());
    }

    /**
     * Returns the maximum size of an uploaded file as configured in php.ini.
     *
     * @return int|float The maximum size of an uploaded file in bytes (returns float if size > PHP_INT_MAX)
     */
    public static function getMaxFilesize()
    {
        $sizePostMax = self::parseFilesize(ini_get('post_max_size'));
        $sizeUploadMax = self::parseFilesize(ini_get('upload_max_filesize'));

        return min($sizePostMax ?: \PHP_INT_MAX, $sizeUploadMax ?: \PHP_INT_MAX);
    }

    /**
     * Returns the given size from an ini value in bytes.
     *
     * @return int|float Returns float if size > PHP_INT_MAX
     */
    private static function parseFilesize(string $size)
    {
        if ('' === $size) {
            return 0;
        }

        $size = strtolower($size);

        $max = ltrim($size, '+');
        if (str_starts_with($max, '0x')) {
            $max = \intval($max, 16);
        } elseif (str_starts_with($max, '0')) {
            $max = \intval($max, 8);
        } else {
            $max = (int) $max;
        }

        switch (substr($size, -1)) {
            case 't': $max *= 1024;
            // no break
            case 'g': $max *= 1024;
            // no break
            case 'm': $max *= 1024;
            // no break
            case 'k': $max *= 1024;
        }

        return $max;
    }

    /**
     * Returns an informative upload error message.
     *
     * @return string
     */
    public function getErrorMessage()
    {
        static $errors = [
            \UPLOAD_ERR_INI_SIZE => 'The file "%s" exceeds your upload_max_filesize ini directive (limit is %d KiB).',
            \UPLOAD_ERR_FORM_SIZE => 'The file "%s" exceeds the upload limit defined in your form.',
            \UPLOAD_ERR_PARTIAL => 'The file "%s" was only partially uploaded.',
            \UPLOAD_ERR_NO_FILE => 'No file was uploaded.',
            \UPLOAD_ERR_CANT_WRITE => 'The file "%s" could not be written on disk.',
            \UPLOAD_ERR_NO_TMP_DIR => 'File could not be uploaded: missing temporary directory.',
            \UPLOAD_ERR_EXTENSION => 'File upload was stopped by a PHP extension.',
        ];

        $errorCode = $this->error;
        $maxFilesize = \UPLOAD_ERR_INI_SIZE === $errorCode ? self::getMaxFilesize() / 1024 : 0;
        $message = $errors[$errorCode] ?? 'The file "%s" was not uploaded due to an unknown error.';

        return sprintf($message, $this->getClientOriginalName(), $maxFilesize);
    }
}<|MERGE_RESOLUTION|>--- conflicted
+++ resolved
@@ -168,11 +168,7 @@
     /**
      * Moves the file to a new location.
      *
-<<<<<<< HEAD
-     * @return File A File object representing the new file
-=======
      * @return File
->>>>>>> f1643e87
      *
      * @throws FileException if, for any reason, the file could not have been moved
      */
