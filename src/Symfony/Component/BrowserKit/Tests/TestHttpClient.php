<?php

/*
 * This file is part of the Symfony package.
 *
 * (c) Fabien Potencier <fabien@symfony.com>
 *
 * For the full copyright and license information, please view the LICENSE
 * file that was distributed with this source code.
 */

namespace Symfony\Component\BrowserKit\Tests;

use Symfony\Component\BrowserKit\CookieJar;
use Symfony\Component\BrowserKit\History;
use Symfony\Component\BrowserKit\HttpBrowser;
use Symfony\Component\BrowserKit\Response;
use Symfony\Component\HttpClient\MockHttpClient;
use Symfony\Component\HttpClient\Response\MockResponse;

class TestHttpClient extends HttpBrowser
{
<<<<<<< HEAD
    protected ?Response $nextResponse = null;
    protected string $nextScript;
=======
    protected $nextResponse;
    protected $nextScript;
>>>>>>> a44829e2

    public function __construct(array $server = [], ?History $history = null, ?CookieJar $cookieJar = null)
    {
        $client = new MockHttpClient(function (string $method, string $url, array $options) {
            if (null === $this->nextResponse) {
                return new MockResponse();
            }

            return new MockResponse($this->nextResponse->getContent(), [
                'http_code' => $this->nextResponse->getStatusCode(),
                'response_headers' => $this->nextResponse->getHeaders(),
            ]);
        });
        parent::__construct($client);

        $this->setServerParameters($server);
        $this->history = $history ?? new History();
        $this->cookieJar = $cookieJar ?? new CookieJar();
    }

    public function setNextResponse(Response $response)
    {
        $this->nextResponse = $response;
    }

    public function setNextScript(string $script)
    {
        $this->nextScript = $script;
    }

    protected function doRequest(object $request): Response
    {
        if (null === $this->nextResponse) {
            return parent::doRequest($request);
        }

        $response = $this->nextResponse;
        $this->nextResponse = null;

        return $response;
    }

    protected function getScript(object $request): string
    {
        $r = new \ReflectionClass(Response::class);
        $path = $r->getFileName();

        return <<<EOF
<?php

require_once('$path');

echo serialize($this->nextScript);
EOF;
    }
}<|MERGE_RESOLUTION|>--- conflicted
+++ resolved
@@ -20,13 +20,8 @@
 
 class TestHttpClient extends HttpBrowser
 {
-<<<<<<< HEAD
     protected ?Response $nextResponse = null;
     protected string $nextScript;
-=======
-    protected $nextResponse;
-    protected $nextScript;
->>>>>>> a44829e2
 
     public function __construct(array $server = [], ?History $history = null, ?CookieJar $cookieJar = null)
     {
