--- conflicted
+++ resolved
@@ -40,17 +40,10 @@
      * @param string[]|null            $groups
      */
     public function __construct(
-<<<<<<< HEAD
-        array $options = null,
-        string $message = null,
-        array $groups = null,
-        mixed $payload = null,
-=======
         ?array $options = null,
         ?string $message = null,
         ?array $groups = null,
-        mixed $payload = null
->>>>>>> 6cd40eaa
+        mixed $payload = null,
     ) {
         parent::__construct($options, $groups, $payload);
 
