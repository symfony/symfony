<?php

/*
 * This file is part of the Symfony package.
 *
 * (c) Fabien Potencier <fabien@symfony.com>
 *
 * For the full copyright and license information, please view the LICENSE
 * file that was distributed with this source code.
 */

namespace Symfony\Component\PropertyInfo\Extractor;

use phpDocumentor\Reflection\Types\ContextFactory;
use PHPStan\PhpDocParser\Ast\PhpDoc\InvalidTagValueNode;
use PHPStan\PhpDocParser\Ast\PhpDoc\ParamTagValueNode;
use PHPStan\PhpDocParser\Ast\PhpDoc\PhpDocNode;
use PHPStan\PhpDocParser\Ast\PhpDoc\PhpDocTagNode;
use PHPStan\PhpDocParser\Lexer\Lexer;
use PHPStan\PhpDocParser\Parser\ConstExprParser;
use PHPStan\PhpDocParser\Parser\PhpDocParser;
use PHPStan\PhpDocParser\Parser\TokenIterator;
use PHPStan\PhpDocParser\Parser\TypeParser;
use Symfony\Component\PropertyInfo\PhpStan\NameScopeFactory;
use Symfony\Component\PropertyInfo\PropertyTypeExtractorInterface;
use Symfony\Component\PropertyInfo\Type as LegacyType;
use Symfony\Component\PropertyInfo\Util\PhpStanTypeHelper;
use Symfony\Component\TypeInfo\Exception\UnsupportedException;
use Symfony\Component\TypeInfo\Type;
use Symfony\Component\TypeInfo\TypeContext\TypeContextFactory;
use Symfony\Component\TypeInfo\TypeResolver\StringTypeResolver;

/**
 * Extracts data using PHPStan parser.
 *
 * @author Baptiste Leduc <baptiste.leduc@gmail.com>
 */
final class PhpStanExtractor implements PropertyTypeExtractorInterface, ConstructorArgumentTypeExtractorInterface
{
    private const PROPERTY = 0;
    private const ACCESSOR = 1;
    private const MUTATOR = 2;

    private PhpDocParser $phpDocParser;
    private Lexer $lexer;
    private NameScopeFactory $nameScopeFactory;

    private StringTypeResolver $stringTypeResolver;
    private TypeContextFactory $typeContextFactory;

    /** @var array<string, array{PhpDocNode|null, int|null, string|null, string|null}> */
    private array $docBlocks = [];
    private PhpStanTypeHelper $phpStanTypeHelper;
    private array $mutatorPrefixes;
    private array $accessorPrefixes;
    private array $arrayMutatorPrefixes;

    /**
     * @param list<string>|null $mutatorPrefixes
     * @param list<string>|null $accessorPrefixes
     * @param list<string>|null $arrayMutatorPrefixes
     */
    public function __construct(?array $mutatorPrefixes = null, ?array $accessorPrefixes = null, ?array $arrayMutatorPrefixes = null, private bool $allowPrivateAccess = true)
    {
        if (!class_exists(ContextFactory::class)) {
            throw new \LogicException(sprintf('Unable to use the "%s" class as the "phpdocumentor/type-resolver" package is not installed. Try running composer require "phpdocumentor/type-resolver".', __CLASS__));
        }

        if (!class_exists(PhpDocParser::class)) {
            throw new \LogicException(sprintf('Unable to use the "%s" class as the "phpstan/phpdoc-parser" package is not installed. Try running composer require "phpstan/phpdoc-parser".', __CLASS__));
        }

        $this->phpStanTypeHelper = new PhpStanTypeHelper();
        $this->mutatorPrefixes = $mutatorPrefixes ?? ReflectionExtractor::$defaultMutatorPrefixes;
        $this->accessorPrefixes = $accessorPrefixes ?? ReflectionExtractor::$defaultAccessorPrefixes;
        $this->arrayMutatorPrefixes = $arrayMutatorPrefixes ?? ReflectionExtractor::$defaultArrayMutatorPrefixes;

        $this->phpDocParser = new PhpDocParser(new TypeParser(new ConstExprParser()), new ConstExprParser());
        $this->lexer = new Lexer();
        $this->nameScopeFactory = new NameScopeFactory();
        $this->stringTypeResolver = new StringTypeResolver();
        $this->typeContextFactory = new TypeContextFactory($this->stringTypeResolver);
    }

    /**
     * @deprecated since Symfony 7.1, use "getType" instead
     */
    public function getTypes(string $class, string $property, array $context = []): ?array
    {
        trigger_deprecation('symfony/property-info', '7.1', 'The "%s()" method is deprecated, use "%s::getType()" instead.', __METHOD__, self::class);

        /** @var PhpDocNode|null $docNode */
        [$docNode, $source, $prefix, $declaringClass] = $this->getDocBlock($class, $property);
        $nameScope = $this->nameScopeFactory->create($class, $declaringClass);
        if (null === $docNode) {
            return null;
        }

        switch ($source) {
            case self::PROPERTY:
                $tag = '@var';
                break;

            case self::ACCESSOR:
                $tag = '@return';
                break;

            case self::MUTATOR:
                $tag = '@param';
                break;
        }

        $parentClass = null;
        $types = [];
        foreach ($docNode->getTagsByName($tag) as $tagDocNode) {
            if ($tagDocNode->value instanceof InvalidTagValueNode) {
                continue;
            }

            if (
                $tagDocNode->value instanceof ParamTagValueNode
                && null === $prefix
                && $tagDocNode->value->parameterName !== '$'.$property
            ) {
                continue;
            }

            foreach ($this->phpStanTypeHelper->getTypes($tagDocNode->value, $nameScope) as $type) {
                switch ($type->getClassName()) {
                    case 'self':
                    case 'static':
                        $resolvedClass = $class;
                        break;

                    case 'parent':
                        if (false !== $resolvedClass = $parentClass ??= get_parent_class($class)) {
                            break;
                        }
                        // no break

                    default:
                        $types[] = $type;
                        continue 2;
                }

                $types[] = new LegacyType(LegacyType::BUILTIN_TYPE_OBJECT, $type->isNullable(), $resolvedClass, $type->isCollection(), $type->getCollectionKeyTypes(), $type->getCollectionValueTypes());
            }
        }

        if (!isset($types[0])) {
            return null;
        }

        if (!\in_array($prefix, $this->arrayMutatorPrefixes, true)) {
            return $types;
        }

        return [new LegacyType(LegacyType::BUILTIN_TYPE_ARRAY, false, null, true, new LegacyType(LegacyType::BUILTIN_TYPE_INT), $types[0])];
    }

    /**
     * @deprecated since Symfony 7.1, use "getTypeFromConstructor" instead
     *
     * @return LegacyType[]|null
     */
    public function getTypesFromConstructor(string $class, string $property): ?array
    {
        trigger_deprecation('symfony/property-info', '7.1', 'The "%s()" method is deprecated, use "%s::getTypeFromConstructor()" instead.', __METHOD__, self::class);

        if (null === $tagDocNode = $this->getDocBlockFromConstructor($class, $property)) {
            return null;
        }

        $types = [];
        foreach ($this->phpStanTypeHelper->getTypes($tagDocNode, $this->nameScopeFactory->create($class)) as $type) {
            $types[] = $type;
        }

        if (!isset($types[0])) {
            return null;
        }

        return $types;
    }

    public function getType(string $class, string $property, array $context = []): ?Type
    {
        /** @var PhpDocNode|null $docNode */
        [$docNode, $source, $prefix, $declaringClass] = $this->getDocBlock($class, $property);

        if (null === $docNode) {
            return null;
        }

        $typeContext = $this->typeContextFactory->createFromClassName($class, $declaringClass);

        $tag = match ($source) {
            self::PROPERTY => '@var',
            self::ACCESSOR => '@return',
            self::MUTATOR => '@param',
            default => 'invalid',
        };

        $types = [];

        foreach ($docNode->getTagsByName($tag) as $tagDocNode) {
            if ($tagDocNode->value instanceof InvalidTagValueNode) {
                continue;
            }

            if ($tagDocNode->value instanceof ParamTagValueNode && null === $prefix && $tagDocNode->value->parameterName !== '$'.$property) {
                continue;
            }

            try {
                $types[] = $this->stringTypeResolver->resolve((string) $tagDocNode->value->type, $typeContext);
            } catch (UnsupportedException) {
            }
        }

        if (!$type = $types[0] ?? null) {
            return null;
        }

        if (!\in_array($prefix, $this->arrayMutatorPrefixes, true)) {
            return $type;
        }

        return Type::list($type);
    }

    public function getTypeFromConstructor(string $class, string $property): ?Type
    {
        if (!$tagDocNode = $this->getDocBlockFromConstructor($class, $property)) {
            return null;
        }

        $typeContext = $this->typeContextFactory->createFromClassName($class);

        return $this->stringTypeResolver->resolve((string) $tagDocNode->type, $typeContext);
    }

    private function getDocBlockFromConstructor(string $class, string $property): ?ParamTagValueNode
    {
        try {
            $reflectionClass = new \ReflectionClass($class);
        } catch (\ReflectionException) {
            return null;
        }

        if (null === $reflectionConstructor = $reflectionClass->getConstructor()) {
            return null;
        }

        if (!$rawDocNode = $reflectionConstructor->getDocComment()) {
            return null;
        }

        $phpDocNode = $this->getPhpDocNode($rawDocNode);

        return $this->filterDocBlockParams($phpDocNode, $property);
    }

    private function filterDocBlockParams(PhpDocNode $docNode, string $allowedParam): ?ParamTagValueNode
    {
        $tags = array_values(array_filter($docNode->getTagsByName('@param'), fn ($tagNode) => $tagNode instanceof PhpDocTagNode && ('$'.$allowedParam) === $tagNode->value->parameterName));

        if (!$tags) {
            return null;
        }

        return $tags[0]->value;
    }

    /**
     * @return array{PhpDocNode|null, int|null, string|null, string|null}
     */
    private function getDocBlock(string $class, string $property): array
    {
        $propertyHash = $class.'::'.$property;

        if (isset($this->docBlocks[$propertyHash])) {
            return $this->docBlocks[$propertyHash];
        }

        $ucFirstProperty = ucfirst($property);

        if ([$docBlock, $source, $declaringClass] = $this->getDocBlockFromProperty($class, $property)) {
            $data = [$docBlock, $source, null, $declaringClass];
        } elseif ([$docBlock, $_, $declaringClass] = $this->getDocBlockFromMethod($class, $ucFirstProperty, self::ACCESSOR)) {
            $data = [$docBlock, self::ACCESSOR, null, $declaringClass];
        } elseif ([$docBlock, $prefix, $declaringClass] = $this->getDocBlockFromMethod($class, $ucFirstProperty, self::MUTATOR)) {
            $data = [$docBlock, self::MUTATOR, $prefix, $declaringClass];
        } else {
            $data = [null, null, null, null];
        }

        return $this->docBlocks[$propertyHash] = $data;
    }

    /**
     * @return array{PhpDocNode, int, string}|null
     */
    private function getDocBlockFromProperty(string $class, string $property): ?array
    {
        // Use a ReflectionProperty instead of $class to get the parent class if applicable
        try {
            $reflectionProperty = new \ReflectionProperty($class, $property);
        } catch (\ReflectionException) {
            return null;
        }

<<<<<<< HEAD
        if (!$this->canAccessMemberBasedOnItsVisibility($reflectionProperty)) {
            return null;
=======
        $reflector = $reflectionProperty->getDeclaringClass();

        foreach ($reflector->getTraits() as $trait) {
            if ($trait->hasProperty($property)) {
                return $this->getDocBlockFromProperty($trait->getName(), $property);
            }
>>>>>>> ea2eafa3
        }

        // Type can be inside property docblock as `@var`
        $rawDocNode = $reflectionProperty->getDocComment();
        $phpDocNode = $rawDocNode ? $this->getPhpDocNode($rawDocNode) : null;
        $source = self::PROPERTY;

        if (!$phpDocNode?->getTagsByName('@var')) {
            $phpDocNode = null;
        }

        // or in the constructor as `@param` for promoted properties
        if (!$phpDocNode && $reflectionProperty->isPromoted()) {
            $constructor = new \ReflectionMethod($class, '__construct');
            $rawDocNode = $constructor->getDocComment();
            $phpDocNode = $rawDocNode ? $this->getPhpDocNode($rawDocNode) : null;
            $source = self::MUTATOR;
        }

        if (!$phpDocNode) {
            return null;
        }

        return [$phpDocNode, $source, $reflectionProperty->class];
    }

    /**
     * @return array{PhpDocNode, string, string}|null
     */
    private function getDocBlockFromMethod(string $class, string $ucFirstProperty, int $type): ?array
    {
        $prefixes = self::ACCESSOR === $type ? $this->accessorPrefixes : $this->mutatorPrefixes;
        $prefix = null;

        foreach ($prefixes as $prefix) {
            $methodName = $prefix.$ucFirstProperty;

            try {
                $reflectionMethod = new \ReflectionMethod($class, $methodName);
                if ($reflectionMethod->isStatic()) {
                    continue;
                }

                if (
                    (
                        (self::ACCESSOR === $type && 0 === $reflectionMethod->getNumberOfRequiredParameters())
                        || (self::MUTATOR === $type && $reflectionMethod->getNumberOfParameters() >= 1)
                    )
                    && $this->canAccessMemberBasedOnItsVisibility($reflectionMethod)
                ) {
                    break;
                }
            } catch (\ReflectionException) {
                // Try the next prefix if the method doesn't exist
            }
        }

        if (!isset($reflectionMethod)) {
            return null;
        }

        if (null === $rawDocNode = $reflectionMethod->getDocComment() ?: null) {
            return null;
        }

        $phpDocNode = $this->getPhpDocNode($rawDocNode);

        return [$phpDocNode, $prefix, $reflectionMethod->class];
    }

    private function getPhpDocNode(string $rawDocNode): PhpDocNode
    {
        $tokens = new TokenIterator($this->lexer->tokenize($rawDocNode));
        $phpDocNode = $this->phpDocParser->parse($tokens);
        $tokens->consumeTokenType(Lexer::TOKEN_END);

        return $phpDocNode;
    }

    private function canAccessMemberBasedOnItsVisibility(\ReflectionProperty|\ReflectionMethod $member): bool
    {
        return $this->allowPrivateAccess || $member->isPublic();
    }
}<|MERGE_RESOLUTION|>--- conflicted
+++ resolved
@@ -310,17 +310,17 @@
             return null;
         }
 
-<<<<<<< HEAD
         if (!$this->canAccessMemberBasedOnItsVisibility($reflectionProperty)) {
             return null;
-=======
+        }
+
         $reflector = $reflectionProperty->getDeclaringClass();
 
         foreach ($reflector->getTraits() as $trait) {
             if ($trait->hasProperty($property)) {
                 return $this->getDocBlockFromProperty($trait->getName(), $property);
             }
->>>>>>> ea2eafa3
+
         }
 
         // Type can be inside property docblock as `@var`
