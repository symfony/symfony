<?php

/*
 * This file is part of the Symfony package.
 *
 * (c) Fabien Potencier <fabien@symfony.com>
 *
 * For the full copyright and license information, please view the LICENSE
 * file that was distributed with this source code.
 */

namespace Symfony\Component\Security\Http\Authentication;

use Psr\Log\LoggerInterface;
use Symfony\Component\HttpFoundation\Request;
use Symfony\Component\Security\Core\Authentication\Token\TokenInterface;
use Symfony\Component\Security\Http\HttpUtils;
use Symfony\Component\Security\Http\ParameterBagUtils;
use Symfony\Component\Security\Http\Util\TargetPathTrait;

/**
 * Class with the default authentication success handling logic.
 *
 * @author Fabien Potencier <fabien@symfony.com>
 * @author Johannes M. Schmitt <schmittjoh@gmail.com>
 * @author Alexander <iam.asm89@gmail.com>
 */
class DefaultAuthenticationSuccessHandler implements AuthenticationSuccessHandlerInterface
{
    use TargetPathTrait;

    protected $httpUtils;
    protected $logger;
    protected $options;
    /** @deprecated since Symfony 5.2, use $firewallName instead */
    protected $providerKey;
    protected $firewallName;
    protected $defaultOptions = [
        'always_use_default_target_path' => false,
        'default_target_path' => '/',
        'login_path' => '/login',
        'target_path_parameter' => '_target_path',
        'use_referer' => false,
    ];

    /**
     * @param array $options Options for processing a successful authentication attempt
     */
    public function __construct(HttpUtils $httpUtils, array $options = [], LoggerInterface $logger = null)
    {
        $this->httpUtils = $httpUtils;
        $this->logger = $logger;
        $this->setOptions($options);
    }

    /**
     * {@inheritdoc}
     */
    public function onAuthenticationSuccess(Request $request, TokenInterface $token)
    {
        return $this->httpUtils->createRedirectResponse($request, $this->determineTargetUrl($request));
    }

    /**
     * Gets the options.
     *
     * @return array
     */
    public function getOptions()
    {
        return $this->options;
    }

    public function setOptions(array $options)
    {
        $this->options = array_merge($this->defaultOptions, $options);
    }

    /**
     * Get the provider key.
     *
     * @return string
     *
     * @deprecated since Symfony 5.2, use getFirewallName() instead
     */
    public function getProviderKey()
    {
        if (1 !== \func_num_args() || true !== func_get_arg(0)) {
            trigger_deprecation('symfony/security-core', '5.2', 'Method "%s()" is deprecated, use "getFirewallName()" instead.', __METHOD__);
        }

        if ($this->providerKey !== $this->firewallName) {
            trigger_deprecation('symfony/security-core', '5.2', 'The "%1$s::$providerKey" property is deprecated, use "%1$s::$firewallName" instead.', __CLASS__);

            return $this->providerKey;
        }

        return $this->firewallName;
    }

    public function setProviderKey(string $providerKey)
    {
        if (2 !== \func_num_args() || true !== func_get_arg(1)) {
            trigger_deprecation('symfony/security-http', '5.2', 'Method "%s" is deprecated, use "setFirewallName()" instead.', __METHOD__);
        }

        $this->providerKey = $providerKey;
    }

    public function getFirewallName(): ?string
    {
        return $this->getProviderKey(true);
    }

    public function setFirewallName(string $firewallName): void
    {
        $this->setProviderKey($firewallName, true);

        $this->firewallName = $firewallName;
    }

    /**
     * Builds the target URL according to the defined options.
     *
     * @return string
     */
    protected function determineTargetUrl(Request $request)
    {
        if ($this->options['always_use_default_target_path']) {
            return $this->options['default_target_path'];
        }

        $targetUrl = ParameterBagUtils::getRequestParameterValue($request, $this->options['target_path_parameter']);

        if (\is_string($targetUrl) && str_starts_with($targetUrl, '/')) {
            return $targetUrl;
        }

<<<<<<< HEAD
        $firewallName = $this->getFirewallName();
        if (null !== $firewallName && $targetUrl = $this->getTargetPath($request->getSession(), $firewallName)) {
            $this->removeTargetPath($request->getSession(), $firewallName);
=======
        if ($this->logger && $targetUrl) {
            $this->logger->debug(sprintf('Ignoring query parameter "%s": not a valid URL.', $this->options['target_path_parameter']));
        }

        if (null !== $this->providerKey && $targetUrl = $this->getTargetPath($request->getSession(), $this->providerKey)) {
            $this->removeTargetPath($request->getSession(), $this->providerKey);
>>>>>>> 265d58a2

            return $targetUrl;
        }

        if ($this->options['use_referer'] && $targetUrl = $request->headers->get('Referer')) {
            if (false !== $pos = strpos($targetUrl, '?')) {
                $targetUrl = substr($targetUrl, 0, $pos);
            }
            if ($targetUrl && $targetUrl !== $this->httpUtils->generateUri($request, $this->options['login_path'])) {
                return $targetUrl;
            }
        }

        return $this->options['default_target_path'];
    }
}<|MERGE_RESOLUTION|>--- conflicted
+++ resolved
@@ -136,18 +136,13 @@
             return $targetUrl;
         }
 
-<<<<<<< HEAD
-        $firewallName = $this->getFirewallName();
-        if (null !== $firewallName && $targetUrl = $this->getTargetPath($request->getSession(), $firewallName)) {
-            $this->removeTargetPath($request->getSession(), $firewallName);
-=======
         if ($this->logger && $targetUrl) {
             $this->logger->debug(sprintf('Ignoring query parameter "%s": not a valid URL.', $this->options['target_path_parameter']));
         }
 
-        if (null !== $this->providerKey && $targetUrl = $this->getTargetPath($request->getSession(), $this->providerKey)) {
-            $this->removeTargetPath($request->getSession(), $this->providerKey);
->>>>>>> 265d58a2
+        $firewallName = $this->getFirewallName();
+        if (null !== $firewallName && $targetUrl = $this->getTargetPath($request->getSession(), $firewallName)) {
+            $this->removeTargetPath($request->getSession(), $firewallName);
 
             return $targetUrl;
         }
