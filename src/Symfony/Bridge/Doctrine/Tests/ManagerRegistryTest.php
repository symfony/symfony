<?php

/*
 * This file is part of the Symfony package.
 *
 * (c) Fabien Potencier <fabien@symfony.com>
 *
 * For the full copyright and license information, please view the LICENSE
 * file that was distributed with this source code.
 */

namespace Symfony\Bridge\Doctrine\Tests;

use PHPUnit\Framework\TestCase;
<<<<<<< HEAD
=======
use ProxyManager\Proxy\LazyLoadingInterface;
use ProxyManager\Proxy\ValueHolderInterface;
use Symfony\Bridge\Doctrine\ManagerRegistry;
use Symfony\Bridge\Doctrine\Tests\Fixtures\DummyManager;
use Symfony\Bridge\ProxyManager\LazyProxy\PhpDumper\ProxyDumper;
>>>>>>> e79eea18
use Symfony\Component\DependencyInjection\ContainerBuilder;
use Symfony\Component\DependencyInjection\ContainerInterface;
use Symfony\Component\DependencyInjection\Dumper\PhpDumper;
use Symfony\Component\Filesystem\Filesystem;
use Symfony\Component\VarExporter\LazyObjectInterface;

class ManagerRegistryTest extends TestCase
{
    public static function setUpBeforeClass(): void
    {
        $container = new ContainerBuilder();

<<<<<<< HEAD
        $container->register('foo', \stdClass::class)->setPublic(true);
        $container->getDefinition('foo')->setLazy(true)->addTag('proxy', ['interface' => \stdClass::class]);
        $container->compile();

        $dumper = new PhpDumper($container);
=======
        $container->register('foo', DummyManager::class)->setPublic(true);
        $container->getDefinition('foo')->setLazy(true);
        $container->compile();

        $dumper = new PhpDumper($container);
        $dumper->setProxyDumper(new ProxyDumper());
>>>>>>> e79eea18
        eval('?>'.$dumper->dump(['class' => 'LazyServiceDoctrineBridgeContainer']));
    }

    public function testResetService()
    {
        $container = new \LazyServiceDoctrineBridgeContainer();

        $registry = new TestManagerRegistry('name', [], ['defaultManager' => 'foo'], 'defaultConnection', 'defaultManager', 'proxyInterfaceName');
        $registry->setTestContainer($container);

        $foo = $container->get('foo');
        $foo->bar = 123;
        $this->assertTrue(isset($foo->bar));

        $registry->resetManager();

        $this->assertSame($foo, $container->get('foo'));
        $this->assertInstanceOf(DummyManager::class, $foo);
        $this->assertFalse(isset($foo->bar));
    }

    /**
     * When performing an entity manager lazy service reset, the reset operations may re-use the container
     * to create a "fresh" service: when doing so, it can happen that the "fresh" service is itself a proxy.
     *
     * Because of that, the proxy will be populated with a wrapped value that is itself a proxy: repeating
     * the reset operation keeps increasing this nesting until the application eventually runs into stack
     * overflow or memory overflow operations, which can happen for long-running processes that rely on
     * services that are reset very often.
     */
    public function testResetServiceWillNotNestFurtherLazyServicesWithinEachOther()
    {
        // This test scenario only applies to containers composed as a set of generated sources
        $this->dumpLazyServiceDoctrineBridgeContainerAsFiles();

        /** @var ContainerInterface $container */
        $container = new \LazyServiceDoctrineBridgeContainerAsFiles();

        $registry = new TestManagerRegistry(
            'irrelevant',
            [],
            ['defaultManager' => 'foo'],
            'irrelevant',
            'defaultManager',
            'irrelevant'
        );
        $registry->setTestContainer($container);

        $service = $container->get('foo');

<<<<<<< HEAD
        self::assertInstanceOf(\stdClass::class, $service);
        self::assertInstanceOf(LazyObjectInterface::class, $service);
        self::assertFalse($service->isLazyObjectInitialized());
=======
        self::assertInstanceOf(DummyManager::class, $service);
        self::assertInstanceOf(LazyLoadingInterface::class, $service);
        self::assertInstanceOf(ValueHolderInterface::class, $service);
        self::assertFalse($service->isProxyInitialized());
>>>>>>> e79eea18

        $service->initializeLazyObject();

        self::assertTrue($container->initialized('foo'));
        self::assertTrue($service->isLazyObjectInitialized());

        $registry->resetManager();
        $service->initializeLazyObject();

<<<<<<< HEAD
        $wrappedValue = $service->initializeLazyObject();
        self::assertInstanceOf(\stdClass::class, $wrappedValue);
        self::assertNotInstanceOf(LazyObjectInterface::class, $wrappedValue);
=======
        $wrappedValue = $service->getWrappedValueHolderValue();
        self::assertInstanceOf(DummyManager::class, $wrappedValue);
        self::assertNotInstanceOf(LazyLoadingInterface::class, $wrappedValue);
        self::assertNotInstanceOf(ValueHolderInterface::class, $wrappedValue);
>>>>>>> e79eea18
    }

    private function dumpLazyServiceDoctrineBridgeContainerAsFiles()
    {
        if (class_exists(\LazyServiceDoctrineBridgeContainerAsFiles::class, false)) {
            return;
        }

        $container = new ContainerBuilder();

        $container->register('foo', DummyManager::class)
            ->setPublic(true)
            ->setLazy(true)
            ->addTag('proxy', ['interface' => \stdClass::class]);
        $container->compile();

        $fileSystem = new Filesystem();

        $temporaryPath = $fileSystem->tempnam(sys_get_temp_dir(), 'symfonyManagerRegistryTest');
        $fileSystem->remove($temporaryPath);
        $fileSystem->mkdir($temporaryPath);

        $dumper = new PhpDumper($container);

        $containerFiles = $dumper->dump([
            'class' => 'LazyServiceDoctrineBridgeContainerAsFiles',
            'as_files' => true,
        ]);

        array_walk(
            $containerFiles,
            static function (string $containerSources, string $fileName) use ($temporaryPath): void {
                (new Filesystem())->dumpFile($temporaryPath.'/'.$fileName, $containerSources);
            }
        );

        require $temporaryPath.'/LazyServiceDoctrineBridgeContainerAsFiles.php';
    }
}<|MERGE_RESOLUTION|>--- conflicted
+++ resolved
@@ -11,15 +11,13 @@
 
 namespace Symfony\Bridge\Doctrine\Tests;
 
+use Doctrine\Persistence\ObjectManager;
 use PHPUnit\Framework\TestCase;
-<<<<<<< HEAD
-=======
 use ProxyManager\Proxy\LazyLoadingInterface;
 use ProxyManager\Proxy\ValueHolderInterface;
 use Symfony\Bridge\Doctrine\ManagerRegistry;
 use Symfony\Bridge\Doctrine\Tests\Fixtures\DummyManager;
 use Symfony\Bridge\ProxyManager\LazyProxy\PhpDumper\ProxyDumper;
->>>>>>> e79eea18
 use Symfony\Component\DependencyInjection\ContainerBuilder;
 use Symfony\Component\DependencyInjection\ContainerInterface;
 use Symfony\Component\DependencyInjection\Dumper\PhpDumper;
@@ -32,20 +30,11 @@
     {
         $container = new ContainerBuilder();
 
-<<<<<<< HEAD
-        $container->register('foo', \stdClass::class)->setPublic(true);
-        $container->getDefinition('foo')->setLazy(true)->addTag('proxy', ['interface' => \stdClass::class]);
+        $container->register('foo', DummyManager::class)->setPublic(true);
+        $container->getDefinition('foo')->setLazy(true)->addTag('proxy', ['interface' => ObjectManager::class]);
         $container->compile();
 
         $dumper = new PhpDumper($container);
-=======
-        $container->register('foo', DummyManager::class)->setPublic(true);
-        $container->getDefinition('foo')->setLazy(true);
-        $container->compile();
-
-        $dumper = new PhpDumper($container);
-        $dumper->setProxyDumper(new ProxyDumper());
->>>>>>> e79eea18
         eval('?>'.$dumper->dump(['class' => 'LazyServiceDoctrineBridgeContainer']));
     }
 
@@ -63,7 +52,7 @@
         $registry->resetManager();
 
         $this->assertSame($foo, $container->get('foo'));
-        $this->assertInstanceOf(DummyManager::class, $foo);
+        $this->assertInstanceOf(ObjectManager::class, $foo);
         $this->assertFalse(isset($foo->bar));
     }
 
@@ -96,16 +85,9 @@
 
         $service = $container->get('foo');
 
-<<<<<<< HEAD
-        self::assertInstanceOf(\stdClass::class, $service);
+        self::assertInstanceOf(ObjectManager::class, $service);
         self::assertInstanceOf(LazyObjectInterface::class, $service);
         self::assertFalse($service->isLazyObjectInitialized());
-=======
-        self::assertInstanceOf(DummyManager::class, $service);
-        self::assertInstanceOf(LazyLoadingInterface::class, $service);
-        self::assertInstanceOf(ValueHolderInterface::class, $service);
-        self::assertFalse($service->isProxyInitialized());
->>>>>>> e79eea18
 
         $service->initializeLazyObject();
 
@@ -115,16 +97,9 @@
         $registry->resetManager();
         $service->initializeLazyObject();
 
-<<<<<<< HEAD
         $wrappedValue = $service->initializeLazyObject();
-        self::assertInstanceOf(\stdClass::class, $wrappedValue);
+        self::assertInstanceOf(DummyManager::class, $wrappedValue);
         self::assertNotInstanceOf(LazyObjectInterface::class, $wrappedValue);
-=======
-        $wrappedValue = $service->getWrappedValueHolderValue();
-        self::assertInstanceOf(DummyManager::class, $wrappedValue);
-        self::assertNotInstanceOf(LazyLoadingInterface::class, $wrappedValue);
-        self::assertNotInstanceOf(ValueHolderInterface::class, $wrappedValue);
->>>>>>> e79eea18
     }
 
     private function dumpLazyServiceDoctrineBridgeContainerAsFiles()
@@ -138,7 +113,7 @@
         $container->register('foo', DummyManager::class)
             ->setPublic(true)
             ->setLazy(true)
-            ->addTag('proxy', ['interface' => \stdClass::class]);
+            ->addTag('proxy', ['interface' => ObjectManager::class]);
         $container->compile();
 
         $fileSystem = new Filesystem();
