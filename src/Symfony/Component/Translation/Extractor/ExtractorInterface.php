<?php

/*
 * This file is part of the Symfony package.
 *
 * (c) Fabien Potencier <fabien@symfony.com>
 *
 * For the full copyright and license information, please view the LICENSE
 * file that was distributed with this source code.
 */

namespace Symfony\Component\Translation\Extractor;

use Symfony\Component\Translation\MessageCatalogue;

/**
 * Extracts translation messages from a directory or files to the catalogue.
 * New found messages are injected to the catalogue using the prefix.
 *
 * @author Michel Salib <michelsalib@hotmail.com>
 */
interface ExtractorInterface
{
    /**
     * Extracts translation messages from files, a file or a directory to the catalogue.
     *
<<<<<<< HEAD
     * @param string|string[] $resource Files, a file or a directory
=======
     * @param string|iterable $resource Files, a file or a directory
>>>>>>> 43fc6b3b
     */
    public function extract($resource, MessageCatalogue $catalogue);

    /**
     * Sets the prefix that should be used for new found messages.
     */
    public function setPrefix(string $prefix);
}<|MERGE_RESOLUTION|>--- conflicted
+++ resolved
@@ -24,11 +24,7 @@
     /**
      * Extracts translation messages from files, a file or a directory to the catalogue.
      *
-<<<<<<< HEAD
      * @param string|string[] $resource Files, a file or a directory
-=======
-     * @param string|iterable $resource Files, a file or a directory
->>>>>>> 43fc6b3b
      */
     public function extract($resource, MessageCatalogue $catalogue);
 
