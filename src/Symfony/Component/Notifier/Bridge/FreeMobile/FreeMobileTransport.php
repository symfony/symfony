<?php

/*
 * This file is part of the Symfony package.
 *
 * (c) Fabien Potencier <fabien@symfony.com>
 *
 * For the full copyright and license information, please view the LICENSE
 * file that was distributed with this source code.
 */

namespace Symfony\Component\Notifier\Bridge\FreeMobile;

use Symfony\Component\Notifier\Exception\InvalidArgumentException;
use Symfony\Component\Notifier\Exception\TransportException;
use Symfony\Component\Notifier\Exception\UnsupportedMessageTypeException;
use Symfony\Component\Notifier\Message\MessageInterface;
use Symfony\Component\Notifier\Message\SentMessage;
use Symfony\Component\Notifier\Message\SmsMessage;
use Symfony\Component\Notifier\Transport\AbstractTransport;
use Symfony\Contracts\EventDispatcher\EventDispatcherInterface;
use Symfony\Contracts\HttpClient\Exception\TransportExceptionInterface;
use Symfony\Contracts\HttpClient\HttpClientInterface;

/**
 * @author Antoine Makdessi <amakdessi@me.com>
 */
final class FreeMobileTransport extends AbstractTransport
{
    protected const HOST = 'smsapi.free-mobile.fr/sendmsg';

<<<<<<< HEAD
    public function __construct(
        private string $login,
        #[\SensitiveParameter] private string $password,
        private string $phone,
        HttpClientInterface $client = null,
        EventDispatcherInterface $dispatcher = null,
    ) {
=======
    private string $login;
    private string $password;
    private string $phone;

    public function __construct(string $login, #[\SensitiveParameter] string $password, string $phone, ?HttpClientInterface $client = null, ?EventDispatcherInterface $dispatcher = null)
    {
        $this->login = $login;
        $this->password = $password;
>>>>>>> 6cd40eaa
        $this->phone = str_replace('+33', '0', $phone);

        parent::__construct($client, $dispatcher);
    }

    public function __toString(): string
    {
        return sprintf('freemobile://%s?phone=%s', $this->getEndpoint(), $this->phone);
    }

    public function supports(MessageInterface $message): bool
    {
        return $message instanceof SmsMessage && $this->phone === str_replace('+33', '0', $message->getPhone());
    }

    protected function doSend(MessageInterface $message): SentMessage
    {
        if (!$this->supports($message)) {
            throw new UnsupportedMessageTypeException(__CLASS__, SmsMessage::class, $message);
        }

        /** @var SmsMessage $message */
        if ('' !== $message->getFrom()) {
            throw new InvalidArgumentException(sprintf('The "%s" transport does not support "from" in "%s".', __CLASS__, SmsMessage::class));
        }

        $endpoint = sprintf('https://%s', $this->getEndpoint());

        $response = $this->client->request('POST', $endpoint, [
            'query' => [
                'user' => $this->login,
                'pass' => $this->password,
                'msg' => $message->getSubject(),
            ],
        ]);

        try {
            $statusCode = $response->getStatusCode();
        } catch (TransportExceptionInterface $e) {
            throw new TransportException('Could not reach the remote FreeMobile server.', $response, 0, $e);
        }

        if (200 !== $statusCode) {
            $errors = [
                400 => 'Missing required parameter or wrongly formatted message.',
                402 => 'Too many messages have been sent too fast.',
                403 => 'Service not enabled or wrong credentials.',
                500 => 'Server error, please try again later.',
            ];

            throw new TransportException(sprintf('Unable to send the SMS: error %d: ', $statusCode).($errors[$statusCode] ?? ''), $response);
        }

        return new SentMessage($message, (string) $this);
    }
}<|MERGE_RESOLUTION|>--- conflicted
+++ resolved
@@ -29,24 +29,13 @@
 {
     protected const HOST = 'smsapi.free-mobile.fr/sendmsg';
 
-<<<<<<< HEAD
     public function __construct(
         private string $login,
         #[\SensitiveParameter] private string $password,
         private string $phone,
-        HttpClientInterface $client = null,
-        EventDispatcherInterface $dispatcher = null,
+        ?HttpClientInterface $client = null,
+        ?EventDispatcherInterface $dispatcher = null,
     ) {
-=======
-    private string $login;
-    private string $password;
-    private string $phone;
-
-    public function __construct(string $login, #[\SensitiveParameter] string $password, string $phone, ?HttpClientInterface $client = null, ?EventDispatcherInterface $dispatcher = null)
-    {
-        $this->login = $login;
-        $this->password = $password;
->>>>>>> 6cd40eaa
         $this->phone = str_replace('+33', '0', $phone);
 
         parent::__construct($client, $dispatcher);
