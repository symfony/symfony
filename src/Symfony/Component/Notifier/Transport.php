<?php

/*
 * This file is part of the Symfony package.
 *
 * (c) Fabien Potencier <fabien@symfony.com>
 *
 * For the full copyright and license information, please view the LICENSE
 * file that was distributed with this source code.
 */

namespace Symfony\Component\Notifier;

use Symfony\Component\Notifier\Exception\UnsupportedSchemeException;
use Symfony\Component\Notifier\Transport\Dsn;
use Symfony\Component\Notifier\Transport\FailoverTransport;
use Symfony\Component\Notifier\Transport\NullTransportFactory;
use Symfony\Component\Notifier\Transport\RoundRobinTransport;
use Symfony\Component\Notifier\Transport\TransportFactoryInterface;
use Symfony\Component\Notifier\Transport\TransportInterface;
use Symfony\Component\Notifier\Transport\Transports;
use Symfony\Contracts\EventDispatcher\EventDispatcherInterface;
use Symfony\Contracts\HttpClient\HttpClientInterface;

/**
 * @author Fabien Potencier <fabien@symfony.com>
 */
final class Transport
{
    private const FACTORY_CLASSES = [
        Bridge\AllMySms\AllMySmsTransportFactory::class,
        Bridge\AmazonSns\AmazonSnsTransportFactory::class,
        Bridge\Bandwidth\BandwidthTransportFactory::class,
<<<<<<< HEAD
        Bridge\Brevo\BrevoTransportFactory::class,
=======
>>>>>>> a44829e2
        Bridge\Chatwork\ChatworkTransportFactory::class,
        Bridge\Clickatell\ClickatellTransportFactory::class,
        Bridge\ClickSend\ClickSendTransportFactory::class,
        Bridge\ContactEveryone\ContactEveryoneTransportFactory::class,
        Bridge\Discord\DiscordTransportFactory::class,
        Bridge\Engagespot\EngagespotTransportFactory::class,
        Bridge\Esendex\EsendexTransportFactory::class,
        Bridge\Expo\ExpoTransportFactory::class,
        Bridge\FakeChat\FakeChatTransportFactory::class,
        Bridge\FakeSms\FakeSmsTransportFactory::class,
        Bridge\Firebase\FirebaseTransportFactory::class,
        Bridge\FortySixElks\FortySixElksTransportFactory::class,
        Bridge\FreeMobile\FreeMobileTransportFactory::class,
        Bridge\GatewayApi\GatewayApiTransportFactory::class,
        Bridge\Gitter\GitterTransportFactory::class,
<<<<<<< HEAD
        Bridge\GoIp\GoIpTransportFactory::class,
=======
>>>>>>> a44829e2
        Bridge\GoogleChat\GoogleChatTransportFactory::class,
        Bridge\Infobip\InfobipTransportFactory::class,
        Bridge\Iqsms\IqsmsTransportFactory::class,
        Bridge\Isendpro\IsendproTransportFactory::class,
        Bridge\KazInfoTeh\KazInfoTehTransportFactory::class,
        Bridge\LightSms\LightSmsTransportFactory::class,
        Bridge\LineNotify\LineNotifyTransportFactory::class,
        Bridge\LinkedIn\LinkedInTransportFactory::class,
        Bridge\Mailjet\MailjetTransportFactory::class,
        Bridge\Mastodon\MastodonTransportFactory::class,
        Bridge\Mattermost\MattermostTransportFactory::class,
        Bridge\Mercure\MercureTransportFactory::class,
        Bridge\MessageBird\MessageBirdTransportFactory::class,
        Bridge\MessageMedia\MessageMediaTransportFactory::class,
        Bridge\MicrosoftTeams\MicrosoftTeamsTransportFactory::class,
        Bridge\Mobyt\MobytTransportFactory::class,
<<<<<<< HEAD
        Bridge\Novu\NovuTransportFactory::class,
        Bridge\Ntfy\NtfyTransportFactory::class,
=======
>>>>>>> a44829e2
        Bridge\Octopush\OctopushTransportFactory::class,
        Bridge\OneSignal\OneSignalTransportFactory::class,
        Bridge\OrangeSms\OrangeSmsTransportFactory::class,
        Bridge\OvhCloud\OvhCloudTransportFactory::class,
        Bridge\PagerDuty\PagerDutyTransportFactory::class,
        Bridge\Plivo\PlivoTransportFactory::class,
        Bridge\Pushover\PushoverTransportFactory::class,
<<<<<<< HEAD
        Bridge\Redlink\RedlinkTransportFactory::class,
=======
>>>>>>> a44829e2
        Bridge\RingCentral\RingCentralTransportFactory::class,
        Bridge\RocketChat\RocketChatTransportFactory::class,
        Bridge\Sendberry\SendberryTransportFactory::class,
        Bridge\Sendinblue\SendinblueTransportFactory::class,
        Bridge\SimpleTextin\SimpleTextinTransportFactory::class,
        Bridge\Sinch\SinchTransportFactory::class,
        Bridge\Slack\SlackTransportFactory::class,
        Bridge\Sms77\Sms77TransportFactory::class,
        Bridge\Smsapi\SmsapiTransportFactory::class,
        Bridge\SmsBiuras\SmsBiurasTransportFactory::class,
        Bridge\Smsc\SmscTransportFactory::class,
        Bridge\SmsFactor\SmsFactorTransportFactory::class,
        Bridge\Smsmode\SmsmodeTransportFactory::class,
        Bridge\SpotHit\SpotHitTransportFactory::class,
        Bridge\Telegram\TelegramTransportFactory::class,
        Bridge\Telnyx\TelnyxTransportFactory::class,
        Bridge\Termii\TermiiTransportFactory::class,
        Bridge\TurboSms\TurboSmsTransportFactory::class,
        Bridge\Twilio\TwilioTransportFactory::class,
        Bridge\Twitter\TwitterTransportFactory::class,
        Bridge\Vonage\VonageTransportFactory::class,
        Bridge\Yunpian\YunpianTransportFactory::class,
        Bridge\Zendesk\ZendeskTransportFactory::class,
        Bridge\Zulip\ZulipTransportFactory::class,
    ];

    private iterable $factories;

<<<<<<< HEAD
    public static function fromDsn(#[\SensitiveParameter] string $dsn, EventDispatcherInterface $dispatcher = null, HttpClientInterface $client = null): TransportInterface
=======
    public static function fromDsn(#[\SensitiveParameter] string $dsn, ?EventDispatcherInterface $dispatcher = null, ?HttpClientInterface $client = null): TransportInterface
>>>>>>> a44829e2
    {
        $factory = new self(self::getDefaultFactories($dispatcher, $client));

        return $factory->fromString($dsn);
    }

<<<<<<< HEAD
    public static function fromDsns(#[\SensitiveParameter] array $dsns, EventDispatcherInterface $dispatcher = null, HttpClientInterface $client = null): TransportInterface
=======
    public static function fromDsns(#[\SensitiveParameter] array $dsns, ?EventDispatcherInterface $dispatcher = null, ?HttpClientInterface $client = null): TransportInterface
>>>>>>> a44829e2
    {
        $factory = new self(iterator_to_array(self::getDefaultFactories($dispatcher, $client)));

        return $factory->fromStrings($dsns);
    }

    /**
     * @param iterable<mixed, TransportFactoryInterface> $factories
     */
    public function __construct(iterable $factories)
    {
        $this->factories = $factories;
    }

    public function fromStrings(#[\SensitiveParameter] array $dsns): Transports
    {
        $transports = [];
        foreach ($dsns as $name => $dsn) {
            $transports[$name] = $this->fromString($dsn);
        }

        return new Transports($transports);
    }

    public function fromString(#[\SensitiveParameter] string $dsn): TransportInterface
    {
        $dsns = preg_split('/\s++\|\|\s++/', $dsn);
        if (\count($dsns) > 1) {
            return new FailoverTransport($this->createFromDsns($dsns));
        }

        $dsns = preg_split('/\s++&&\s++/', $dsn);
        if (\count($dsns) > 1) {
            return new RoundRobinTransport($this->createFromDsns($dsns));
        }

        return $this->fromDsnObject(new Dsn($dsn));
    }

    public function fromDsnObject(Dsn $dsn): TransportInterface
    {
        foreach ($this->factories as $factory) {
            if ($factory->supports($dsn)) {
                return $factory->create($dsn);
            }
        }

        throw new UnsupportedSchemeException($dsn);
    }

    /**
     * @return TransportInterface[]
     */
    private function createFromDsns(#[\SensitiveParameter] array $dsns): array
    {
        $transports = [];
        foreach ($dsns as $dsn) {
            $transports[] = $this->fromDsnObject(new Dsn($dsn));
        }

        return $transports;
    }

    /**
     * @return TransportFactoryInterface[]
     */
    private static function getDefaultFactories(?EventDispatcherInterface $dispatcher = null, ?HttpClientInterface $client = null): iterable
    {
        foreach (self::FACTORY_CLASSES as $factoryClass) {
            if (class_exists($factoryClass)) {
                yield new $factoryClass($dispatcher, $client);
            }
        }

        yield new NullTransportFactory($dispatcher, $client);
    }
}<|MERGE_RESOLUTION|>--- conflicted
+++ resolved
@@ -31,10 +31,7 @@
         Bridge\AllMySms\AllMySmsTransportFactory::class,
         Bridge\AmazonSns\AmazonSnsTransportFactory::class,
         Bridge\Bandwidth\BandwidthTransportFactory::class,
-<<<<<<< HEAD
         Bridge\Brevo\BrevoTransportFactory::class,
-=======
->>>>>>> a44829e2
         Bridge\Chatwork\ChatworkTransportFactory::class,
         Bridge\Clickatell\ClickatellTransportFactory::class,
         Bridge\ClickSend\ClickSendTransportFactory::class,
@@ -50,10 +47,7 @@
         Bridge\FreeMobile\FreeMobileTransportFactory::class,
         Bridge\GatewayApi\GatewayApiTransportFactory::class,
         Bridge\Gitter\GitterTransportFactory::class,
-<<<<<<< HEAD
         Bridge\GoIp\GoIpTransportFactory::class,
-=======
->>>>>>> a44829e2
         Bridge\GoogleChat\GoogleChatTransportFactory::class,
         Bridge\Infobip\InfobipTransportFactory::class,
         Bridge\Iqsms\IqsmsTransportFactory::class,
@@ -70,11 +64,8 @@
         Bridge\MessageMedia\MessageMediaTransportFactory::class,
         Bridge\MicrosoftTeams\MicrosoftTeamsTransportFactory::class,
         Bridge\Mobyt\MobytTransportFactory::class,
-<<<<<<< HEAD
         Bridge\Novu\NovuTransportFactory::class,
         Bridge\Ntfy\NtfyTransportFactory::class,
-=======
->>>>>>> a44829e2
         Bridge\Octopush\OctopushTransportFactory::class,
         Bridge\OneSignal\OneSignalTransportFactory::class,
         Bridge\OrangeSms\OrangeSmsTransportFactory::class,
@@ -82,10 +73,7 @@
         Bridge\PagerDuty\PagerDutyTransportFactory::class,
         Bridge\Plivo\PlivoTransportFactory::class,
         Bridge\Pushover\PushoverTransportFactory::class,
-<<<<<<< HEAD
         Bridge\Redlink\RedlinkTransportFactory::class,
-=======
->>>>>>> a44829e2
         Bridge\RingCentral\RingCentralTransportFactory::class,
         Bridge\RocketChat\RocketChatTransportFactory::class,
         Bridge\Sendberry\SendberryTransportFactory::class,
@@ -114,22 +102,14 @@
 
     private iterable $factories;
 
-<<<<<<< HEAD
-    public static function fromDsn(#[\SensitiveParameter] string $dsn, EventDispatcherInterface $dispatcher = null, HttpClientInterface $client = null): TransportInterface
-=======
     public static function fromDsn(#[\SensitiveParameter] string $dsn, ?EventDispatcherInterface $dispatcher = null, ?HttpClientInterface $client = null): TransportInterface
->>>>>>> a44829e2
     {
         $factory = new self(self::getDefaultFactories($dispatcher, $client));
 
         return $factory->fromString($dsn);
     }
 
-<<<<<<< HEAD
-    public static function fromDsns(#[\SensitiveParameter] array $dsns, EventDispatcherInterface $dispatcher = null, HttpClientInterface $client = null): TransportInterface
-=======
     public static function fromDsns(#[\SensitiveParameter] array $dsns, ?EventDispatcherInterface $dispatcher = null, ?HttpClientInterface $client = null): TransportInterface
->>>>>>> a44829e2
     {
         $factory = new self(iterator_to_array(self::getDefaultFactories($dispatcher, $client)));
 
