{
    "name": "symfony/symfony",
    "type": "library",
    "description": "The Symfony PHP framework",
    "keywords": ["framework", "dev"],
    "homepage": "https://symfony.com",
    "license": "MIT",
    "authors": [
        {
            "name": "Fabien Potencier",
            "email": "fabien@symfony.com"
        },
        {
            "name": "Symfony Community",
            "homepage": "https://symfony.com/contributors"
        }
    ],
    "provide": {
        "php-http/async-client-implementation": "*",
        "php-http/client-implementation": "*",
        "psr/cache-implementation": "2.0|3.0",
        "psr/clock-implementation": "1.0",
        "psr/container-implementation": "1.1|2.0",
        "psr/event-dispatcher-implementation": "1.0",
        "psr/http-client-implementation": "1.0",
        "psr/link-implementation": "1.0|2.0",
        "psr/log-implementation": "1.0|2.0|3.0",
        "psr/simple-cache-implementation": "1.0|2.0|3.0",
        "symfony/cache-implementation": "1.1|2.0|3.0",
        "symfony/event-dispatcher-implementation": "2.0|3.0",
        "symfony/http-client-implementation": "3.0",
        "symfony/service-implementation": "1.1|2.0|3.0",
        "symfony/translation-implementation": "2.3|3.0"
    },
    "require": {
        "php": ">=8.2",
        "composer-runtime-api": ">=2.1",
        "composer/semver": "^3.0",
        "ext-xml": "*",
        "doctrine/event-manager": "^2",
        "doctrine/persistence": "^3.1",
        "twig/twig": "^3.0.4",
        "psr/cache": "^2.0|^3.0",
        "psr/clock": "^1.0",
        "psr/container": "^1.1|^2.0",
        "psr/event-dispatcher": "^1.0",
        "psr/http-message": "^1.0|^2.0",
        "psr/link": "^1.1|^2.0",
        "psr/log": "^1|^2|^3",
        "symfony/contracts": "^2.5|^3.0",
        "symfony/polyfill-ctype": "~1.8",
        "symfony/polyfill-intl-grapheme": "~1.0",
        "symfony/polyfill-intl-icu": "~1.0",
        "symfony/polyfill-intl-idn": "^1.10",
        "symfony/polyfill-intl-normalizer": "~1.0",
        "symfony/polyfill-mbstring": "~1.0",
        "symfony/polyfill-php83": "^1.28",
        "symfony/polyfill-uuid": "^1.15"
    },
    "replace": {
        "symfony/asset": "self.version",
        "symfony/asset-mapper": "self.version",
        "symfony/browser-kit": "self.version",
        "symfony/cache": "self.version",
        "symfony/clock": "self.version",
        "symfony/config": "self.version",
        "symfony/console": "self.version",
        "symfony/css-selector": "self.version",
        "symfony/dependency-injection": "self.version",
        "symfony/debug-bundle": "self.version",
        "symfony/doctrine-bridge": "self.version",
        "symfony/dom-crawler": "self.version",
        "symfony/dotenv": "self.version",
        "symfony/error-handler": "self.version",
        "symfony/event-dispatcher": "self.version",
        "symfony/expression-language": "self.version",
        "symfony/filesystem": "self.version",
        "symfony/finder": "self.version",
        "symfony/form": "self.version",
        "symfony/framework-bundle": "self.version",
        "symfony/http-client": "self.version",
        "symfony/http-foundation": "self.version",
        "symfony/http-kernel": "self.version",
        "symfony/intl": "self.version",
        "symfony/ldap": "self.version",
        "symfony/lock": "self.version",
        "symfony/mailer": "self.version",
        "symfony/messenger": "self.version",
        "symfony/mime": "self.version",
        "symfony/monolog-bridge": "self.version",
        "symfony/notifier": "self.version",
        "symfony/options-resolver": "self.version",
        "symfony/password-hasher": "self.version",
        "symfony/process": "self.version",
        "symfony/property-access": "self.version",
        "symfony/property-info": "self.version",
        "symfony/rate-limiter": "self.version",
        "symfony/remote-event": "self.version",
        "symfony/routing": "self.version",
        "symfony/scheduler": "self.version",
        "symfony/security-bundle": "self.version",
        "symfony/security-core": "self.version",
        "symfony/security-csrf": "self.version",
        "symfony/security-http": "self.version",
        "symfony/semaphore": "self.version",
        "symfony/serializer": "self.version",
        "symfony/stopwatch": "self.version",
        "symfony/string": "self.version",
        "symfony/translation": "self.version",
        "symfony/twig-bridge": "self.version",
        "symfony/twig-bundle": "self.version",
        "symfony/uid": "self.version",
        "symfony/validator": "self.version",
        "symfony/var-dumper": "self.version",
        "symfony/var-exporter": "self.version",
        "symfony/web-link": "self.version",
        "symfony/web-profiler-bundle": "self.version",
        "symfony/webhook": "self.version",
        "symfony/workflow": "self.version",
        "symfony/yaml": "self.version"
    },
    "require-dev": {
        "amphp/amp": "^2.5",
        "amphp/http-client": "^4.2.1",
        "amphp/http-tunnel": "^1.0",
        "async-aws/ses": "^1.0",
        "async-aws/sqs": "^1.0",
        "async-aws/sns": "^1.0",
        "cache/integration-tests": "dev-master",
        "doctrine/collections": "^1.0|^2.0",
        "doctrine/data-fixtures": "^1.1",
        "doctrine/dbal": "^3.6|^4",
        "doctrine/orm": "^2.15|^3",
        "dragonmantank/cron-expression": "^3.1",
        "egulias/email-validator": "^2.1.10|^3.1|^4",
        "guzzlehttp/promises": "^1.4",
        "league/html-to-markdown": "^5.0",
        "league/uri": "^6.5|^7.0",
        "masterminds/html5": "^2.7.2",
<<<<<<< HEAD
        "monolog/monolog": "^3.0",
        "nikic/php-parser": "^4.16|^5.0",
=======
        "monolog/monolog": "^1.25.1|^2",
        "nikic/php-parser": "^4.18|^5.0",
>>>>>>> 5eb2e615
        "nyholm/psr7": "^1.0",
        "pda/pheanstalk": "^4.0",
        "php-http/discovery": "^1.15",
        "php-http/httplug": "^1.0|^2.0",
        "phpdocumentor/reflection-docblock": "^5.2",
        "phpstan/phpdoc-parser": "^1.0",
        "predis/predis": "^1.1|^2.0",
        "psr/http-client": "^1.0",
        "psr/simple-cache": "^1.0|^2.0|^3.0",
        "seld/jsonlint": "^1.10",
        "symfony/mercure-bundle": "^0.3",
        "symfony/phpunit-bridge": "^6.4|^7.0",
        "symfony/runtime": "self.version",
        "symfony/security-acl": "~2.8|~3.0",
        "twig/cssinliner-extra": "^2.12|^3",
        "twig/inky-extra": "^2.12|^3",
        "twig/markdown-extra": "^2.12|^3",
        "web-token/jwt-checker": "^3.1",
        "web-token/jwt-signature-algorithm-ecdsa": "^3.1"
    },
    "conflict": {
        "ext-psr": "<1.1|>=2",
        "async-aws/core": "<1.5",
        "doctrine/dbal": "<3.6",
        "doctrine/orm": "<2.15",
        "egulias/email-validator": "~3.0.0",
        "masterminds/html5": "<2.6",
        "phpdocumentor/reflection-docblock": "<5.2",
        "phpdocumentor/type-resolver": "<1.5.1",
        "phpunit/phpunit": "<7.5|9.1.2"
    },
    "config": {
        "allow-plugins": {
            "php-http/discovery": false,
            "symfony/runtime": true
        }
    },
    "autoload": {
        "psr-4": {
            "Symfony\\Bridge\\Doctrine\\": "src/Symfony/Bridge/Doctrine/",
            "Symfony\\Bridge\\Monolog\\": "src/Symfony/Bridge/Monolog/",
            "Symfony\\Bridge\\PsrHttpMessage\\": "src/Symfony/Bridge/PsrHttpMessage/",
            "Symfony\\Bridge\\Twig\\": "src/Symfony/Bridge/Twig/",
            "Symfony\\Bundle\\": "src/Symfony/Bundle/",
            "Symfony\\Component\\": "src/Symfony/Component/"
        },
        "files": [
            "src/Symfony/Component/String/Resources/functions.php"
        ],
        "classmap": [
            "src/Symfony/Component/Cache/Traits/ValueWrapper.php"
        ],
        "exclude-from-classmap": [
            "**/Tests/"
        ]
    },
    "autoload-dev": {
        "files": [
            "src/Symfony/Component/Clock/Resources/now.php",
            "src/Symfony/Component/VarDumper/Resources/functions/dump.php"
        ]
    },
    "repositories": [
        {
            "type": "path",
            "url": "src/Symfony/Contracts",
            "options": {
                "versions": {
                    "symfony/contracts": "3.4.x-dev"
                }
            }
        },
        {
            "type": "path",
            "url": "src/Symfony/Component/Runtime"
        }
    ],
    "minimum-stability": "dev"
}<|MERGE_RESOLUTION|>--- conflicted
+++ resolved
@@ -137,13 +137,8 @@
         "league/html-to-markdown": "^5.0",
         "league/uri": "^6.5|^7.0",
         "masterminds/html5": "^2.7.2",
-<<<<<<< HEAD
         "monolog/monolog": "^3.0",
-        "nikic/php-parser": "^4.16|^5.0",
-=======
-        "monolog/monolog": "^1.25.1|^2",
         "nikic/php-parser": "^4.18|^5.0",
->>>>>>> 5eb2e615
         "nyholm/psr7": "^1.0",
         "pda/pheanstalk": "^4.0",
         "php-http/discovery": "^1.15",
