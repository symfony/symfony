--- conflicted
+++ resolved
@@ -234,11 +234,7 @@
         return min($errors, 1);
     }
 
-<<<<<<< HEAD
-    private function renderException(SymfonyStyle $output, string $template, Error $exception, string $file = null, ?GithubActionReporter $githubReporter = null)
-=======
     private function renderException(SymfonyStyle $output, string $template, Error $exception, string $file = null, GithubActionReporter $githubReporter = null)
->>>>>>> f1643e87
     {
         $line = $exception->getTemplateLine();
 
