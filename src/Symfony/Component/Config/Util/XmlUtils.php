--- conflicted
+++ resolved
@@ -42,11 +42,7 @@
      * @throws InvalidXmlException When parsing of XML with schema or callable produces any errors unrelated to the XML parsing itself
      * @throws \RuntimeException   When DOM extension is missing
      */
-<<<<<<< HEAD
-    public static function parse(string $content, string|callable $schemaOrCallable = null): \DOMDocument
-=======
     public static function parse(string $content, string|callable|null $schemaOrCallable = null): \DOMDocument
->>>>>>> a44829e2
     {
         if (!\extension_loaded('dom')) {
             throw new \LogicException('Extension DOM is required.');
@@ -116,11 +112,7 @@
      * @throws XmlParsingException       When XML parsing returns any errors
      * @throws \RuntimeException         When DOM extension is missing
      */
-<<<<<<< HEAD
-    public static function loadFile(string $file, string|callable $schemaOrCallable = null): \DOMDocument
-=======
     public static function loadFile(string $file, string|callable|null $schemaOrCallable = null): \DOMDocument
->>>>>>> a44829e2
     {
         if (!is_file($file)) {
             throw new \InvalidArgumentException(sprintf('Resource "%s" is not a file.', $file));
