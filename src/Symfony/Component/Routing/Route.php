--- conflicted
+++ resolved
@@ -122,12 +122,6 @@
     /**
      * Sets the pattern for the path.
      *
-<<<<<<< HEAD
-     * This method implements a fluent interface.
-=======
-     * @param string $pattern The path pattern
->>>>>>> cf0f3c98
-     *
      * @return $this
      */
     public function setPath(string $pattern)
@@ -153,12 +147,6 @@
     /**
      * Sets the pattern for the host.
      *
-<<<<<<< HEAD
-     * This method implements a fluent interface.
-=======
-     * @param string $pattern The host pattern
->>>>>>> cf0f3c98
-     *
      * @return $this
      */
     public function setHost(?string $pattern)
@@ -269,14 +257,7 @@
     /**
      * Sets an option value.
      *
-<<<<<<< HEAD
-     * This method implements a fluent interface.
-     *
      * @param mixed $value The option value
-=======
-     * @param string $name  An option name
-     * @param mixed  $value The option value
->>>>>>> cf0f3c98
      *
      * @return $this
      */
@@ -464,12 +445,6 @@
 
     /**
      * Sets the condition.
-     *
-<<<<<<< HEAD
-     * This method implements a fluent interface.
-=======
-     * @param string $condition The condition
->>>>>>> cf0f3c98
      *
      * @return $this
      */
