<?php

/*
 * This file is part of the Symfony package.
 *
 * (c) Fabien Potencier <fabien@symfony.com>
 *
 * For the full copyright and license information, please view the LICENSE
 * file that was distributed with this source code.
 */

namespace Symfony\Component\HttpKernel\EventListener;

use Symfony\Component\EventDispatcher\EventSubscriberInterface;
use Symfony\Component\HttpFoundation\Request;
use Symfony\Component\HttpFoundation\RequestStack;
use Symfony\Component\HttpKernel\Event\FinishRequestEvent;
use Symfony\Component\HttpKernel\Event\KernelEvent;
use Symfony\Component\HttpKernel\Event\RequestEvent;
use Symfony\Component\HttpKernel\KernelEvents;
use Symfony\Component\Routing\RequestContextAwareInterface;

/**
 * Initializes the locale based on the current request.
 *
 * @author Fabien Potencier <fabien@symfony.com>
 *
 * @final
 */
class LocaleListener implements EventSubscriberInterface
{
    private ?RequestContextAwareInterface $router;
    private string $defaultLocale;
    private RequestStack $requestStack;
    private bool $useAcceptLanguageHeader;
    private array $enabledLocales;

    public function __construct(RequestStack $requestStack, string $defaultLocale = 'en', RequestContextAwareInterface $router = null, bool $useAcceptLanguageHeader = false, array $enabledLocales = [])
    {
        $this->defaultLocale = $defaultLocale;
        $this->requestStack = $requestStack;
        $this->router = $router;
        $this->useAcceptLanguageHeader = $useAcceptLanguageHeader;
        $this->enabledLocales = $enabledLocales;
    }

    public function setDefaultLocale(KernelEvent $event)
    {
        $event->getRequest()->setDefaultLocale($this->defaultLocale);
    }

    public function onKernelRequest(RequestEvent $event)
    {
        $request = $event->getRequest();

        $this->setLocale($request);
        $this->setRouterContext($request);
    }

    public function onKernelFinishRequest(FinishRequestEvent $event)
    {
        if (null !== $parentRequest = $this->requestStack->getParentRequest()) {
            $this->setRouterContext($parentRequest);
        }
    }

    private function setLocale(Request $request)
    {
        if ($locale = $request->attributes->get('_locale')) {
            $request->setLocale($locale);
<<<<<<< HEAD
        } elseif ($this->useAcceptLanguageHeader && ($preferredLanguage = $request->getPreferredLanguage($this->enabledLocales))) {
            $request->setLocale($preferredLanguage);
=======
        } elseif ($this->useAcceptLanguageHeader) {
            if ($preferredLanguage = $request->getPreferredLanguage($this->enabledLocales)) {
                $request->setLocale($preferredLanguage);
            }
>>>>>>> f76a3b05
            $request->attributes->set('_vary_by_language', true);
        }
    }

    private function setRouterContext(Request $request)
    {
        $this->router?->getContext()->setParameter('_locale', $request->getLocale());
    }

    public static function getSubscribedEvents(): array
    {
        return [
            KernelEvents::REQUEST => [
                ['setDefaultLocale', 100],
                // must be registered after the Router to have access to the _locale
                ['onKernelRequest', 16],
            ],
            KernelEvents::FINISH_REQUEST => [['onKernelFinishRequest', 0]],
        ];
    }
}<|MERGE_RESOLUTION|>--- conflicted
+++ resolved
@@ -68,15 +68,10 @@
     {
         if ($locale = $request->attributes->get('_locale')) {
             $request->setLocale($locale);
-<<<<<<< HEAD
-        } elseif ($this->useAcceptLanguageHeader && ($preferredLanguage = $request->getPreferredLanguage($this->enabledLocales))) {
-            $request->setLocale($preferredLanguage);
-=======
         } elseif ($this->useAcceptLanguageHeader) {
             if ($preferredLanguage = $request->getPreferredLanguage($this->enabledLocales)) {
                 $request->setLocale($preferredLanguage);
             }
->>>>>>> f76a3b05
             $request->attributes->set('_vary_by_language', true);
         }
     }
