--- conflicted
+++ resolved
@@ -21,14 +21,7 @@
 
 final class Sms77TransportTest extends TransportTestCase
 {
-<<<<<<< HEAD
-    public static function createTransport(HttpClientInterface $client = null, string $from = null): Sms77Transport
-=======
-    /**
-     * @return Sms77Transport
-     */
-    public static function createTransport(?HttpClientInterface $client = null, ?string $from = null): TransportInterface
->>>>>>> 2a31f2dd
+    public static function createTransport(?HttpClientInterface $client = null, ?string $from = null): Sms77Transport
     {
         return new Sms77Transport('apiKey', $from, $client ?? new MockHttpClient());
     }
