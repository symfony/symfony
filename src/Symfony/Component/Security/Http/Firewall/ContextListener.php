--- conflicted
+++ resolved
@@ -55,15 +55,6 @@
             throw new \InvalidArgumentException('$contextKey must not be empty.');
         }
 
-<<<<<<< HEAD
-=======
-        foreach ($userProviders as $userProvider) {
-            if (!$userProvider instanceof UserProviderInterface) {
-                throw new \InvalidArgumentException(sprintf('User provider "%s" must implement "Symfony\Component\Security\Core\User\UserProviderInterface".', \get_class($userProvider)));
-            }
-        }
-
->>>>>>> 82d13dae
         $this->tokenStorage = $tokenStorage;
         $this->userProviders = $userProviders;
         $this->sessionKey = '_security_'.$contextKey;
@@ -106,7 +97,7 @@
         if (null !== $this->logger) {
             $this->logger->debug('Read existing security token from the session.', array(
                 'key' => $this->sessionKey,
-                'token_class' => is_object($token) ? get_class($token) : null,
+                'token_class' => \is_object($token) ? \get_class($token) : null,
             ));
         }
 
@@ -173,7 +164,7 @@
 
         foreach ($this->userProviders as $provider) {
             if (!$provider instanceof UserProviderInterface) {
-                throw new \InvalidArgumentException(sprintf('User provider "%s" must implement "%s".', get_class($provider), UserProviderInterface::class));
+                throw new \InvalidArgumentException(sprintf('User provider "%s" must implement "%s".', \get_class($provider), UserProviderInterface::class));
             }
 
             try {
@@ -184,7 +175,7 @@
                 if (!$token->isAuthenticated()) {
                     if ($this->logoutOnUserChange) {
                         if (null !== $this->logger) {
-                            $this->logger->debug('Token was deauthenticated after trying to refresh it.', array('username' => $refreshedUser->getUsername(), 'provider' => get_class($provider)));
+                            $this->logger->debug('Token was deauthenticated after trying to refresh it.', array('username' => $refreshedUser->getUsername(), 'provider' => \get_class($provider)));
                         }
 
                         return null;
@@ -194,8 +185,7 @@
                 }
 
                 if (null !== $this->logger) {
-<<<<<<< HEAD
-                    $context = array('provider' => get_class($provider), 'username' => $refreshedUser->getUsername());
+                    $context = array('provider' => \get_class($provider), 'username' => $refreshedUser->getUsername());
 
                     foreach ($token->getRoles() as $role) {
                         if ($role instanceof SwitchUserRole) {
@@ -205,9 +195,6 @@
                     }
 
                     $this->logger->debug('User was reloaded from a user provider.', $context);
-=======
-                    $this->logger->debug('User was reloaded from a user provider.', array('username' => $refreshedUser->getUsername(), 'provider' => \get_class($provider)));
->>>>>>> 82d13dae
                 }
 
                 return $token;
