<?php

/*
 * This file is part of the Symfony package.
 *
 * (c) Fabien Potencier <fabien@symfony.com>
 *
 * For the full copyright and license information, please view the LICENSE
 * file that was distributed with this source code.
 */

namespace Symfony\Component\Security\Http\Authentication;

use Psr\Log\LoggerInterface;
use Symfony\Component\HttpFoundation\Request;
use Symfony\Component\HttpFoundation\Response;
use Symfony\Component\HttpKernel\HttpKernelInterface;
use Symfony\Component\Security\Core\Exception\AuthenticationException;
use Symfony\Component\Security\Core\Security;
use Symfony\Component\Security\Http\HttpUtils;
use Symfony\Component\Security\Http\ParameterBagUtils;

/**
 * Class with the default authentication failure handling logic.
 *
 * Can be optionally be extended from by the developer to alter the behavior
 * while keeping the default behavior.
 *
 * @author Fabien Potencier <fabien@symfony.com>
 * @author Johannes M. Schmitt <schmittjoh@gmail.com>
 * @author Alexander <iam.asm89@gmail.com>
 */
class DefaultAuthenticationFailureHandler implements AuthenticationFailureHandlerInterface
{
    protected $httpKernel;
    protected $httpUtils;
    protected $logger;
    protected $options;
    protected $defaultOptions = [
        'failure_path' => null,
        'failure_forward' => false,
        'login_path' => '/login',
        'failure_path_parameter' => '_failure_path',
    ];

    public function __construct(HttpKernelInterface $httpKernel, HttpUtils $httpUtils, array $options = [], LoggerInterface $logger = null)
    {
        $this->httpKernel = $httpKernel;
        $this->httpUtils = $httpUtils;
        $this->logger = $logger;
        $this->setOptions($options);
    }

    /**
     * Gets the options.
     */
    public function getOptions(): array
    {
        return $this->options;
    }

    public function setOptions(array $options)
    {
        $this->options = array_merge($this->defaultOptions, $options);
    }

    /**
     * {@inheritdoc}
     */
    public function onAuthenticationFailure(Request $request, AuthenticationException $exception): Response
    {
        $options = $this->options;
        $failureUrl = ParameterBagUtils::getRequestParameterValue($request, $options['failure_path_parameter']);

        if (\is_string($failureUrl) && str_starts_with($failureUrl, '/')) {
            $options['failure_path'] = $failureUrl;
        } elseif ($this->logger && $failureUrl) {
            $this->logger->debug(sprintf('Ignoring query parameter "%s": not a valid URL.', $options['failure_path_parameter']));
        }

<<<<<<< HEAD
        if ($this->options['failure_forward']) {
            $this->logger?->debug('Authentication failure, forward triggered.', ['failure_path' => $this->options['failure_path']]);
=======
        $options['failure_path'] ?? $options['failure_path'] = $options['login_path'];

        if ($options['failure_forward']) {
            if (null !== $this->logger) {
                $this->logger->debug('Authentication failure, forward triggered.', ['failure_path' => $options['failure_path']]);
            }
>>>>>>> 07a5c518

            $subRequest = $this->httpUtils->createRequest($request, $options['failure_path']);
            $subRequest->attributes->set(Security::AUTHENTICATION_ERROR, $exception);

            return $this->httpKernel->handle($subRequest, HttpKernelInterface::SUB_REQUEST);
        }

<<<<<<< HEAD
        $this->logger?->debug('Authentication failure, redirect triggered.', ['failure_path' => $this->options['failure_path']]);
=======
        if (null !== $this->logger) {
            $this->logger->debug('Authentication failure, redirect triggered.', ['failure_path' => $options['failure_path']]);
        }
>>>>>>> 07a5c518

        $request->getSession()->set(Security::AUTHENTICATION_ERROR, $exception);

        return $this->httpUtils->createRedirectResponse($request, $options['failure_path']);
    }
}<|MERGE_RESOLUTION|>--- conflicted
+++ resolved
@@ -78,17 +78,10 @@
             $this->logger->debug(sprintf('Ignoring query parameter "%s": not a valid URL.', $options['failure_path_parameter']));
         }
 
-<<<<<<< HEAD
-        if ($this->options['failure_forward']) {
-            $this->logger?->debug('Authentication failure, forward triggered.', ['failure_path' => $this->options['failure_path']]);
-=======
-        $options['failure_path'] ?? $options['failure_path'] = $options['login_path'];
+        $options['failure_path'] ??= $options['login_path'];
 
         if ($options['failure_forward']) {
-            if (null !== $this->logger) {
-                $this->logger->debug('Authentication failure, forward triggered.', ['failure_path' => $options['failure_path']]);
-            }
->>>>>>> 07a5c518
+            $this->logger?->debug('Authentication failure, forward triggered.', ['failure_path' => $options['failure_path']]);
 
             $subRequest = $this->httpUtils->createRequest($request, $options['failure_path']);
             $subRequest->attributes->set(Security::AUTHENTICATION_ERROR, $exception);
@@ -96,13 +89,7 @@
             return $this->httpKernel->handle($subRequest, HttpKernelInterface::SUB_REQUEST);
         }
 
-<<<<<<< HEAD
-        $this->logger?->debug('Authentication failure, redirect triggered.', ['failure_path' => $this->options['failure_path']]);
-=======
-        if (null !== $this->logger) {
-            $this->logger->debug('Authentication failure, redirect triggered.', ['failure_path' => $options['failure_path']]);
-        }
->>>>>>> 07a5c518
+        $this->logger?->debug('Authentication failure, redirect triggered.', ['failure_path' => $options['failure_path']]);
 
         $request->getSession()->set(Security::AUTHENTICATION_ERROR, $exception);
 
