<?php

/*
 * This file is part of the Symfony package.
 *
 * (c) Fabien Potencier <fabien@symfony.com>
 *
 * For the full copyright and license information, please view the LICENSE
 * file that was distributed with this source code.
 */

namespace Symfony\Component\Security\Core\Authentication\Token\Storage;

use Symfony\Component\Security\Core\Authentication\Token\TokenInterface;
use Symfony\Contracts\Service\ResetInterface;

/**
 * TokenStorage contains a TokenInterface.
 *
 * It gives access to the token representing the current user authentication.
 *
 * @author Fabien Potencier <fabien@symfony.com>
 * @author Johannes M. Schmitt <schmittjoh@gmail.com>
 */
class TokenStorage implements TokenStorageInterface, ResetInterface
{
    private $token;
    private $initializer;

    /**
     * {@inheritdoc}
     */
    public function getToken()
    {
        if ($initializer = $this->initializer) {
            $this->initializer = null;
            $initializer();
        }

        return $this->token;
    }

    /**
     * {@inheritdoc}
     */
    public function setToken(TokenInterface $token = null)
    {
        if ($token) {
            // ensure any initializer is called
            $this->getToken();

<<<<<<< HEAD
            // @deprecated since 5.3
=======
            // @deprecated since Symfony 5.3
>>>>>>> f1643e87
            if (!method_exists($token, 'getUserIdentifier')) {
                trigger_deprecation('symfony/security-core', '5.3', 'Not implementing method "getUserIdentifier(): string" in token class "%s" is deprecated. This method will replace "getUsername()" in Symfony 6.0.', get_debug_type($token));
            }
        }

        $this->initializer = null;
        $this->token = $token;
    }

    public function setInitializer(?callable $initializer): void
    {
        $this->initializer = $initializer;
    }

    public function reset()
    {
        $this->setToken(null);
    }
}<|MERGE_RESOLUTION|>--- conflicted
+++ resolved
@@ -49,11 +49,7 @@
             // ensure any initializer is called
             $this->getToken();
 
-<<<<<<< HEAD
-            // @deprecated since 5.3
-=======
             // @deprecated since Symfony 5.3
->>>>>>> f1643e87
             if (!method_exists($token, 'getUserIdentifier')) {
                 trigger_deprecation('symfony/security-core', '5.3', 'Not implementing method "getUserIdentifier(): string" in token class "%s" is deprecated. This method will replace "getUsername()" in Symfony 6.0.', get_debug_type($token));
             }
