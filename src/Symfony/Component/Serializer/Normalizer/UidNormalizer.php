--- conflicted
+++ resolved
@@ -22,12 +22,9 @@
     public const NORMALIZATION_FORMAT_CANONICAL = 'canonical';
     public const NORMALIZATION_FORMAT_BASE58 = 'base58';
     public const NORMALIZATION_FORMAT_BASE32 = 'base32';
-<<<<<<< HEAD
     public const NORMALIZATION_FORMAT_RFC4122 = 'rfc4122';
-    public const NORMALIZATION_FORMAT_RFC9562 = self::NORMALIZATION_FORMAT_RFC4122;
-=======
-    public const NORMALIZATION_FORMAT_RFC4122 = 'rfc4122'; // RFC 9562 obsoleted RFC 4122 but the format is the same
->>>>>>> 6ce42d9c
+    public const NORMALIZATION_FORMAT_RFC9562 = self::NORMALIZATION_FORMAT_RFC4122; // RFC 9562 obsoleted RFC 4122 but the format is the same
+
     public const NORMALIZATION_FORMATS = [
         self::NORMALIZATION_FORMAT_CANONICAL,
         self::NORMALIZATION_FORMAT_BASE58,
