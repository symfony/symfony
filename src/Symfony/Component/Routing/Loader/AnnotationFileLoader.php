--- conflicted
+++ resolved
@@ -78,11 +78,7 @@
     /**
      * Returns the full class name for the first class in the file.
      *
-<<<<<<< HEAD
-     * @return string|false Full class name if found, false otherwise
-=======
      * @return string|false
->>>>>>> f1643e87
      */
     protected function findClass(string $file)
     {
