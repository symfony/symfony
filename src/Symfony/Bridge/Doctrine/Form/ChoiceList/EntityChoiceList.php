--- conflicted
+++ resolved
@@ -189,16 +189,12 @@
                 // If the property option was given, use it
                 $value = $this->propertyPath->getValue($entity);
             } else {
-<<<<<<< HEAD
-                $value = (string)$entity;
-=======
                 // Otherwise expect a __toString() method in the entity
                 if (!method_exists($entity, '__toString')) {
                     throw new FormException('Entities passed to the choice field must have a "__toString()" method defined (or you can also override the "property" option).');
                 }
 
                 $value = (string) $entity;
->>>>>>> fd127966
             }
 
             if (count($this->identifier) > 1) {
