--- conflicted
+++ resolved
@@ -24,14 +24,7 @@
 
 final class DiscordTransportTest extends TransportTestCase
 {
-<<<<<<< HEAD
-    public static function createTransport(HttpClientInterface $client = null): DiscordTransport
-=======
-    /**
-     * @return DiscordTransport
-     */
-    public static function createTransport(?HttpClientInterface $client = null): TransportInterface
->>>>>>> 2a31f2dd
+    public static function createTransport(?HttpClientInterface $client = null): DiscordTransport
     {
         return (new DiscordTransport('testToken', 'testWebhookId', $client ?? new MockHttpClient()))->setHost('host.test');
     }
