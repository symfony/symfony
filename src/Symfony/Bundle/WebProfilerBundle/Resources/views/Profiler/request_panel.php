--- conflicted
+++ resolved
@@ -42,24 +42,6 @@
         <th>Value</th>
     </tr>
 
-<<<<<<< HEAD
-    <?php foreach ($data->getSessionAttributes() as $key => $value): ?>
-        <tr>
-            <th><?php echo $key ?></th>
-            <td>
-                <?php if (is_object($value)): ?>
-                    <em>Object</em>
-                <?php elseif (is_resource($value)): ?>
-                    <em>Resource</em>
-                <?php elseif (is_array($value)): ?>
-                    <em>Array</em>
-                <?php else: ?>
-                    <?php echo $value ?>
-                <?php endif; ?>
-            </td>
-        </tr>
-    <?php endforeach; ?>
-=======
     <?php if (count($sessionAttributes = $data->getSessionAttributes())):?>
         <?php foreach ($sessionAttributes->getRawValue() as $key => $value): ?>
             <tr>
@@ -78,5 +60,4 @@
             </tr>
         <?php endforeach; ?>
     <?php endif; ?>
->>>>>>> e7ea2eb4
 </table>