--- conflicted
+++ resolved
@@ -267,12 +267,8 @@
               echo -e "\\n\\e[33;1mIntermediate PHP version $PHP is skipped for pull requests.\\e[0m"
               return
           fi
-<<<<<<< HEAD
           phpenv global $PHP
-=======
-          phpenv global ${PHP/hhvm*/hhvm}
           composer self-update --2
->>>>>>> 56316c43
           rm vendor/composer/package-versions-deprecated -Rf
           ([[ $deps ]] && cd src/Symfony/Component/HttpFoundation; cp composer.json composer.bak; composer config platform.ext-mongodb 1.6.99; composer require --dev --no-update mongodb/mongodb ~1.5.0)
           tfold 'composer update' $COMPOSER_UP
