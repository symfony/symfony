--- conflicted
+++ resolved
@@ -33,17 +33,11 @@
             $nodes['values'] = $values;
         }
 
-<<<<<<< HEAD
-        parent::__construct($nodes, [], $lineno, $tag);
-=======
         if (class_exists(FirstClassTwigCallableReady::class)) {
             parent::__construct($nodes, [], $lineno);
         } else {
             parent::__construct($nodes, [], $lineno, $tag);
         }
-
-        $this->varPrefix = $varPrefix;
->>>>>>> e527c5f1
     }
 
     public function compile(Compiler $compiler): void
