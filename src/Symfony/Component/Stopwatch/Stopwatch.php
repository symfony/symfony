<?php

/*
 * This file is part of the Symfony package.
 *
 * (c) Fabien Potencier <fabien@symfony.com>
 *
 * For the full copyright and license information, please view the LICENSE
 * file that was distributed with this source code.
 */

namespace Symfony\Component\Stopwatch;

use Symfony\Contracts\Service\ResetInterface;

// Help opcache.preload discover always-needed symbols
class_exists(Section::class);

/**
 * Stopwatch provides a way to profile code.
 *
 * @author Fabien Potencier <fabien@symfony.com>
 */
class Stopwatch implements ResetInterface
{
    private bool $morePrecision;

    /**
     * @var Section[]
     */
    private array $sections;

    /**
     * @var Section[]
     */
    private array $activeSections;

    /**
     * @param bool $morePrecision If true, time is stored as float to keep the original microsecond precision
     */
    public function __construct(bool $morePrecision = false)
    {
        $this->morePrecision = $morePrecision;
        $this->reset();
    }

    /**
     * @return Section[]
     */
    public function getSections(): array
    {
        return $this->sections;
    }

    /**
     * Creates a new section or re-opens an existing section.
     *
     * @param string|null $id The id of the session to re-open, null to create a new one
     *
     * @throws \LogicException When the section to re-open is not reachable
     */
<<<<<<< HEAD
    public function openSection(string $id = null): void
=======
    public function openSection(?string $id = null)
>>>>>>> 115fb5be
    {
        $current = end($this->activeSections);

        if (null !== $id && null === $current->get($id)) {
            throw new \LogicException(sprintf('The section "%s" has been started at an other level and cannot be opened.', $id));
        }

        $this->start('__section__.child', 'section');
        $this->activeSections[] = $current->open($id);
        $this->start('__section__');
    }

    /**
     * Stops the last started section.
     *
     * The id parameter is used to retrieve the events from this section.
     *
     * @see getSectionEvents()
     *
     * @throws \LogicException When there's no started section to be stopped
     */
    public function stopSection(string $id): void
    {
        $this->stop('__section__');

        if (1 == \count($this->activeSections)) {
            throw new \LogicException('There is no started section to stop.');
        }

        $this->sections[$id] = array_pop($this->activeSections)->setId($id);
        $this->stop('__section__.child');
    }

    /**
     * Starts an event.
     */
    public function start(string $name, ?string $category = null): StopwatchEvent
    {
        return end($this->activeSections)->startEvent($name, $category);
    }

    /**
     * Checks if the event was started.
     */
    public function isStarted(string $name): bool
    {
        return end($this->activeSections)->isEventStarted($name);
    }

    /**
     * Stops an event.
     */
    public function stop(string $name): StopwatchEvent
    {
        return end($this->activeSections)->stopEvent($name);
    }

    /**
     * Stops then restarts an event.
     */
    public function lap(string $name): StopwatchEvent
    {
        return end($this->activeSections)->stopEvent($name)->start();
    }

    /**
     * Returns a specific event by name.
     */
    public function getEvent(string $name): StopwatchEvent
    {
        return end($this->activeSections)->getEvent($name);
    }

    /**
     * Gets all events for a given section.
     *
     * @return StopwatchEvent[]
     */
    public function getSectionEvents(string $id): array
    {
        return isset($this->sections[$id]) ? $this->sections[$id]->getEvents() : [];
    }

    /**
     * Resets the stopwatch to its original state.
     */
    public function reset(): void
    {
        $this->sections = $this->activeSections = ['__root__' => new Section(null, $this->morePrecision)];
    }
}<|MERGE_RESOLUTION|>--- conflicted
+++ resolved
@@ -59,11 +59,7 @@
      *
      * @throws \LogicException When the section to re-open is not reachable
      */
-<<<<<<< HEAD
-    public function openSection(string $id = null): void
-=======
-    public function openSection(?string $id = null)
->>>>>>> 115fb5be
+    public function openSection(?string $id = null): void
     {
         $current = end($this->activeSections);
 
