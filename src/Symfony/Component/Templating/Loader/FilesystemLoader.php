--- conflicted
+++ resolved
@@ -87,11 +87,7 @@
     /**
      * Returns true if the file is an existing absolute path.
      *
-<<<<<<< HEAD
-     * @return bool true if the path exists and is absolute, false otherwise
-=======
      * @return bool
->>>>>>> f1643e87
      */
     protected static function isAbsolutePath(string $file)
     {
