<?php

/*
 * This file is part of the Symfony package.
 *
 * (c) Fabien Potencier <fabien@symfony.com>
 *
 * For the full copyright and license information, please view the LICENSE
 * file that was distributed with this source code.
 */

namespace Symfony\Component\Console\Output;

use Symfony\Component\Console\Formatter\OutputFormatterInterface;

/**
 * OutputInterface is the interface implemented by all Output classes.
 *
 * @author Fabien Potencier <fabien@symfony.com>
 */
interface OutputInterface
{
    const VERBOSITY_QUIET = 16;
    const VERBOSITY_NORMAL = 32;
    const VERBOSITY_VERBOSE = 64;
    const VERBOSITY_VERY_VERBOSE = 128;
    const VERBOSITY_DEBUG = 256;

    const OUTPUT_NORMAL = 1;
    const OUTPUT_RAW = 2;
    const OUTPUT_PLAIN = 4;

    /**
     * Writes a message to the output.
     *
<<<<<<< HEAD
     * @param string|iterable $messages The message as an iterable of lines or a single string
     * @param bool            $newline  Whether to add a newline
     * @param int             $options  A bitmask of options (one of the OUTPUT or VERBOSITY constants), 0 is considered the same as self::OUTPUT_NORMAL | self::VERBOSITY_NORMAL
=======
     * @param string|array $messages The message as an array of strings or a single string
     * @param bool         $newline  Whether to add a newline
     * @param int          $options  A bitmask of options (one of the OUTPUT or VERBOSITY constants), 0 is considered the same as self::OUTPUT_NORMAL | self::VERBOSITY_NORMAL
>>>>>>> dd16e10a
     */
    public function write($messages, $newline = false, $options = 0);

    /**
     * Writes a message to the output and adds a newline at the end.
     *
<<<<<<< HEAD
     * @param string|iterable $messages The message as an iterable of lines of a single string
     * @param int             $options  A bitmask of options (one of the OUTPUT or VERBOSITY constants), 0 is considered the same as self::OUTPUT_NORMAL | self::VERBOSITY_NORMAL
=======
     * @param string|array $messages The message as an array of strings or a single string
     * @param int          $options  A bitmask of options (one of the OUTPUT or VERBOSITY constants), 0 is considered the same as self::OUTPUT_NORMAL | self::VERBOSITY_NORMAL
>>>>>>> dd16e10a
     */
    public function writeln($messages, $options = 0);

    /**
     * Sets the verbosity of the output.
     *
     * @param int $level The level of verbosity (one of the VERBOSITY constants)
     */
    public function setVerbosity($level);

    /**
     * Gets the current verbosity of the output.
     *
     * @return int The current level of verbosity (one of the VERBOSITY constants)
     */
    public function getVerbosity();

    /**
     * Returns whether verbosity is quiet (-q).
     *
     * @return bool true if verbosity is set to VERBOSITY_QUIET, false otherwise
     */
    public function isQuiet();

    /**
     * Returns whether verbosity is verbose (-v).
     *
     * @return bool true if verbosity is set to VERBOSITY_VERBOSE, false otherwise
     */
    public function isVerbose();

    /**
     * Returns whether verbosity is very verbose (-vv).
     *
     * @return bool true if verbosity is set to VERBOSITY_VERY_VERBOSE, false otherwise
     */
    public function isVeryVerbose();

    /**
     * Returns whether verbosity is debug (-vvv).
     *
     * @return bool true if verbosity is set to VERBOSITY_DEBUG, false otherwise
     */
    public function isDebug();

    /**
     * Sets the decorated flag.
     *
     * @param bool $decorated Whether to decorate the messages
     */
    public function setDecorated($decorated);

    /**
     * Gets the decorated flag.
     *
     * @return bool true if the output will decorate messages, false otherwise
     */
    public function isDecorated();

    public function setFormatter(OutputFormatterInterface $formatter);

    /**
     * Returns current output formatter instance.
     *
     * @return OutputFormatterInterface
     */
    public function getFormatter();
}<|MERGE_RESOLUTION|>--- conflicted
+++ resolved
@@ -33,28 +33,17 @@
     /**
      * Writes a message to the output.
      *
-<<<<<<< HEAD
-     * @param string|iterable $messages The message as an iterable of lines or a single string
+     * @param string|iterable $messages The message as an iterable of strings or a single string
      * @param bool            $newline  Whether to add a newline
      * @param int             $options  A bitmask of options (one of the OUTPUT or VERBOSITY constants), 0 is considered the same as self::OUTPUT_NORMAL | self::VERBOSITY_NORMAL
-=======
-     * @param string|array $messages The message as an array of strings or a single string
-     * @param bool         $newline  Whether to add a newline
-     * @param int          $options  A bitmask of options (one of the OUTPUT or VERBOSITY constants), 0 is considered the same as self::OUTPUT_NORMAL | self::VERBOSITY_NORMAL
->>>>>>> dd16e10a
      */
     public function write($messages, $newline = false, $options = 0);
 
     /**
      * Writes a message to the output and adds a newline at the end.
      *
-<<<<<<< HEAD
-     * @param string|iterable $messages The message as an iterable of lines of a single string
+     * @param string|iterable $messages The message as an iterable of strings or a single string
      * @param int             $options  A bitmask of options (one of the OUTPUT or VERBOSITY constants), 0 is considered the same as self::OUTPUT_NORMAL | self::VERBOSITY_NORMAL
-=======
-     * @param string|array $messages The message as an array of strings or a single string
-     * @param int          $options  A bitmask of options (one of the OUTPUT or VERBOSITY constants), 0 is considered the same as self::OUTPUT_NORMAL | self::VERBOSITY_NORMAL
->>>>>>> dd16e10a
      */
     public function writeln($messages, $options = 0);
 
