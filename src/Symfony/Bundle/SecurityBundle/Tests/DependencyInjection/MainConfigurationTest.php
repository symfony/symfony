--- conflicted
+++ resolved
@@ -119,7 +119,24 @@
         $this->assertEquals('app.henk_checker', $processedConfig['firewalls']['stub']['user_checker']);
     }
 
-<<<<<<< HEAD
+    public function testConfigMergeWithAccessDecisionManager()
+    {
+        $config = [
+            'access_decision_manager' => [
+                'strategy' => AccessDecisionManager::STRATEGY_UNANIMOUS,
+            ],
+        ];
+        $config = array_merge(static::$minimalConfig, $config);
+
+        $config2 = [];
+
+        $processor = new Processor();
+        $configuration = new MainConfiguration([], []);
+        $processedConfig = $processor->processConfiguration($configuration, [$config, $config2]);
+
+        $this->assertSame(AccessDecisionManager::STRATEGY_UNANIMOUS, $processedConfig['access_decision_manager']['strategy']);
+    }
+
     public function testFirewalls()
     {
         $factory = $this->createMock(AuthenticatorFactoryInterface::class);
@@ -142,23 +159,5 @@
 
         $configuration = new MainConfiguration(['http_basic' => ['stub' => $factory]], []);
         $configuration->getConfigTreeBuilder();
-=======
-    public function testConfigMergeWithAccessDecisionManager()
-    {
-        $config = [
-            'access_decision_manager' => [
-                'strategy' => AccessDecisionManager::STRATEGY_UNANIMOUS,
-            ],
-        ];
-        $config = array_merge(static::$minimalConfig, $config);
-
-        $config2 = [];
-
-        $processor = new Processor();
-        $configuration = new MainConfiguration([], []);
-        $processedConfig = $processor->processConfiguration($configuration, [$config, $config2]);
-
-        $this->assertSame(AccessDecisionManager::STRATEGY_UNANIMOUS, $processedConfig['access_decision_manager']['strategy']);
->>>>>>> 653e215c
     }
 }