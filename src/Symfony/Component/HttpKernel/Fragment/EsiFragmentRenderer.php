--- conflicted
+++ resolved
@@ -35,11 +35,7 @@
      * @param Esi                       $esi            An Esi instance
      * @param FragmentRendererInterface $inlineStrategy The inline strategy to use when ESI is not supported
      */
-<<<<<<< HEAD
     public function __construct(Esi $esi = null, InlineFragmentRenderer $inlineStrategy)
-=======
-    public function __construct(Esi $esi, FragmentRendererInterface $inlineStrategy)
->>>>>>> 230b2dc2
     {
         $this->esi = $esi;
         $this->inlineStrategy = $inlineStrategy;
