<?php

/*
 * This file is part of the Symfony package.
 *
 * (c) Fabien Potencier <fabien@symfony.com>
 *
 * For the full copyright and license information, please view the LICENSE
 * file that was distributed with this source code.
 */

namespace Symfony\Bundle\FrameworkBundle\DependencyInjection;

use Composer\InstalledVersions;
use Doctrine\Common\Annotations\AnnotationRegistry;
use Doctrine\Common\Annotations\Reader;
use Http\Client\HttpClient;
use phpDocumentor\Reflection\DocBlockFactoryInterface;
use PHPStan\PhpDocParser\Parser\PhpDocParser;
use Psr\Cache\CacheItemPoolInterface;
use Psr\Container\ContainerInterface as PsrContainerInterface;
use Psr\EventDispatcher\EventDispatcherInterface as PsrEventDispatcherInterface;
use Psr\Http\Client\ClientInterface;
use Psr\Log\LoggerAwareInterface;
use Symfony\Bridge\Monolog\Processor\DebugProcessor;
use Symfony\Bridge\Twig\Extension\CsrfExtension;
use Symfony\Bundle\FrameworkBundle\Controller\AbstractController;
use Symfony\Bundle\FrameworkBundle\Routing\AnnotatedRouteControllerLoader;
use Symfony\Bundle\FrameworkBundle\Routing\RouteLoaderInterface;
use Symfony\Bundle\FullStack;
use Symfony\Bundle\MercureBundle\MercureBundle;
use Symfony\Component\Asset\PackageInterface;
use Symfony\Component\BrowserKit\AbstractBrowser;
use Symfony\Component\Cache\Adapter\AdapterInterface;
use Symfony\Component\Cache\Adapter\ArrayAdapter;
use Symfony\Component\Cache\Adapter\ChainAdapter;
use Symfony\Component\Cache\Adapter\TagAwareAdapter;
use Symfony\Component\Cache\DependencyInjection\CachePoolPass;
use Symfony\Component\Cache\Marshaller\DefaultMarshaller;
use Symfony\Component\Cache\Marshaller\MarshallerInterface;
use Symfony\Component\Cache\ResettableInterface;
use Symfony\Component\Config\FileLocator;
use Symfony\Component\Config\Loader\LoaderInterface;
use Symfony\Component\Config\Resource\DirectoryResource;
use Symfony\Component\Config\ResourceCheckerInterface;
use Symfony\Component\Console\Application;
use Symfony\Component\Console\Command\Command;
use Symfony\Component\DependencyInjection\Alias;
use Symfony\Component\DependencyInjection\Argument\ServiceClosureArgument;
use Symfony\Component\DependencyInjection\ChildDefinition;
use Symfony\Component\DependencyInjection\Compiler\ServiceLocatorTagPass;
use Symfony\Component\DependencyInjection\ContainerBuilder;
use Symfony\Component\DependencyInjection\ContainerInterface;
use Symfony\Component\DependencyInjection\Definition;
use Symfony\Component\DependencyInjection\EnvVarLoaderInterface;
use Symfony\Component\DependencyInjection\EnvVarProcessorInterface;
use Symfony\Component\DependencyInjection\Exception\InvalidArgumentException;
use Symfony\Component\DependencyInjection\Exception\LogicException;
use Symfony\Component\DependencyInjection\Loader\PhpFileLoader;
use Symfony\Component\DependencyInjection\Parameter;
use Symfony\Component\DependencyInjection\Reference;
use Symfony\Component\DependencyInjection\ServiceLocator;
use Symfony\Component\Dotenv\Command\DebugCommand;
use Symfony\Component\EventDispatcher\Attribute\AsEventListener;
use Symfony\Component\EventDispatcher\EventSubscriberInterface;
use Symfony\Component\ExpressionLanguage\ExpressionLanguage;
use Symfony\Component\Finder\Finder;
use Symfony\Component\Form\ChoiceList\Factory\CachingFactoryDecorator;
use Symfony\Component\Form\Form;
use Symfony\Component\Form\FormTypeExtensionInterface;
use Symfony\Component\Form\FormTypeGuesserInterface;
use Symfony\Component\Form\FormTypeInterface;
use Symfony\Component\HttpClient\MockHttpClient;
use Symfony\Component\HttpClient\Retry\GenericRetryStrategy;
use Symfony\Component\HttpClient\RetryableHttpClient;
use Symfony\Component\HttpClient\ScopingHttpClient;
use Symfony\Component\HttpFoundation\Request;
use Symfony\Component\HttpFoundation\Session\Storage\SessionStorageInterface;
use Symfony\Component\HttpKernel\Attribute\AsController;
use Symfony\Component\HttpKernel\CacheClearer\CacheClearerInterface;
use Symfony\Component\HttpKernel\CacheWarmer\CacheWarmerInterface;
use Symfony\Component\HttpKernel\Controller\ArgumentValueResolverInterface;
use Symfony\Component\HttpKernel\DataCollector\DataCollectorInterface;
use Symfony\Component\HttpKernel\DependencyInjection\Extension;
use Symfony\Component\Lock\Lock;
use Symfony\Component\Lock\LockFactory;
use Symfony\Component\Lock\LockInterface;
use Symfony\Component\Lock\PersistingStoreInterface;
use Symfony\Component\Lock\Store\StoreFactory;
use Symfony\Component\Lock\StoreInterface;
use Symfony\Component\Mailer\Bridge\Amazon\Transport\SesTransportFactory;
use Symfony\Component\Mailer\Bridge\Google\Transport\GmailTransportFactory;
use Symfony\Component\Mailer\Bridge\Mailchimp\Transport\MandrillTransportFactory;
use Symfony\Component\Mailer\Bridge\Mailgun\Transport\MailgunTransportFactory;
use Symfony\Component\Mailer\Bridge\Mailjet\Transport\MailjetTransportFactory;
use Symfony\Component\Mailer\Bridge\OhMySmtp\Transport\OhMySmtpTransportFactory;
use Symfony\Component\Mailer\Bridge\Postmark\Transport\PostmarkTransportFactory;
use Symfony\Component\Mailer\Bridge\Sendgrid\Transport\SendgridTransportFactory;
use Symfony\Component\Mailer\Bridge\Sendinblue\Transport\SendinblueTransportFactory;
use Symfony\Component\Mailer\Mailer;
use Symfony\Component\Mercure\HubRegistry;
use Symfony\Component\Messenger\Attribute\AsMessageHandler;
use Symfony\Component\Messenger\Bridge\AmazonSqs\Transport\AmazonSqsTransportFactory;
use Symfony\Component\Messenger\Bridge\Amqp\Transport\AmqpTransportFactory;
use Symfony\Component\Messenger\Bridge\Beanstalkd\Transport\BeanstalkdTransportFactory;
use Symfony\Component\Messenger\Bridge\Redis\Transport\RedisTransportFactory;
use Symfony\Component\Messenger\Handler\MessageHandlerInterface;
use Symfony\Component\Messenger\MessageBus;
use Symfony\Component\Messenger\MessageBusInterface;
use Symfony\Component\Messenger\Middleware\RouterContextMiddleware;
use Symfony\Component\Messenger\Transport\Serialization\SerializerInterface;
use Symfony\Component\Messenger\Transport\TransportFactoryInterface;
use Symfony\Component\Messenger\Transport\TransportInterface;
use Symfony\Component\Mime\Header\Headers;
use Symfony\Component\Mime\MimeTypeGuesserInterface;
use Symfony\Component\Mime\MimeTypes;
use Symfony\Component\Notifier\Bridge\AllMySms\AllMySmsTransportFactory;
use Symfony\Component\Notifier\Bridge\AmazonSns\AmazonSnsTransportFactory;
use Symfony\Component\Notifier\Bridge\Clickatell\ClickatellTransportFactory;
use Symfony\Component\Notifier\Bridge\Discord\DiscordTransportFactory;
use Symfony\Component\Notifier\Bridge\Esendex\EsendexTransportFactory;
use Symfony\Component\Notifier\Bridge\Expo\ExpoTransportFactory;
use Symfony\Component\Notifier\Bridge\FakeChat\FakeChatTransportFactory;
use Symfony\Component\Notifier\Bridge\FakeSms\FakeSmsTransportFactory;
use Symfony\Component\Notifier\Bridge\Firebase\FirebaseTransportFactory;
use Symfony\Component\Notifier\Bridge\FreeMobile\FreeMobileTransportFactory;
use Symfony\Component\Notifier\Bridge\GatewayApi\GatewayApiTransportFactory;
use Symfony\Component\Notifier\Bridge\Gitter\GitterTransportFactory;
use Symfony\Component\Notifier\Bridge\GoogleChat\GoogleChatTransportFactory;
use Symfony\Component\Notifier\Bridge\Infobip\InfobipTransportFactory;
use Symfony\Component\Notifier\Bridge\Iqsms\IqsmsTransportFactory;
use Symfony\Component\Notifier\Bridge\LightSms\LightSmsTransportFactory;
use Symfony\Component\Notifier\Bridge\LinkedIn\LinkedInTransportFactory;
use Symfony\Component\Notifier\Bridge\Mailjet\MailjetTransportFactory as MailjetNotifierTransportFactory;
use Symfony\Component\Notifier\Bridge\Mattermost\MattermostTransportFactory;
use Symfony\Component\Notifier\Bridge\Mercure\MercureTransportFactory;
use Symfony\Component\Notifier\Bridge\MessageBird\MessageBirdTransport;
use Symfony\Component\Notifier\Bridge\MessageMedia\MessageMediaTransportFactory;
use Symfony\Component\Notifier\Bridge\MicrosoftTeams\MicrosoftTeamsTransportFactory;
use Symfony\Component\Notifier\Bridge\Mobyt\MobytTransportFactory;
use Symfony\Component\Notifier\Bridge\Nexmo\NexmoTransportFactory;
use Symfony\Component\Notifier\Bridge\Octopush\OctopushTransportFactory;
use Symfony\Component\Notifier\Bridge\OneSignal\OneSignalTransportFactory;
use Symfony\Component\Notifier\Bridge\OvhCloud\OvhCloudTransportFactory;
use Symfony\Component\Notifier\Bridge\RocketChat\RocketChatTransportFactory;
use Symfony\Component\Notifier\Bridge\Sendinblue\SendinblueTransportFactory as SendinblueNotifierTransportFactory;
use Symfony\Component\Notifier\Bridge\Sinch\SinchTransportFactory;
use Symfony\Component\Notifier\Bridge\Slack\SlackTransportFactory;
use Symfony\Component\Notifier\Bridge\Sms77\Sms77TransportFactory;
use Symfony\Component\Notifier\Bridge\Smsapi\SmsapiTransportFactory;
use Symfony\Component\Notifier\Bridge\SmsBiuras\SmsBiurasTransportFactory;
use Symfony\Component\Notifier\Bridge\Smsc\SmscTransportFactory;
use Symfony\Component\Notifier\Bridge\SpotHit\SpotHitTransportFactory;
use Symfony\Component\Notifier\Bridge\Telegram\TelegramTransportFactory;
use Symfony\Component\Notifier\Bridge\Telnyx\TelnyxTransportFactory;
use Symfony\Component\Notifier\Bridge\TurboSms\TurboSmsTransport;
use Symfony\Component\Notifier\Bridge\Twilio\TwilioTransportFactory;
use Symfony\Component\Notifier\Bridge\Yunpian\YunpianTransportFactory;
use Symfony\Component\Notifier\Bridge\Zulip\ZulipTransportFactory;
use Symfony\Component\Notifier\Notifier;
use Symfony\Component\Notifier\Recipient\Recipient;
use Symfony\Component\Notifier\Transport\TransportFactoryInterface as NotifierTransportFactoryInterface;
use Symfony\Component\PropertyAccess\PropertyAccessor;
use Symfony\Component\PropertyInfo\Extractor\PhpStanExtractor;
use Symfony\Component\PropertyInfo\PropertyAccessExtractorInterface;
use Symfony\Component\PropertyInfo\PropertyDescriptionExtractorInterface;
use Symfony\Component\PropertyInfo\PropertyInfoExtractorInterface;
use Symfony\Component\PropertyInfo\PropertyInitializableExtractorInterface;
use Symfony\Component\PropertyInfo\PropertyListExtractorInterface;
use Symfony\Component\PropertyInfo\PropertyReadInfoExtractorInterface;
use Symfony\Component\PropertyInfo\PropertyTypeExtractorInterface;
use Symfony\Component\PropertyInfo\PropertyWriteInfoExtractorInterface;
use Symfony\Component\RateLimiter\LimiterInterface;
use Symfony\Component\RateLimiter\RateLimiterFactory;
use Symfony\Component\RateLimiter\Storage\CacheStorage;
use Symfony\Component\Routing\Loader\AnnotationDirectoryLoader;
use Symfony\Component\Routing\Loader\AnnotationFileLoader;
use Symfony\Component\Security\Core\Exception\AuthenticationException;
use Symfony\Component\Security\Core\Security;
use Symfony\Component\Security\Csrf\CsrfTokenManagerInterface;
use Symfony\Component\Serializer\Encoder\DecoderInterface;
use Symfony\Component\Serializer\Encoder\EncoderInterface;
use Symfony\Component\Serializer\Normalizer\DenormalizerInterface;
use Symfony\Component\Serializer\Normalizer\NormalizerInterface;
use Symfony\Component\Serializer\Normalizer\UnwrappingDenormalizer;
use Symfony\Component\Stopwatch\Stopwatch;
use Symfony\Component\String\LazyString;
use Symfony\Component\String\Slugger\SluggerInterface;
use Symfony\Component\Translation\Bridge\Crowdin\CrowdinProviderFactory;
use Symfony\Component\Translation\Bridge\Loco\LocoProviderFactory;
use Symfony\Component\Translation\Bridge\Lokalise\LokaliseProviderFactory;
use Symfony\Component\Translation\Command\XliffLintCommand as BaseXliffLintCommand;
use Symfony\Component\Translation\PseudoLocalizationTranslator;
use Symfony\Component\Translation\Translator;
use Symfony\Component\Uid\Factory\UuidFactory;
use Symfony\Component\Uid\UuidV4;
use Symfony\Component\Validator\ConstraintValidatorInterface;
use Symfony\Component\Validator\Mapping\Loader\PropertyInfoLoader;
use Symfony\Component\Validator\ObjectInitializerInterface;
use Symfony\Component\Validator\Validation;
use Symfony\Component\WebLink\HttpHeaderSerializer;
use Symfony\Component\Workflow;
use Symfony\Component\Workflow\WorkflowInterface;
use Symfony\Component\Yaml\Command\LintCommand as BaseYamlLintCommand;
use Symfony\Component\Yaml\Yaml;
use Symfony\Contracts\Cache\CacheInterface;
use Symfony\Contracts\Cache\CallbackInterface;
use Symfony\Contracts\Cache\TagAwareCacheInterface;
use Symfony\Contracts\EventDispatcher\EventDispatcherInterface;
use Symfony\Contracts\HttpClient\HttpClientInterface;
use Symfony\Contracts\Service\ResetInterface;
use Symfony\Contracts\Service\ServiceSubscriberInterface;
use Symfony\Contracts\Translation\LocaleAwareInterface;

/**
 * Process the configuration and prepare the dependency injection container with
 * parameters and services.
 */
class FrameworkExtension extends Extension
{
    private $formConfigEnabled = false;
    private $translationConfigEnabled = false;
    private $sessionConfigEnabled = false;
    private $annotationsConfigEnabled = false;
    private $validatorConfigEnabled = false;
    private $messengerConfigEnabled = false;
    private $mailerConfigEnabled = false;
    private $httpClientConfigEnabled = false;
    private $notifierConfigEnabled = false;
    private $propertyAccessConfigEnabled = false;
    private static $lockConfigEnabled = false;

    /**
     * Responds to the app.config configuration parameter.
     *
     * @throws LogicException
     */
    public function load(array $configs, ContainerBuilder $container)
    {
        if (!class_exists(InstalledVersions::class)) {
            trigger_deprecation('symfony/framework-bundle', '5.4', 'Configuring Symfony without the Composer Runtime API is deprecated. Consider upgrading to Composer 2.1 or later.');
        }

        $loader = new PhpFileLoader($container, new FileLocator(\dirname(__DIR__).'/Resources/config'));

        $loader->load('web.php');
        $loader->load('services.php');
        $loader->load('fragment_renderer.php');
        $loader->load('error_renderer.php');

        if (ContainerBuilder::willBeAvailable('psr/event-dispatcher', PsrEventDispatcherInterface::class, ['symfony/framework-bundle'], true)) {
            $container->setAlias(PsrEventDispatcherInterface::class, 'event_dispatcher');
        }

        $container->registerAliasForArgument('parameter_bag', PsrContainerInterface::class);

        if ($this->hasConsole()) {
            $loader->load('console.php');

            if (!class_exists(BaseXliffLintCommand::class)) {
                $container->removeDefinition('console.command.xliff_lint');
            }
            if (!class_exists(BaseYamlLintCommand::class)) {
                $container->removeDefinition('console.command.yaml_lint');
            }

            if (!class_exists(DebugCommand::class)) {
                $container->removeDefinition('console.command.dotenv_debug');
            }
        }

        // Load Cache configuration first as it is used by other components
        $loader->load('cache.php');

        $configuration = $this->getConfiguration($configs, $container);
        $config = $this->processConfiguration($configuration, $configs);

        $this->annotationsConfigEnabled = $this->isConfigEnabled($container, $config['annotations']);
        $this->translationConfigEnabled = $this->isConfigEnabled($container, $config['translator']);

        // A translator must always be registered (as support is included by
        // default in the Form and Validator component). If disabled, an identity
        // translator will be used and everything will still work as expected.
        if ($this->isConfigEnabled($container, $config['translator']) || $this->isConfigEnabled($container, $config['form']) || $this->isConfigEnabled($container, $config['validation'])) {
            if (!class_exists(Translator::class) && $this->isConfigEnabled($container, $config['translator'])) {
                throw new LogicException('Translation support cannot be enabled as the Translation component is not installed. Try running "composer require symfony/translation".');
            }

            if (class_exists(Translator::class)) {
                $loader->load('identity_translator.php');
            }
        }

        $container->getDefinition('locale_listener')->replaceArgument(3, $config['set_locale_from_accept_language']);
        $container->getDefinition('response_listener')->replaceArgument(1, $config['set_content_language_from_locale']);

        // If the slugger is used but the String component is not available, we should throw an error
        if (!ContainerBuilder::willBeAvailable('symfony/string', SluggerInterface::class, ['symfony/framework-bundle'], true)) {
            $container->register('slugger', 'stdClass')
                ->addError('You cannot use the "slugger" service since the String component is not installed. Try running "composer require symfony/string".');
        } else {
            if (!ContainerBuilder::willBeAvailable('symfony/translation', LocaleAwareInterface::class, ['symfony/framework-bundle'], true)) {
                $container->register('slugger', 'stdClass')
                    ->addError('You cannot use the "slugger" service since the Translation contracts are not installed. Try running "composer require symfony/translation".');
            }

            if (!\extension_loaded('intl') && !\defined('PHPUNIT_COMPOSER_INSTALL')) {
                trigger_deprecation('', '', 'Please install the "intl" PHP extension for best performance.');
            }
        }

        if (isset($config['secret'])) {
            $container->setParameter('kernel.secret', $config['secret']);
        }

        $container->setParameter('kernel.http_method_override', $config['http_method_override']);
        $container->setParameter('kernel.trusted_hosts', $config['trusted_hosts']);
        $container->setParameter('kernel.default_locale', $config['default_locale']);
        $container->setParameter('kernel.enabled_locales', $config['enabled_locales']);
        $container->setParameter('kernel.error_controller', $config['error_controller']);

        if (($config['trusted_proxies'] ?? false) && ($config['trusted_headers'] ?? false)) {
            $container->setParameter('kernel.trusted_proxies', $config['trusted_proxies']);
            $container->setParameter('kernel.trusted_headers', $this->resolveTrustedHeaders($config['trusted_headers']));
        }

        if (!$container->hasParameter('debug.file_link_format')) {
            $container->setParameter('debug.file_link_format', $config['ide']);
        }

        if (!empty($config['test'])) {
            $loader->load('test.php');

            if (!class_exists(AbstractBrowser::class)) {
                $container->removeDefinition('test.client');
            }
        }

        // register cache before session so both can share the connection services
        $this->registerCacheConfiguration($config['cache'], $container);

        if ($this->isConfigEnabled($container, $config['session'])) {
            if (!\extension_loaded('session')) {
                throw new LogicException('Session support cannot be enabled as the session extension is not installed. See https://php.net/session.installation for instructions.');
            }

            $this->sessionConfigEnabled = true;
            $this->registerSessionConfiguration($config['session'], $container, $loader);
        } elseif (!empty($config['test'])) {
            $container->removeDefinition('test.session.listener');
        }

        if ($this->isConfigEnabled($container, $config['request'])) {
            $this->registerRequestConfiguration($config['request'], $container, $loader);
        }

        if (null === $config['csrf_protection']['enabled']) {
            $config['csrf_protection']['enabled'] = $this->sessionConfigEnabled && !class_exists(FullStack::class) && ContainerBuilder::willBeAvailable('symfony/security-csrf', CsrfTokenManagerInterface::class, ['symfony/framework-bundle'], true);
        }
        $this->registerSecurityCsrfConfiguration($config['csrf_protection'], $container, $loader);

        if ($this->isConfigEnabled($container, $config['form'])) {
            if (!class_exists(Form::class)) {
                throw new LogicException('Form support cannot be enabled as the Form component is not installed. Try running "composer require symfony/form".');
            }

            $this->formConfigEnabled = true;
            $this->registerFormConfiguration($config, $container, $loader);

            if (ContainerBuilder::willBeAvailable('symfony/validator', Validation::class, ['symfony/framework-bundle', 'symfony/form'], true)) {
                $config['validation']['enabled'] = true;
            } else {
                $container->setParameter('validator.translation_domain', 'validators');

                $container->removeDefinition('form.type_extension.form.validator');
                $container->removeDefinition('form.type_guesser.validator');
            }
        } else {
            $container->removeDefinition('console.command.form_debug');
        }

        if ($this->isConfigEnabled($container, $config['assets'])) {
            if (!class_exists(\Symfony\Component\Asset\Package::class)) {
                throw new LogicException('Asset support cannot be enabled as the Asset component is not installed. Try running "composer require symfony/asset".');
            }

            $this->registerAssetsConfiguration($config['assets'], $container, $loader);
        }

        if ($this->messengerConfigEnabled = $this->isConfigEnabled($container, $config['messenger'])) {
            $this->registerMessengerConfiguration($config['messenger'], $container, $loader, $config['validation']);
        } else {
            $container->removeDefinition('console.command.messenger_consume_messages');
            $container->removeDefinition('console.command.messenger_debug');
            $container->removeDefinition('console.command.messenger_stop_workers');
            $container->removeDefinition('console.command.messenger_setup_transports');
            $container->removeDefinition('console.command.messenger_failed_messages_retry');
            $container->removeDefinition('console.command.messenger_failed_messages_show');
            $container->removeDefinition('console.command.messenger_failed_messages_remove');
            $container->removeDefinition('cache.messenger.restart_workers_signal');

            if ($container->hasDefinition('messenger.transport.amqp.factory') && !class_exists(AmqpTransportFactory::class)) {
                if (class_exists(\Symfony\Component\Messenger\Transport\AmqpExt\AmqpTransportFactory::class)) {
                    $container->getDefinition('messenger.transport.amqp.factory')
                        ->setClass(\Symfony\Component\Messenger\Transport\AmqpExt\AmqpTransportFactory::class)
                        ->addTag('messenger.transport_factory');
                } else {
                    $container->removeDefinition('messenger.transport.amqp.factory');
                }
            }

            if ($container->hasDefinition('messenger.transport.redis.factory') && !class_exists(RedisTransportFactory::class)) {
                if (class_exists(\Symfony\Component\Messenger\Transport\RedisExt\RedisTransportFactory::class)) {
                    $container->getDefinition('messenger.transport.redis.factory')
                        ->setClass(\Symfony\Component\Messenger\Transport\RedisExt\RedisTransportFactory::class)
                        ->addTag('messenger.transport_factory');
                } else {
                    $container->removeDefinition('messenger.transport.redis.factory');
                }
            }
        }

        if ($this->httpClientConfigEnabled = $this->isConfigEnabled($container, $config['http_client'])) {
            $this->registerHttpClientConfiguration($config['http_client'], $container, $loader, $config['profiler']);
        }

        if ($this->mailerConfigEnabled = $this->isConfigEnabled($container, $config['mailer'])) {
            $this->registerMailerConfiguration($config['mailer'], $container, $loader);
        }

        if ($this->notifierConfigEnabled = $this->isConfigEnabled($container, $config['notifier'])) {
            $this->registerNotifierConfiguration($config['notifier'], $container, $loader);
        }

        $propertyInfoEnabled = $this->isConfigEnabled($container, $config['property_info']);
        $this->registerValidationConfiguration($config['validation'], $container, $loader, $propertyInfoEnabled);
        $this->registerHttpCacheConfiguration($config['http_cache'], $container, $config['http_method_override']);
        $this->registerEsiConfiguration($config['esi'], $container, $loader);
        $this->registerSsiConfiguration($config['ssi'], $container, $loader);
        $this->registerFragmentsConfiguration($config['fragments'], $container, $loader);
        $this->registerTranslatorConfiguration($config['translator'], $container, $loader, $config['default_locale'], $config['enabled_locales']);
        $this->registerProfilerConfiguration($config['profiler'], $container, $loader);
        $this->registerWorkflowConfiguration($config['workflows'], $container, $loader);
        $this->registerDebugConfiguration($config['php_errors'], $container, $loader);
        // @deprecated since Symfony 5.4, in 6.0 change to:
        // $this->registerRouterConfiguration($config['router'], $container, $loader, $config['enabled_locales']);
        $this->registerRouterConfiguration($config['router'], $container, $loader, $config['translator']['enabled_locales'] ?: $config['enabled_locales']);
        $this->registerAnnotationsConfiguration($config['annotations'], $container, $loader);
        $this->registerPropertyAccessConfiguration($config['property_access'], $container, $loader);
        $this->registerSecretsConfiguration($config['secrets'], $container, $loader);

        $container->getDefinition('exception_listener')->replaceArgument(3, $config['exceptions']);

        if ($this->isConfigEnabled($container, $config['serializer'])) {
            if (!class_exists(\Symfony\Component\Serializer\Serializer::class)) {
                throw new LogicException('Serializer support cannot be enabled as the Serializer component is not installed. Try running "composer require symfony/serializer-pack".');
            }

            $this->registerSerializerConfiguration($config['serializer'], $container, $loader);
        }

        if ($propertyInfoEnabled) {
            $this->registerPropertyInfoConfiguration($container, $loader);
        }

        if (self::$lockConfigEnabled = $this->isConfigEnabled($container, $config['lock'])) {
            $this->registerLockConfiguration($config['lock'], $container, $loader);
        }

        if ($this->isConfigEnabled($container, $config['rate_limiter'])) {
            if (!interface_exists(LimiterInterface::class)) {
                throw new LogicException('Rate limiter support cannot be enabled as the RateLimiter component is not installed. Try running "composer require symfony/rate-limiter".');
            }

            $this->registerRateLimiterConfiguration($config['rate_limiter'], $container, $loader);
        }

        if ($this->isConfigEnabled($container, $config['web_link'])) {
            if (!class_exists(HttpHeaderSerializer::class)) {
                throw new LogicException('WebLink support cannot be enabled as the WebLink component is not installed. Try running "composer require symfony/weblink".');
            }

            $loader->load('web_link.php');
        }

        if ($this->isConfigEnabled($container, $config['uid'])) {
            if (!class_exists(UuidFactory::class)) {
                throw new LogicException('Uid support cannot be enabled as the Uid component is not installed. Try running "composer require symfony/uid".');
            }

            $this->registerUidConfiguration($config['uid'], $container, $loader);
        }

        $this->addAnnotatedClassesToCompile([
            '**\\Controller\\',
            '**\\Entity\\',

            // Added explicitly so that we don't rely on the class map being dumped to make it work
            'Symfony\\Bundle\\FrameworkBundle\\Controller\\AbstractController',
        ]);

        if (ContainerBuilder::willBeAvailable('symfony/mime', MimeTypes::class, ['symfony/framework-bundle'], true)) {
            $loader->load('mime_type.php');
        }

        $container->registerForAutoconfiguration(PackageInterface::class)
            ->addTag('assets.package');
        $container->registerForAutoconfiguration(Command::class)
            ->addTag('console.command');
        $container->registerForAutoconfiguration(ResourceCheckerInterface::class)
            ->addTag('config_cache.resource_checker');
        $container->registerForAutoconfiguration(EnvVarLoaderInterface::class)
            ->addTag('container.env_var_loader');
        $container->registerForAutoconfiguration(EnvVarProcessorInterface::class)
            ->addTag('container.env_var_processor');
        $container->registerForAutoconfiguration(CallbackInterface::class)
            ->addTag('container.reversible');
        $container->registerForAutoconfiguration(ServiceLocator::class)
            ->addTag('container.service_locator');
        $container->registerForAutoconfiguration(ServiceSubscriberInterface::class)
            ->addTag('container.service_subscriber');
        $container->registerForAutoconfiguration(ArgumentValueResolverInterface::class)
            ->addTag('controller.argument_value_resolver');
        $container->registerForAutoconfiguration(AbstractController::class)
            ->addTag('controller.service_arguments');
        $container->registerForAutoconfiguration(DataCollectorInterface::class)
            ->addTag('data_collector');
        $container->registerForAutoconfiguration(FormTypeInterface::class)
            ->addTag('form.type');
        $container->registerForAutoconfiguration(FormTypeGuesserInterface::class)
            ->addTag('form.type_guesser');
        $container->registerForAutoconfiguration(FormTypeExtensionInterface::class)
            ->addTag('form.type_extension');
        $container->registerForAutoconfiguration(CacheClearerInterface::class)
            ->addTag('kernel.cache_clearer');
        $container->registerForAutoconfiguration(CacheWarmerInterface::class)
            ->addTag('kernel.cache_warmer');
        $container->registerForAutoconfiguration(EventDispatcherInterface::class)
            ->addTag('event_dispatcher.dispatcher');
        $container->registerForAutoconfiguration(EventSubscriberInterface::class)
            ->addTag('kernel.event_subscriber');
        $container->registerForAutoconfiguration(LocaleAwareInterface::class)
            ->addTag('kernel.locale_aware');
        $container->registerForAutoconfiguration(ResetInterface::class)
            ->addTag('kernel.reset', ['method' => 'reset']);

        if (!interface_exists(MarshallerInterface::class)) {
            $container->registerForAutoconfiguration(ResettableInterface::class)
                ->addTag('kernel.reset', ['method' => 'reset']);
        }

        $container->registerForAutoconfiguration(PropertyListExtractorInterface::class)
            ->addTag('property_info.list_extractor');
        $container->registerForAutoconfiguration(PropertyTypeExtractorInterface::class)
            ->addTag('property_info.type_extractor');
        $container->registerForAutoconfiguration(PropertyDescriptionExtractorInterface::class)
            ->addTag('property_info.description_extractor');
        $container->registerForAutoconfiguration(PropertyAccessExtractorInterface::class)
            ->addTag('property_info.access_extractor');
        $container->registerForAutoconfiguration(PropertyInitializableExtractorInterface::class)
            ->addTag('property_info.initializable_extractor');
        $container->registerForAutoconfiguration(EncoderInterface::class)
            ->addTag('serializer.encoder');
        $container->registerForAutoconfiguration(DecoderInterface::class)
            ->addTag('serializer.encoder');
        $container->registerForAutoconfiguration(NormalizerInterface::class)
            ->addTag('serializer.normalizer');
        $container->registerForAutoconfiguration(DenormalizerInterface::class)
            ->addTag('serializer.normalizer');
        $container->registerForAutoconfiguration(ConstraintValidatorInterface::class)
            ->addTag('validator.constraint_validator');
        $container->registerForAutoconfiguration(ObjectInitializerInterface::class)
            ->addTag('validator.initializer');
        $container->registerForAutoconfiguration(MessageHandlerInterface::class)
            ->addTag('messenger.message_handler');
        $container->registerForAutoconfiguration(TransportFactoryInterface::class)
            ->addTag('messenger.transport_factory');
        $container->registerForAutoconfiguration(MimeTypeGuesserInterface::class)
            ->addTag('mime.mime_type_guesser');
        $container->registerForAutoconfiguration(LoggerAwareInterface::class)
            ->addMethodCall('setLogger', [new Reference('logger')]);

        $container->registerAttributeForAutoconfiguration(AsEventListener::class, static function (ChildDefinition $definition, AsEventListener $attribute, \Reflector $reflector) {
            $tagAttributes = get_object_vars($attribute);
            if ($reflector instanceof \ReflectionMethod) {
                if (isset($tagAttributes['method'])) {
                    throw new LogicException(sprintf('AsEventListener attribute cannot declare a method on "%s::%s()".', $reflector->class, $reflector->name));
                }
                $tagAttributes['method'] = $reflector->getName();
            }
            $definition->addTag('kernel.event_listener', $tagAttributes);
        });
        $container->registerAttributeForAutoconfiguration(AsController::class, static function (ChildDefinition $definition, AsController $attribute): void {
            $definition->addTag('controller.service_arguments');
        });
        $container->registerAttributeForAutoconfiguration(AsMessageHandler::class, static function (ChildDefinition $definition, AsMessageHandler $attribute): void {
            $tagAttributes = get_object_vars($attribute);
            $tagAttributes['from_transport'] = $tagAttributes['fromTransport'];
            unset($tagAttributes['fromTransport']);

            $definition->addTag('messenger.message_handler', $tagAttributes);
        });

        if (!$container->getParameter('kernel.debug')) {
            // remove tagged iterator argument for resource checkers
            $container->getDefinition('config_cache_factory')->setArguments([]);
        }

        if (!$config['disallow_search_engine_index'] ?? false) {
            $container->removeDefinition('disallow_search_engine_index_response_listener');
        }

        $container->registerForAutoconfiguration(RouteLoaderInterface::class)
            ->addTag('routing.route_loader');

        $container->setParameter('container.behavior_describing_tags', [
            'container.service_locator',
            'container.service_subscriber',
            'kernel.event_subscriber',
            'kernel.locale_aware',
            'kernel.reset',
        ]);
    }

    /**
     * {@inheritdoc}
     */
    public function getConfiguration(array $config, ContainerBuilder $container)
    {
        return new Configuration($container->getParameter('kernel.debug'));
    }

    protected function hasConsole(): bool
    {
        return class_exists(Application::class);
    }

    private function registerFormConfiguration(array $config, ContainerBuilder $container, PhpFileLoader $loader)
    {
        $loader->load('form.php');

        $container->getDefinition('form.type_extension.form.validator')->setArgument(1, $config['form']['legacy_error_messages']);

        if (null === $config['form']['csrf_protection']['enabled']) {
            $config['form']['csrf_protection']['enabled'] = $config['csrf_protection']['enabled'];
        }

        if ($this->isConfigEnabled($container, $config['form']['csrf_protection'])) {
            $loader->load('form_csrf.php');

            $container->setParameter('form.type_extension.csrf.enabled', true);
            $container->setParameter('form.type_extension.csrf.field_name', $config['form']['csrf_protection']['field_name']);
        } else {
            $container->setParameter('form.type_extension.csrf.enabled', false);
        }

        if (!ContainerBuilder::willBeAvailable('symfony/translation', Translator::class, ['symfony/framework-bundle', 'symfony/form'], true)) {
            $container->removeDefinition('form.type_extension.upload.validator');
        }
        if (!method_exists(CachingFactoryDecorator::class, 'reset')) {
            $container->getDefinition('form.choice_list_factory.cached')
                ->clearTag('kernel.reset')
            ;
        }
    }

    private function registerHttpCacheConfiguration(array $config, ContainerBuilder $container, bool $httpMethodOverride)
    {
        $options = $config;
        unset($options['enabled']);

        if (!$options['private_headers']) {
            unset($options['private_headers']);
        }

        $container->getDefinition('http_cache')
            ->setPublic($config['enabled'])
            ->replaceArgument(3, $options);

        if ($httpMethodOverride) {
            $container->getDefinition('http_cache')
                  ->addArgument((new Definition('void'))
                      ->setFactory([Request::class, 'enableHttpMethodParameterOverride'])
                  );
        }
    }

    private function registerEsiConfiguration(array $config, ContainerBuilder $container, PhpFileLoader $loader)
    {
        if (!$this->isConfigEnabled($container, $config)) {
            $container->removeDefinition('fragment.renderer.esi');

            return;
        }

        $loader->load('esi.php');
    }

    private function registerSsiConfiguration(array $config, ContainerBuilder $container, PhpFileLoader $loader)
    {
        if (!$this->isConfigEnabled($container, $config)) {
            $container->removeDefinition('fragment.renderer.ssi');

            return;
        }

        $loader->load('ssi.php');
    }

    private function registerFragmentsConfiguration(array $config, ContainerBuilder $container, PhpFileLoader $loader)
    {
        if (!$this->isConfigEnabled($container, $config)) {
            $container->removeDefinition('fragment.renderer.hinclude');

            return;
        }

        $container->setParameter('fragment.renderer.hinclude.global_template', $config['hinclude_default_template']);

        $loader->load('fragment_listener.php');
        $container->setParameter('fragment.path', $config['path']);
    }

    private function registerProfilerConfiguration(array $config, ContainerBuilder $container, PhpFileLoader $loader)
    {
        if (!$this->isConfigEnabled($container, $config)) {
            // this is needed for the WebProfiler to work even if the profiler is disabled
            $container->setParameter('data_collector.templates', []);

            return;
        }

        $loader->load('profiling.php');
        $loader->load('collectors.php');
        $loader->load('cache_debug.php');

        if ($this->formConfigEnabled) {
            $loader->load('form_debug.php');
        }

        if ($this->validatorConfigEnabled) {
            $loader->load('validator_debug.php');
        }

        if ($this->translationConfigEnabled) {
            $loader->load('translation_debug.php');

            $container->getDefinition('translator.data_collector')->setDecoratedService('translator');
        }

        if ($this->messengerConfigEnabled) {
            $loader->load('messenger_debug.php');
        }

        if ($this->mailerConfigEnabled) {
            $loader->load('mailer_debug.php');
        }

        if ($this->httpClientConfigEnabled) {
            $loader->load('http_client_debug.php');
        }

        if ($this->notifierConfigEnabled) {
            $loader->load('notifier_debug.php');
        }

        $container->setParameter('profiler_listener.only_exceptions', $config['only_exceptions']);
        $container->setParameter('profiler_listener.only_main_requests', $config['only_main_requests'] || $config['only_master_requests']);

        // Choose storage class based on the DSN
        [$class] = explode(':', $config['dsn'], 2);
        if ('file' !== $class) {
            throw new \LogicException(sprintf('Driver "%s" is not supported for the profiler.', $class));
        }

        $container->setParameter('profiler.storage.dsn', $config['dsn']);

        $container->getDefinition('profiler')
            ->addArgument($config['collect'])
            ->addTag('kernel.reset', ['method' => 'reset']);

        $container->getDefinition('profiler_listener')
            ->addArgument($config['collect_parameter']);
    }

    private function registerWorkflowConfiguration(array $config, ContainerBuilder $container, PhpFileLoader $loader)
    {
        if (!$config['enabled']) {
            $container->removeDefinition('console.command.workflow_dump');

            return;
        }

        if (!class_exists(Workflow\Workflow::class)) {
            throw new LogicException('Workflow support cannot be enabled as the Workflow component is not installed. Try running "composer require symfony/workflow".');
        }

        $loader->load('workflow.php');

        $registryDefinition = $container->getDefinition('workflow.registry');

        $workflows = [];

        foreach ($config['workflows'] as $name => $workflow) {
            $type = $workflow['type'];
            $workflowId = sprintf('%s.%s', $type, $name);

            // Process Metadata (workflow + places (transition is done in the "create transition" block))
            $metadataStoreDefinition = new Definition(Workflow\Metadata\InMemoryMetadataStore::class, [[], [], null]);
            if ($workflow['metadata']) {
                $metadataStoreDefinition->replaceArgument(0, $workflow['metadata']);
            }
            $placesMetadata = [];
            foreach ($workflow['places'] as $place) {
                if ($place['metadata']) {
                    $placesMetadata[$place['name']] = $place['metadata'];
                }
            }
            if ($placesMetadata) {
                $metadataStoreDefinition->replaceArgument(1, $placesMetadata);
            }

            // Create transitions
            $transitions = [];
            $guardsConfiguration = [];
            $transitionsMetadataDefinition = new Definition(\SplObjectStorage::class);
            // Global transition counter per workflow
            $transitionCounter = 0;
            foreach ($workflow['transitions'] as $transition) {
                if ('workflow' === $type) {
                    $transitionDefinition = new Definition(Workflow\Transition::class, [$transition['name'], $transition['from'], $transition['to']]);
                    $transitionDefinition->setPublic(false);
                    $transitionId = sprintf('.%s.transition.%s', $workflowId, $transitionCounter++);
                    $container->setDefinition($transitionId, $transitionDefinition);
                    $transitions[] = new Reference($transitionId);
                    if (isset($transition['guard'])) {
                        $configuration = new Definition(Workflow\EventListener\GuardExpression::class);
                        $configuration->addArgument(new Reference($transitionId));
                        $configuration->addArgument($transition['guard']);
                        $configuration->setPublic(false);
                        $eventName = sprintf('workflow.%s.guard.%s', $name, $transition['name']);
                        $guardsConfiguration[$eventName][] = $configuration;
                    }
                    if ($transition['metadata']) {
                        $transitionsMetadataDefinition->addMethodCall('attach', [
                            new Reference($transitionId),
                            $transition['metadata'],
                        ]);
                    }
                } elseif ('state_machine' === $type) {
                    foreach ($transition['from'] as $from) {
                        foreach ($transition['to'] as $to) {
                            $transitionDefinition = new Definition(Workflow\Transition::class, [$transition['name'], $from, $to]);
                            $transitionDefinition->setPublic(false);
                            $transitionId = sprintf('.%s.transition.%s', $workflowId, $transitionCounter++);
                            $container->setDefinition($transitionId, $transitionDefinition);
                            $transitions[] = new Reference($transitionId);
                            if (isset($transition['guard'])) {
                                $configuration = new Definition(Workflow\EventListener\GuardExpression::class);
                                $configuration->addArgument(new Reference($transitionId));
                                $configuration->addArgument($transition['guard']);
                                $configuration->setPublic(false);
                                $eventName = sprintf('workflow.%s.guard.%s', $name, $transition['name']);
                                $guardsConfiguration[$eventName][] = $configuration;
                            }
                            if ($transition['metadata']) {
                                $transitionsMetadataDefinition->addMethodCall('attach', [
                                    new Reference($transitionId),
                                    $transition['metadata'],
                                ]);
                            }
                        }
                    }
                }
            }
            $metadataStoreDefinition->replaceArgument(2, $transitionsMetadataDefinition);
            $container->setDefinition(sprintf('%s.metadata_store', $workflowId), $metadataStoreDefinition);

            // Create places
            $places = array_column($workflow['places'], 'name');
            $initialMarking = $workflow['initial_marking'] ?? [];

            // Create a Definition
            $definitionDefinition = new Definition(Workflow\Definition::class);
            $definitionDefinition->setPublic(false);
            $definitionDefinition->addArgument($places);
            $definitionDefinition->addArgument($transitions);
            $definitionDefinition->addArgument($initialMarking);
            $definitionDefinition->addArgument(new Reference(sprintf('%s.metadata_store', $workflowId)));

            $workflows[$workflowId] = $definitionDefinition;

            // Create MarkingStore
            if (isset($workflow['marking_store']['type'])) {
                $markingStoreDefinition = new ChildDefinition('workflow.marking_store.method');
                $markingStoreDefinition->setArguments([
                    'state_machine' === $type, //single state
                    $workflow['marking_store']['property'],
                ]);
            } elseif (isset($workflow['marking_store']['service'])) {
                $markingStoreDefinition = new Reference($workflow['marking_store']['service']);
            }

            // Create Workflow
            $workflowDefinition = new ChildDefinition(sprintf('%s.abstract', $type));
            $workflowDefinition->replaceArgument(0, new Reference(sprintf('%s.definition', $workflowId)));
            $workflowDefinition->replaceArgument(1, $markingStoreDefinition ?? null);
            $workflowDefinition->replaceArgument(3, $name);
            $workflowDefinition->replaceArgument(4, $workflow['events_to_dispatch']);
            $workflowDefinition->addTag('container.private', [
                'package' => 'symfony/framework-bundle',
                'version' => '5.3',
            ]);

            // Store to container
            $container->setDefinition($workflowId, $workflowDefinition);
            $container->setDefinition(sprintf('%s.definition', $workflowId), $definitionDefinition);
            $container->registerAliasForArgument($workflowId, WorkflowInterface::class, $name.'.'.$type);

            // Validate Workflow
            if ('state_machine' === $workflow['type']) {
                $validator = new Workflow\Validator\StateMachineValidator();
            } else {
                $validator = new Workflow\Validator\WorkflowValidator();
            }

            $trs = array_map(function (Reference $ref) use ($container): Workflow\Transition {
                return $container->get((string) $ref);
            }, $transitions);
            $realDefinition = new Workflow\Definition($places, $trs, $initialMarking);
            $validator->validate($realDefinition, $name);

            // Add workflow to Registry
            if ($workflow['supports']) {
                foreach ($workflow['supports'] as $supportedClassName) {
                    $strategyDefinition = new Definition(Workflow\SupportStrategy\InstanceOfSupportStrategy::class, [$supportedClassName]);
                    $strategyDefinition->setPublic(false);
                    $registryDefinition->addMethodCall('addWorkflow', [new Reference($workflowId), $strategyDefinition]);
                }
            } elseif (isset($workflow['support_strategy'])) {
                $registryDefinition->addMethodCall('addWorkflow', [new Reference($workflowId), new Reference($workflow['support_strategy'])]);
            }

            // Enable the AuditTrail
            if ($workflow['audit_trail']['enabled']) {
                $listener = new Definition(Workflow\EventListener\AuditTrailListener::class);
                $listener->addTag('monolog.logger', ['channel' => 'workflow']);
                $listener->addTag('kernel.event_listener', ['event' => sprintf('workflow.%s.leave', $name), 'method' => 'onLeave']);
                $listener->addTag('kernel.event_listener', ['event' => sprintf('workflow.%s.transition', $name), 'method' => 'onTransition']);
                $listener->addTag('kernel.event_listener', ['event' => sprintf('workflow.%s.enter', $name), 'method' => 'onEnter']);
                $listener->addArgument(new Reference('logger'));
                $container->setDefinition(sprintf('.%s.listener.audit_trail', $workflowId), $listener);
            }

            // Add Guard Listener
            if ($guardsConfiguration) {
                if (!class_exists(ExpressionLanguage::class)) {
                    throw new LogicException('Cannot guard workflows as the ExpressionLanguage component is not installed. Try running "composer require symfony/expression-language".');
                }

                if (!class_exists(Security::class)) {
                    throw new LogicException('Cannot guard workflows as the Security component is not installed. Try running "composer require symfony/security-core".');
                }

                $guard = new Definition(Workflow\EventListener\GuardListener::class);

                $guard->setArguments([
                    $guardsConfiguration,
                    new Reference('workflow.security.expression_language'),
                    new Reference('security.token_storage'),
                    new Reference('security.authorization_checker'),
                    new Reference('security.authentication.trust_resolver'),
                    new Reference('security.role_hierarchy'),
                    new Reference('validator', ContainerInterface::NULL_ON_INVALID_REFERENCE),
                ]);
                foreach ($guardsConfiguration as $eventName => $config) {
                    $guard->addTag('kernel.event_listener', ['event' => $eventName, 'method' => 'onTransition']);
                }

                $container->setDefinition(sprintf('.%s.listener.guard', $workflowId), $guard);
                $container->setParameter('workflow.has_guard_listeners', true);
            }
        }

        $commandDumpDefinition = $container->getDefinition('console.command.workflow_dump');
        $commandDumpDefinition->setArgument(0, $workflows);
    }

    private function registerDebugConfiguration(array $config, ContainerBuilder $container, PhpFileLoader $loader)
    {
        $loader->load('debug_prod.php');

        if (class_exists(Stopwatch::class)) {
            $container->register('debug.stopwatch', Stopwatch::class)
                ->addArgument(true)
                ->addTag('kernel.reset', ['method' => 'reset']);
            $container->setAlias(Stopwatch::class, new Alias('debug.stopwatch', false));
        }

        $debug = $container->getParameter('kernel.debug');

        if ($debug) {
            $container->setParameter('debug.container.dump', '%kernel.build_dir%/%kernel.container_class%.xml');
        }

        if ($debug && class_exists(Stopwatch::class)) {
            $loader->load('debug.php');
        }

        $definition = $container->findDefinition('debug.debug_handlers_listener');

        if (false === $config['log']) {
            $definition->replaceArgument(1, null);
        } elseif (true !== $config['log']) {
            $definition->replaceArgument(2, $config['log']);
        }

        if (!$config['throw']) {
            $container->setParameter('debug.error_handler.throw_at', 0);
        }

        if ($debug && class_exists(DebugProcessor::class)) {
            $definition = new Definition(DebugProcessor::class);
            $definition->setPublic(false);
            $definition->addArgument(new Reference('request_stack'));
            $container->setDefinition('debug.log_processor', $definition);
        }
    }

    private function registerRouterConfiguration(array $config, ContainerBuilder $container, PhpFileLoader $loader, array $enabledLocales = [])
    {
        if (!$this->isConfigEnabled($container, $config)) {
            $container->removeDefinition('console.command.router_debug');
            $container->removeDefinition('console.command.router_match');
            $container->removeDefinition('messenger.middleware.router_context');

            return;
        }
        if (!class_exists(RouterContextMiddleware::class)) {
            $container->removeDefinition('messenger.middleware.router_context');
        }

        $loader->load('routing.php');

        if (null === $config['utf8']) {
            trigger_deprecation('symfony/framework-bundle', '5.1', 'Not setting the "framework.router.utf8" configuration option is deprecated, it will default to "true" in version 6.0.');
        }

        if ($config['utf8']) {
            $container->getDefinition('routing.loader')->replaceArgument(1, ['utf8' => true]);
        }

        if ($enabledLocales) {
            $enabledLocales = implode('|', array_map('preg_quote', $enabledLocales));
            $container->getDefinition('routing.loader')->replaceArgument(2, ['_locale' => $enabledLocales]);
        }

        if (!ContainerBuilder::willBeAvailable('symfony/expression-language', ExpressionLanguage::class, ['symfony/framework-bundle', 'symfony/routing'], true)) {
            $container->removeDefinition('router.expression_language_provider');
        }

        $container->setParameter('router.resource', $config['resource']);
        $router = $container->findDefinition('router.default');
        $argument = $router->getArgument(2);
        $argument['strict_requirements'] = $config['strict_requirements'];
        if (isset($config['type'])) {
            $argument['resource_type'] = $config['type'];
        }
        $router->replaceArgument(2, $argument);

        $container->setParameter('request_listener.http_port', $config['http_port']);
        $container->setParameter('request_listener.https_port', $config['https_port']);

        if (null !== $config['default_uri']) {
            $container->getDefinition('router.request_context')
                ->replaceArgument(0, $config['default_uri']);
        }

        if (\PHP_VERSION_ID < 80000 && !$this->annotationsConfigEnabled) {
            return;
        }

        $container->register('routing.loader.annotation', AnnotatedRouteControllerLoader::class)
            ->setPublic(false)
            ->addTag('routing.loader', ['priority' => -10])
            ->setArguments([
                new Reference('annotation_reader', ContainerInterface::NULL_ON_INVALID_REFERENCE),
                '%kernel.environment%',
            ]);

        $container->register('routing.loader.annotation.directory', AnnotationDirectoryLoader::class)
            ->setPublic(false)
            ->addTag('routing.loader', ['priority' => -10])
            ->setArguments([
                new Reference('file_locator'),
                new Reference('routing.loader.annotation'),
            ]);

        $container->register('routing.loader.annotation.file', AnnotationFileLoader::class)
            ->setPublic(false)
            ->addTag('routing.loader', ['priority' => -10])
            ->setArguments([
                new Reference('file_locator'),
                new Reference('routing.loader.annotation'),
            ]);
    }

    private function registerSessionConfiguration(array $config, ContainerBuilder $container, PhpFileLoader $loader)
    {
        $loader->load('session.php');

        // session storage
        if (null === $config['storage_factory_id']) {
            trigger_deprecation('symfony/framework-bundle', '5.3', 'Not setting the "framework.session.storage_factory_id" configuration option is deprecated, it will default to "session.storage.factory.native" and will replace the "framework.session.storage_id" configuration option in version 6.0.');
            $container->setAlias('session.storage', $config['storage_id']);
            $container->setAlias('session.storage.factory', 'session.storage.factory.service');
        } else {
            $container->setAlias('session.storage.factory', $config['storage_factory_id']);

            $container->removeAlias(SessionStorageInterface::class);
            $container->removeDefinition('session.storage.metadata_bag');
            $container->removeDefinition('session.storage.native');
            $container->removeDefinition('session.storage.php_bridge');
            $container->removeDefinition('session.storage.mock_file');
            $container->removeAlias('session.storage.filesystem');
        }

        $options = ['cache_limiter' => '0'];
        foreach (['name', 'cookie_lifetime', 'cookie_path', 'cookie_domain', 'cookie_secure', 'cookie_httponly', 'cookie_samesite', 'use_cookies', 'gc_maxlifetime', 'gc_probability', 'gc_divisor', 'sid_length', 'sid_bits_per_character'] as $key) {
            if (isset($config[$key])) {
                $options[$key] = $config[$key];
            }
        }

        if ('auto' === ($options['cookie_secure'] ?? null)) {
            if (null === $config['storage_factory_id']) {
                $locator = $container->getDefinition('session_listener')->getArgument(0);
                $locator->setValues($locator->getValues() + [
                    'session_storage' => new Reference('session.storage', ContainerInterface::IGNORE_ON_INVALID_REFERENCE),
                    'request_stack' => new Reference('request_stack'),
                ]);
            } else {
                $container->getDefinition('session.storage.factory.native')->replaceArgument(3, true);
                $container->getDefinition('session.storage.factory.php_bridge')->replaceArgument(2, true);
            }
        }

        $container->setParameter('session.storage.options', $options);

        // session handler (the internal callback registered with PHP session management)
        if (null === $config['handler_id']) {
            // Set the handler class to be null
            if ($container->hasDefinition('session.storage.native')) {
                $container->getDefinition('session.storage.native')->replaceArgument(1, null);
                $container->getDefinition('session.storage.php_bridge')->replaceArgument(0, null);
            } else {
                $container->getDefinition('session.storage.factory.native')->replaceArgument(1, null);
                $container->getDefinition('session.storage.factory.php_bridge')->replaceArgument(0, null);
            }

            $container->setAlias('session.handler', 'session.handler.native_file');
        } else {
            $container->resolveEnvPlaceholders($config['handler_id'], null, $usedEnvs);

            if ($usedEnvs || preg_match('#^[a-z]++://#', $config['handler_id'])) {
                $id = '.cache_connection.'.ContainerBuilder::hash($config['handler_id']);

                $container->getDefinition('session.abstract_handler')
                    ->replaceArgument(0, $container->hasDefinition($id) ? new Reference($id) : $config['handler_id']);

                $container->setAlias('session.handler', 'session.abstract_handler');
            } else {
                $container->setAlias('session.handler', $config['handler_id']);
            }
        }

        $container->setParameter('session.save_path', $config['save_path']);

        $container->setParameter('session.metadata.update_threshold', $config['metadata_update_threshold']);
    }

    private function registerRequestConfiguration(array $config, ContainerBuilder $container, PhpFileLoader $loader)
    {
        if ($config['formats']) {
            $loader->load('request.php');

            $listener = $container->getDefinition('request.add_request_formats_listener');
            $listener->replaceArgument(0, $config['formats']);
        }
    }

    private function registerAssetsConfiguration(array $config, ContainerBuilder $container, PhpFileLoader $loader)
    {
        $loader->load('assets.php');

        if ($config['version_strategy']) {
            $defaultVersion = new Reference($config['version_strategy']);
        } else {
            $defaultVersion = $this->createVersion($container, $config['version'], $config['version_format'], $config['json_manifest_path'], '_default', $config['strict_mode']);
        }

        $defaultPackage = $this->createPackageDefinition($config['base_path'], $config['base_urls'], $defaultVersion);
        $container->setDefinition('assets._default_package', $defaultPackage);

        foreach ($config['packages'] as $name => $package) {
            if (null !== $package['version_strategy']) {
                $version = new Reference($package['version_strategy']);
            } elseif (!\array_key_exists('version', $package) && null === $package['json_manifest_path']) {
                // if neither version nor json_manifest_path are specified, use the default
                $version = $defaultVersion;
            } else {
                // let format fallback to main version_format
                $format = $package['version_format'] ?: $config['version_format'];
                $version = $package['version'] ?? null;
                $version = $this->createVersion($container, $version, $format, $package['json_manifest_path'], $name, $package['strict_mode']);
            }

            $packageDefinition = $this->createPackageDefinition($package['base_path'], $package['base_urls'], $version)
                ->addTag('assets.package', ['package' => $name]);
            $container->setDefinition('assets._package_'.$name, $packageDefinition);
            $container->registerAliasForArgument('assets._package_'.$name, PackageInterface::class, $name.'.package');
        }
    }

    /**
     * Returns a definition for an asset package.
     */
    private function createPackageDefinition(?string $basePath, array $baseUrls, Reference $version): Definition
    {
        if ($basePath && $baseUrls) {
            throw new \LogicException('An asset package cannot have base URLs and base paths.');
        }

        $package = new ChildDefinition($baseUrls ? 'assets.url_package' : 'assets.path_package');
        $package
            ->setPublic(false)
            ->replaceArgument(0, $baseUrls ?: $basePath)
            ->replaceArgument(1, $version)
        ;

        return $package;
    }

    private function createVersion(ContainerBuilder $container, ?string $version, ?string $format, ?string $jsonManifestPath, string $name, bool $strictMode): Reference
    {
        // Configuration prevents $version and $jsonManifestPath from being set
        if (null !== $version) {
            $def = new ChildDefinition('assets.static_version_strategy');
            $def
                ->replaceArgument(0, $version)
                ->replaceArgument(1, $format)
            ;
            $container->setDefinition('assets._version_'.$name, $def);

            return new Reference('assets._version_'.$name);
        }

        if (null !== $jsonManifestPath) {
            $def = new ChildDefinition('assets.json_manifest_version_strategy');
            $def->replaceArgument(0, $jsonManifestPath);
            $def->replaceArgument(2, $strictMode);
            $container->setDefinition('assets._version_'.$name, $def);

            return new Reference('assets._version_'.$name);
        }

        return new Reference('assets.empty_version_strategy');
    }

    private function registerTranslatorConfiguration(array $config, ContainerBuilder $container, LoaderInterface $loader, string $defaultLocale, array $enabledLocales)
    {
        if (!$this->isConfigEnabled($container, $config)) {
            $container->removeDefinition('console.command.translation_debug');
            $container->removeDefinition('console.command.translation_extract');
            $container->removeDefinition('console.command.translation_pull');
            $container->removeDefinition('console.command.translation_push');

            return;
        }

        $loader->load('translation.php');
        $loader->load('translation_providers.php');

        // Use the "real" translator instead of the identity default
        $container->setAlias('translator', 'translator.default')->setPublic(true);
        $container->setAlias('translator.formatter', new Alias($config['formatter'], false));
        $translator = $container->findDefinition('translator.default');
        $translator->addMethodCall('setFallbackLocales', [$config['fallbacks'] ?: [$defaultLocale]]);

        $defaultOptions = $translator->getArgument(4);
        $defaultOptions['cache_dir'] = $config['cache_dir'];
        $translator->setArgument(4, $defaultOptions);

        // @deprecated since Symfony 5.4, in 6.0 change to:
        // $translator->setArgument(5, $enabledLocales);
        $translator->setArgument(5, $config['enabled_locales'] ?: $enabledLocales);

        $container->setParameter('translator.logging', $config['logging']);
        $container->setParameter('translator.default_path', $config['default_path']);

        // Discover translation directories
        $dirs = [];
        $transPaths = [];
        $nonExistingDirs = [];
        if (ContainerBuilder::willBeAvailable('symfony/validator', Validation::class, ['symfony/framework-bundle', 'symfony/translation'], true)) {
            $r = new \ReflectionClass(Validation::class);

            $dirs[] = $transPaths[] = \dirname($r->getFileName()).'/Resources/translations';
        }
        if (ContainerBuilder::willBeAvailable('symfony/form', Form::class, ['symfony/framework-bundle', 'symfony/translation'], true)) {
            $r = new \ReflectionClass(Form::class);

            $dirs[] = $transPaths[] = \dirname($r->getFileName()).'/Resources/translations';
        }
        if (ContainerBuilder::willBeAvailable('symfony/security-core', AuthenticationException::class, ['symfony/framework-bundle', 'symfony/translation'], true)) {
            $r = new \ReflectionClass(AuthenticationException::class);

            $dirs[] = $transPaths[] = \dirname($r->getFileName(), 2).'/Resources/translations';
        }
        $defaultDir = $container->getParameterBag()->resolveValue($config['default_path']);
        foreach ($container->getParameter('kernel.bundles_metadata') as $name => $bundle) {
            if ($container->fileExists($dir = $bundle['path'].'/Resources/translations') || $container->fileExists($dir = $bundle['path'].'/translations')) {
                $dirs[] = $dir;
            } else {
                $nonExistingDirs[] = $dir;
            }
        }

        foreach ($config['paths'] as $dir) {
            if ($container->fileExists($dir)) {
                $dirs[] = $transPaths[] = $dir;
            } else {
                throw new \UnexpectedValueException(sprintf('"%s" defined in translator.paths does not exist or is not a directory.', $dir));
            }
        }

        if ($container->hasDefinition('console.command.translation_debug')) {
            $container->getDefinition('console.command.translation_debug')->replaceArgument(5, $transPaths);
        }

        if ($container->hasDefinition('console.command.translation_extract')) {
            $container->getDefinition('console.command.translation_extract')->replaceArgument(6, $transPaths);
        }

        if (null === $defaultDir) {
            // allow null
        } elseif ($container->fileExists($defaultDir)) {
            $dirs[] = $defaultDir;
        } else {
            $nonExistingDirs[] = $defaultDir;
        }

        // Register translation resources
        if ($dirs) {
            $files = [];

            foreach ($dirs as $dir) {
                $finder = Finder::create()
                    ->followLinks()
                    ->files()
                    ->filter(function (\SplFileInfo $file) {
                        return 2 <= substr_count($file->getBasename(), '.') && preg_match('/\.\w+$/', $file->getBasename());
                    })
                    ->in($dir)
                    ->sortByName()
                ;
                foreach ($finder as $file) {
                    $fileNameParts = explode('.', basename($file));
                    $locale = $fileNameParts[\count($fileNameParts) - 2];
                    if (!isset($files[$locale])) {
                        $files[$locale] = [];
                    }

                    $files[$locale][] = (string) $file;
                }
            }

            $projectDir = $container->getParameter('kernel.project_dir');

            $options = array_merge(
                $translator->getArgument(4),
                [
                    'resource_files' => $files,
                    'scanned_directories' => $scannedDirectories = array_merge($dirs, $nonExistingDirs),
                    'cache_vary' => [
                        'scanned_directories' => array_map(static function (string $dir) use ($projectDir): string {
                            return str_starts_with($dir, $projectDir.'/') ? substr($dir, 1 + \strlen($projectDir)) : $dir;
                        }, $scannedDirectories),
                    ],
                ]
            );

            $translator->replaceArgument(4, $options);
        }

        if ($config['pseudo_localization']['enabled']) {
            $options = $config['pseudo_localization'];
            unset($options['enabled']);

            $container
                ->register('translator.pseudo', PseudoLocalizationTranslator::class)
                ->setDecoratedService('translator', null, -1) // Lower priority than "translator.data_collector"
                ->setArguments([
                    new Reference('translator.pseudo.inner'),
                    $options,
                ]);
        }

        $classToServices = [
            CrowdinProviderFactory::class => 'translation.provider_factory.crowdin',
            LocoProviderFactory::class => 'translation.provider_factory.loco',
            LokaliseProviderFactory::class => 'translation.provider_factory.lokalise',
        ];

        $parentPackages = ['symfony/framework-bundle', 'symfony/translation', 'symfony/http-client'];

        foreach ($classToServices as $class => $service) {
            $package = substr($service, \strlen('translation.provider_factory.'));

            if (!$container->hasDefinition('http_client') || !ContainerBuilder::willBeAvailable(sprintf('symfony/%s-translation-provider', $package), $class, $parentPackages, true)) {
                $container->removeDefinition($service);
            }
        }

        if (!$config['providers']) {
            return;
        }

        // @deprecated since Symfony 5.4, in 6.0 change to:
        // $locales = $enabledLocales;
        $locales = $config['enabled_locales'] ?: $enabledLocales;

        foreach ($config['providers'] as $provider) {
            if ($provider['locales']) {
                $locales += $provider['locales'];
            }
        }

        $locales = array_unique($locales);

        $container->getDefinition('console.command.translation_pull')
            ->replaceArgument(4, array_merge($transPaths, [$config['default_path']]))
            ->replaceArgument(5, $locales)
        ;

        $container->getDefinition('console.command.translation_push')
            ->replaceArgument(2, array_merge($transPaths, [$config['default_path']]))
            ->replaceArgument(3, $locales)
        ;

        $container->getDefinition('translation.provider_collection_factory')
            ->replaceArgument(1, $locales)
        ;

        $container->getDefinition('translation.provider_collection')->setArgument(0, $config['providers']);
    }

    private function registerValidationConfiguration(array $config, ContainerBuilder $container, PhpFileLoader $loader, bool $propertyInfoEnabled)
    {
        if (!$this->validatorConfigEnabled = $this->isConfigEnabled($container, $config)) {
            $container->removeDefinition('console.command.validator_debug');

            return;
        }

        if (!class_exists(Validation::class)) {
            throw new LogicException('Validation support cannot be enabled as the Validator component is not installed. Try running "composer require symfony/validator".');
        }

        if (!isset($config['email_validation_mode'])) {
            $config['email_validation_mode'] = 'loose';
        }

        $loader->load('validator.php');

        $validatorBuilder = $container->getDefinition('validator.builder');

        $container->setParameter('validator.translation_domain', $config['translation_domain']);

        $files = ['xml' => [], 'yml' => []];
        $this->registerValidatorMapping($container, $config, $files);

        if (!empty($files['xml'])) {
            $validatorBuilder->addMethodCall('addXmlMappings', [$files['xml']]);
        }

        if (!empty($files['yml'])) {
            $validatorBuilder->addMethodCall('addYamlMappings', [$files['yml']]);
        }

        $definition = $container->findDefinition('validator.email');
        $definition->replaceArgument(0, $config['email_validation_mode']);

        if (\array_key_exists('enable_annotations', $config) && $config['enable_annotations']) {
            if (!$this->annotationsConfigEnabled && \PHP_VERSION_ID < 80000) {
                throw new \LogicException('"enable_annotations" on the validator cannot be set as the PHP version is lower than 8 and Doctrine Annotations support is disabled. Consider upgrading PHP.');
            }

            $validatorBuilder->addMethodCall('enableAnnotationMapping', [true]);
            if ($this->annotationsConfigEnabled) {
                $validatorBuilder->addMethodCall('setDoctrineAnnotationReader', [new Reference('annotation_reader')]);
            }
        }

        if (\array_key_exists('static_method', $config) && $config['static_method']) {
            foreach ($config['static_method'] as $methodName) {
                $validatorBuilder->addMethodCall('addMethodMapping', [$methodName]);
            }
        }

        if (!$container->getParameter('kernel.debug')) {
            $validatorBuilder->addMethodCall('setMappingCache', [new Reference('validator.mapping.cache.adapter')]);
        }

        $container->setParameter('validator.auto_mapping', $config['auto_mapping']);
        if (!$propertyInfoEnabled || !class_exists(PropertyInfoLoader::class)) {
            $container->removeDefinition('validator.property_info_loader');
        }

        $container
            ->getDefinition('validator.not_compromised_password')
            ->setArgument(2, $config['not_compromised_password']['enabled'])
            ->setArgument(3, $config['not_compromised_password']['endpoint'])
        ;

        if (!class_exists(ExpressionLanguage::class)) {
            $container->removeDefinition('validator.expression_language');
        }
    }

    private function registerValidatorMapping(ContainerBuilder $container, array $config, array &$files)
    {
        $fileRecorder = function ($extension, $path) use (&$files) {
            $files['yaml' === $extension ? 'yml' : $extension][] = $path;
        };

        if (ContainerBuilder::willBeAvailable('symfony/form', Form::class, ['symfony/framework-bundle', 'symfony/validator'], true)) {
            $reflClass = new \ReflectionClass(Form::class);
            $fileRecorder('xml', \dirname($reflClass->getFileName()).'/Resources/config/validation.xml');
        }

        foreach ($container->getParameter('kernel.bundles_metadata') as $bundle) {
            $configDir = is_dir($bundle['path'].'/Resources/config') ? $bundle['path'].'/Resources/config' : $bundle['path'].'/config';

            if (
                $container->fileExists($file = $configDir.'/validation.yaml', false) ||
                $container->fileExists($file = $configDir.'/validation.yml', false)
            ) {
                $fileRecorder('yml', $file);
            }

            if ($container->fileExists($file = $configDir.'/validation.xml', false)) {
                $fileRecorder('xml', $file);
            }

            if ($container->fileExists($dir = $configDir.'/validation', '/^$/')) {
                $this->registerMappingFilesFromDir($dir, $fileRecorder);
            }
        }

        $projectDir = $container->getParameter('kernel.project_dir');
        if ($container->fileExists($dir = $projectDir.'/config/validator', '/^$/')) {
            $this->registerMappingFilesFromDir($dir, $fileRecorder);
        }

        $this->registerMappingFilesFromConfig($container, $config, $fileRecorder);
    }

    private function registerMappingFilesFromDir(string $dir, callable $fileRecorder)
    {
        foreach (Finder::create()->followLinks()->files()->in($dir)->name('/\.(xml|ya?ml)$/')->sortByName() as $file) {
            $fileRecorder($file->getExtension(), $file->getRealPath());
        }
    }

    private function registerMappingFilesFromConfig(ContainerBuilder $container, array $config, callable $fileRecorder)
    {
        foreach ($config['mapping']['paths'] as $path) {
            if (is_dir($path)) {
                $this->registerMappingFilesFromDir($path, $fileRecorder);
                $container->addResource(new DirectoryResource($path, '/^$/'));
            } elseif ($container->fileExists($path, false)) {
                if (!preg_match('/\.(xml|ya?ml)$/', $path, $matches)) {
                    throw new \RuntimeException(sprintf('Unsupported mapping type in "%s", supported types are XML & Yaml.', $path));
                }
                $fileRecorder($matches[1], $path);
            } else {
                throw new \RuntimeException(sprintf('Could not open file or directory "%s".', $path));
            }
        }
    }

    private function registerAnnotationsConfiguration(array $config, ContainerBuilder $container, LoaderInterface $loader)
    {
        if (!$this->annotationsConfigEnabled) {
            return;
        }

        if (!class_exists(\Doctrine\Common\Annotations\Annotation::class)) {
            throw new LogicException('Annotations cannot be enabled as the Doctrine Annotation library is not installed. Try running "composer require doctrine/annotations".');
        }

        $loader->load('annotations.php');

        if (!method_exists(AnnotationRegistry::class, 'registerUniqueLoader')) {
            $container->getDefinition('annotations.dummy_registry')
                ->setMethodCalls([['registerLoader', ['class_exists']]]);
        }

        if ('none' === $config['cache']) {
            $container->removeDefinition('annotations.cached_reader');

            return;
        }

        $cacheService = $config['cache'];
        if (\in_array($config['cache'], ['php_array', 'file'])) {
            if ('php_array' === $config['cache']) {
                $cacheService = 'annotations.cache_adapter';

                // Enable warmer only if PHP array is used for cache
                $definition = $container->findDefinition('annotations.cache_warmer');
                $definition->addTag('kernel.cache_warmer');
            } elseif ('file' === $config['cache']) {
                $cacheService = 'annotations.filesystem_cache_adapter';
                $cacheDir = $container->getParameterBag()->resolveValue($config['file_cache_dir']);

                if (!is_dir($cacheDir) && false === @mkdir($cacheDir, 0777, true) && !is_dir($cacheDir)) {
                    throw new \RuntimeException(sprintf('Could not create cache directory "%s".', $cacheDir));
                }

                $container
                    ->getDefinition('annotations.filesystem_cache_adapter')
                    ->replaceArgument(2, $cacheDir)
                ;
            }
        } else {
            trigger_deprecation('symfony/framework-bundle', '5.3', 'Using a custom service for "framework.annotation.cache" is deprecated, only values "none", "php_array" and "file" are valid in version 6.0.');
        }

        $container
            ->getDefinition('annotations.cached_reader')
            ->replaceArgument(2, $config['debug'])
            // temporary property to lazy-reference the cache provider without using it until AddAnnotationsCachedReaderPass runs
            ->setProperty('cacheProviderBackup', new ServiceClosureArgument(new Reference($cacheService)))
            ->addTag('annotations.cached_reader')
        ;

        $container->setAlias('annotation_reader', 'annotations.cached_reader');
        $container->setAlias(Reader::class, new Alias('annotations.cached_reader', false));
        $container->removeDefinition('annotations.psr_cached_reader');
    }

    private function registerPropertyAccessConfiguration(array $config, ContainerBuilder $container, PhpFileLoader $loader)
    {
        if (!$this->propertyAccessConfigEnabled = $this->isConfigEnabled($container, $config)) {
            return;
        }

        $loader->load('property_access.php');

        $magicMethods = PropertyAccessor::DISALLOW_MAGIC_METHODS;
        $magicMethods |= $config['magic_call'] ? PropertyAccessor::MAGIC_CALL : 0;
        $magicMethods |= $config['magic_get'] ? PropertyAccessor::MAGIC_GET : 0;
        $magicMethods |= $config['magic_set'] ? PropertyAccessor::MAGIC_SET : 0;

        $throw = PropertyAccessor::DO_NOT_THROW;
        $throw |= $config['throw_exception_on_invalid_index'] ? PropertyAccessor::THROW_ON_INVALID_INDEX : 0;
        $throw |= $config['throw_exception_on_invalid_property_path'] ? PropertyAccessor::THROW_ON_INVALID_PROPERTY_PATH : 0;

        $container
            ->getDefinition('property_accessor')
            ->replaceArgument(0, $magicMethods)
            ->replaceArgument(1, $throw)
            ->replaceArgument(3, new Reference(PropertyReadInfoExtractorInterface::class, ContainerInterface::NULL_ON_INVALID_REFERENCE))
            ->replaceArgument(4, new Reference(PropertyWriteInfoExtractorInterface::class, ContainerInterface::NULL_ON_INVALID_REFERENCE))
        ;
    }

    private function registerSecretsConfiguration(array $config, ContainerBuilder $container, PhpFileLoader $loader)
    {
        if (!$this->isConfigEnabled($container, $config)) {
            $container->removeDefinition('console.command.secrets_set');
            $container->removeDefinition('console.command.secrets_list');
            $container->removeDefinition('console.command.secrets_remove');
            $container->removeDefinition('console.command.secrets_generate_key');
            $container->removeDefinition('console.command.secrets_decrypt_to_local');
            $container->removeDefinition('console.command.secrets_encrypt_from_local');

            return;
        }

        $loader->load('secrets.php');

        $container->getDefinition('secrets.vault')->replaceArgument(0, $config['vault_directory']);

        if ($config['local_dotenv_file']) {
            $container->getDefinition('secrets.local_vault')->replaceArgument(0, $config['local_dotenv_file']);
        } else {
            $container->removeDefinition('secrets.local_vault');
        }

        if ($config['decryption_env_var']) {
            if (!preg_match('/^(?:[-.\w]*+:)*+\w++$/', $config['decryption_env_var'])) {
                throw new InvalidArgumentException(sprintf('Invalid value "%s" set as "decryption_env_var": only "word" characters are allowed.', $config['decryption_env_var']));
            }

            if (ContainerBuilder::willBeAvailable('symfony/string', LazyString::class, ['symfony/framework-bundle'], true)) {
                $container->getDefinition('secrets.decryption_key')->replaceArgument(1, $config['decryption_env_var']);
            } else {
                $container->getDefinition('secrets.vault')->replaceArgument(1, "%env({$config['decryption_env_var']})%");
                $container->removeDefinition('secrets.decryption_key');
            }
        } else {
            $container->getDefinition('secrets.vault')->replaceArgument(1, null);
            $container->removeDefinition('secrets.decryption_key');
        }
    }

    private function registerSecurityCsrfConfiguration(array $config, ContainerBuilder $container, PhpFileLoader $loader)
    {
        if (!$this->isConfigEnabled($container, $config)) {
            return;
        }

        if (!class_exists(\Symfony\Component\Security\Csrf\CsrfToken::class)) {
            throw new LogicException('CSRF support cannot be enabled as the Security CSRF component is not installed. Try running "composer require symfony/security-csrf".');
        }

        if (!$this->sessionConfigEnabled) {
            throw new \LogicException('CSRF protection needs sessions to be enabled.');
        }

        // Enable services for CSRF protection (even without forms)
        $loader->load('security_csrf.php');

        if (!class_exists(CsrfExtension::class)) {
            $container->removeDefinition('twig.extension.security_csrf');
        }
    }

    private function registerSerializerConfiguration(array $config, ContainerBuilder $container, PhpFileLoader $loader)
    {
        $loader->load('serializer.php');
        if ($container->getParameter('kernel.debug')) {
            $container->removeDefinition('serializer.mapping.cache_class_metadata_factory');
        }

        $chainLoader = $container->getDefinition('serializer.mapping.chain_loader');

        if (!$this->propertyAccessConfigEnabled) {
            $container->removeAlias('serializer.property_accessor');
            $container->removeDefinition('serializer.normalizer.object');
        }

        if (!class_exists(Yaml::class)) {
            $container->removeDefinition('serializer.encoder.yaml');
        }

        if (!class_exists(UnwrappingDenormalizer::class) || !$this->propertyAccessConfigEnabled) {
            $container->removeDefinition('serializer.denormalizer.unwrapping');
        }

        if (!class_exists(Headers::class)) {
            $container->removeDefinition('serializer.normalizer.mime_message');
        }

        $serializerLoaders = [];
        if (isset($config['enable_annotations']) && $config['enable_annotations']) {
            if (\PHP_VERSION_ID < 80000 && !$this->annotationsConfigEnabled) {
                throw new \LogicException('"enable_annotations" on the serializer cannot be set as the PHP version is lower than 8 and Annotations support is disabled. Consider upgrading PHP.');
            }

            $annotationLoader = new Definition(
                'Symfony\Component\Serializer\Mapping\Loader\AnnotationLoader',
                [new Reference('annotation_reader', ContainerInterface::NULL_ON_INVALID_REFERENCE)]
            );
            $annotationLoader->setPublic(false);

            $serializerLoaders[] = $annotationLoader;
        }

        $fileRecorder = function ($extension, $path) use (&$serializerLoaders) {
            $definition = new Definition(\in_array($extension, ['yaml', 'yml']) ? 'Symfony\Component\Serializer\Mapping\Loader\YamlFileLoader' : 'Symfony\Component\Serializer\Mapping\Loader\XmlFileLoader', [$path]);
            $definition->setPublic(false);
            $serializerLoaders[] = $definition;
        };

        foreach ($container->getParameter('kernel.bundles_metadata') as $bundle) {
            $configDir = is_dir($bundle['path'].'/Resources/config') ? $bundle['path'].'/Resources/config' : $bundle['path'].'/config';

            if ($container->fileExists($file = $configDir.'/serialization.xml', false)) {
                $fileRecorder('xml', $file);
            }

            if (
                $container->fileExists($file = $configDir.'/serialization.yaml', false) ||
                $container->fileExists($file = $configDir.'/serialization.yml', false)
            ) {
                $fileRecorder('yml', $file);
            }

            if ($container->fileExists($dir = $configDir.'/serialization', '/^$/')) {
                $this->registerMappingFilesFromDir($dir, $fileRecorder);
            }
        }

        $projectDir = $container->getParameter('kernel.project_dir');
        if ($container->fileExists($dir = $projectDir.'/config/serializer', '/^$/')) {
            $this->registerMappingFilesFromDir($dir, $fileRecorder);
        }

        $this->registerMappingFilesFromConfig($container, $config, $fileRecorder);

        $chainLoader->replaceArgument(0, $serializerLoaders);
        $container->getDefinition('serializer.mapping.cache_warmer')->replaceArgument(0, $serializerLoaders);

        if (isset($config['name_converter']) && $config['name_converter']) {
            $container->getDefinition('serializer.name_converter.metadata_aware')->setArgument(1, new Reference($config['name_converter']));
        }

        if (isset($config['circular_reference_handler']) && $config['circular_reference_handler']) {
            $arguments = $container->getDefinition('serializer.normalizer.object')->getArguments();
            $context = ($arguments[6] ?? []) + ['circular_reference_handler' => new Reference($config['circular_reference_handler'])];
            $container->getDefinition('serializer.normalizer.object')->setArgument(5, null);
            $container->getDefinition('serializer.normalizer.object')->setArgument(6, $context);
        }

        if ($config['max_depth_handler'] ?? false) {
            $defaultContext = $container->getDefinition('serializer.normalizer.object')->getArgument(6);
            $defaultContext += ['max_depth_handler' => new Reference($config['max_depth_handler'])];
            $container->getDefinition('serializer.normalizer.object')->replaceArgument(6, $defaultContext);
        }

        if (isset($config['default_context']) && $config['default_context']) {
            $container->setParameter('serializer.default_context', $config['default_context']);
        }
    }

    private function registerPropertyInfoConfiguration(ContainerBuilder $container, PhpFileLoader $loader)
    {
        if (!interface_exists(PropertyInfoExtractorInterface::class)) {
            throw new LogicException('PropertyInfo support cannot be enabled as the PropertyInfo component is not installed. Try running "composer require symfony/property-info".');
        }

        $loader->load('property_info.php');

        if (
            ContainerBuilder::willBeAvailable('phpstan/phpdoc-parser', PhpDocParser::class, ['symfony/framework-bundle', 'symfony/property-info'], true)
            && ContainerBuilder::willBeAvailable('phpdocumentor/type-resolver', PhpDocParser::class, ['symfony/framework-bundle', 'symfony/property-info'], true)
        ) {
            $definition = $container->register('property_info.phpstan_extractor', PhpStanExtractor::class);
            $definition->addTag('property_info.type_extractor', ['priority' => -1000]);
        }

        if (ContainerBuilder::willBeAvailable('phpdocumentor/reflection-docblock', DocBlockFactoryInterface::class, ['symfony/framework-bundle', 'symfony/property-info'], true)) {
            $definition = $container->register('property_info.php_doc_extractor', 'Symfony\Component\PropertyInfo\Extractor\PhpDocExtractor');
            $definition->addTag('property_info.description_extractor', ['priority' => -1000]);
            $definition->addTag('property_info.type_extractor', ['priority' => -1001]);
        }

        if ($container->getParameter('kernel.debug')) {
            $container->removeDefinition('property_info.cache');
        }
    }

    private function registerLockConfiguration(array $config, ContainerBuilder $container, PhpFileLoader $loader)
    {
        $loader->load('lock.php');

        foreach ($config['resources'] as $resourceName => $resourceStores) {
            if (0 === \count($resourceStores)) {
                continue;
            }

            // Generate stores
            $storeDefinitions = [];
            foreach ($resourceStores as $storeDsn) {
                $storeDsn = $container->resolveEnvPlaceholders($storeDsn, null, $usedEnvs);
                $storeDefinition = new Definition(interface_exists(StoreInterface::class) ? StoreInterface::class : PersistingStoreInterface::class);
                $storeDefinition->setFactory([StoreFactory::class, 'createStore']);
                $storeDefinition->setArguments([$storeDsn]);

                $container->setDefinition($storeDefinitionId = '.lock.'.$resourceName.'.store.'.$container->hash($storeDsn), $storeDefinition);

                $storeDefinition = new Reference($storeDefinitionId);

                $storeDefinitions[] = $storeDefinition;
            }

            // Wrap array of stores with CombinedStore
            if (\count($storeDefinitions) > 1) {
                $combinedDefinition = new ChildDefinition('lock.store.combined.abstract');
                $combinedDefinition->replaceArgument(0, $storeDefinitions);
                $container->setDefinition('lock.'.$resourceName.'.store', $combinedDefinition)->setDeprecated('symfony/framework-bundle', '5.2', 'The "%service_id%" service is deprecated, use "lock.'.$resourceName.'.factory" instead.');
                $container->setDefinition($storeDefinitionId = '.lock.'.$resourceName.'.store.'.$container->hash($resourceStores), $combinedDefinition);
            } else {
                $container->setAlias('lock.'.$resourceName.'.store', (new Alias($storeDefinitionId, false))->setDeprecated('symfony/framework-bundle', '5.2', 'The "%alias_id%" alias is deprecated, use "lock.'.$resourceName.'.factory" instead.'));
            }

            // Generate factories for each resource
            $factoryDefinition = new ChildDefinition('lock.factory.abstract');
            $factoryDefinition->replaceArgument(0, new Reference($storeDefinitionId));
            $container->setDefinition('lock.'.$resourceName.'.factory', $factoryDefinition);

            // Generate services for lock instances
            $lockDefinition = new Definition(Lock::class);
            $lockDefinition->setPublic(false);
            $lockDefinition->setFactory([new Reference('lock.'.$resourceName.'.factory'), 'createLock']);
            $lockDefinition->setArguments([$resourceName]);
            $container->setDefinition('lock.'.$resourceName, $lockDefinition)->setDeprecated('symfony/framework-bundle', '5.2', 'The "%service_id%" service is deprecated, use "lock.'.$resourceName.'.factory" instead.');

            // provide alias for default resource
            if ('default' === $resourceName) {
                $container->setAlias('lock.store', (new Alias($storeDefinitionId, false))->setDeprecated('symfony/framework-bundle', '5.2', 'The "%alias_id%" alias is deprecated, use "lock.factory" instead.'));
                $container->setAlias('lock.factory', new Alias('lock.'.$resourceName.'.factory', false));
                $container->setAlias('lock', (new Alias('lock.'.$resourceName, false))->setDeprecated('symfony/framework-bundle', '5.2', 'The "%alias_id%" alias is deprecated, use "lock.factory" instead.'));
                $container->setAlias(PersistingStoreInterface::class, (new Alias($storeDefinitionId, false))->setDeprecated('symfony/framework-bundle', '5.2', 'The "%alias_id%" alias is deprecated, use "'.LockFactory::class.'" instead.'));
                $container->setAlias(LockFactory::class, new Alias('lock.factory', false));
                $container->setAlias(LockInterface::class, (new Alias('lock.'.$resourceName, false))->setDeprecated('symfony/framework-bundle', '5.2', 'The "%alias_id%" alias is deprecated, use "'.LockFactory::class.'" instead.'));
            } else {
                $container->registerAliasForArgument($storeDefinitionId, PersistingStoreInterface::class, $resourceName.'.lock.store')->setDeprecated('symfony/framework-bundle', '5.2', 'The "%alias_id%" alias is deprecated, use "'.LockFactory::class.' '.$resourceName.'LockFactory" instead.');
                $container->registerAliasForArgument('lock.'.$resourceName.'.factory', LockFactory::class, $resourceName.'.lock.factory');
                $container->registerAliasForArgument('lock.'.$resourceName, LockInterface::class, $resourceName.'.lock')->setDeprecated('symfony/framework-bundle', '5.2', 'The "%alias_id%" alias is deprecated, use "'.LockFactory::class.' $'.$resourceName.'LockFactory" instead.');
            }
        }
    }

    private function registerMessengerConfiguration(array $config, ContainerBuilder $container, PhpFileLoader $loader, array $validationConfig)
    {
        if (!interface_exists(MessageBusInterface::class)) {
            throw new LogicException('Messenger support cannot be enabled as the Messenger component is not installed. Try running "composer require symfony/messenger".');
        }

        $loader->load('messenger.php');

        if (ContainerBuilder::willBeAvailable('symfony/amqp-messenger', AmqpTransportFactory::class, ['symfony/framework-bundle', 'symfony/messenger'], true)) {
            $container->getDefinition('messenger.transport.amqp.factory')->addTag('messenger.transport_factory');
        }

        if (ContainerBuilder::willBeAvailable('symfony/redis-messenger', RedisTransportFactory::class, ['symfony/framework-bundle', 'symfony/messenger'], true)) {
            $container->getDefinition('messenger.transport.redis.factory')->addTag('messenger.transport_factory');
        }

        if (ContainerBuilder::willBeAvailable('symfony/amazon-sqs-messenger', AmazonSqsTransportFactory::class, ['symfony/framework-bundle', 'symfony/messenger'], true)) {
            $container->getDefinition('messenger.transport.sqs.factory')->addTag('messenger.transport_factory');
        }

        if (ContainerBuilder::willBeAvailable('symfony/beanstalkd-messenger', BeanstalkdTransportFactory::class, ['symfony/framework-bundle', 'symfony/messenger'], true)) {
            $container->getDefinition('messenger.transport.beanstalkd.factory')->addTag('messenger.transport_factory');
        }

        if (null === $config['default_bus'] && 1 === \count($config['buses'])) {
            $config['default_bus'] = key($config['buses']);
        }

        $defaultMiddleware = [
            'before' => [
                ['id' => 'add_bus_name_stamp_middleware'],
                ['id' => 'reject_redelivered_message_middleware'],
                ['id' => 'dispatch_after_current_bus'],
                ['id' => 'failed_message_processing_middleware'],
            ],
            'after' => [
                ['id' => 'send_message'],
                ['id' => 'handle_message'],
            ],
        ];
        foreach ($config['buses'] as $busId => $bus) {
            $middleware = $bus['middleware'];

            if ($bus['default_middleware']) {
                if ('allow_no_handlers' === $bus['default_middleware']) {
                    $defaultMiddleware['after'][1]['arguments'] = [true];
                } else {
                    unset($defaultMiddleware['after'][1]['arguments']);
                }

                // argument to add_bus_name_stamp_middleware
                $defaultMiddleware['before'][0]['arguments'] = [$busId];

                $middleware = array_merge($defaultMiddleware['before'], $middleware, $defaultMiddleware['after']);
            }

            foreach ($middleware as $middlewareItem) {
                if (!$validationConfig['enabled'] && \in_array($middlewareItem['id'], ['validation', 'messenger.middleware.validation'], true)) {
                    throw new LogicException('The Validation middleware is only available when the Validator component is installed and enabled. Try running "composer require symfony/validator".');
                }
            }

            if ($container->getParameter('kernel.debug') && class_exists(Stopwatch::class)) {
                array_unshift($middleware, ['id' => 'traceable', 'arguments' => [$busId]]);
            }

            $container->setParameter($busId.'.middleware', $middleware);
            $container->register($busId, MessageBus::class)->addArgument([])->addTag('messenger.bus');

            if ($busId === $config['default_bus']) {
                $container->setAlias('messenger.default_bus', $busId)->setPublic(true);
                $container->setAlias(MessageBusInterface::class, $busId);
            } else {
                $container->registerAliasForArgument($busId, MessageBusInterface::class);
            }
        }

        if (empty($config['transports'])) {
            $container->removeDefinition('messenger.transport.symfony_serializer');
            $container->removeDefinition('messenger.transport.amqp.factory');
            $container->removeDefinition('messenger.transport.redis.factory');
            $container->removeDefinition('messenger.transport.sqs.factory');
            $container->removeDefinition('messenger.transport.beanstalkd.factory');
            $container->removeAlias(SerializerInterface::class);
        } else {
            $container->getDefinition('messenger.transport.symfony_serializer')
                ->replaceArgument(1, $config['serializer']['symfony_serializer']['format'])
                ->replaceArgument(2, $config['serializer']['symfony_serializer']['context']);
            $container->setAlias('messenger.default_serializer', $config['serializer']['default_serializer']);
        }

        $failureTransports = [];
        if ($config['failure_transport']) {
            if (!isset($config['transports'][$config['failure_transport']])) {
                throw new LogicException(sprintf('Invalid Messenger configuration: the failure transport "%s" is not a valid transport or service id.', $config['failure_transport']));
            }

            $container->setAlias('messenger.failure_transports.default', 'messenger.transport.'.$config['failure_transport']);
            $failureTransports[] = $config['failure_transport'];
        }

        $failureTransportsByName = [];
        foreach ($config['transports'] as $name => $transport) {
            if ($transport['failure_transport']) {
                $failureTransports[] = $transport['failure_transport'];
                $failureTransportsByName[$name] = $transport['failure_transport'];
            } elseif ($config['failure_transport']) {
                $failureTransportsByName[$name] = $config['failure_transport'];
            }
        }

        $senderAliases = [];
        $transportRetryReferences = [];
        foreach ($config['transports'] as $name => $transport) {
            $serializerId = $transport['serializer'] ?? 'messenger.default_serializer';
            $transportDefinition = (new Definition(TransportInterface::class))
                ->setFactory([new Reference('messenger.transport_factory'), 'createTransport'])
                ->setArguments([$transport['dsn'], $transport['options'] + ['transport_name' => $name], new Reference($serializerId)])
                ->addTag('messenger.receiver', [
                        'alias' => $name,
                        'is_failure_transport' => \in_array($name, $failureTransports),
                    ]
                )
            ;
            $container->setDefinition($transportId = 'messenger.transport.'.$name, $transportDefinition);
            $senderAliases[$name] = $transportId;

            if (null !== $transport['retry_strategy']['service']) {
                $transportRetryReferences[$name] = new Reference($transport['retry_strategy']['service']);
            } else {
                $retryServiceId = sprintf('messenger.retry.multiplier_retry_strategy.%s', $name);
                $retryDefinition = new ChildDefinition('messenger.retry.abstract_multiplier_retry_strategy');
                $retryDefinition
                    ->replaceArgument(0, $transport['retry_strategy']['max_retries'])
                    ->replaceArgument(1, $transport['retry_strategy']['delay'])
                    ->replaceArgument(2, $transport['retry_strategy']['multiplier'])
                    ->replaceArgument(3, $transport['retry_strategy']['max_delay']);
                $container->setDefinition($retryServiceId, $retryDefinition);

                $transportRetryReferences[$name] = new Reference($retryServiceId);
            }
        }

        $senderReferences = [];
        // alias => service_id
        foreach ($senderAliases as $alias => $serviceId) {
            $senderReferences[$alias] = new Reference($serviceId);
        }
        // service_id => service_id
        foreach ($senderAliases as $serviceId) {
            $senderReferences[$serviceId] = new Reference($serviceId);
        }

        foreach ($config['transports'] as $name => $transport) {
            if ($transport['failure_transport']) {
                if (!isset($senderReferences[$transport['failure_transport']])) {
                    throw new LogicException(sprintf('Invalid Messenger configuration: the failure transport "%s" is not a valid transport or service id.', $transport['failure_transport']));
                }
            }
        }

        $failureTransportReferencesByTransportName = array_map(function ($failureTransportName) use ($senderReferences) {
            return $senderReferences[$failureTransportName];
        }, $failureTransportsByName);

        $messageToSendersMapping = [];
        foreach ($config['routing'] as $message => $messageConfiguration) {
            if ('*' !== $message && !class_exists($message) && !interface_exists($message, false)) {
                throw new LogicException(sprintf('Invalid Messenger routing configuration: class or interface "%s" not found.', $message));
            }

            // make sure senderAliases contains all senders
            foreach ($messageConfiguration['senders'] as $sender) {
                if (!isset($senderReferences[$sender])) {
                    throw new LogicException(sprintf('Invalid Messenger routing configuration: the "%s" class is being routed to a sender called "%s". This is not a valid transport or service id.', $message, $sender));
                }
            }

            $messageToSendersMapping[$message] = $messageConfiguration['senders'];
        }

        $sendersServiceLocator = ServiceLocatorTagPass::register($container, $senderReferences);

        $container->getDefinition('messenger.senders_locator')
            ->replaceArgument(0, $messageToSendersMapping)
            ->replaceArgument(1, $sendersServiceLocator)
        ;

        $container->getDefinition('messenger.retry.send_failed_message_for_retry_listener')
            ->replaceArgument(0, $sendersServiceLocator)
        ;

        $container->getDefinition('messenger.retry_strategy_locator')
            ->replaceArgument(0, $transportRetryReferences);

        if (\count($failureTransports) > 0) {
            $container->getDefinition('console.command.messenger_failed_messages_retry')
                ->replaceArgument(0, $config['failure_transport']);
            $container->getDefinition('console.command.messenger_failed_messages_show')
                ->replaceArgument(0, $config['failure_transport']);
            $container->getDefinition('console.command.messenger_failed_messages_remove')
                ->replaceArgument(0, $config['failure_transport']);

            $failureTransportsByTransportNameServiceLocator = ServiceLocatorTagPass::register($container, $failureTransportReferencesByTransportName);
            $container->getDefinition('messenger.failure.send_failed_message_to_failure_transport_listener')
                ->replaceArgument(0, $failureTransportsByTransportNameServiceLocator);
        } else {
            $container->removeDefinition('messenger.failure.send_failed_message_to_failure_transport_listener');
            $container->removeDefinition('console.command.messenger_failed_messages_retry');
            $container->removeDefinition('console.command.messenger_failed_messages_show');
            $container->removeDefinition('console.command.messenger_failed_messages_remove');
        }

        if (false === $config['reset_on_message']) {
            throw new LogicException('The "framework.messenger.reset_on_message" configuration option can be set to "true" only. To prevent services resetting after each message you can set the "--no-reset" option in "messenger:consume" command.');
        }

        if (!$container->hasDefinition('console.command.messenger_consume_messages')) {
            $container->removeDefinition('messenger.listener.reset_services');
        } elseif (null === $config['reset_on_message']) {
            trigger_deprecation('symfony/framework-bundle', '5.4', 'Not setting the "framework.messenger.reset_on_message" configuration option is deprecated, it will default to "true" in version 6.0.');

            $container->getDefinition('console.command.messenger_consume_messages')->replaceArgument(5, null);
            $container->removeDefinition('messenger.listener.reset_services');
        }
    }

    private function registerCacheConfiguration(array $config, ContainerBuilder $container)
    {
        if (!class_exists(DefaultMarshaller::class)) {
            $container->removeDefinition('cache.default_marshaller');
        }

        $version = new Parameter('container.build_id');
        $container->getDefinition('cache.adapter.apcu')->replaceArgument(2, $version);
        $container->getDefinition('cache.adapter.system')->replaceArgument(2, $version);
        $container->getDefinition('cache.adapter.filesystem')->replaceArgument(2, $config['directory']);

        if (isset($config['prefix_seed'])) {
            $container->setParameter('cache.prefix.seed', $config['prefix_seed']);
        }
        if ($container->hasParameter('cache.prefix.seed')) {
            // Inline any env vars referenced in the parameter
            $container->setParameter('cache.prefix.seed', $container->resolveEnvPlaceholders($container->getParameter('cache.prefix.seed'), true));
        }
        foreach (['doctrine', 'psr6', 'redis', 'memcached', 'pdo'] as $name) {
            if (isset($config[$name = 'default_'.$name.'_provider'])) {
                $container->setAlias('cache.'.$name, new Alias(CachePoolPass::getServiceProvider($container, $config[$name]), false));
            }
        }
        foreach (['app', 'system'] as $name) {
            $config['pools']['cache.'.$name] = [
                'adapters' => [$config[$name]],
                'public' => true,
                'tags' => false,
            ];
        }
        foreach ($config['pools'] as $name => $pool) {
            $pool['adapters'] = $pool['adapters'] ?: ['cache.app'];

            $isRedisTagAware = ['cache.adapter.redis_tag_aware'] === $pool['adapters'];
            foreach ($pool['adapters'] as $provider => $adapter) {
                if (($config['pools'][$adapter]['adapters'] ?? null) === ['cache.adapter.redis_tag_aware']) {
                    $isRedisTagAware = true;
                } elseif ($config['pools'][$adapter]['tags'] ?? false) {
                    $pool['adapters'][$provider] = $adapter = '.'.$adapter.'.inner';
                }
            }

            if (1 === \count($pool['adapters'])) {
                if (!isset($pool['provider']) && !\is_int($provider)) {
                    $pool['provider'] = $provider;
                }
                $definition = new ChildDefinition($adapter);
            } else {
                $definition = new Definition(ChainAdapter::class, [$pool['adapters'], 0]);
                $pool['reset'] = 'reset';
            }

            if ($isRedisTagAware) {
                $tagAwareId = $name;
                $container->setAlias('.'.$name.'.inner', $name);
            } elseif ($pool['tags']) {
                if (true !== $pool['tags'] && ($config['pools'][$pool['tags']]['tags'] ?? false)) {
                    $pool['tags'] = '.'.$pool['tags'].'.inner';
                }
                $container->register($name, TagAwareAdapter::class)
                    ->addArgument(new Reference('.'.$name.'.inner'))
                    ->addArgument(true !== $pool['tags'] ? new Reference($pool['tags']) : null)
                    ->setPublic($pool['public'])
                ;

                if (method_exists(TagAwareAdapter::class, 'setLogger')) {
                    $container
                        ->getDefinition($name)
                        ->addMethodCall('setLogger', [new Reference('logger', ContainerInterface::IGNORE_ON_INVALID_REFERENCE)]);
                }

                $pool['name'] = $tagAwareId = $name;
                $pool['public'] = false;
                $name = '.'.$name.'.inner';
            } elseif (!\in_array($name, ['cache.app', 'cache.system'], true)) {
                $tagAwareId = '.'.$name.'.taggable';
                $container->register($tagAwareId, TagAwareAdapter::class)
                    ->addArgument(new Reference($name))
                ;
            }

            if (!\in_array($name, ['cache.app', 'cache.system'], true)) {
                $container->registerAliasForArgument($tagAwareId, TagAwareCacheInterface::class, $pool['name'] ?? $name);
                $container->registerAliasForArgument($name, CacheInterface::class, $pool['name'] ?? $name);
                $container->registerAliasForArgument($name, CacheItemPoolInterface::class, $pool['name'] ?? $name);
            }

            $definition->setPublic($pool['public']);
            unset($pool['adapters'], $pool['public'], $pool['tags']);

            $definition->addTag('cache.pool', $pool);
            $container->setDefinition($name, $definition);
        }

        if (method_exists(PropertyAccessor::class, 'createCache')) {
            $propertyAccessDefinition = $container->register('cache.property_access', AdapterInterface::class);
            $propertyAccessDefinition->setPublic(false);

            if (!$container->getParameter('kernel.debug')) {
                $propertyAccessDefinition->setFactory([PropertyAccessor::class, 'createCache']);
                $propertyAccessDefinition->setArguments(['', 0, $version, new Reference('logger', ContainerInterface::IGNORE_ON_INVALID_REFERENCE)]);
                $propertyAccessDefinition->addTag('cache.pool', ['clearer' => 'cache.system_clearer']);
                $propertyAccessDefinition->addTag('monolog.logger', ['channel' => 'cache']);
            } else {
                $propertyAccessDefinition->setClass(ArrayAdapter::class);
                $propertyAccessDefinition->setArguments([0, false]);
            }
        }
    }

    private function registerHttpClientConfiguration(array $config, ContainerBuilder $container, PhpFileLoader $loader, array $profilerConfig)
    {
        $loader->load('http_client.php');

        $options = $config['default_options'] ?? [];
        $retryOptions = $options['retry_failed'] ?? ['enabled' => false];
        unset($options['retry_failed']);
        $container->getDefinition('http_client')->setArguments([$options, $config['max_host_connections'] ?? 6]);

        if (!$hasPsr18 = ContainerBuilder::willBeAvailable('psr/http-client', ClientInterface::class, ['symfony/framework-bundle', 'symfony/http-client'], true)) {
            $container->removeDefinition('psr18.http_client');
            $container->removeAlias(ClientInterface::class);
        }

        if (!ContainerBuilder::willBeAvailable('php-http/httplug', HttpClient::class, ['symfony/framework-bundle', 'symfony/http-client'], true)) {
            $container->removeDefinition(HttpClient::class);
        }

        if ($this->isConfigEnabled($container, $retryOptions)) {
            $this->registerRetryableHttpClient($retryOptions, 'http_client', $container);
        }

        $httpClientId = ($retryOptions['enabled'] ?? false) ? 'http_client.retryable.inner' : ($this->isConfigEnabled($container, $profilerConfig) ? '.debug.http_client.inner' : 'http_client');
        foreach ($config['scoped_clients'] as $name => $scopeConfig) {
            if ('http_client' === $name) {
                throw new InvalidArgumentException(sprintf('Invalid scope name: "%s" is reserved.', $name));
            }

            $scope = $scopeConfig['scope'] ?? null;
            unset($scopeConfig['scope']);
            $retryOptions = $scopeConfig['retry_failed'] ?? ['enabled' => false];
            unset($scopeConfig['retry_failed']);

            if (null === $scope) {
                $baseUri = $scopeConfig['base_uri'];
                unset($scopeConfig['base_uri']);

                $container->register($name, ScopingHttpClient::class)
                    ->setFactory([ScopingHttpClient::class, 'forBaseUri'])
                    ->setArguments([new Reference($httpClientId), $baseUri, $scopeConfig])
                    ->addTag('http_client.client')
                ;
            } else {
                $container->register($name, ScopingHttpClient::class)
                    ->setArguments([new Reference($httpClientId), [$scope => $scopeConfig], $scope])
                    ->addTag('http_client.client')
                ;
            }

            if ($this->isConfigEnabled($container, $retryOptions)) {
                $this->registerRetryableHttpClient($retryOptions, $name, $container);
            }

            $container->registerAliasForArgument($name, HttpClientInterface::class);

            if ($hasPsr18) {
                $container->setDefinition('psr18.'.$name, new ChildDefinition('psr18.http_client'))
                    ->replaceArgument(0, new Reference($name));

                $container->registerAliasForArgument('psr18.'.$name, ClientInterface::class, $name);
            }
        }

        if ($responseFactoryId = $config['mock_response_factory'] ?? null) {
            $container->register($httpClientId.'.mock_client', MockHttpClient::class)
                ->setDecoratedService($httpClientId, null, -10) // lower priority than TraceableHttpClient
                ->setArguments([new Reference($responseFactoryId)]);
        }
    }

    private function registerRetryableHttpClient(array $options, string $name, ContainerBuilder $container)
    {
        if (!class_exists(RetryableHttpClient::class)) {
            throw new LogicException('Support for retrying failed requests requires symfony/http-client 5.2 or higher, try upgrading.');
        }

        if (null !== $options['retry_strategy']) {
            $retryStrategy = new Reference($options['retry_strategy']);
        } else {
            $retryStrategy = new ChildDefinition('http_client.abstract_retry_strategy');
            $codes = [];
            foreach ($options['http_codes'] as $code => $codeOptions) {
                if ($codeOptions['methods']) {
                    $codes[$code] = $codeOptions['methods'];
                } else {
                    $codes[] = $code;
                }
            }

            $retryStrategy
                ->replaceArgument(0, $codes ?: GenericRetryStrategy::DEFAULT_RETRY_STATUS_CODES)
                ->replaceArgument(1, $options['delay'])
                ->replaceArgument(2, $options['multiplier'])
                ->replaceArgument(3, $options['max_delay'])
                ->replaceArgument(4, $options['jitter']);
            $container->setDefinition($name.'.retry_strategy', $retryStrategy);

            $retryStrategy = new Reference($name.'.retry_strategy');
        }

        $container
            ->register($name.'.retryable', RetryableHttpClient::class)
            ->setDecoratedService($name, null, 10) // higher priority than TraceableHttpClient
            ->setArguments([new Reference($name.'.retryable.inner'), $retryStrategy, $options['max_retries'], new Reference('logger')])
            ->addTag('monolog.logger', ['channel' => 'http_client']);
    }

    private function registerMailerConfiguration(array $config, ContainerBuilder $container, PhpFileLoader $loader)
    {
        if (!class_exists(Mailer::class)) {
            throw new LogicException('Mailer support cannot be enabled as the component is not installed. Try running "composer require symfony/mailer".');
        }

        $loader->load('mailer.php');
        $loader->load('mailer_transports.php');
        if (!\count($config['transports']) && null === $config['dsn']) {
            $config['dsn'] = 'smtp://null';
        }
        $transports = $config['dsn'] ? ['main' => $config['dsn']] : $config['transports'];
        $container->getDefinition('mailer.transports')->setArgument(0, $transports);
        $container->getDefinition('mailer.default_transport')->setArgument(0, current($transports));

        $container->removeDefinition('mailer.logger_message_listener');
        $container->setAlias('mailer.logger_message_listener', (new Alias('mailer.message_logger_listener'))->setDeprecated('symfony/framework-bundle', '5.2', 'The "%alias_id%" alias is deprecated, use "mailer.message_logger_listener" instead.'));

        $mailer = $container->getDefinition('mailer.mailer');
        if (false === $messageBus = $config['message_bus']) {
            $mailer->replaceArgument(1, null);
        } else {
            $mailer->replaceArgument(1, $messageBus ? new Reference($messageBus) : new Reference('messenger.default_bus', ContainerInterface::NULL_ON_INVALID_REFERENCE));
        }

        $classToServices = [
            GmailTransportFactory::class => 'mailer.transport_factory.gmail',
            MailgunTransportFactory::class => 'mailer.transport_factory.mailgun',
            MailjetTransportFactory::class => 'mailer.transport_factory.mailjet',
            MandrillTransportFactory::class => 'mailer.transport_factory.mailchimp',
            PostmarkTransportFactory::class => 'mailer.transport_factory.postmark',
            SendgridTransportFactory::class => 'mailer.transport_factory.sendgrid',
            SendinblueTransportFactory::class => 'mailer.transport_factory.sendinblue',
            SesTransportFactory::class => 'mailer.transport_factory.amazon',
            OhMySmtpTransportFactory::class => 'mailer.transport_factory.ohmysmtp',
        ];

        foreach ($classToServices as $class => $service) {
            $package = substr($service, \strlen('mailer.transport_factory.'));

            if (!ContainerBuilder::willBeAvailable(sprintf('symfony/%s-mailer', 'gmail' === $package ? 'google' : $package), $class, ['symfony/framework-bundle', 'symfony/mailer'], true)) {
                $container->removeDefinition($service);
            }
        }

        $envelopeListener = $container->getDefinition('mailer.envelope_listener');
        $envelopeListener->setArgument(0, $config['envelope']['sender'] ?? null);
        $envelopeListener->setArgument(1, $config['envelope']['recipients'] ?? null);

        if ($config['headers']) {
            $headers = new Definition(Headers::class);
            foreach ($config['headers'] as $name => $data) {
                $value = $data['value'];
                if (\in_array(strtolower($name), ['from', 'to', 'cc', 'bcc', 'reply-to'])) {
                    $value = (array) $value;
                }
                $headers->addMethodCall('addHeader', [$name, $value]);
            }
            $messageListener = $container->getDefinition('mailer.message_listener');
            $messageListener->setArgument(0, $headers);
        } else {
            $container->removeDefinition('mailer.message_listener');
        }
    }

    private function registerNotifierConfiguration(array $config, ContainerBuilder $container, PhpFileLoader $loader)
    {
        if (!class_exists(Notifier::class)) {
            throw new LogicException('Notifier support cannot be enabled as the component is not installed. Try running "composer require symfony/notifier".');
        }

        $loader->load('notifier.php');
        $loader->load('notifier_transports.php');

        if ($config['chatter_transports']) {
            $container->getDefinition('chatter.transports')->setArgument(0, $config['chatter_transports']);
        } else {
            $container->removeDefinition('chatter');
        }
        if ($config['texter_transports']) {
            $container->getDefinition('texter.transports')->setArgument(0, $config['texter_transports']);
        } else {
            $container->removeDefinition('texter');
        }

        if ($this->mailerConfigEnabled) {
            $sender = $container->getDefinition('mailer.envelope_listener')->getArgument(0);
            $container->getDefinition('notifier.channel.email')->setArgument(2, $sender);
        } else {
            $container->removeDefinition('notifier.channel.email');
        }

        if ($this->messengerConfigEnabled) {
            if ($config['notification_on_failed_messages']) {
                $container->getDefinition('notifier.failed_message_listener')->addTag('kernel.event_subscriber');
            }

            // as we have a bus, the channels don't need the transports
            $container->getDefinition('notifier.channel.chat')->setArgument(0, null);
            if ($container->hasDefinition('notifier.channel.email')) {
                $container->getDefinition('notifier.channel.email')->setArgument(0, null);
            }
            $container->getDefinition('notifier.channel.sms')->setArgument(0, null);
            $container->getDefinition('notifier.channel.push')->setArgument(0, null);
        }

        $container->getDefinition('notifier.channel_policy')->setArgument(0, $config['channel_policy']);

        $container->registerForAutoconfiguration(NotifierTransportFactoryInterface::class)
            ->addTag('chatter.transport_factory');

        $container->registerForAutoconfiguration(NotifierTransportFactoryInterface::class)
            ->addTag('texter.transport_factory');

        $classToServices = [
<<<<<<< HEAD
            AllMySmsTransportFactory::class => 'notifier.transport_factory.allmysms',
            AmazonSnsTransportFactory::class => 'notifier.transport_factory.amazonsns',
=======
            AllMySmsTransportFactory::class => 'notifier.transport_factory.all-my-sms',
>>>>>>> a6bc8018
            ClickatellTransportFactory::class => 'notifier.transport_factory.clickatell',
            DiscordTransportFactory::class => 'notifier.transport_factory.discord',
            EsendexTransportFactory::class => 'notifier.transport_factory.esendex',
            ExpoTransportFactory::class => 'notifier.transport_factory.expo',
            FakeChatTransportFactory::class => 'notifier.transport_factory.fakechat',
            FakeSmsTransportFactory::class => 'notifier.transport_factory.fakesms',
            FirebaseTransportFactory::class => 'notifier.transport_factory.firebase',
            FreeMobileTransportFactory::class => 'notifier.transport_factory.freemobile',
            GatewayApiTransportFactory::class => 'notifier.transport_factory.gateway-api',
            GitterTransportFactory::class => 'notifier.transport_factory.gitter',
            GoogleChatTransportFactory::class => 'notifier.transport_factory.googlechat',
            InfobipTransportFactory::class => 'notifier.transport_factory.infobip',
            IqsmsTransportFactory::class => 'notifier.transport_factory.iqsms',
            LightSmsTransportFactory::class => 'notifier.transport_factory.lightsms',
            LinkedInTransportFactory::class => 'notifier.transport_factory.linkedin',
            MailjetNotifierTransportFactory::class => 'notifier.transport_factory.mailjet',
            MattermostTransportFactory::class => 'notifier.transport_factory.mattermost',
            MercureTransportFactory::class => 'notifier.transport_factory.mercure',
            MessageBirdTransport::class => 'notifier.transport_factory.messagebird',
            MessageMediaTransportFactory::class => 'notifier.transport_factory.messagemedia',
            MicrosoftTeamsTransportFactory::class => 'notifier.transport_factory.microsoftteams',
            MobytTransportFactory::class => 'notifier.transport_factory.mobyt',
            NexmoTransportFactory::class => 'notifier.transport_factory.nexmo',
            OctopushTransportFactory::class => 'notifier.transport_factory.octopush',
            OneSignalTransportFactory::class => 'notifier.transport_factory.onesignal',
            OvhCloudTransportFactory::class => 'notifier.transport_factory.ovhcloud',
            RocketChatTransportFactory::class => 'notifier.transport_factory.rocketchat',
            SendinblueNotifierTransportFactory::class => 'notifier.transport_factory.sendinblue',
            SinchTransportFactory::class => 'notifier.transport_factory.sinch',
            SlackTransportFactory::class => 'notifier.transport_factory.slack',
            Sms77TransportFactory::class => 'notifier.transport_factory.sms77',
            SmsapiTransportFactory::class => 'notifier.transport_factory.smsapi',
            SmsBiurasTransportFactory::class => 'notifier.transport_factory.smsbiuras',
            SmscTransportFactory::class => 'notifier.transport_factory.smsc',
            SpotHitTransportFactory::class => 'notifier.transport_factory.spothit',
            TelegramTransportFactory::class => 'notifier.transport_factory.telegram',
            TelnyxTransportFactory::class => 'notifier.transport_factory.telnyx',
            TurboSmsTransport::class => 'notifier.transport_factory.turbo-sms',
            TwilioTransportFactory::class => 'notifier.transport_factory.twilio',
            YunpianTransportFactory::class => 'notifier.transport_factory.yunpian',
            ZulipTransportFactory::class => 'notifier.transport_factory.zulip',
        ];

        $parentPackages = ['symfony/framework-bundle', 'symfony/notifier'];

        foreach ($classToServices as $class => $service) {
            switch ($package = substr($service, \strlen('notifier.transport_factory.'))) {
                case 'amazonsns': $package = 'amazon-sns'; break;
                case 'fakechat': $package = 'fake-chat'; break;
                case 'fakesms': $package = 'fake-sms'; break;
                case 'freemobile': $package = 'free-mobile'; break;
                case 'googlechat': $package = 'google-chat'; break;
                case 'lightsms': $package = 'light-sms'; break;
                case 'linkedin': $package = 'linked-in'; break;
                case 'messagebird': $package = 'message-bird'; break;
                case 'messagemedia': $package = 'message-media'; break;
                case 'microsoftteams': $package = 'microsoft-teams'; break;
                case 'onesignal': $package = 'one-signal'; break;
                case 'ovhcloud': $package = 'ovh-cloud'; break;
                case 'rocketchat': $package = 'rocket-chat'; break;
                case 'smsbiuras': $package = 'sms-biuras'; break;
                case 'spothit': $package = 'spot-hit'; break;
                case 'turbosms': $package = 'turbo-sms'; break;
            }

            if (!ContainerBuilder::willBeAvailable(sprintf('symfony/%s-notifier', $package), $class, $parentPackages, true)) {
                $container->removeDefinition($service);
            }
        }

        if (ContainerBuilder::willBeAvailable('symfony/mercure-notifier', MercureTransportFactory::class, $parentPackages, true) && ContainerBuilder::willBeAvailable('symfony/mercure-bundle', MercureBundle::class, $parentPackages, true)) {
            $container->getDefinition($classToServices[MercureTransportFactory::class])
                ->replaceArgument('$registry', new Reference(HubRegistry::class));
        } elseif (ContainerBuilder::willBeAvailable('symfony/mercure-notifier', MercureTransportFactory::class, $parentPackages, true)) {
            $container->removeDefinition($classToServices[MercureTransportFactory::class]);
        }

        if (ContainerBuilder::willBeAvailable('symfony/fake-chat-notifier', FakeChatTransportFactory::class, ['symfony/framework-bundle', 'symfony/notifier', 'symfony/mailer'], true)) {
            $container->getDefinition($classToServices[FakeChatTransportFactory::class])
                ->replaceArgument('$mailer', new Reference('mailer'))
                ->replaceArgument('$logger', new Reference('logger'));
        }

        if (ContainerBuilder::willBeAvailable('symfony/fake-sms-notifier', FakeSmsTransportFactory::class, ['symfony/framework-bundle', 'symfony/notifier', 'symfony/mailer'], true)) {
            $container->getDefinition($classToServices[FakeSmsTransportFactory::class])
                ->replaceArgument('$mailer', new Reference('mailer'))
                ->replaceArgument('$logger', new Reference('logger'));
        }

        if (isset($config['admin_recipients'])) {
            $notifier = $container->getDefinition('notifier');
            foreach ($config['admin_recipients'] as $i => $recipient) {
                $id = 'notifier.admin_recipient.'.$i;
                $container->setDefinition($id, new Definition(Recipient::class, [$recipient['email'], $recipient['phone']]));
                $notifier->addMethodCall('addAdminRecipient', [new Reference($id)]);
            }
        }
    }

    private function registerRateLimiterConfiguration(array $config, ContainerBuilder $container, PhpFileLoader $loader)
    {
        $loader->load('rate_limiter.php');

        foreach ($config['limiters'] as $name => $limiterConfig) {
            self::registerRateLimiter($container, $name, $limiterConfig);
        }
    }

    public static function registerRateLimiter(ContainerBuilder $container, string $name, array $limiterConfig)
    {
        // default configuration (when used by other DI extensions)
        $limiterConfig += ['lock_factory' => 'lock.factory', 'cache_pool' => 'cache.rate_limiter'];

        $limiter = $container->setDefinition($limiterId = 'limiter.'.$name, new ChildDefinition('limiter'));

        if (null !== $limiterConfig['lock_factory']) {
            if (!self::$lockConfigEnabled) {
                throw new LogicException(sprintf('Rate limiter "%s" requires the Lock component to be installed and configured.', $name));
            }

            $limiter->replaceArgument(2, new Reference($limiterConfig['lock_factory']));
        }
        unset($limiterConfig['lock_factory']);

        $storageId = $limiterConfig['storage_service'] ?? null;
        if (null === $storageId) {
            $container->register($storageId = 'limiter.storage.'.$name, CacheStorage::class)->addArgument(new Reference($limiterConfig['cache_pool']));
        }

        $limiter->replaceArgument(1, new Reference($storageId));
        unset($limiterConfig['storage_service']);
        unset($limiterConfig['cache_pool']);

        $limiterConfig['id'] = $name;
        $limiter->replaceArgument(0, $limiterConfig);

        $container->registerAliasForArgument($limiterId, RateLimiterFactory::class, $name.'.limiter');
    }

    private function registerUidConfiguration(array $config, ContainerBuilder $container, PhpFileLoader $loader)
    {
        $loader->load('uid.php');

        $container->getDefinition('uuid.factory')
            ->setArguments([
                $config['default_uuid_version'],
                $config['time_based_uuid_version'],
                $config['name_based_uuid_version'],
                UuidV4::class,
                $config['time_based_uuid_node'] ?? null,
                $config['name_based_uuid_namespace'] ?? null,
            ])
        ;

        if (isset($config['name_based_uuid_namespace'])) {
            $container->getDefinition('name_based_uuid.factory')
                ->setArguments([$config['name_based_uuid_namespace']]);
        }
    }

    private function resolveTrustedHeaders(array $headers): int
    {
        $trustedHeaders = 0;

        foreach ($headers as $h) {
            switch ($h) {
                case 'forwarded': $trustedHeaders |= Request::HEADER_FORWARDED; break;
                case 'x-forwarded-for': $trustedHeaders |= Request::HEADER_X_FORWARDED_FOR; break;
                case 'x-forwarded-host': $trustedHeaders |= Request::HEADER_X_FORWARDED_HOST; break;
                case 'x-forwarded-proto': $trustedHeaders |= Request::HEADER_X_FORWARDED_PROTO; break;
                case 'x-forwarded-port': $trustedHeaders |= Request::HEADER_X_FORWARDED_PORT; break;
                case 'x-forwarded-prefix': $trustedHeaders |= Request::HEADER_X_FORWARDED_PREFIX; break;
            }
        }

        return $trustedHeaders;
    }

    /**
     * {@inheritdoc}
     */
    public function getXsdValidationBasePath()
    {
        return \dirname(__DIR__).'/Resources/config/schema';
    }

    public function getNamespace()
    {
        return 'http://symfony.com/schema/dic/symfony';
    }
}<|MERGE_RESOLUTION|>--- conflicted
+++ resolved
@@ -2485,12 +2485,8 @@
             ->addTag('texter.transport_factory');
 
         $classToServices = [
-<<<<<<< HEAD
-            AllMySmsTransportFactory::class => 'notifier.transport_factory.allmysms',
+            AllMySmsTransportFactory::class => 'notifier.transport_factory.all-my-sms',
             AmazonSnsTransportFactory::class => 'notifier.transport_factory.amazonsns',
-=======
-            AllMySmsTransportFactory::class => 'notifier.transport_factory.all-my-sms',
->>>>>>> a6bc8018
             ClickatellTransportFactory::class => 'notifier.transport_factory.clickatell',
             DiscordTransportFactory::class => 'notifier.transport_factory.discord',
             EsendexTransportFactory::class => 'notifier.transport_factory.esendex',
