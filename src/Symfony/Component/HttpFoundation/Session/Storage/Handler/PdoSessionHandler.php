<?php

/*
 * This file is part of the Symfony package.
 *
 * (c) Fabien Potencier <fabien@symfony.com>
 *
 * For the full copyright and license information, please view the LICENSE
 * file that was distributed with this source code.
 */

namespace Symfony\Component\HttpFoundation\Session\Storage\Handler;

use Doctrine\DBAL\Schema\Schema;
use Doctrine\DBAL\Types\Types;

/**
 * Session handler using a PDO connection to read and write data.
 *
 * It works with MySQL, PostgreSQL, Oracle, SQL Server and SQLite and implements
 * different locking strategies to handle concurrent access to the same session.
 * Locking is necessary to prevent loss of data due to race conditions and to keep
 * the session data consistent between read() and write(). With locking, requests
 * for the same session will wait until the other one finished writing. For this
 * reason it's best practice to close a session as early as possible to improve
 * concurrency. PHPs internal files session handler also implements locking.
 *
 * Attention: Since SQLite does not support row level locks but locks the whole database,
 * it means only one session can be accessed at a time. Even different sessions would wait
 * for another to finish. So saving session in SQLite should only be considered for
 * development or prototypes.
 *
 * Session data is a binary string that can contain non-printable characters like the null byte.
 * For this reason it must be saved in a binary column in the database like BLOB in MySQL.
 * Saving it in a character column could corrupt the data. You can use createTable()
 * to initialize a correctly defined table.
 *
 * @see https://php.net/sessionhandlerinterface
 *
 * @author Fabien Potencier <fabien@symfony.com>
 * @author Michael Williams <michael.williams@funsational.com>
 * @author Tobias Schultze <http://tobion.de>
 */
class PdoSessionHandler extends AbstractSessionHandler
{
    /**
     * No locking is done. This means sessions are prone to loss of data due to
     * race conditions of concurrent requests to the same session. The last session
     * write will win in this case. It might be useful when you implement your own
     * logic to deal with this like an optimistic approach.
     */
    public const LOCK_NONE = 0;

    /**
     * Creates an application-level lock on a session. The disadvantage is that the
     * lock is not enforced by the database and thus other, unaware parts of the
     * application could still concurrently modify the session. The advantage is it
     * does not require a transaction.
     * This mode is not available for SQLite and not yet implemented for oci and sqlsrv.
     */
    public const LOCK_ADVISORY = 1;

    /**
     * Issues a real row lock. Since it uses a transaction between opening and
     * closing a session, you have to be careful when you use same database connection
     * that you also use for your application logic. This mode is the default because
     * it's the only reliable solution across DBMSs.
     */
    public const LOCK_TRANSACTIONAL = 2;

    private \PDO $pdo;

    /**
     * DSN string or null for session.save_path or false when lazy connection disabled.
     */
    private string|false|null $dsn = false;

    private string $driver;
    private string $table = 'sessions';
    private string $idCol = 'sess_id';
    private string $dataCol = 'sess_data';
    private string $lifetimeCol = 'sess_lifetime';
    private string $timeCol = 'sess_time';

    /**
     * Time to live in seconds.
     */
    private int|\Closure|null $ttl;

    /**
     * Username when lazy-connect.
     */
    private ?string $username = null;

    /**
     * Password when lazy-connect.
     */
    private ?string $password = null;

    /**
     * Connection options when lazy-connect.
     */
    private array $connectionOptions = [];

    /**
     * The strategy for locking, see constants.
     */
    private int $lockMode = self::LOCK_TRANSACTIONAL;

    /**
     * It's an array to support multiple reads before closing which is manual, non-standard usage.
     *
     * @var \PDOStatement[] An array of statements to release advisory locks
     */
    private array $unlockStatements = [];

    /**
     * True when the current session exists but expired according to session.gc_maxlifetime.
     */
    private bool $sessionExpired = false;

    /**
     * Whether a transaction is active.
     */
    private bool $inTransaction = false;

    /**
     * Whether gc() has been called.
     */
    private bool $gcCalled = false;

    /**
     * You can either pass an existing database connection as PDO instance or
     * pass a DSN string that will be used to lazy-connect to the database
     * when the session is actually used. Furthermore it's possible to pass null
     * which will then use the session.save_path ini setting as PDO DSN parameter.
     *
     * List of available options:
     *  * db_table: The name of the table [default: sessions]
     *  * db_id_col: The column where to store the session id [default: sess_id]
     *  * db_data_col: The column where to store the session data [default: sess_data]
     *  * db_lifetime_col: The column where to store the lifetime [default: sess_lifetime]
     *  * db_time_col: The column where to store the timestamp [default: sess_time]
     *  * db_username: The username when lazy-connect [default: '']
     *  * db_password: The password when lazy-connect [default: '']
     *  * db_connection_options: An array of driver-specific connection options [default: []]
     *  * lock_mode: The strategy for locking, see constants [default: LOCK_TRANSACTIONAL]
     *  * ttl: The time to live in seconds.
     *
     * @param \PDO|string|null $pdoOrDsn A \PDO instance or DSN string or URL string or null
     *
     * @throws \InvalidArgumentException When PDO error mode is not PDO::ERRMODE_EXCEPTION
     */
<<<<<<< HEAD
    public function __construct(#[\SensitiveParameter] \PDO|string $pdoOrDsn = null, #[\SensitiveParameter] array $options = [])
=======
    public function __construct(#[\SensitiveParameter] \PDO|string|null $pdoOrDsn = null, #[\SensitiveParameter] array $options = [])
>>>>>>> a44829e2
    {
        if ($pdoOrDsn instanceof \PDO) {
            if (\PDO::ERRMODE_EXCEPTION !== $pdoOrDsn->getAttribute(\PDO::ATTR_ERRMODE)) {
                throw new \InvalidArgumentException(sprintf('"%s" requires PDO error mode attribute be set to throw Exceptions (i.e. $pdo->setAttribute(PDO::ATTR_ERRMODE, PDO::ERRMODE_EXCEPTION)).', __CLASS__));
            }

            $this->pdo = $pdoOrDsn;
            $this->driver = $this->pdo->getAttribute(\PDO::ATTR_DRIVER_NAME);
        } elseif (\is_string($pdoOrDsn) && str_contains($pdoOrDsn, '://')) {
            $this->dsn = $this->buildDsnFromUrl($pdoOrDsn);
        } else {
            $this->dsn = $pdoOrDsn;
        }

        $this->table = $options['db_table'] ?? $this->table;
        $this->idCol = $options['db_id_col'] ?? $this->idCol;
        $this->dataCol = $options['db_data_col'] ?? $this->dataCol;
        $this->lifetimeCol = $options['db_lifetime_col'] ?? $this->lifetimeCol;
        $this->timeCol = $options['db_time_col'] ?? $this->timeCol;
        $this->username = $options['db_username'] ?? $this->username;
        $this->password = $options['db_password'] ?? $this->password;
        $this->connectionOptions = $options['db_connection_options'] ?? $this->connectionOptions;
        $this->lockMode = $options['lock_mode'] ?? $this->lockMode;
        $this->ttl = $options['ttl'] ?? null;
    }

    /**
     * Adds the Table to the Schema if it doesn't exist.
     */
<<<<<<< HEAD
    public function configureSchema(Schema $schema, \Closure $isSameDatabase = null): void
=======
    public function configureSchema(Schema $schema, ?\Closure $isSameDatabase = null): void
>>>>>>> a44829e2
    {
        if ($schema->hasTable($this->table) || ($isSameDatabase && !$isSameDatabase($this->getConnection()->exec(...)))) {
            return;
        }

        $table = $schema->createTable($this->table);
        switch ($this->driver) {
            case 'mysql':
                $table->addColumn($this->idCol, Types::BINARY)->setLength(128)->setNotnull(true);
                $table->addColumn($this->dataCol, Types::BLOB)->setNotnull(true);
                $table->addColumn($this->lifetimeCol, Types::INTEGER)->setUnsigned(true)->setNotnull(true);
                $table->addColumn($this->timeCol, Types::INTEGER)->setUnsigned(true)->setNotnull(true);
                $table->addOption('collate', 'utf8mb4_bin');
                $table->addOption('engine', 'InnoDB');
                break;
            case 'sqlite':
                $table->addColumn($this->idCol, Types::TEXT)->setNotnull(true);
                $table->addColumn($this->dataCol, Types::BLOB)->setNotnull(true);
                $table->addColumn($this->lifetimeCol, Types::INTEGER)->setNotnull(true);
                $table->addColumn($this->timeCol, Types::INTEGER)->setNotnull(true);
                break;
            case 'pgsql':
                $table->addColumn($this->idCol, Types::STRING)->setLength(128)->setNotnull(true);
                $table->addColumn($this->dataCol, Types::BINARY)->setNotnull(true);
                $table->addColumn($this->lifetimeCol, Types::INTEGER)->setNotnull(true);
                $table->addColumn($this->timeCol, Types::INTEGER)->setNotnull(true);
                break;
            case 'oci':
                $table->addColumn($this->idCol, Types::STRING)->setLength(128)->setNotnull(true);
                $table->addColumn($this->dataCol, Types::BLOB)->setNotnull(true);
                $table->addColumn($this->lifetimeCol, Types::INTEGER)->setNotnull(true);
                $table->addColumn($this->timeCol, Types::INTEGER)->setNotnull(true);
                break;
            case 'sqlsrv':
                $table->addColumn($this->idCol, Types::TEXT)->setLength(128)->setNotnull(true);
                $table->addColumn($this->dataCol, Types::BLOB)->setNotnull(true);
                $table->addColumn($this->lifetimeCol, Types::INTEGER)->setUnsigned(true)->setNotnull(true);
                $table->addColumn($this->timeCol, Types::INTEGER)->setUnsigned(true)->setNotnull(true);
                break;
            default:
                throw new \DomainException(sprintf('Creating the session table is currently not implemented for PDO driver "%s".', $this->driver));
        }
        $table->setPrimaryKey([$this->idCol]);
        $table->addIndex([$this->lifetimeCol], $this->lifetimeCol.'_idx');
    }

    /**
     * Creates the table to store sessions which can be called once for setup.
     *
     * Session ID is saved in a column of maximum length 128 because that is enough even
     * for a 512 bit configured session.hash_function like Whirlpool. Session data is
     * saved in a BLOB. One could also use a shorter inlined varbinary column
     * if one was sure the data fits into it.
     *
     * @return void
     *
     * @throws \PDOException    When the table already exists
     * @throws \DomainException When an unsupported PDO driver is used
     */
    public function createTable()
    {
        // connect if we are not yet
        $this->getConnection();

        $sql = match ($this->driver) {
            // We use varbinary for the ID column because it prevents unwanted conversions:
            // - character set conversions between server and client
            // - trailing space removal
            // - case-insensitivity
            // - language processing like é == e
            'mysql' => "CREATE TABLE $this->table ($this->idCol VARBINARY(128) NOT NULL PRIMARY KEY, $this->dataCol BLOB NOT NULL, $this->lifetimeCol INTEGER UNSIGNED NOT NULL, $this->timeCol INTEGER UNSIGNED NOT NULL) COLLATE utf8mb4_bin, ENGINE = InnoDB",
            'sqlite' => "CREATE TABLE $this->table ($this->idCol TEXT NOT NULL PRIMARY KEY, $this->dataCol BLOB NOT NULL, $this->lifetimeCol INTEGER NOT NULL, $this->timeCol INTEGER NOT NULL)",
            'pgsql' => "CREATE TABLE $this->table ($this->idCol VARCHAR(128) NOT NULL PRIMARY KEY, $this->dataCol BYTEA NOT NULL, $this->lifetimeCol INTEGER NOT NULL, $this->timeCol INTEGER NOT NULL)",
            'oci' => "CREATE TABLE $this->table ($this->idCol VARCHAR2(128) NOT NULL PRIMARY KEY, $this->dataCol BLOB NOT NULL, $this->lifetimeCol INTEGER NOT NULL, $this->timeCol INTEGER NOT NULL)",
            'sqlsrv' => "CREATE TABLE $this->table ($this->idCol VARCHAR(128) NOT NULL PRIMARY KEY, $this->dataCol VARBINARY(MAX) NOT NULL, $this->lifetimeCol INTEGER NOT NULL, $this->timeCol INTEGER NOT NULL)",
            default => throw new \DomainException(sprintf('Creating the session table is currently not implemented for PDO driver "%s".', $this->driver)),
        };

        try {
            $this->pdo->exec($sql);
            $this->pdo->exec("CREATE INDEX {$this->lifetimeCol}_idx ON $this->table ($this->lifetimeCol)");
        } catch (\PDOException $e) {
            $this->rollback();

            throw $e;
        }
    }

    /**
     * Returns true when the current session exists but expired according to session.gc_maxlifetime.
     *
     * Can be used to distinguish between a new session and one that expired due to inactivity.
     */
    public function isSessionExpired(): bool
    {
        return $this->sessionExpired;
    }

    public function open(string $savePath, string $sessionName): bool
    {
        $this->sessionExpired = false;

        if (!isset($this->pdo)) {
            $this->connect($this->dsn ?: $savePath);
        }

        return parent::open($savePath, $sessionName);
    }

    public function read(#[\SensitiveParameter] string $sessionId): string
    {
        try {
            return parent::read($sessionId);
        } catch (\PDOException $e) {
            $this->rollback();

            throw $e;
        }
    }

    public function gc(int $maxlifetime): int|false
    {
        // We delay gc() to close() so that it is executed outside the transactional and blocking read-write process.
        // This way, pruning expired sessions does not block them from being started while the current session is used.
        $this->gcCalled = true;

        return 0;
    }

    protected function doDestroy(#[\SensitiveParameter] string $sessionId): bool
    {
        // delete the record associated with this id
        $sql = "DELETE FROM $this->table WHERE $this->idCol = :id";

        try {
            $stmt = $this->pdo->prepare($sql);
            $stmt->bindParam(':id', $sessionId, \PDO::PARAM_STR);
            $stmt->execute();
        } catch (\PDOException $e) {
            $this->rollback();

            throw $e;
        }

        return true;
    }

    protected function doWrite(#[\SensitiveParameter] string $sessionId, string $data): bool
    {
        $maxlifetime = (int) (($this->ttl instanceof \Closure ? ($this->ttl)() : $this->ttl) ?? \ini_get('session.gc_maxlifetime'));

        try {
            // We use a single MERGE SQL query when supported by the database.
            $mergeStmt = $this->getMergeStatement($sessionId, $data, $maxlifetime);
            if (null !== $mergeStmt) {
                $mergeStmt->execute();

                return true;
            }

            $updateStmt = $this->getUpdateStatement($sessionId, $data, $maxlifetime);
            $updateStmt->execute();

            // When MERGE is not supported, like in Postgres < 9.5, we have to use this approach that can result in
            // duplicate key errors when the same session is written simultaneously (given the LOCK_NONE behavior).
            // We can just catch such an error and re-execute the update. This is similar to a serializable
            // transaction with retry logic on serialization failures but without the overhead and without possible
            // false positives due to longer gap locking.
            if (!$updateStmt->rowCount()) {
                try {
                    $insertStmt = $this->getInsertStatement($sessionId, $data, $maxlifetime);
                    $insertStmt->execute();
                } catch (\PDOException $e) {
                    // Handle integrity violation SQLSTATE 23000 (or a subclass like 23505 in Postgres) for duplicate keys
                    if (str_starts_with($e->getCode(), '23')) {
                        $updateStmt->execute();
                    } else {
                        throw $e;
                    }
                }
            }
        } catch (\PDOException $e) {
            $this->rollback();

            throw $e;
        }

        return true;
    }

    public function updateTimestamp(#[\SensitiveParameter] string $sessionId, string $data): bool
    {
        $expiry = time() + (int) (($this->ttl instanceof \Closure ? ($this->ttl)() : $this->ttl) ?? \ini_get('session.gc_maxlifetime'));

        try {
            $updateStmt = $this->pdo->prepare(
                "UPDATE $this->table SET $this->lifetimeCol = :expiry, $this->timeCol = :time WHERE $this->idCol = :id"
            );
            $updateStmt->bindValue(':id', $sessionId, \PDO::PARAM_STR);
            $updateStmt->bindValue(':expiry', $expiry, \PDO::PARAM_INT);
            $updateStmt->bindValue(':time', time(), \PDO::PARAM_INT);
            $updateStmt->execute();
        } catch (\PDOException $e) {
            $this->rollback();

            throw $e;
        }

        return true;
    }

    public function close(): bool
    {
        $this->commit();

        while ($unlockStmt = array_shift($this->unlockStatements)) {
            $unlockStmt->execute();
        }

        if ($this->gcCalled) {
            $this->gcCalled = false;

            // delete the session records that have expired
            $sql = "DELETE FROM $this->table WHERE $this->lifetimeCol < :time";
            $stmt = $this->pdo->prepare($sql);
            $stmt->bindValue(':time', time(), \PDO::PARAM_INT);
            $stmt->execute();
        }

        if (false !== $this->dsn) {
            unset($this->pdo, $this->driver); // only close lazy-connection
        }

        return true;
    }

    /**
     * Lazy-connects to the database.
     */
    private function connect(#[\SensitiveParameter] string $dsn): void
    {
        $this->pdo = new \PDO($dsn, $this->username, $this->password, $this->connectionOptions);
        $this->pdo->setAttribute(\PDO::ATTR_ERRMODE, \PDO::ERRMODE_EXCEPTION);
        $this->driver = $this->pdo->getAttribute(\PDO::ATTR_DRIVER_NAME);
    }

    /**
     * Builds a PDO DSN from a URL-like connection string.
     *
     * @todo implement missing support for oci DSN (which look totally different from other PDO ones)
     */
    private function buildDsnFromUrl(#[\SensitiveParameter] string $dsnOrUrl): string
    {
        // (pdo_)?sqlite3?:///... => (pdo_)?sqlite3?://localhost/... or else the URL will be invalid
        $url = preg_replace('#^((?:pdo_)?sqlite3?):///#', '$1://localhost/', $dsnOrUrl);

        $params = parse_url($url);

        if (false === $params) {
            return $dsnOrUrl; // If the URL is not valid, let's assume it might be a DSN already.
        }

        $params = array_map('rawurldecode', $params);

        // Override the default username and password. Values passed through options will still win over these in the constructor.
        if (isset($params['user'])) {
            $this->username = $params['user'];
        }

        if (isset($params['pass'])) {
            $this->password = $params['pass'];
        }

        if (!isset($params['scheme'])) {
            throw new \InvalidArgumentException('URLs without scheme are not supported to configure the PdoSessionHandler.');
        }

        $driverAliasMap = [
            'mssql' => 'sqlsrv',
            'mysql2' => 'mysql', // Amazon RDS, for some weird reason
            'postgres' => 'pgsql',
            'postgresql' => 'pgsql',
            'sqlite3' => 'sqlite',
        ];

        $driver = $driverAliasMap[$params['scheme']] ?? $params['scheme'];

        // Doctrine DBAL supports passing its internal pdo_* driver names directly too (allowing both dashes and underscores). This allows supporting the same here.
        if (str_starts_with($driver, 'pdo_') || str_starts_with($driver, 'pdo-')) {
            $driver = substr($driver, 4);
        }

        $dsn = null;
        switch ($driver) {
            case 'mysql':
                $dsn = 'mysql:';
                if ('' !== ($params['query'] ?? '')) {
                    $queryParams = [];
                    parse_str($params['query'], $queryParams);
                    if ('' !== ($queryParams['charset'] ?? '')) {
                        $dsn .= 'charset='.$queryParams['charset'].';';
                    }

                    if ('' !== ($queryParams['unix_socket'] ?? '')) {
                        $dsn .= 'unix_socket='.$queryParams['unix_socket'].';';

                        if (isset($params['path'])) {
                            $dbName = substr($params['path'], 1); // Remove the leading slash
                            $dsn .= 'dbname='.$dbName.';';
                        }

                        return $dsn;
                    }
                }
                // If "unix_socket" is not in the query, we continue with the same process as pgsql
                // no break
            case 'pgsql':
                $dsn ??= 'pgsql:';

                if (isset($params['host']) && '' !== $params['host']) {
                    $dsn .= 'host='.$params['host'].';';
                }

                if (isset($params['port']) && '' !== $params['port']) {
                    $dsn .= 'port='.$params['port'].';';
                }

                if (isset($params['path'])) {
                    $dbName = substr($params['path'], 1); // Remove the leading slash
                    $dsn .= 'dbname='.$dbName.';';
                }

                return $dsn;

            case 'sqlite':
                return 'sqlite:'.substr($params['path'], 1);

            case 'sqlsrv':
                $dsn = 'sqlsrv:server=';

                if (isset($params['host'])) {
                    $dsn .= $params['host'];
                }

                if (isset($params['port']) && '' !== $params['port']) {
                    $dsn .= ','.$params['port'];
                }

                if (isset($params['path'])) {
                    $dbName = substr($params['path'], 1); // Remove the leading slash
                    $dsn .= ';Database='.$dbName;
                }

                return $dsn;

            default:
                throw new \InvalidArgumentException(sprintf('The scheme "%s" is not supported by the PdoSessionHandler URL configuration. Pass a PDO DSN directly.', $params['scheme']));
        }
    }

    /**
     * Helper method to begin a transaction.
     *
     * Since SQLite does not support row level locks, we have to acquire a reserved lock
     * on the database immediately. Because of https://bugs.php.net/42766 we have to create
     * such a transaction manually which also means we cannot use PDO::commit or
     * PDO::rollback or PDO::inTransaction for SQLite.
     *
     * Also MySQLs default isolation, REPEATABLE READ, causes deadlock for different sessions
     * due to https://percona.com/blog/2013/12/12/one-more-innodb-gap-lock-to-avoid/ .
     * So we change it to READ COMMITTED.
     */
    private function beginTransaction(): void
    {
        if (!$this->inTransaction) {
            if ('sqlite' === $this->driver) {
                $this->pdo->exec('BEGIN IMMEDIATE TRANSACTION');
            } else {
                if ('mysql' === $this->driver) {
                    $this->pdo->exec('SET TRANSACTION ISOLATION LEVEL READ COMMITTED');
                }
                $this->pdo->beginTransaction();
            }
            $this->inTransaction = true;
        }
    }

    /**
     * Helper method to commit a transaction.
     */
    private function commit(): void
    {
        if ($this->inTransaction) {
            try {
                // commit read-write transaction which also releases the lock
                if ('sqlite' === $this->driver) {
                    $this->pdo->exec('COMMIT');
                } else {
                    $this->pdo->commit();
                }
                $this->inTransaction = false;
            } catch (\PDOException $e) {
                $this->rollback();

                throw $e;
            }
        }
    }

    /**
     * Helper method to rollback a transaction.
     */
    private function rollback(): void
    {
        // We only need to rollback if we are in a transaction. Otherwise the resulting
        // error would hide the real problem why rollback was called. We might not be
        // in a transaction when not using the transactional locking behavior or when
        // two callbacks (e.g. destroy and write) are invoked that both fail.
        if ($this->inTransaction) {
            if ('sqlite' === $this->driver) {
                $this->pdo->exec('ROLLBACK');
            } else {
                $this->pdo->rollBack();
            }
            $this->inTransaction = false;
        }
    }

    /**
     * Reads the session data in respect to the different locking strategies.
     *
     * We need to make sure we do not return session data that is already considered garbage according
     * to the session.gc_maxlifetime setting because gc() is called after read() and only sometimes.
     */
    protected function doRead(#[\SensitiveParameter] string $sessionId): string
    {
        if (self::LOCK_ADVISORY === $this->lockMode) {
            $this->unlockStatements[] = $this->doAdvisoryLock($sessionId);
        }

        $selectSql = $this->getSelectSql();
        $selectStmt = $this->pdo->prepare($selectSql);
        $selectStmt->bindParam(':id', $sessionId, \PDO::PARAM_STR);
        $insertStmt = null;

        while (true) {
            $selectStmt->execute();
            $sessionRows = $selectStmt->fetchAll(\PDO::FETCH_NUM);

            if ($sessionRows) {
                $expiry = (int) $sessionRows[0][1];

                if ($expiry < time()) {
                    $this->sessionExpired = true;

                    return '';
                }

                return \is_resource($sessionRows[0][0]) ? stream_get_contents($sessionRows[0][0]) : $sessionRows[0][0];
            }

            if (null !== $insertStmt) {
                $this->rollback();
                throw new \RuntimeException('Failed to read session: INSERT reported a duplicate id but next SELECT did not return any data.');
            }

            if (!filter_var(\ini_get('session.use_strict_mode'), \FILTER_VALIDATE_BOOL) && self::LOCK_TRANSACTIONAL === $this->lockMode && 'sqlite' !== $this->driver) {
                // In strict mode, session fixation is not possible: new sessions always start with a unique
                // random id, so that concurrency is not possible and this code path can be skipped.
                // Exclusive-reading of non-existent rows does not block, so we need to do an insert to block
                // until other connections to the session are committed.
                try {
                    $insertStmt = $this->getInsertStatement($sessionId, '', 0);
                    $insertStmt->execute();
                } catch (\PDOException $e) {
                    // Catch duplicate key error because other connection created the session already.
                    // It would only not be the case when the other connection destroyed the session.
                    if (str_starts_with($e->getCode(), '23')) {
                        // Retrieve finished session data written by concurrent connection by restarting the loop.
                        // We have to start a new transaction as a failed query will mark the current transaction as
                        // aborted in PostgreSQL and disallow further queries within it.
                        $this->rollback();
                        $this->beginTransaction();
                        continue;
                    }

                    throw $e;
                }
            }

            return '';
        }
    }

    /**
     * Executes an application-level lock on the database.
     *
     * @return \PDOStatement The statement that needs to be executed later to release the lock
     *
     * @throws \DomainException When an unsupported PDO driver is used
     *
     * @todo implement missing advisory locks
     *       - for oci using DBMS_LOCK.REQUEST
     *       - for sqlsrv using sp_getapplock with LockOwner = Session
     */
    private function doAdvisoryLock(#[\SensitiveParameter] string $sessionId): \PDOStatement
    {
        switch ($this->driver) {
            case 'mysql':
                // MySQL 5.7.5 and later enforces a maximum length on lock names of 64 characters. Previously, no limit was enforced.
                $lockId = substr($sessionId, 0, 64);
                // should we handle the return value? 0 on timeout, null on error
                // we use a timeout of 50 seconds which is also the default for innodb_lock_wait_timeout
                $stmt = $this->pdo->prepare('SELECT GET_LOCK(:key, 50)');
                $stmt->bindValue(':key', $lockId, \PDO::PARAM_STR);
                $stmt->execute();

                $releaseStmt = $this->pdo->prepare('DO RELEASE_LOCK(:key)');
                $releaseStmt->bindValue(':key', $lockId, \PDO::PARAM_STR);

                return $releaseStmt;
            case 'pgsql':
                // Obtaining an exclusive session level advisory lock requires an integer key.
                // When session.sid_bits_per_character > 4, the session id can contain non-hex-characters.
                // So we cannot just use hexdec().
                if (4 === \PHP_INT_SIZE) {
                    $sessionInt1 = $this->convertStringToInt($sessionId);
                    $sessionInt2 = $this->convertStringToInt(substr($sessionId, 4, 4));

                    $stmt = $this->pdo->prepare('SELECT pg_advisory_lock(:key1, :key2)');
                    $stmt->bindValue(':key1', $sessionInt1, \PDO::PARAM_INT);
                    $stmt->bindValue(':key2', $sessionInt2, \PDO::PARAM_INT);
                    $stmt->execute();

                    $releaseStmt = $this->pdo->prepare('SELECT pg_advisory_unlock(:key1, :key2)');
                    $releaseStmt->bindValue(':key1', $sessionInt1, \PDO::PARAM_INT);
                    $releaseStmt->bindValue(':key2', $sessionInt2, \PDO::PARAM_INT);
                } else {
                    $sessionBigInt = $this->convertStringToInt($sessionId);

                    $stmt = $this->pdo->prepare('SELECT pg_advisory_lock(:key)');
                    $stmt->bindValue(':key', $sessionBigInt, \PDO::PARAM_INT);
                    $stmt->execute();

                    $releaseStmt = $this->pdo->prepare('SELECT pg_advisory_unlock(:key)');
                    $releaseStmt->bindValue(':key', $sessionBigInt, \PDO::PARAM_INT);
                }

                return $releaseStmt;
            case 'sqlite':
                throw new \DomainException('SQLite does not support advisory locks.');
            default:
                throw new \DomainException(sprintf('Advisory locks are currently not implemented for PDO driver "%s".', $this->driver));
        }
    }

    /**
     * Encodes the first 4 (when PHP_INT_SIZE == 4) or 8 characters of the string as an integer.
     *
     * Keep in mind, PHP integers are signed.
     */
    private function convertStringToInt(string $string): int
    {
        if (4 === \PHP_INT_SIZE) {
            return (\ord($string[3]) << 24) + (\ord($string[2]) << 16) + (\ord($string[1]) << 8) + \ord($string[0]);
        }

        $int1 = (\ord($string[7]) << 24) + (\ord($string[6]) << 16) + (\ord($string[5]) << 8) + \ord($string[4]);
        $int2 = (\ord($string[3]) << 24) + (\ord($string[2]) << 16) + (\ord($string[1]) << 8) + \ord($string[0]);

        return $int2 + ($int1 << 32);
    }

    /**
     * Return a locking or nonlocking SQL query to read session information.
     *
     * @throws \DomainException When an unsupported PDO driver is used
     */
    private function getSelectSql(): string
    {
        if (self::LOCK_TRANSACTIONAL === $this->lockMode) {
            $this->beginTransaction();

            switch ($this->driver) {
                case 'mysql':
                case 'oci':
                case 'pgsql':
                    return "SELECT $this->dataCol, $this->lifetimeCol FROM $this->table WHERE $this->idCol = :id FOR UPDATE";
                case 'sqlsrv':
                    return "SELECT $this->dataCol, $this->lifetimeCol FROM $this->table WITH (UPDLOCK, ROWLOCK) WHERE $this->idCol = :id";
                case 'sqlite':
                    // we already locked when starting transaction
                    break;
                default:
                    throw new \DomainException(sprintf('Transactional locks are currently not implemented for PDO driver "%s".', $this->driver));
            }
        }

        return "SELECT $this->dataCol, $this->lifetimeCol FROM $this->table WHERE $this->idCol = :id";
    }

    /**
     * Returns an insert statement supported by the database for writing session data.
     */
    private function getInsertStatement(#[\SensitiveParameter] string $sessionId, string $sessionData, int $maxlifetime): \PDOStatement
    {
        switch ($this->driver) {
            case 'oci':
                $data = fopen('php://memory', 'r+');
                fwrite($data, $sessionData);
                rewind($data);
                $sql = "INSERT INTO $this->table ($this->idCol, $this->dataCol, $this->lifetimeCol, $this->timeCol) VALUES (:id, EMPTY_BLOB(), :expiry, :time) RETURNING $this->dataCol into :data";
                break;
            default:
                $data = $sessionData;
                $sql = "INSERT INTO $this->table ($this->idCol, $this->dataCol, $this->lifetimeCol, $this->timeCol) VALUES (:id, :data, :expiry, :time)";
                break;
        }

        $stmt = $this->pdo->prepare($sql);
        $stmt->bindParam(':id', $sessionId, \PDO::PARAM_STR);
        $stmt->bindParam(':data', $data, \PDO::PARAM_LOB);
        $stmt->bindValue(':expiry', time() + $maxlifetime, \PDO::PARAM_INT);
        $stmt->bindValue(':time', time(), \PDO::PARAM_INT);

        return $stmt;
    }

    /**
     * Returns an update statement supported by the database for writing session data.
     */
    private function getUpdateStatement(#[\SensitiveParameter] string $sessionId, string $sessionData, int $maxlifetime): \PDOStatement
    {
        switch ($this->driver) {
            case 'oci':
                $data = fopen('php://memory', 'r+');
                fwrite($data, $sessionData);
                rewind($data);
                $sql = "UPDATE $this->table SET $this->dataCol = EMPTY_BLOB(), $this->lifetimeCol = :expiry, $this->timeCol = :time WHERE $this->idCol = :id RETURNING $this->dataCol into :data";
                break;
            default:
                $data = $sessionData;
                $sql = "UPDATE $this->table SET $this->dataCol = :data, $this->lifetimeCol = :expiry, $this->timeCol = :time WHERE $this->idCol = :id";
                break;
        }

        $stmt = $this->pdo->prepare($sql);
        $stmt->bindParam(':id', $sessionId, \PDO::PARAM_STR);
        $stmt->bindParam(':data', $data, \PDO::PARAM_LOB);
        $stmt->bindValue(':expiry', time() + $maxlifetime, \PDO::PARAM_INT);
        $stmt->bindValue(':time', time(), \PDO::PARAM_INT);

        return $stmt;
    }

    /**
     * Returns a merge/upsert (i.e. insert or update) statement when supported by the database for writing session data.
     */
    private function getMergeStatement(#[\SensitiveParameter] string $sessionId, string $data, int $maxlifetime): ?\PDOStatement
    {
        switch (true) {
            case 'mysql' === $this->driver:
                $mergeSql = "INSERT INTO $this->table ($this->idCol, $this->dataCol, $this->lifetimeCol, $this->timeCol) VALUES (:id, :data, :expiry, :time) ".
                    "ON DUPLICATE KEY UPDATE $this->dataCol = VALUES($this->dataCol), $this->lifetimeCol = VALUES($this->lifetimeCol), $this->timeCol = VALUES($this->timeCol)";
                break;
            case 'sqlsrv' === $this->driver && version_compare($this->pdo->getAttribute(\PDO::ATTR_SERVER_VERSION), '10', '>='):
                // MERGE is only available since SQL Server 2008 and must be terminated by semicolon
                // It also requires HOLDLOCK according to https://weblogs.sqlteam.com/dang/2009/01/31/upsert-race-condition-with-merge/
                $mergeSql = "MERGE INTO $this->table WITH (HOLDLOCK) USING (SELECT 1 AS dummy) AS src ON ($this->idCol = ?) ".
                    "WHEN NOT MATCHED THEN INSERT ($this->idCol, $this->dataCol, $this->lifetimeCol, $this->timeCol) VALUES (?, ?, ?, ?) ".
                    "WHEN MATCHED THEN UPDATE SET $this->dataCol = ?, $this->lifetimeCol = ?, $this->timeCol = ?;";
                break;
            case 'sqlite' === $this->driver:
                $mergeSql = "INSERT OR REPLACE INTO $this->table ($this->idCol, $this->dataCol, $this->lifetimeCol, $this->timeCol) VALUES (:id, :data, :expiry, :time)";
                break;
            case 'pgsql' === $this->driver && version_compare($this->pdo->getAttribute(\PDO::ATTR_SERVER_VERSION), '9.5', '>='):
                $mergeSql = "INSERT INTO $this->table ($this->idCol, $this->dataCol, $this->lifetimeCol, $this->timeCol) VALUES (:id, :data, :expiry, :time) ".
                    "ON CONFLICT ($this->idCol) DO UPDATE SET ($this->dataCol, $this->lifetimeCol, $this->timeCol) = (EXCLUDED.$this->dataCol, EXCLUDED.$this->lifetimeCol, EXCLUDED.$this->timeCol)";
                break;
            default:
                // MERGE is not supported with LOBs: https://oracle.com/technetwork/articles/fuecks-lobs-095315.html
                return null;
        }

        $mergeStmt = $this->pdo->prepare($mergeSql);

        if ('sqlsrv' === $this->driver) {
            $mergeStmt->bindParam(1, $sessionId, \PDO::PARAM_STR);
            $mergeStmt->bindParam(2, $sessionId, \PDO::PARAM_STR);
            $mergeStmt->bindParam(3, $data, \PDO::PARAM_LOB);
            $mergeStmt->bindValue(4, time() + $maxlifetime, \PDO::PARAM_INT);
            $mergeStmt->bindValue(5, time(), \PDO::PARAM_INT);
            $mergeStmt->bindParam(6, $data, \PDO::PARAM_LOB);
            $mergeStmt->bindValue(7, time() + $maxlifetime, \PDO::PARAM_INT);
            $mergeStmt->bindValue(8, time(), \PDO::PARAM_INT);
        } else {
            $mergeStmt->bindParam(':id', $sessionId, \PDO::PARAM_STR);
            $mergeStmt->bindParam(':data', $data, \PDO::PARAM_LOB);
            $mergeStmt->bindValue(':expiry', time() + $maxlifetime, \PDO::PARAM_INT);
            $mergeStmt->bindValue(':time', time(), \PDO::PARAM_INT);
        }

        return $mergeStmt;
    }

    /**
     * Return a PDO instance.
     */
    protected function getConnection(): \PDO
    {
        if (!isset($this->pdo)) {
            $this->connect($this->dsn ?: \ini_get('session.save_path'));
        }

        return $this->pdo;
    }
}<|MERGE_RESOLUTION|>--- conflicted
+++ resolved
@@ -151,11 +151,7 @@
      *
      * @throws \InvalidArgumentException When PDO error mode is not PDO::ERRMODE_EXCEPTION
      */
-<<<<<<< HEAD
-    public function __construct(#[\SensitiveParameter] \PDO|string $pdoOrDsn = null, #[\SensitiveParameter] array $options = [])
-=======
     public function __construct(#[\SensitiveParameter] \PDO|string|null $pdoOrDsn = null, #[\SensitiveParameter] array $options = [])
->>>>>>> a44829e2
     {
         if ($pdoOrDsn instanceof \PDO) {
             if (\PDO::ERRMODE_EXCEPTION !== $pdoOrDsn->getAttribute(\PDO::ATTR_ERRMODE)) {
@@ -185,11 +181,7 @@
     /**
      * Adds the Table to the Schema if it doesn't exist.
      */
-<<<<<<< HEAD
-    public function configureSchema(Schema $schema, \Closure $isSameDatabase = null): void
-=======
     public function configureSchema(Schema $schema, ?\Closure $isSameDatabase = null): void
->>>>>>> a44829e2
     {
         if ($schema->hasTable($this->table) || ($isSameDatabase && !$isSameDatabase($this->getConnection()->exec(...)))) {
             return;
