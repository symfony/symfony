<?php

/*
 * This file is part of the Symfony package.
 *
 * (c) Fabien Potencier <fabien@symfony.com>
 *
 * For the full copyright and license information, please view the LICENSE
 * file that was distributed with this source code.
 */

namespace Symfony\Bundle\FrameworkBundle\Tests\DependencyInjection;

use Psr\Cache\CacheItemPoolInterface;
use Psr\Log\LoggerAwareInterface;
use Symfony\Bridge\PhpUnit\ExpectDeprecationTrait;
use Symfony\Bundle\FrameworkBundle\DependencyInjection\Compiler\AddAnnotationsCachedReaderPass;
use Symfony\Bundle\FrameworkBundle\DependencyInjection\FrameworkExtension;
use Symfony\Bundle\FrameworkBundle\FrameworkBundle;
use Symfony\Bundle\FrameworkBundle\Tests\Fixtures\Messenger\DummyMessage;
use Symfony\Bundle\FrameworkBundle\Tests\TestCase;
use Symfony\Bundle\FullStack;
use Symfony\Component\Cache\Adapter\AdapterInterface;
use Symfony\Component\Cache\Adapter\ApcuAdapter;
use Symfony\Component\Cache\Adapter\ArrayAdapter;
use Symfony\Component\Cache\Adapter\ChainAdapter;
use Symfony\Component\Cache\Adapter\FilesystemAdapter;
use Symfony\Component\Cache\Adapter\ProxyAdapter;
use Symfony\Component\Cache\Adapter\RedisAdapter;
use Symfony\Component\Cache\Adapter\RedisTagAwareAdapter;
use Symfony\Component\Cache\Adapter\TagAwareAdapter;
use Symfony\Component\Cache\DependencyInjection\CachePoolPass;
use Symfony\Component\Config\Definition\Exception\InvalidConfigurationException;
use Symfony\Component\DependencyInjection\Argument\ServiceClosureArgument;
use Symfony\Component\DependencyInjection\Argument\ServiceLocatorArgument;
use Symfony\Component\DependencyInjection\Argument\TaggedIteratorArgument;
use Symfony\Component\DependencyInjection\ChildDefinition;
use Symfony\Component\DependencyInjection\Compiler\CompilerPassInterface;
use Symfony\Component\DependencyInjection\Compiler\ResolveInstanceofConditionalsPass;
use Symfony\Component\DependencyInjection\Compiler\ResolveTaggedIteratorArgumentPass;
use Symfony\Component\DependencyInjection\ContainerBuilder;
use Symfony\Component\DependencyInjection\ContainerInterface;
use Symfony\Component\DependencyInjection\Definition;
use Symfony\Component\DependencyInjection\Exception\LogicException;
use Symfony\Component\DependencyInjection\Loader\ClosureLoader;
use Symfony\Component\DependencyInjection\Loader\Configurator\ContainerConfigurator;
use Symfony\Component\DependencyInjection\ParameterBag\EnvPlaceholderParameterBag;
use Symfony\Component\DependencyInjection\Reference;
use Symfony\Component\EventDispatcher\EventDispatcherInterface;
use Symfony\Component\Finder\Finder;
use Symfony\Component\Form\Form;
use Symfony\Component\HtmlSanitizer\HtmlSanitizer;
use Symfony\Component\HtmlSanitizer\HtmlSanitizerConfig;
use Symfony\Component\HtmlSanitizer\HtmlSanitizerInterface;
use Symfony\Component\HttpClient\MockHttpClient;
use Symfony\Component\HttpClient\RetryableHttpClient;
use Symfony\Component\HttpClient\ScopingHttpClient;
use Symfony\Component\HttpKernel\DependencyInjection\LoggerPass;
use Symfony\Component\HttpKernel\Fragment\FragmentUriGeneratorInterface;
use Symfony\Component\Messenger\Bridge\AmazonSqs\Transport\AmazonSqsTransportFactory;
use Symfony\Component\Messenger\Bridge\Amqp\Transport\AmqpTransportFactory;
use Symfony\Component\Messenger\Bridge\Beanstalkd\Transport\BeanstalkdTransportFactory;
use Symfony\Component\Messenger\Bridge\Redis\Transport\RedisTransportFactory;
use Symfony\Component\Messenger\Transport\TransportFactory;
use Symfony\Component\Notifier\ChatterInterface;
use Symfony\Component\Notifier\TexterInterface;
use Symfony\Component\PropertyAccess\PropertyAccessor;
use Symfony\Component\Security\Core\AuthenticationEvents;
<<<<<<< HEAD
use Symfony\Component\Serializer\Mapping\Loader\AttributeLoader;
=======
use Symfony\Component\Serializer\Mapping\Loader\AnnotationLoader;
>>>>>>> a44829e2
use Symfony\Component\Serializer\Mapping\Loader\XmlFileLoader;
use Symfony\Component\Serializer\Mapping\Loader\YamlFileLoader;
use Symfony\Component\Serializer\Normalizer\ConstraintViolationListNormalizer;
use Symfony\Component\Serializer\Normalizer\DataUriNormalizer;
use Symfony\Component\Serializer\Normalizer\DateIntervalNormalizer;
use Symfony\Component\Serializer\Normalizer\DateTimeNormalizer;
use Symfony\Component\Serializer\Normalizer\FormErrorNormalizer;
use Symfony\Component\Serializer\Normalizer\JsonSerializableNormalizer;
use Symfony\Component\Serializer\Normalizer\ObjectNormalizer;
<<<<<<< HEAD
use Symfony\Component\Serializer\Normalizer\TranslatableNormalizer;
=======
>>>>>>> a44829e2
use Symfony\Component\Serializer\Serializer;
use Symfony\Component\Translation\DependencyInjection\TranslatorPass;
use Symfony\Component\Translation\LocaleSwitcher;
use Symfony\Component\Validator\DependencyInjection\AddConstraintValidatorsPass;
use Symfony\Component\Validator\Validation;
use Symfony\Component\Validator\Validator\ValidatorInterface;
<<<<<<< HEAD
use Symfony\Component\Validator\ValidatorBuilder;
=======
>>>>>>> a44829e2
use Symfony\Component\Webhook\Client\RequestParser;
use Symfony\Component\Webhook\Controller\WebhookController;
use Symfony\Component\Workflow;
use Symfony\Component\Workflow\Exception\InvalidDefinitionException;
use Symfony\Component\Workflow\Metadata\InMemoryMetadataStore;
use Symfony\Component\Workflow\WorkflowEvents;
use Symfony\Contracts\Cache\CacheInterface;
use Symfony\Contracts\Cache\TagAwareCacheInterface;

abstract class FrameworkExtensionTestCase extends TestCase
{
    use ExpectDeprecationTrait;

    private static array $containerCache = [];

    abstract protected function loadFromFile(ContainerBuilder $container, $file);

    public function testFormCsrfProtection()
    {
        $container = $this->createContainerFromFile('full');

        $def = $container->getDefinition('form.type_extension.csrf');

        $this->assertTrue($container->getParameter('form.type_extension.csrf.enabled'));
        $this->assertEquals('%form.type_extension.csrf.enabled%', $def->getArgument(1));
        $this->assertEquals('_csrf', $container->getParameter('form.type_extension.csrf.field_name'));
        $this->assertEquals('%form.type_extension.csrf.field_name%', $def->getArgument(2));
    }

    public function testFormCsrfProtectionWithCsrfDisabled()
    {
        $this->expectException(\LogicException::class);
        $this->expectExceptionMessage('To use form CSRF protection, "framework.csrf_protection" must be enabled.');

        $this->createContainerFromFile('form_csrf_disabled');
    }

    public function testPropertyAccessWithDefaultValue()
    {
        $container = $this->createContainerFromFile('full');

        $def = $container->getDefinition('property_accessor');
        $this->assertSame(PropertyAccessor::MAGIC_SET | PropertyAccessor::MAGIC_GET, $def->getArgument(0));
        $this->assertSame(PropertyAccessor::THROW_ON_INVALID_PROPERTY_PATH, $def->getArgument(1));
    }

    public function testPropertyAccessWithOverriddenValues()
    {
        $container = $this->createContainerFromFile('property_accessor');
        $def = $container->getDefinition('property_accessor');
        $this->assertSame(PropertyAccessor::MAGIC_GET | PropertyAccessor::MAGIC_CALL, $def->getArgument(0));
        $this->assertSame(PropertyAccessor::THROW_ON_INVALID_INDEX, $def->getArgument(1));
    }

    public function testPropertyAccessCache()
    {
        $container = $this->createContainerFromFile('property_accessor');

        if (!method_exists(PropertyAccessor::class, 'createCache')) {
            $this->assertFalse($container->hasDefinition('cache.property_access'));

            return;
        }

        $cache = $container->getDefinition('cache.property_access');
        $this->assertSame([PropertyAccessor::class, 'createCache'], $cache->getFactory(), 'PropertyAccessor::createCache() should be used in non-debug mode');
        $this->assertSame(AdapterInterface::class, $cache->getClass());
    }

    public function testPropertyAccessCacheWithDebug()
    {
        $container = $this->createContainerFromFile('property_accessor', ['kernel.debug' => true]);

        if (!method_exists(PropertyAccessor::class, 'createCache')) {
            $this->assertFalse($container->hasDefinition('cache.property_access'));

            return;
        }

        $cache = $container->getDefinition('cache.property_access');
        $this->assertNull($cache->getFactory());
        $this->assertSame(ArrayAdapter::class, $cache->getClass(), 'ArrayAdapter should be used in debug mode');
    }

    public function testCsrfProtectionNeedsSessionToBeEnabled()
    {
        $this->expectException(\LogicException::class);
        $this->expectExceptionMessage('CSRF protection needs sessions to be enabled.');
        $this->createContainerFromFile('csrf_needs_session');
    }

    public function testCsrfProtectionForFormsEnablesCsrfProtectionAutomatically()
    {
        $container = $this->createContainerFromFile('csrf');

        $this->assertTrue($container->hasDefinition('security.csrf.token_manager'));
    }

    public function testFormsCsrfIsEnabledByDefault()
    {
        if (class_exists(FullStack::class)) {
            $this->markTestSkipped('testing with the FullStack prevents verifying default values');
        }
        $container = $this->createContainerFromFile('form_default_csrf');

        $this->assertTrue($container->hasDefinition('security.csrf.token_manager'));
        $this->assertTrue($container->hasParameter('form.type_extension.csrf.enabled'));
        $this->assertTrue($container->getParameter('form.type_extension.csrf.enabled'));
    }

    public function testHttpMethodOverride()
    {
        $container = $this->createContainerFromFile('full');

        $this->assertFalse($container->getParameter('kernel.http_method_override'));
    }

    public function testTrustXSendfileTypeHeader()
    {
        $container = $this->createContainerFromFile('full');

        $this->assertTrue($container->getParameter('kernel.trust_x_sendfile_type_header'));
    }

    public function testEsi()
    {
        $container = $this->createContainerFromFile('full');

        $this->assertTrue($container->hasDefinition('esi'), '->registerEsiConfiguration() loads esi.xml');
        $this->assertTrue($container->hasDefinition('fragment.renderer.esi'), 'The ESI fragment renderer is registered');
    }

    public function testEsiDisabled()
    {
        $container = $this->createContainerFromFile('esi_disabled');

        $this->assertFalse($container->hasDefinition('fragment.renderer.esi'), 'The ESI fragment renderer is not registered');
        $this->assertFalse($container->hasDefinition('esi'));
    }

    public function testFragmentsAndHinclude()
    {
        $container = $this->createContainerFromFile('fragments_and_hinclude');
        $this->assertTrue($container->has('fragment.uri_generator'));
        $this->assertTrue($container->hasAlias(FragmentUriGeneratorInterface::class));
        $this->assertTrue($container->hasParameter('fragment.renderer.hinclude.global_template'));
        $this->assertEquals('global_hinclude_template', $container->getParameter('fragment.renderer.hinclude.global_template'));
    }

    public function testSsi()
    {
        $container = $this->createContainerFromFile('full');

        $this->assertTrue($container->hasDefinition('ssi'), '->registerSsiConfiguration() loads ssi.xml');
        $this->assertTrue($container->hasDefinition('fragment.renderer.ssi'), 'The SSI fragment renderer is registered');
    }

    public function testSsiDisabled()
    {
        $container = $this->createContainerFromFile('ssi_disabled');

        $this->assertFalse($container->hasDefinition('fragment.renderer.ssi'), 'The SSI fragment renderer is not registered');
        $this->assertFalse($container->hasDefinition('ssi'));
    }

    public function testEsiAndSsiWithoutFragments()
    {
        $container = $this->createContainerFromFile('esi_and_ssi_without_fragments');

        $this->assertFalse($container->hasDefinition('fragment.renderer.hinclude'), 'The HInclude fragment renderer is not registered');
        $this->assertTrue($container->hasDefinition('fragment.renderer.esi'), 'The ESI fragment renderer is registered');
        $this->assertTrue($container->hasDefinition('fragment.renderer.ssi'), 'The SSI fragment renderer is registered');
    }

    public function testEnabledProfiler()
    {
        $container = $this->createContainerFromFile('profiler');

        $this->assertTrue($container->hasDefinition('profiler'), '->registerProfilerConfiguration() loads profiling.xml');
        $this->assertTrue($container->hasDefinition('data_collector.config'), '->registerProfilerConfiguration() loads collectors.xml');
    }

    public function testDisabledProfiler()
    {
        $container = $this->createContainerFromFile('full');

        $this->assertFalse($container->hasDefinition('profiler'), '->registerProfilerConfiguration() does not load profiling.xml');
        $this->assertFalse($container->hasDefinition('data_collector.config'), '->registerProfilerConfiguration() does not load collectors.xml');
    }

    public function testProfilerCollectSerializerDataEnabled()
    {
        $container = $this->createContainerFromFile('profiler_collect_serializer_data');

        $this->assertTrue($container->hasDefinition('profiler'));
        $this->assertTrue($container->hasDefinition('serializer.data_collector'));
        $this->assertTrue($container->hasDefinition('debug.serializer'));
    }

    public function testProfilerCollectSerializerDataDefaultDisabled()
    {
        $container = $this->createContainerFromFile('profiler');

        $this->assertTrue($container->hasDefinition('profiler'));
        $this->assertFalse($container->hasDefinition('serializer.data_collector'));
        $this->assertFalse($container->hasDefinition('debug.serializer'));
    }

    public function testWorkflows()
    {
        $container = $this->createContainerFromFile('workflows');

        $this->assertTrue($container->hasDefinition('workflow.article'), 'Workflow is registered as a service');
        $this->assertSame('workflow.abstract', $container->getDefinition('workflow.article')->getParent());

        $args = $container->getDefinition('workflow.article')->getArguments();
        $this->assertArrayHasKey('index_0', $args);
        $this->assertArrayHasKey('index_1', $args);
        $this->assertArrayHasKey('index_3', $args);
        $this->assertArrayHasKey('index_4', $args);
        $this->assertNull($args['index_4'], 'Workflows has eventsToDispatch=null');

        $this->assertSame(['workflow' => [['name' => 'article']], 'workflow.workflow' => [['name' => 'article']]], $container->getDefinition('workflow.article')->getTags());

        $this->assertTrue($container->hasDefinition('workflow.article.definition'), 'Workflow definition is registered as a service');

        $workflowDefinition = $container->getDefinition('workflow.article.definition');

        $this->assertSame(
            [
                'draft',
                'wait_for_journalist',
                'approved_by_journalist',
                'wait_for_spellchecker',
                'approved_by_spellchecker',
                'published',
            ],
            $workflowDefinition->getArgument(0),
            'Places are passed to the workflow definition'
        );
        $this->assertCount(4, $workflowDefinition->getArgument(1));
        $this->assertSame(['draft'], $workflowDefinition->getArgument(2));
        $metadataStoreDefinition = $container->getDefinition('workflow.article.metadata_store');
        $this->assertSame(InMemoryMetadataStore::class, $metadataStoreDefinition->getClass());
        $this->assertSame([
            'title' => 'article workflow',
            'description' => 'workflow for articles',
        ], $metadataStoreDefinition->getArgument(0));

        $this->assertTrue($container->hasDefinition('state_machine.pull_request'), 'State machine is registered as a service');
        $this->assertSame('state_machine.abstract', $container->getDefinition('state_machine.pull_request')->getParent());
        $this->assertTrue($container->hasDefinition('state_machine.pull_request.definition'), 'State machine definition is registered as a service');

        $this->assertSame(['workflow' => [['name' => 'pull_request']], 'workflow.state_machine' => [['name' => 'pull_request']]], $container->getDefinition('state_machine.pull_request')->getTags());

        $stateMachineDefinition = $container->getDefinition('state_machine.pull_request.definition');

        $this->assertSame(
            [
                'start',
                'coding',
                'travis',
                'review',
                'merged',
                'closed',
            ],
            $stateMachineDefinition->getArgument(0),
            'Places are passed to the state machine definition'
        );
        $this->assertCount(9, $stateMachineDefinition->getArgument(1));
        $this->assertSame(['start'], $stateMachineDefinition->getArgument(2));

        $metadataStoreReference = $stateMachineDefinition->getArgument(3);
        $this->assertInstanceOf(Reference::class, $metadataStoreReference);
        $this->assertSame('state_machine.pull_request.metadata_store', (string) $metadataStoreReference);

        $metadataStoreDefinition = $container->getDefinition('state_machine.pull_request.metadata_store');
        $this->assertSame(Workflow\Metadata\InMemoryMetadataStore::class, $metadataStoreDefinition->getClass());
        $this->assertSame(InMemoryMetadataStore::class, $metadataStoreDefinition->getClass());

        $workflowMetadata = $metadataStoreDefinition->getArgument(0);
        $this->assertSame(['title' => 'workflow title'], $workflowMetadata);

        $placesMetadata = $metadataStoreDefinition->getArgument(1);
        $this->assertArrayHasKey('start', $placesMetadata);
        $this->assertSame(['title' => 'place start title'], $placesMetadata['start']);

        $transitionsMetadata = $metadataStoreDefinition->getArgument(2);
        $this->assertSame(\SplObjectStorage::class, $transitionsMetadata->getClass());
        $transitionsMetadataCall = $transitionsMetadata->getMethodCalls()[0];
        $this->assertSame('attach', $transitionsMetadataCall[0]);
        $params = $transitionsMetadataCall[1];
        $this->assertCount(2, $params);
        $this->assertInstanceOf(Reference::class, $params[0]);
        $this->assertSame('.state_machine.pull_request.transition.0', (string) $params[0]);

        $serviceMarkingStoreWorkflowDefinition = $container->getDefinition('workflow.service_marking_store_workflow');
        /** @var Reference $markingStoreRef */
        $markingStoreRef = $serviceMarkingStoreWorkflowDefinition->getArgument(1);
        $this->assertInstanceOf(Reference::class, $markingStoreRef);
        $this->assertEquals('workflow_service', (string) $markingStoreRef);

        $this->assertTrue($container->hasDefinition('.workflow.registry'), 'Workflow registry is registered as a service');
        $registryDefinition = $container->getDefinition('.workflow.registry');
        $this->assertGreaterThan(0, \count($registryDefinition->getMethodCalls()));
    }

    public function testWorkflowAreValidated()
    {
        $this->expectException(InvalidDefinitionException::class);
        $this->expectExceptionMessage('A transition from a place/state must have an unique name. Multiple transitions named "go" from place/state "first" were found on StateMachine "my_workflow".');
        $this->createContainerFromFile('workflow_not_valid');
    }

    public function testWorkflowCannotHaveBothSupportsAndSupportStrategy()
    {
        $this->expectException(InvalidConfigurationException::class);
        $this->expectExceptionMessage('"supports" and "support_strategy" cannot be used together.');
        $this->createContainerFromFile('workflow_with_support_and_support_strategy');
    }

    public function testWorkflowShouldHaveOneOfSupportsAndSupportStrategy()
    {
        $this->expectException(InvalidConfigurationException::class);
        $this->expectExceptionMessage('"supports" or "support_strategy" should be configured.');
        $this->createContainerFromFile('workflow_without_support_and_support_strategy');
    }

    public function testWorkflowMultipleTransitionsWithSameName()
    {
        $container = $this->createContainerFromFile('workflow_with_multiple_transitions_with_same_name');

        $this->assertTrue($container->hasDefinition('workflow.article'), 'Workflow is registered as a service');
        $this->assertTrue($container->hasDefinition('workflow.article.definition'), 'Workflow definition is registered as a service');

        $workflowDefinition = $container->getDefinition('workflow.article.definition');

        $transitions = $workflowDefinition->getArgument(1);

        $this->assertCount(5, $transitions);

        $this->assertSame('.workflow.article.transition.0', (string) $transitions[0]);
        $this->assertSame([
            'request_review',
            [
                'draft',
            ],
            [
                'wait_for_journalist', 'wait_for_spellchecker',
            ],
        ], $container->getDefinition($transitions[0])->getArguments());

        $this->assertSame('.workflow.article.transition.1', (string) $transitions[1]);
        $this->assertSame([
            'journalist_approval',
            [
                'wait_for_journalist',
            ],
            [
                'approved_by_journalist',
            ],
        ], $container->getDefinition($transitions[1])->getArguments());

        $this->assertSame('.workflow.article.transition.2', (string) $transitions[2]);
        $this->assertSame([
            'spellchecker_approval',
            [
                'wait_for_spellchecker',
            ],
            [
                'approved_by_spellchecker',
            ],
        ], $container->getDefinition($transitions[2])->getArguments());

        $this->assertSame('.workflow.article.transition.3', (string) $transitions[3]);
        $this->assertSame([
            'publish',
            [
                'approved_by_journalist',
                'approved_by_spellchecker',
            ],
            [
                'published',
            ],
        ], $container->getDefinition($transitions[3])->getArguments());

        $this->assertSame('.workflow.article.transition.4', (string) $transitions[4]);
        $this->assertSame([
            'publish',
            [
                'draft',
            ],
            [
                'published',
            ],
        ], $container->getDefinition($transitions[4])->getArguments());
    }

    public function testWorkflowGuardExpressions()
    {
        $container = $this->createContainerFromFile('workflow_with_guard_expression');

        $this->assertTrue($container->hasDefinition('.workflow.article.listener.guard'), 'Workflow guard listener is registered as a service');
        $this->assertTrue($container->hasParameter('workflow.has_guard_listeners'), 'Workflow guard listeners parameter exists');
        $this->assertTrue(true === $container->getParameter('workflow.has_guard_listeners'), 'Workflow guard listeners parameter is enabled');
        $guardDefinition = $container->getDefinition('.workflow.article.listener.guard');
        $this->assertSame([
            [
                'event' => 'workflow.article.guard.publish',
                'method' => 'onTransition',
            ],
        ], $guardDefinition->getTag('kernel.event_listener'));
        $guardsConfiguration = $guardDefinition->getArgument(0);
        $this->assertTrue(1 === \count($guardsConfiguration), 'Workflow guard configuration contains one element per transition name');
        $transitionGuardExpressions = $guardsConfiguration['workflow.article.guard.publish'];
        $this->assertSame('.workflow.article.transition.3', (string) $transitionGuardExpressions[0]->getArgument(0));
        $this->assertSame('!!true', $transitionGuardExpressions[0]->getArgument(1));
        $this->assertSame('.workflow.article.transition.4', (string) $transitionGuardExpressions[1]->getArgument(0));
        $this->assertSame('!!false', $transitionGuardExpressions[1]->getArgument(1));
    }

    public function testWorkflowServicesCanBeEnabled()
    {
        $container = $this->createContainerFromFile('workflows_enabled');

        $this->assertTrue($container->has(Workflow\Registry::class));
        $this->assertTrue($container->hasDefinition('console.command.workflow_dump'));
    }

    public function testWorkflowsExplicitlyEnabled()
    {
        $container = $this->createContainerFromFile('workflows_explicitly_enabled');

        $this->assertTrue($container->hasDefinition('workflow.foo.definition'));
    }

    public function testWorkflowsNamedExplicitlyEnabled()
    {
        $container = $this->createContainerFromFile('workflows_explicitly_enabled_named_workflows');

        $this->assertTrue($container->hasDefinition('workflow.workflows.definition'));
    }

    public function testWorkflowsWithNoDispatchedEvents()
    {
        $container = $this->createContainerFromFile('workflow_with_no_events_to_dispatch');

        $eventsToDispatch = $container->getDefinition('state_machine.my_workflow')->getArgument('index_4');

        $this->assertSame([], $eventsToDispatch);
    }

    public function testWorkflowsWithSpecifiedDispatchedEvents()
    {
        $container = $this->createContainerFromFile('workflow_with_specified_events_to_dispatch');

        $eventsToDispatch = $container->getDefinition('state_machine.my_workflow')->getArgument('index_4');

        $this->assertSame([WorkflowEvents::LEAVE, WorkflowEvents::COMPLETED], $eventsToDispatch);
    }

    public function testEnabledPhpErrorsConfig()
    {
        $container = $this->createContainerFromFile('php_errors_enabled');

        $definition = $container->getDefinition('debug.error_handler_configurator');
        $this->assertEquals(new Reference('logger', ContainerInterface::NULL_ON_INVALID_REFERENCE), $definition->getArgument(0));
        $this->assertNull($definition->getArgument(1));
        $this->assertSame(-1, $container->getParameter('debug.error_handler.throw_at'));
    }

    public function testDisabledPhpErrorsConfig()
    {
        $container = $this->createContainerFromFile('php_errors_disabled');

        $definition = $container->getDefinition('debug.error_handler_configurator');
        $this->assertNull($definition->getArgument(0));
        $this->assertNull($definition->getArgument(1));
        $this->assertSame(0, $container->getParameter('debug.error_handler.throw_at'));
    }

    public function testPhpErrorsWithLogLevel()
    {
        $container = $this->createContainerFromFile('php_errors_log_level');

        $definition = $container->getDefinition('debug.error_handler_configurator');
        $this->assertEquals(new Reference('logger', ContainerInterface::NULL_ON_INVALID_REFERENCE), $definition->getArgument(0));
        $this->assertSame(8, $definition->getArgument(1));
    }

    public function testPhpErrorsWithLogLevels()
    {
        $container = $this->createContainerFromFile('php_errors_log_levels');

        $definition = $container->getDefinition('debug.error_handler_configurator');
        $this->assertEquals(new Reference('logger', ContainerInterface::NULL_ON_INVALID_REFERENCE), $definition->getArgument(0));
        $this->assertSame([
            \E_NOTICE => \Psr\Log\LogLevel::ERROR,
            \E_WARNING => \Psr\Log\LogLevel::ERROR,
        ], $definition->getArgument(1));
    }

    public function testExceptionsConfig()
    {
        $container = $this->createContainerFromFile('exceptions');

        $configuration = $container->getDefinition('exception_listener')->getArgument(3);

        $this->assertSame([
            \Symfony\Component\HttpKernel\Exception\BadRequestHttpException::class,
            \Symfony\Component\HttpKernel\Exception\NotFoundHttpException::class,
            \Symfony\Component\HttpKernel\Exception\ConflictHttpException::class,
            \Symfony\Component\HttpKernel\Exception\ServiceUnavailableHttpException::class,
        ], array_keys($configuration));

        $this->assertEqualsCanonicalizing([
            'log_level' => 'info',
            'status_code' => 422,
        ], $configuration[\Symfony\Component\HttpKernel\Exception\BadRequestHttpException::class]);

        $this->assertEqualsCanonicalizing([
            'log_level' => 'info',
            'status_code' => null,
        ], $configuration[\Symfony\Component\HttpKernel\Exception\NotFoundHttpException::class]);

        $this->assertEqualsCanonicalizing([
            'log_level' => 'info',
            'status_code' => null,
        ], $configuration[\Symfony\Component\HttpKernel\Exception\ConflictHttpException::class]);

        $this->assertEqualsCanonicalizing([
            'log_level' => null,
            'status_code' => 500,
        ], $configuration[\Symfony\Component\HttpKernel\Exception\ServiceUnavailableHttpException::class]);
    }

    public function testRouter()
    {
        $container = $this->createContainerFromFile('full');

        $this->assertTrue($container->has('router'), '->registerRouterConfiguration() loads routing.xml');
        $arguments = $container->findDefinition('router')->getArguments();
        $this->assertEquals($container->getParameter('kernel.project_dir').'/config/routing.xml', $container->getParameter('router.resource'), '->registerRouterConfiguration() sets routing resource');
        $this->assertEquals('%router.resource%', $arguments[1], '->registerRouterConfiguration() sets routing resource');
        $this->assertEquals('xml', $arguments[2]['resource_type'], '->registerRouterConfiguration() sets routing resource type');

        $this->assertSame(['_locale' => 'fr|en'], $container->getDefinition('routing.loader')->getArgument(2));
    }

    public function testRouterRequiresResourceOption()
    {
        $container = $this->createContainer();
        $loader = new FrameworkExtension();
<<<<<<< HEAD

        $this->expectException(InvalidConfigurationException::class);

        $loader->load([['http_method_override' => false, 'handle_all_throwables' => true, 'php_errors' => ['log' => true], 'router' => true]], $container);
=======
        $loader->load([['http_method_override' => false, 'router' => true]], $container);
>>>>>>> a44829e2
    }

    public function testSession()
    {
        $container = $this->createContainerFromFile('full');

        $this->assertEquals('fr', $container->getParameter('kernel.default_locale'));
        $this->assertEquals('session.storage.factory.native', (string) $container->getAlias('session.storage.factory'));
        $this->assertEquals('session.handler.native_file', (string) $container->getAlias('session.handler'));

        $options = $container->getParameter('session.storage.options');
        $this->assertEquals('_SYMFONY', $options['name']);
        $this->assertEquals(86400, $options['cookie_lifetime']);
        $this->assertEquals('/', $options['cookie_path']);
        $this->assertEquals('example.com', $options['cookie_domain']);
        $this->assertTrue($options['cookie_secure']);
        $this->assertFalse($options['cookie_httponly']);
        $this->assertTrue($options['use_cookies']);
        $this->assertEquals(108, $options['gc_divisor']);
        $this->assertEquals(1, $options['gc_probability']);
        $this->assertEquals(90000, $options['gc_maxlifetime']);
        $this->assertEquals(22, $options['sid_length']);
        $this->assertEquals(4, $options['sid_bits_per_character']);

        $this->assertEquals('/path/to/sessions', $container->getParameter('session.save_path'));
    }

    public function testNullSessionHandler()
    {
        $container = $this->createContainerFromFile('session');

        $this->assertNull($container->getParameter('session.save_path'));
        $this->assertSame('session.handler.native', (string) $container->getAlias('session.handler'));

        $expected = ['session_factory', 'logger', 'session_collector'];
        $this->assertEquals($expected, array_keys($container->getDefinition('session_listener')->getArgument(0)->getValues()));
        $this->assertFalse($container->getDefinition('session.storage.factory.native')->getArgument(3));
    }

    public function testRequest()
    {
        $container = $this->createContainerFromFile('full');

        $this->assertTrue($container->hasDefinition('request.add_request_formats_listener'), '->registerRequestConfiguration() loads request.xml');
        $listenerDef = $container->getDefinition('request.add_request_formats_listener');
        $this->assertEquals(['csv' => ['text/csv', 'text/plain'], 'pdf' => ['application/pdf']], $listenerDef->getArgument(0));
    }

    public function testEmptyRequestFormats()
    {
        $container = $this->createContainerFromFile('request');

        $this->assertFalse($container->hasDefinition('request.add_request_formats_listener'), '->registerRequestConfiguration() does not load request.xml when no request formats are defined');
    }

    public function testAssets()
    {
        $container = $this->createContainerFromFile('assets');
        $packages = $container->getDefinition('assets.packages');

        // default package
        $defaultPackage = $container->getDefinition((string) $packages->getArgument(0));
        $this->assertUrlPackage($container, $defaultPackage, ['http://cdn.example.com'], 'SomeVersionScheme', '%%s?version=%%s');

        // packages
        $packageTags = $container->findTaggedServiceIds('assets.package');
        $this->assertCount(10, $packageTags);

        $packages = [];
        foreach ($packageTags as $serviceId => $tagAttributes) {
            $packages[$tagAttributes[0]['package']] = $serviceId;
        }

        $package = $container->getDefinition((string) $packages['images_path']);
        $this->assertPathPackage($container, $package, '/foo', 'SomeVersionScheme', '%%s?version=%%s');

        $package = $container->getDefinition((string) $packages['images']);
        $this->assertUrlPackage($container, $package, ['http://images1.example.com', 'http://images2.example.com'], '1.0.0', '%%s?version=%%s');

        $package = $container->getDefinition((string) $packages['foo']);
        $this->assertPathPackage($container, $package, '', '1.0.0', '%%s-%%s');

        $package = $container->getDefinition((string) $packages['bar']);
        $this->assertUrlPackage($container, $package, ['https://bar2.example.com'], 'SomeVersionScheme', '%%s?version=%%s');

        $package = $container->getDefinition((string) $packages['bar_version_strategy']);
        $this->assertEquals('assets.custom_version_strategy', (string) $package->getArgument(1));

        $package = $container->getDefinition((string) $packages['json_manifest_strategy']);
        $versionStrategy = $container->getDefinition((string) $package->getArgument(1));
        $this->assertEquals('assets.json_manifest_version_strategy', $versionStrategy->getParent());
        $this->assertEquals('/path/to/manifest.json', $versionStrategy->getArgument(0));
        $this->assertFalse($versionStrategy->getArgument(2));

        $package = $container->getDefinition($packages['remote_manifest']);
        $versionStrategy = $container->getDefinition($package->getArgument(1));
        $this->assertSame('assets.json_manifest_version_strategy', $versionStrategy->getParent());
        $this->assertSame('https://cdn.example.com/manifest.json', $versionStrategy->getArgument(0));

        $package = $container->getDefinition($packages['var_manifest']);
        $versionStrategy = $container->getDefinition($package->getArgument(1));
        $this->assertSame('assets.json_manifest_version_strategy', $versionStrategy->getParent());
        $this->assertSame('https://cdn.example.com/manifest.json', $versionStrategy->getArgument(0));
        $this->assertFalse($versionStrategy->getArgument(2));

        $package = $container->getDefinition($packages['env_manifest']);
        $versionStrategy = $container->getDefinition($package->getArgument(1));
        $this->assertSame('assets.json_manifest_version_strategy', $versionStrategy->getParent());
        $this->assertStringMatchesFormat('env_%s', $versionStrategy->getArgument(0));
        $this->assertFalse($versionStrategy->getArgument(2));

        $package = $container->getDefinition((string) $packages['strict_manifest_strategy']);
        $versionStrategy = $container->getDefinition((string) $package->getArgument(1));
        $this->assertEquals('assets.json_manifest_version_strategy', $versionStrategy->getParent());
        $this->assertEquals('/path/to/manifest.json', $versionStrategy->getArgument(0));
        $this->assertTrue($versionStrategy->getArgument(2));
    }

    public function testAssetsDefaultVersionStrategyAsService()
    {
        $container = $this->createContainerFromFile('assets_version_strategy_as_service');
        $packages = $container->getDefinition('assets.packages');

        // default package
        $defaultPackage = $container->getDefinition((string) $packages->getArgument(0));
        $this->assertEquals('assets.custom_version_strategy', (string) $defaultPackage->getArgument(1));
    }

    public function testWebLink()
    {
        $container = $this->createContainerFromFile('web_link');
        $this->assertTrue($container->hasDefinition('web_link.add_link_header_listener'));
    }

    public function testMessengerServicesRemovedWhenDisabled()
    {
        $container = $this->createContainerFromFile('messenger_disabled');
        $messengerDefinitions = array_filter(
            $container->getDefinitions(),
<<<<<<< HEAD
            fn ($name) => str_starts_with($name, 'messenger.'),
=======
            static fn ($name) => str_starts_with($name, 'messenger.'),
>>>>>>> a44829e2
            \ARRAY_FILTER_USE_KEY
        );

        $this->assertEmpty($messengerDefinitions);
        $this->assertFalse($container->hasDefinition('console.command.messenger_consume_messages'));
        $this->assertFalse($container->hasDefinition('console.command.messenger_debug'));
        $this->assertFalse($container->hasDefinition('console.command.messenger_stop_workers'));
        $this->assertFalse($container->hasDefinition('console.command.messenger_setup_transports'));
        $this->assertFalse($container->hasDefinition('console.command.messenger_failed_messages_retry'));
        $this->assertFalse($container->hasDefinition('console.command.messenger_failed_messages_show'));
        $this->assertFalse($container->hasDefinition('console.command.messenger_failed_messages_remove'));
        $this->assertFalse($container->hasDefinition('cache.messenger.restart_workers_signal'));
    }

    /**
     * @group legacy
     */
    public function testMessengerWithExplictResetOnMessageLegacy()
    {
        $this->expectDeprecation('Since symfony/framework-bundle 6.1: Option "reset_on_message" at "framework.messenger" is deprecated. It does nothing and will be removed in version 7.0.');

        $container = $this->createContainerFromFile('messenger_with_explict_reset_on_message_legacy');

        $this->assertTrue($container->hasDefinition('console.command.messenger_consume_messages'));
        $this->assertTrue($container->hasAlias('messenger.default_bus'));
        $this->assertTrue($container->getAlias('messenger.default_bus')->isPublic());
        $this->assertTrue($container->hasDefinition('messenger.transport.amqp.factory'));
        $this->assertTrue($container->hasDefinition('messenger.transport.redis.factory'));
        $this->assertTrue($container->hasDefinition('messenger.transport_factory'));
        $this->assertSame(TransportFactory::class, $container->getDefinition('messenger.transport_factory')->getClass());
        $this->assertTrue($container->hasDefinition('messenger.listener.reset_services'));
        $this->assertSame('messenger.listener.reset_services', (string) $container->getDefinition('console.command.messenger_consume_messages')->getArgument(5));
    }

    public function testMessenger()
    {
        $container = $this->createContainerFromFile('messenger', [], true, false);
        $container->addCompilerPass(new ResolveTaggedIteratorArgumentPass());
        $container->compile();

        $expectedFactories = [
            new Reference('scheduler.messenger_transport_factory'),
        ];

        if (class_exists(AmqpTransportFactory::class)) {
            $expectedFactories[] = 'messenger.transport.amqp.factory';
        }

        if (class_exists(RedisTransportFactory::class)) {
            $expectedFactories[] = 'messenger.transport.redis.factory';
        }

        $expectedFactories[] = 'messenger.transport.sync.factory';
        $expectedFactories[] = 'messenger.transport.in_memory.factory';

        if (class_exists(AmazonSqsTransportFactory::class)) {
            $expectedFactories[] = 'messenger.transport.sqs.factory';
        }

        if (class_exists(BeanstalkdTransportFactory::class)) {
            $expectedFactories[] = 'messenger.transport.beanstalkd.factory';
        }

        $this->assertTrue($container->hasDefinition('messenger.receiver_locator'));
        $this->assertTrue($container->hasDefinition('console.command.messenger_consume_messages'));
        $this->assertTrue($container->hasAlias('messenger.default_bus'));
        $this->assertTrue($container->getAlias('messenger.default_bus')->isPublic());
        $this->assertTrue($container->hasDefinition('messenger.transport_factory'));
        $this->assertSame(TransportFactory::class, $container->getDefinition('messenger.transport_factory')->getClass());
        $this->assertInstanceOf(TaggedIteratorArgument::class, $container->getDefinition('messenger.transport_factory')->getArgument(0));
        $this->assertEquals($expectedFactories, $container->getDefinition('messenger.transport_factory')->getArgument(0)->getValues());
        $this->assertTrue($container->hasDefinition('messenger.listener.reset_services'));
        $this->assertSame('messenger.listener.reset_services', (string) $container->getDefinition('console.command.messenger_consume_messages')->getArgument(5));
    }

    public function testMessengerWithoutConsole()
    {
        $extension = $this->createPartialMock(FrameworkExtension::class, ['hasConsole', 'getAlias']);
        $extension->method('hasConsole')->willReturn(false);
        $extension->method('getAlias')->willReturn((new FrameworkExtension())->getAlias());

        $container = $this->createContainerFromFile('messenger', [], true, false, $extension);
        $container->compile();

        $this->assertFalse($container->hasDefinition('console.command.messenger_consume_messages'));
        $this->assertTrue($container->hasAlias('messenger.default_bus'));
        $this->assertTrue($container->getAlias('messenger.default_bus')->isPublic());
        $this->assertTrue($container->hasDefinition('messenger.transport_factory'));
        $this->assertFalse($container->hasDefinition('messenger.listener.reset_services'));
    }

    public function testMessengerMultipleFailureTransports()
    {
        $container = $this->createContainerFromFile('messenger_multiple_failure_transports');

        $failureTransport1Definition = $container->getDefinition('messenger.transport.failure_transport_1');
        $failureTransport1Tags = $failureTransport1Definition->getTag('messenger.receiver')[0];

        $this->assertEquals([
            'alias' => 'failure_transport_1',
            'is_failure_transport' => true,
        ], $failureTransport1Tags);

        $failureTransport3Definition = $container->getDefinition('messenger.transport.failure_transport_3');
        $failureTransport3Tags = $failureTransport3Definition->getTag('messenger.receiver')[0];

        $this->assertEquals([
            'alias' => 'failure_transport_3',
            'is_failure_transport' => true,
        ], $failureTransport3Tags);

        // transport 2 exists but does not appear in the mapping
        $this->assertFalse($container->hasDefinition('messenger.transport.failure_transport_2'));

        $failureTransportsByTransportNameServiceLocator = $container->getDefinition('messenger.failure.send_failed_message_to_failure_transport_listener')->getArgument(0);
        $failureTransports = $container->getDefinition((string) $failureTransportsByTransportNameServiceLocator)->getArgument(0);
        $expectedTransportsByFailureTransports = [
            'transport_1' => new Reference('messenger.transport.failure_transport_1'),
            'transport_3' => new Reference('messenger.transport.failure_transport_3'),
        ];

        $failureTransportsReferences = array_map(function (ServiceClosureArgument $serviceClosureArgument) {
            $values = $serviceClosureArgument->getValues();

            return array_shift($values);
        }, $failureTransports);
        $this->assertEquals($expectedTransportsByFailureTransports, $failureTransportsReferences);
    }

    public function testMessengerMultipleFailureTransportsWithGlobalFailureTransport()
    {
        $container = $this->createContainerFromFile('messenger_multiple_failure_transports_global');

        $this->assertEquals('messenger.transport.failure_transport_global', (string) $container->getAlias('messenger.failure_transports.default'));

        $failureTransport1Definition = $container->getDefinition('messenger.transport.failure_transport_1');
        $failureTransport1Tags = $failureTransport1Definition->getTag('messenger.receiver')[0];

        $this->assertEquals([
            'alias' => 'failure_transport_1',
            'is_failure_transport' => true,
        ], $failureTransport1Tags);

        $failureTransport3Definition = $container->getDefinition('messenger.transport.failure_transport_3');
        $failureTransport3Tags = $failureTransport3Definition->getTag('messenger.receiver')[0];

        $this->assertEquals([
            'alias' => 'failure_transport_3',
            'is_failure_transport' => true,
        ], $failureTransport3Tags);

        $failureTransportsByTransportNameServiceLocator = $container->getDefinition('messenger.failure.send_failed_message_to_failure_transport_listener')->getArgument(0);
        $failureTransports = $container->getDefinition((string) $failureTransportsByTransportNameServiceLocator)->getArgument(0);
        $expectedTransportsByFailureTransports = [
            'failure_transport_1' => new Reference('messenger.transport.failure_transport_global'),
            'failure_transport_3' => new Reference('messenger.transport.failure_transport_global'),
            'failure_transport_global' => new Reference('messenger.transport.failure_transport_global'),
            'transport_1' => new Reference('messenger.transport.failure_transport_1'),
            'transport_2' => new Reference('messenger.transport.failure_transport_global'),
            'transport_3' => new Reference('messenger.transport.failure_transport_3'),
        ];

        $failureTransportsReferences = array_map(function (ServiceClosureArgument $serviceClosureArgument) {
            $values = $serviceClosureArgument->getValues();

            return array_shift($values);
        }, $failureTransports);
        $this->assertEquals($expectedTransportsByFailureTransports, $failureTransportsReferences);
    }

    public function testMessengerTransports()
    {
        $container = $this->createContainerFromFile('messenger_transports');
        $this->assertTrue($container->hasDefinition('messenger.transport.default'));
        $this->assertTrue($container->getDefinition('messenger.transport.default')->hasTag('messenger.receiver'));
        $this->assertEquals([
            ['alias' => 'default', 'is_failure_transport' => false], ], $container->getDefinition('messenger.transport.default')->getTag('messenger.receiver'));
        $transportArguments = $container->getDefinition('messenger.transport.default')->getArguments();
        $this->assertEquals(new Reference('messenger.default_serializer'), $transportArguments[2]);

        $this->assertTrue($container->hasDefinition('messenger.transport.customised'));
        $transportFactory = $container->getDefinition('messenger.transport.customised')->getFactory();
        $transportArguments = $container->getDefinition('messenger.transport.customised')->getArguments();

        $this->assertEquals([new Reference('messenger.transport_factory'), 'createTransport'], $transportFactory);
        $this->assertCount(3, $transportArguments);
        $this->assertSame('amqp://localhost/%2f/messages?exchange_name=exchange_name', $transportArguments[0]);
        $this->assertEquals(['queue' => ['name' => 'Queue'], 'transport_name' => 'customised'], $transportArguments[1]);
        $this->assertEquals(new Reference('messenger.transport.native_php_serializer'), $transportArguments[2]);

        $this->assertTrue($container->hasDefinition('messenger.transport.amqp.factory'));

        $this->assertTrue($container->hasDefinition('messenger.transport.redis'));
        $transportFactory = $container->getDefinition('messenger.transport.redis')->getFactory();
        $transportArguments = $container->getDefinition('messenger.transport.redis')->getArguments();

        $this->assertEquals([new Reference('messenger.transport_factory'), 'createTransport'], $transportFactory);
        $this->assertCount(3, $transportArguments);
        $this->assertSame('redis://127.0.0.1:6379/messages', $transportArguments[0]);

        $this->assertTrue($container->hasDefinition('messenger.transport.redis.factory'));

        $this->assertTrue($container->hasDefinition('messenger.transport.beanstalkd'));
        $transportFactory = $container->getDefinition('messenger.transport.beanstalkd')->getFactory();
        $transportArguments = $container->getDefinition('messenger.transport.beanstalkd')->getArguments();

        $this->assertEquals([new Reference('messenger.transport_factory'), 'createTransport'], $transportFactory);
        $this->assertCount(3, $transportArguments);
        $this->assertSame('beanstalkd://127.0.0.1:11300', $transportArguments[0]);

        $this->assertTrue($container->hasDefinition('messenger.transport.beanstalkd.factory'));

        $this->assertTrue($container->hasDefinition('messenger.transport.schedule'));
        $transportFactory = $container->getDefinition('messenger.transport.schedule')->getFactory();
        $transportArguments = $container->getDefinition('messenger.transport.schedule')->getArguments();

        $this->assertEquals([new Reference('messenger.transport_factory'), 'createTransport'], $transportFactory);
        $this->assertCount(3, $transportArguments);
        $this->assertSame('schedule://default', $transportArguments[0]);

        $this->assertSame(10, $container->getDefinition('messenger.retry.multiplier_retry_strategy.customised')->getArgument(0));
        $this->assertSame(7, $container->getDefinition('messenger.retry.multiplier_retry_strategy.customised')->getArgument(1));
        $this->assertSame(3, $container->getDefinition('messenger.retry.multiplier_retry_strategy.customised')->getArgument(2));
        $this->assertSame(100, $container->getDefinition('messenger.retry.multiplier_retry_strategy.customised')->getArgument(3));

        $failureTransportsByTransportNameServiceLocator = $container->getDefinition('messenger.failure.send_failed_message_to_failure_transport_listener')->getArgument(0);
        $failureTransports = $container->getDefinition((string) $failureTransportsByTransportNameServiceLocator)->getArgument(0);
        $expectedTransportsByFailureTransports = [
            'beanstalkd' => new Reference('messenger.transport.failed'),
            'customised' => new Reference('messenger.transport.failed'),
            'default' => new Reference('messenger.transport.failed'),
            'failed' => new Reference('messenger.transport.failed'),
            'redis' => new Reference('messenger.transport.failed'),
            'schedule' => new Reference('messenger.transport.failed'),
        ];

        $failureTransportsReferences = array_map(function (ServiceClosureArgument $serviceClosureArgument) {
            $values = $serviceClosureArgument->getValues();

            return array_shift($values);
        }, $failureTransports);
        $this->assertEquals($expectedTransportsByFailureTransports, $failureTransportsReferences);

        $rateLimitedTransports = $container->getDefinition('messenger.rate_limiter_locator')->getArgument(0);
        $expectedRateLimitersByRateLimitedTransports = [
            'customised' => new Reference('limiter.customised_worker'),
        ];
        $this->assertEquals($expectedRateLimitersByRateLimitedTransports, $rateLimitedTransports);
    }

    public function testMessengerRouting()
    {
        $container = $this->createContainerFromFile('messenger_routing');
        $senderLocatorDefinition = $container->getDefinition('messenger.senders_locator');

        $sendersMapping = $senderLocatorDefinition->getArgument(0);
        $this->assertEquals(['amqp', 'messenger.transport.audit'], $sendersMapping[DummyMessage::class]);
        $sendersLocator = $container->getDefinition((string) $senderLocatorDefinition->getArgument(1));
        $this->assertSame(['amqp', 'audit', 'messenger.transport.amqp', 'messenger.transport.audit'], array_keys($sendersLocator->getArgument(0)));
        $this->assertEquals(new Reference('messenger.transport.amqp'), $sendersLocator->getArgument(0)['amqp']->getValues()[0]);
        $this->assertEquals(new Reference('messenger.transport.audit'), $sendersLocator->getArgument(0)['messenger.transport.audit']->getValues()[0]);
    }

    public function testMessengerRoutingSingle()
    {
        $container = $this->createContainerFromFile('messenger_routing_single');
        $senderLocatorDefinition = $container->getDefinition('messenger.senders_locator');

        $sendersMapping = $senderLocatorDefinition->getArgument(0);
        $this->assertEquals(['amqp'], $sendersMapping[DummyMessage::class]);
    }

    public function testMessengerTransportConfiguration()
    {
        $container = $this->createContainerFromFile('messenger_transport');

        $this->assertSame('messenger.transport.symfony_serializer', (string) $container->getAlias('messenger.default_serializer'));

        $serializerTransportDefinition = $container->getDefinition('messenger.transport.symfony_serializer');
        $this->assertSame('csv', $serializerTransportDefinition->getArgument(1));
        $this->assertSame(['enable_max_depth' => true], $serializerTransportDefinition->getArgument(2));
    }

    public function testMessengerWithMultipleBuses()
    {
        $container = $this->createContainerFromFile('messenger_multiple_buses');

        $this->assertTrue($container->has('messenger.bus.commands'));
        $this->assertSame([], $container->getDefinition('messenger.bus.commands')->getArgument(0));
        $this->assertEquals([
            ['id' => 'add_bus_name_stamp_middleware', 'arguments' => ['messenger.bus.commands']],
            ['id' => 'reject_redelivered_message_middleware'],
            ['id' => 'dispatch_after_current_bus'],
            ['id' => 'failed_message_processing_middleware'],
            ['id' => 'send_message', 'arguments' => [true]],
            ['id' => 'handle_message', 'arguments' => [false]],
        ], $container->getParameter('messenger.bus.commands.middleware'));
        $this->assertTrue($container->has('messenger.bus.events'));
        $this->assertSame([], $container->getDefinition('messenger.bus.events')->getArgument(0));
        $this->assertEquals([
            ['id' => 'add_bus_name_stamp_middleware', 'arguments' => ['messenger.bus.events']],
            ['id' => 'reject_redelivered_message_middleware'],
            ['id' => 'dispatch_after_current_bus'],
            ['id' => 'failed_message_processing_middleware'],
            ['id' => 'with_factory', 'arguments' => ['foo', true, ['bar' => 'baz']]],
            ['id' => 'send_message', 'arguments' => [true]],
            ['id' => 'handle_message', 'arguments' => [false]],
        ], $container->getParameter('messenger.bus.events.middleware'));
        $this->assertTrue($container->has('messenger.bus.queries'));
        $this->assertSame([], $container->getDefinition('messenger.bus.queries')->getArgument(0));
        $this->assertEquals([
            ['id' => 'send_message', 'arguments' => []],
            ['id' => 'handle_message', 'arguments' => []],
        ], $container->getParameter('messenger.bus.queries.middleware'));

        $this->assertTrue($container->hasAlias('messenger.default_bus'));
        $this->assertSame('messenger.bus.commands', (string) $container->getAlias('messenger.default_bus'));
    }

    public function testMessengerMiddlewareFactoryErroneousFormat()
    {
        $this->expectException(\InvalidArgumentException::class);
        $this->expectExceptionMessage('Invalid middleware at path "framework.messenger": a map with a single factory id as key and its arguments as value was expected, {"foo":["qux"],"bar":["baz"]} given.');
        $this->createContainerFromFile('messenger_middleware_factory_erroneous_format');
    }

    public function testMessengerInvalidTransportRouting()
    {
        $this->expectException(\LogicException::class);
        $this->expectExceptionMessage('Invalid Messenger routing configuration: invalid namespace "Symfony\*\DummyMessage" wildcard.');
        $this->createContainerFromFile('messenger_routing_invalid_wildcard');
    }

    public function testMessengerInvalidWildcardRouting()
    {
        $this->expectException(\LogicException::class);
        $this->expectExceptionMessage('Invalid Messenger routing configuration: the "Symfony\Bundle\FrameworkBundle\Tests\Fixtures\Messenger\DummyMessage" class is being routed to a sender called "invalid". This is not a valid transport or service id.');
        $this->createContainerFromFile('messenger_routing_invalid_transport');
    }

    /**
     * @group legacy
     */
    public function testMessengerWithDisabledResetOnMessage()
    {
        $this->expectException(InvalidConfigurationException::class);
        $this->expectExceptionMessage('The "framework.messenger.reset_on_message" configuration option can be set to "true" only. To prevent services resetting after each message you can set the "--no-reset" option in "messenger:consume" command.');

        $this->createContainerFromFile('messenger_with_disabled_reset_on_message');
    }

    public function testTranslator()
    {
        $container = $this->createContainerFromFile('full');
        $this->assertTrue($container->hasDefinition('translator.default'), '->registerTranslatorConfiguration() loads translation.php');
        $this->assertEquals('translator.default', (string) $container->getAlias('translator'), '->registerTranslatorConfiguration() redefines translator service from identity to real translator');
        $options = $container->getDefinition('translator.default')->getArgument(4);

        $this->assertArrayHasKey('cache_dir', $options);
        $this->assertSame($container->getParameter('kernel.cache_dir').'/translations', $options['cache_dir']);

        $files = array_map('realpath', $options['resource_files']['en']);
        $ref = new \ReflectionClass(Validation::class);
        $this->assertContains(
            strtr(\dirname($ref->getFileName()).'/Resources/translations/validators.en.xlf', '/', \DIRECTORY_SEPARATOR),
            $files,
            '->registerTranslatorConfiguration() finds Validator translation resources'
        );
        $ref = new \ReflectionClass(Form::class);
        $this->assertContains(
            strtr(\dirname($ref->getFileName()).'/Resources/translations/validators.en.xlf', '/', \DIRECTORY_SEPARATOR),
            $files,
            '->registerTranslatorConfiguration() finds Form translation resources'
        );
        $ref = new \ReflectionClass(AuthenticationEvents::class);
        $this->assertContains(
            strtr(\dirname($ref->getFileName()).'/Resources/translations/security.en.xlf', '/', \DIRECTORY_SEPARATOR),
            $files,
            '->registerTranslatorConfiguration() finds Security translation resources'
        );
        $this->assertContains(
            strtr(__DIR__.'/Fixtures/translations/test_paths.en.yml', '/', \DIRECTORY_SEPARATOR),
            $files,
            '->registerTranslatorConfiguration() finds translation resources in custom paths'
        );
        $this->assertContains(
            strtr(__DIR__.'/translations/test_default.en.xlf', '/', \DIRECTORY_SEPARATOR),
            $files,
            '->registerTranslatorConfiguration() finds translation resources in default path'
        );
        $this->assertContains(
            strtr(__DIR__.'/Fixtures/translations/domain.with.dots.en.yml', '/', \DIRECTORY_SEPARATOR),
            $files,
            '->registerTranslatorConfiguration() finds translation resources with dots in domain'
        );
        $this->assertContains(strtr(__DIR__.'/translations/security.en.yaml', '/', \DIRECTORY_SEPARATOR), $files);

        $positionOverridingTranslationFile = array_search(strtr(realpath(__DIR__.'/translations/security.en.yaml'), '/', \DIRECTORY_SEPARATOR), $files);

        if (false !== $positionCoreTranslationFile = array_search(strtr(realpath(__DIR__.'/../../../../Component/Security/Core/Resources/translations/security.en.xlf'), '/', \DIRECTORY_SEPARATOR), $files)) {
            $this->assertContains(strtr(realpath(__DIR__.'/../../../../Component/Security/Core/Resources/translations/security.en.xlf'), '/', \DIRECTORY_SEPARATOR), $files);
        } else {
            $this->assertContains(strtr(realpath(__DIR__.'/../../vendor/symfony/security-core/Resources/translations/security.en.xlf'), '/', \DIRECTORY_SEPARATOR), $files);

            $positionCoreTranslationFile = array_search(strtr(realpath(__DIR__.'/../../vendor/symfony/security-core/Resources/translations/security.en.xlf'), '/', \DIRECTORY_SEPARATOR), $files);
        }

        $this->assertGreaterThan($positionCoreTranslationFile, $positionOverridingTranslationFile);

        $calls = $container->getDefinition('translator.default')->getMethodCalls();
        $this->assertEquals(['fr'], $calls[1][1][0]);

        $nonExistingDirectories = array_filter(
            $options['scanned_directories'],
            fn ($directory) => !file_exists($directory)
        );

        $this->assertNotEmpty($nonExistingDirectories, 'FrameworkBundle should pass non existing directories to Translator');

        $this->assertSame('Fixtures/translations', $options['cache_vary']['scanned_directories'][3]);
    }

    public function testTranslatorMultipleFallbacks()
    {
        $container = $this->createContainerFromFile('translator_fallbacks');

        $calls = $container->getDefinition('translator.default')->getMethodCalls();
        $this->assertEquals(['en', 'fr'], $calls[1][1][0]);
    }

    public function testTranslatorCacheDirDisabled()
    {
        $container = $this->createContainerFromFile('translator_cache_dir_disabled');
        $options = $container->getDefinition('translator.default')->getArgument(4);
        $this->assertNull($options['cache_dir']);
    }

    public function testValidation()
    {
        $container = $this->createContainerFromFile('full');
        $projectDir = $container->getParameter('kernel.project_dir');

        $ref = new \ReflectionClass(Form::class);
        $xmlMappings = [
            \dirname($ref->getFileName()).'/Resources/config/validation.xml',
            strtr($projectDir.'/config/validator/foo.xml', '/', \DIRECTORY_SEPARATOR),
        ];

        $calls = $container->getDefinition('validator.builder')->getMethodCalls();

        $annotations = !class_exists(FullStack::class);

        $this->assertCount($annotations ? 8 : 7, $calls);
        $this->assertSame('setConstraintValidatorFactory', $calls[0][0]);
        $this->assertEquals([new Reference('validator.validator_factory')], $calls[0][1]);
        $this->assertSame('setGroupProviderLocator', $calls[1][0]);
        $this->assertInstanceOf(ServiceLocatorArgument::class, $calls[1][1][0]);
        $this->assertSame('setTranslator', $calls[2][0]);
        $this->assertEquals([new Reference('translator', ContainerBuilder::IGNORE_ON_INVALID_REFERENCE)], $calls[2][1]);
        $this->assertSame('setTranslationDomain', $calls[3][0]);
        $this->assertSame(['%validator.translation_domain%'], $calls[3][1]);
        $this->assertSame('addXmlMappings', $calls[4][0]);
        $this->assertSame([$xmlMappings], $calls[4][1]);
        $i = 4;
        if ($annotations) {
            $this->assertSame('enableAttributeMapping', $calls[++$i][0]);
        }
        $this->assertSame('addMethodMapping', $calls[++$i][0]);
        $this->assertSame(['loadValidatorMetadata'], $calls[$i][1]);
        $this->assertSame('setMappingCache', $calls[++$i][0]);
        $this->assertEquals([new Reference('validator.mapping.cache.adapter')], $calls[$i][1]);
    }

    public function testValidationService()
    {
        $container = $this->createContainerFromFile('validation_attributes', ['kernel.charset' => 'UTF-8'], false);

        $this->assertInstanceOf(ValidatorInterface::class, $container->get('validator.alias'));
    }

    /**
     * @group legacy
     */
    public function testAnnotations()
    {
        $this->expectDeprecation('Since symfony/framework-bundle 6.4: Enabling the integration of Doctrine annotations is deprecated. Set the "framework.annotations.enabled" config option to false.');

        $container = $this->createContainerFromFile('legacy_annotations', [], true, false);
        $container->addCompilerPass(new TestAnnotationsPass());
        $container->compile();

        $this->assertEquals($container->getParameter('kernel.cache_dir').'/annotations', $container->getDefinition('annotations.filesystem_cache_adapter')->getArgument(2));
        $this->assertSame('annotations.filesystem_cache_adapter', (string) $container->getDefinition('annotation_reader')->getArgument(1));
    }

    public function testFileLinkFormat()
    {
        if (\ini_get('xdebug.file_link_format') || get_cfg_var('xdebug.file_link_format')) {
            $this->markTestSkipped('A custom file_link_format is defined.');
        }

        $container = $this->createContainerFromFile('full');

        $this->assertEquals('file%link%format', $container->getParameter('debug.file_link_format'));
    }

    public function testValidationAttributes()
    {
        $container = $this->createContainerFromFile('validation_attributes');

        $calls = $container->getDefinition('validator.builder')->getMethodCalls();

        $this->assertCount(8, $calls);
        $this->assertSame('enableAttributeMapping', $calls[5][0]);
        $this->assertSame('addMethodMapping', $calls[6][0]);
        $this->assertSame(['loadValidatorMetadata'], $calls[6][1]);
        $this->assertSame('setMappingCache', $calls[7][0]);
        $this->assertEquals([new Reference('validator.mapping.cache.adapter')], $calls[7][1]);
        // no cache this time
    }

    /**
     * @group legacy
     */
    public function testValidationLegacyAnnotations()
    {
        $this->expectDeprecation('Since symfony/framework-bundle 6.4: Enabling the integration of Doctrine annotations is deprecated. Set the "framework.annotations.enabled" config option to false.');

        $container = $this->createContainerFromFile('validation_legacy_annotations');

        $calls = $container->getDefinition('validator.builder')->getMethodCalls();

        $this->assertCount(9, $calls);
        $this->assertSame('enableAttributeMapping', $calls[5][0]);
        if (method_exists(ValidatorBuilder::class, 'setDoctrineAnnotationReader')) {
            $this->assertSame('setDoctrineAnnotationReader', $calls[6][0]);
            $this->assertEquals([new Reference('annotation_reader')], $calls[6][1]);
            $i = 7;
        } else {
            $i = 6;
        }
        $this->assertSame('addMethodMapping', $calls[$i][0]);
        $this->assertSame(['loadValidatorMetadata'], $calls[$i][1]);
        $this->assertSame('setMappingCache', $calls[++$i][0]);
        $this->assertEquals([new Reference('validator.mapping.cache.adapter')], $calls[$i][1]);
        // no cache this time
    }

    public function testValidationPaths()
    {
        require_once __DIR__.'/Fixtures/TestBundle/TestBundle.php';

        $container = $this->createContainerFromFile('validation_attributes', [
            'kernel.bundles' => ['TestBundle' => 'Symfony\\Bundle\\FrameworkBundle\\Tests\\TestBundle'],
            'kernel.bundles_metadata' => ['TestBundle' => ['namespace' => 'Symfony\\Bundle\\FrameworkBundle\\Tests', 'path' => __DIR__.'/Fixtures/TestBundle']],
        ]);

        $calls = $container->getDefinition('validator.builder')->getMethodCalls();

        $this->assertCount(9, $calls);
        $this->assertSame('addXmlMappings', $calls[4][0]);
        $this->assertSame('addYamlMappings', $calls[5][0]);
        $this->assertSame('enableAttributeMapping', $calls[6][0]);
        $this->assertSame('addMethodMapping', $calls[7][0]);
        $this->assertSame(['loadValidatorMetadata'], $calls[7][1]);
        $this->assertSame('setMappingCache', $calls[8][0]);
        $this->assertEquals([new Reference('validator.mapping.cache.adapter')], $calls[8][1]);

        $xmlMappings = $calls[4][1][0];
        $this->assertCount(3, $xmlMappings);
        try {
            // Testing symfony/symfony
            $this->assertStringEndsWith('Component'.\DIRECTORY_SEPARATOR.'Form/Resources/config/validation.xml', $xmlMappings[0]);
        } catch (\Exception $e) {
            // Testing symfony/framework-bundle with deps=high
            $this->assertStringEndsWith('symfony'.\DIRECTORY_SEPARATOR.'form/Resources/config/validation.xml', $xmlMappings[0]);
        }
        $this->assertStringEndsWith('TestBundle/Resources/config/validation.xml', $xmlMappings[1]);

        $yamlMappings = $calls[5][1][0];
        $this->assertCount(1, $yamlMappings);
        $this->assertStringEndsWith('TestBundle/Resources/config/validation.yml', $yamlMappings[0]);
    }

    public function testValidationPathsUsingCustomBundlePath()
    {
        require_once __DIR__.'/Fixtures/CustomPathBundle/src/CustomPathBundle.php';

        $container = $this->createContainerFromFile('validation_attributes', [
            'kernel.bundles' => ['CustomPathBundle' => 'Symfony\\Bundle\\FrameworkBundle\\Tests\\CustomPathBundle'],
            'kernel.bundles_metadata' => ['TestBundle' => ['namespace' => 'Symfony\\Bundle\\FrameworkBundle\\Tests', 'path' => __DIR__.'/Fixtures/CustomPathBundle']],
        ]);

        $calls = $container->getDefinition('validator.builder')->getMethodCalls();
        $xmlMappings = $calls[4][1][0];
        $this->assertCount(3, $xmlMappings);

        try {
            // Testing symfony/symfony
            $this->assertStringEndsWith('Component'.\DIRECTORY_SEPARATOR.'Form/Resources/config/validation.xml', $xmlMappings[0]);
        } catch (\Exception $e) {
            // Testing symfony/framework-bundle with deps=high
            $this->assertStringEndsWith('symfony'.\DIRECTORY_SEPARATOR.'form/Resources/config/validation.xml', $xmlMappings[0]);
        }
        $this->assertStringEndsWith('CustomPathBundle/Resources/config/validation.xml', $xmlMappings[1]);

        $yamlMappings = $calls[5][1][0];
        $this->assertCount(1, $yamlMappings);
        $this->assertStringEndsWith('CustomPathBundle/Resources/config/validation.yml', $yamlMappings[0]);
    }

    public function testValidationNoStaticMethod()
    {
        $container = $this->createContainerFromFile('validation_no_static_method');

        $calls = $container->getDefinition('validator.builder')->getMethodCalls();

        $annotations = !class_exists(FullStack::class);

        $this->assertCount($annotations ? 7 : 6, $calls);
        $this->assertSame('addXmlMappings', $calls[4][0]);
        $i = 4;
        if ($annotations) {
            $this->assertSame('enableAttributeMapping', $calls[++$i][0]);
        }
        $this->assertSame('setMappingCache', $calls[++$i][0]);
        $this->assertEquals([new Reference('validator.mapping.cache.adapter')], $calls[$i][1]);
        // no cache, no annotations, no static methods
    }

    public function testEmailValidationModeIsPassedToEmailValidator()
    {
        $container = $this->createContainerFromFile('validation_email_validation_mode');

        $this->assertSame('html5', $container->getDefinition('validator.email')->getArgument(0));
    }

    public function testValidationTranslationDomain()
    {
        $container = $this->createContainerFromFile('validation_translation_domain');

        $this->assertSame('messages', $container->getParameter('validator.translation_domain'));
    }

    public function testValidationMapping()
    {
        $container = $this->createContainerFromFile('validation_mapping');

        $calls = $container->getDefinition('validator.builder')->getMethodCalls();

        $this->assertSame('addXmlMappings', $calls[4][0]);
        $this->assertCount(3, $calls[4][1][0]);

        $this->assertSame('addYamlMappings', $calls[5][0]);
        $this->assertCount(3, $calls[5][1][0]);
        $this->assertStringContainsString('foo.yml', $calls[5][1][0][0]);
        $this->assertStringContainsString('validation.yml', $calls[5][1][0][1]);
        $this->assertStringContainsString('validation.yaml', $calls[5][1][0][2]);
    }

    public function testValidationAutoMapping()
    {
        $container = $this->createContainerFromFile('validation_auto_mapping');
        $parameter = [
            'App\\' => ['services' => ['foo', 'bar']],
            'Symfony\\' => ['services' => ['a', 'b']],
            'Foo\\' => ['services' => []],
        ];

        $this->assertSame($parameter, $container->getParameter('validator.auto_mapping'));
        $this->assertTrue($container->hasDefinition('validator.property_info_loader'));
    }

    public function testFormsCanBeEnabledWithoutCsrfProtection()
    {
        $container = $this->createContainerFromFile('form_no_csrf');

        $this->assertFalse($container->getParameter('form.type_extension.csrf.enabled'));
    }

    public function testStopwatchEnabledWithDebugModeEnabled()
    {
        $container = $this->createContainerFromFile('default_config', [
            'kernel.container_class' => 'foo',
            'kernel.debug' => true,
        ]);

        $this->assertTrue($container->has('debug.stopwatch'));
    }

    public function testStopwatchEnabledWithDebugModeDisabled()
    {
        $container = $this->createContainerFromFile('default_config', [
            'kernel.container_class' => 'foo',
        ]);

        $this->assertTrue($container->has('debug.stopwatch'));
    }

    public function testSerializerDisabled()
    {
        $container = $this->createContainerFromFile('default_config');
        $this->assertSame(!class_exists(FullStack::class) && class_exists(Serializer::class), $container->has('serializer'));
    }

    public function testSerializerEnabled()
    {
        $container = $this->createContainerFromFile('full');
        $this->assertTrue($container->has('serializer'));

        $argument = $container->getDefinition('serializer.mapping.chain_loader')->getArgument(0);

        $this->assertCount(2, $argument);
<<<<<<< HEAD
        $this->assertEquals(AttributeLoader::class, $argument[0]->getClass());
=======
        $this->assertEquals(AnnotationLoader::class, $argument[0]->getClass());
>>>>>>> a44829e2
        $this->assertEquals(new Reference('serializer.name_converter.camel_case_to_snake_case'), $container->getDefinition('serializer.name_converter.metadata_aware')->getArgument(1));
        $this->assertEquals(new Reference('property_info', ContainerBuilder::IGNORE_ON_INVALID_REFERENCE), $container->getDefinition('serializer.normalizer.object')->getArgument(3));
        $this->assertArrayHasKey('circular_reference_handler', $container->getDefinition('serializer.normalizer.object')->getArgument(6));
        $this->assertArrayHasKey('max_depth_handler', $container->getDefinition('serializer.normalizer.object')->getArgument(6));
        $this->assertEquals($container->getDefinition('serializer.normalizer.object')->getArgument(6)['max_depth_handler'], new Reference('my.max.depth.handler'));
    }

    public function testSerializerWithoutTranslator()
    {
        $container = $this->createContainerFromFile('serializer_without_translator');
        $this->assertFalse($container->hasDefinition('serializer.normalizer.translatable'));
    }

    public function testRegisterSerializerExtractor()
    {
        $container = $this->createContainerFromFile('full');

        $serializerExtractorDefinition = $container->getDefinition('property_info.serializer_extractor');

        $this->assertEquals('serializer.mapping.class_metadata_factory', $serializerExtractorDefinition->getArgument(0)->__toString());
        $this->assertTrue(!$serializerExtractorDefinition->isPublic() || $serializerExtractorDefinition->isPrivate());
        $tag = $serializerExtractorDefinition->getTag('property_info.list_extractor');
        $this->assertEquals(['priority' => -999], $tag[0]);
    }

    public function testDataUriNormalizerRegistered()
    {
        $container = $this->createContainerFromFile('full');

        $definition = $container->getDefinition('serializer.normalizer.data_uri');
        $tag = $definition->getTag('serializer.normalizer');

        $this->assertEquals(DataUriNormalizer::class, $definition->getClass());
        $this->assertEquals(-920, $tag[0]['priority']);
    }

    public function testDateIntervalNormalizerRegistered()
    {
        $container = $this->createContainerFromFile('full');

        $definition = $container->getDefinition('serializer.normalizer.dateinterval');
        $tag = $definition->getTag('serializer.normalizer');

        $this->assertEquals(DateIntervalNormalizer::class, $definition->getClass());
        $this->assertEquals(-915, $tag[0]['priority']);
    }

    public function testDateTimeNormalizerRegistered()
    {
        $container = $this->createContainerFromFile('full');

        $definition = $container->getDefinition('serializer.normalizer.datetime');
        $tag = $definition->getTag('serializer.normalizer');

        $this->assertEquals(DateTimeNormalizer::class, $definition->getClass());
        $this->assertEquals(-910, $tag[0]['priority']);
    }

    public function testFormErrorNormalizerRegistred()
    {
        $container = $this->createContainerFromFile('full');

        $definition = $container->getDefinition('serializer.normalizer.form_error');
        $tag = $definition->getTag('serializer.normalizer');

        $this->assertEquals(FormErrorNormalizer::class, $definition->getClass());
        $this->assertEquals(-915, $tag[0]['priority']);
    }

    public function testJsonSerializableNormalizerRegistered()
    {
        $container = $this->createContainerFromFile('full');

        $definition = $container->getDefinition('serializer.normalizer.json_serializable');
        $tag = $definition->getTag('serializer.normalizer');

        $this->assertEquals(JsonSerializableNormalizer::class, $definition->getClass());
        $this->assertEquals(-950, $tag[0]['priority']);
    }

    public function testObjectNormalizerRegistered()
    {
        $container = $this->createContainerFromFile('full');

        $definition = $container->getDefinition('serializer.normalizer.object');
        $tag = $definition->getTag('serializer.normalizer');

        $this->assertEquals(ObjectNormalizer::class, $definition->getClass());
        $this->assertEquals(-1000, $tag[0]['priority']);
    }

    public function testConstraintViolationListNormalizerRegistered()
    {
        $container = $this->createContainerFromFile('full');

        $definition = $container->getDefinition('serializer.normalizer.constraint_violation_list');
        $tag = $definition->getTag('serializer.normalizer');

        $this->assertEquals(ConstraintViolationListNormalizer::class, $definition->getClass());
        $this->assertEquals(-915, $tag[0]['priority']);
        $this->assertEquals(new Reference('serializer.name_converter.metadata_aware'), $definition->getArgument(1));
    }

    public function testTranslatableNormalizerRegistered()
    {
        $container = $this->createContainerFromFile('full');

        $definition = $container->getDefinition('serializer.normalizer.translatable');
        $tag = $definition->getTag('serializer.normalizer');

        $this->assertSame(TranslatableNormalizer::class, $definition->getClass());
        $this->assertSame(-890, $tag[0]['priority']);
        $this->assertEquals(new Reference('translator'), $definition->getArgument('$translator'));
    }

    public function testSerializerCacheActivated()
    {
        $container = $this->createContainerFromFile('serializer_enabled');

        $this->assertTrue($container->hasDefinition('serializer.mapping.cache_class_metadata_factory'));

        $cache = $container->getDefinition('serializer.mapping.cache_class_metadata_factory')->getArgument(1);
        $this->assertEquals(new Reference('serializer.mapping.cache.symfony'), $cache);
    }

    public function testSerializerCacheUsedWithoutAnnotationsAndMappingFiles()
    {
        $container = $this->createContainerFromFile('serializer_mapping_without_annotations', ['kernel.debug' => true, 'kernel.container_class' => __CLASS__]);
        $this->assertFalse($container->hasDefinition('serializer.mapping.cache_class_metadata_factory'));
    }

    public function testSerializerCacheUsedWithoutAnnotationsAndMappingFilesNoDebug()
    {
        $container = $this->createContainerFromFile('serializer_mapping_without_annotations', ['kernel.debug' => false, 'kernel.container_class' => __CLASS__]);
        $this->assertTrue($container->hasDefinition('serializer.mapping.cache_class_metadata_factory'));
    }

    public function testSerializerCacheNotActivatedWithAnnotations()
    {
        $container = $this->createContainerFromFile('serializer_mapping', ['kernel.debug' => true, 'kernel.container_class' => __CLASS__]);
        $this->assertFalse($container->hasDefinition('serializer.mapping.cache_class_metadata_factory'));
    }

    public function testSerializerMapping()
    {
        $container = $this->createContainerFromFile('serializer_mapping_without_annotations', ['kernel.bundles_metadata' => ['TestBundle' => ['namespace' => 'Symfony\\Bundle\\FrameworkBundle\\Tests', 'path' => __DIR__.'/Fixtures/TestBundle']]]);
        $projectDir = $container->getParameter('kernel.project_dir');
        $configDir = __DIR__.'/Fixtures/TestBundle/Resources/config';
        $expectedLoaders = [
            new Definition(XmlFileLoader::class, [$configDir.'/serialization.xml']),
            new Definition(YamlFileLoader::class, [$configDir.'/serialization.yml']),
            new Definition(YamlFileLoader::class, [$projectDir.'/config/serializer/foo.yml']),
            new Definition(XmlFileLoader::class, [$configDir.'/serializer_mapping/files/foo.xml']),
            new Definition(YamlFileLoader::class, [$configDir.'/serializer_mapping/files/foo.yml']),
            new Definition(YamlFileLoader::class, [$configDir.'/serializer_mapping/serialization.yml']),
            new Definition(YamlFileLoader::class, [$configDir.'/serializer_mapping/serialization.yaml']),
        ];

        foreach ($expectedLoaders as $definition) {
            if (is_file($arg = $definition->getArgument(0))) {
                $definition->replaceArgument(0, strtr($arg, '/', \DIRECTORY_SEPARATOR));
            }
        }

        $loaders = $container->getDefinition('serializer.mapping.chain_loader')->getArgument(0);
        foreach ($loaders as $loader) {
            if (is_file($arg = $loader->getArgument(0))) {
                $loader->replaceArgument(0, strtr($arg, '/', \DIRECTORY_SEPARATOR));
            }
        }
        $this->assertEquals($expectedLoaders, $loaders);
    }

    public function testSerializerServiceIsRegisteredWhenEnabled()
    {
        $container = $this->createContainerFromFile('serializer_enabled');

        $this->assertTrue($container->hasDefinition('serializer'));
    }

    public function testSerializerServiceIsNotRegisteredWhenDisabled()
    {
        $container = $this->createContainerFromFile('serializer_disabled');

        $this->assertFalse($container->hasDefinition('serializer'));
    }

    public function testPropertyInfoEnabled()
    {
        $container = $this->createContainerFromFile('property_info');
        $this->assertTrue($container->has('property_info'));
    }

    public function testPropertyInfoCacheActivated()
    {
        $container = $this->createContainerFromFile('property_info');

        $this->assertTrue($container->hasDefinition('property_info.cache'));

        $cache = $container->getDefinition('property_info.cache')->getArgument(1);
        $this->assertEquals(new Reference('cache.property_info'), $cache);
    }

    public function testPropertyInfoCacheDisabled()
    {
        $container = $this->createContainerFromFile('property_info', ['kernel.debug' => true, 'kernel.container_class' => __CLASS__]);
        $this->assertFalse($container->hasDefinition('property_info.cache'));
    }

    public function testEventDispatcherService()
    {
        $container = $this->createContainer(['kernel.charset' => 'UTF-8', 'kernel.secret' => 'secret']);
        $container->registerExtension(new FrameworkExtension());
        $container->getCompilerPassConfig()->setBeforeOptimizationPasses([new LoggerPass()]);
        $this->loadFromFile($container, 'default_config');
        $container
            ->register('foo', \stdClass::class)
            ->setPublic(true)
            ->setProperty('dispatcher', new Reference('event_dispatcher'));
        $container->compile();
        $this->assertInstanceOf(EventDispatcherInterface::class, $container->get('foo')->dispatcher);
    }

    public function testCacheDefaultRedisProvider()
    {
        $container = $this->createContainerFromFile('cache');

        $redisUrl = 'redis://localhost';
        $providerId = '.cache_connection.'.ContainerBuilder::hash($redisUrl);

        $this->assertTrue($container->hasDefinition($providerId));

        $url = $container->getDefinition($providerId)->getArgument(0);

        $this->assertSame($redisUrl, $url);
    }

    public function testCachePoolServices()
    {
        $container = $this->createContainerFromFile('cache', [], true, false);
        $container->setParameter('cache.prefix.seed', 'test');
        $container->addCompilerPass(new CachePoolPass());
        $container->compile();

        $this->assertCachePoolServiceDefinitionIsCreated($container, 'cache.foo', 'cache.adapter.apcu', 30);
        $this->assertCachePoolServiceDefinitionIsCreated($container, 'cache.baz', 'cache.adapter.filesystem', 7);
        $this->assertCachePoolServiceDefinitionIsCreated($container, 'cache.foobar', 'cache.adapter.psr6', 10);
        $this->assertCachePoolServiceDefinitionIsCreated($container, 'cache.def', 'cache.app', 'PT11S');
        $this->assertCachePoolServiceDefinitionIsCreated($container, 'cache.expr', 'cache.app', '13 seconds');

        $chain = $container->getDefinition('cache.chain');

        $this->assertSame(ChainAdapter::class, $chain->getClass());

        $this->assertCount(2, $chain->getArguments());
        $this->assertCount(3, $chain->getArguments()[0]);

        $expectedSeed = $chain->getArgument(0)[1]->getArgument(0);
        $expected = [
            [
                (new ChildDefinition('cache.adapter.array'))
                    ->replaceArgument(0, 12),
                (new ChildDefinition('cache.adapter.filesystem'))
                    ->replaceArgument(0, $expectedSeed)
                    ->replaceArgument(1, 12),
                (new ChildDefinition('cache.adapter.redis'))
                    ->replaceArgument(0, new Reference('.cache_connection.'.(\count((new \ReflectionMethod(ContainerConfigurator::class, 'extension'))->getParameters()) > 2 ? 'U5HliuY' : 'kYdiLgf')))
                    ->replaceArgument(1, $expectedSeed)
                    ->replaceArgument(2, 12),
            ],
            12,
        ];
        $this->assertEquals($expected, $chain->getArguments());

        // Test "tags: true" wrapping logic
        $tagAwareDefinition = $container->getDefinition('cache.ccc');
        $this->assertSame(TagAwareAdapter::class, $tagAwareDefinition->getClass());
        $this->assertCachePoolServiceDefinitionIsCreated($container, (string) $tagAwareDefinition->getArgument(0), 'cache.adapter.array', 410);

        if (method_exists(TagAwareAdapter::class, 'setLogger')) {
            $this->assertEquals([
                ['setLogger', [new Reference('logger', ContainerInterface::IGNORE_ON_INVALID_REFERENCE)]],
            ], $tagAwareDefinition->getMethodCalls());
            $this->assertSame([['channel' => 'cache']], $tagAwareDefinition->getTag('monolog.logger'));
        }
    }

    public function testRedisTagAwareAdapter()
    {
        $container = $this->createContainerFromFile('cache', [], true);

        $aliasesForArguments = [];
        $argNames = [
            'cacheRedisTagAwareFoo',
            'cacheRedisTagAwareFoo2',
            'cacheRedisTagAwareBar',
            'cacheRedisTagAwareBar2',
            'cacheRedisTagAwareBaz',
            'cacheRedisTagAwareBaz2',
        ];
        foreach ($argNames as $argumentName) {
            $aliasesForArguments[] = sprintf('%s $%s', TagAwareCacheInterface::class, $argumentName);
            $aliasesForArguments[] = sprintf('%s $%s', CacheInterface::class, $argumentName);
            $aliasesForArguments[] = sprintf('%s $%s', CacheItemPoolInterface::class, $argumentName);
        }

        foreach ($aliasesForArguments as $aliasForArgumentStr) {
            $aliasForArgument = $container->getAlias($aliasForArgumentStr);
            $this->assertNotNull($aliasForArgument, sprintf("No alias found for '%s'", $aliasForArgumentStr));

            $def = $container->getDefinition((string) $aliasForArgument);
            $this->assertInstanceOf(ChildDefinition::class, $def, sprintf("No definition found for '%s'", $aliasForArgumentStr));

            $defParent = $container->getDefinition($def->getParent());
            if ($defParent instanceof ChildDefinition) {
                $defParent = $container->getDefinition($defParent->getParent());
            }

            $this->assertSame(RedisTagAwareAdapter::class, $defParent->getClass(), sprintf("'%s' is not %s", $aliasForArgumentStr, RedisTagAwareAdapter::class));
        }
    }

    /**
     * @dataProvider appRedisTagAwareConfigProvider
     */
    public function testAppRedisTagAwareAdapter(string $configFile)
    {
        $container = $this->createContainerFromFile($configFile);

        foreach ([TagAwareCacheInterface::class, CacheInterface::class, CacheItemPoolInterface::class] as $alias) {
            $def = $container->findDefinition($alias);

            while ($def instanceof ChildDefinition) {
                $def = $container->getDefinition($def->getParent());
            }

            $this->assertSame(RedisTagAwareAdapter::class, $def->getClass());
        }
    }

    public static function appRedisTagAwareConfigProvider(): array
    {
        return [
            ['cache_app_redis_tag_aware'],
            ['cache_app_redis_tag_aware_pool'],
        ];
    }

    public function testCacheTaggableTagAppliedToPools()
    {
        $container = $this->createContainerFromFile('cache');

        $servicesToCheck = [
            'cache.app.taggable' => 'cache.app',
            'cache.redis_tag_aware.bar' => 'cache.redis_tag_aware.bar',
            '.cache.foobar.taggable' => 'cache.foobar',
        ];

        foreach ($servicesToCheck as $id => $expectedPool) {
            $this->assertTrue($container->hasDefinition($id));

            $def = $container->getDefinition($id);

            $this->assertTrue($def->hasTag('cache.taggable'));
            $this->assertSame($expectedPool, $def->getTag('cache.taggable')[0]['pool'] ?? null);
        }
    }

    /**
     * @dataProvider appRedisTagAwareConfigProvider
     */
    public function testCacheTaggableTagAppliedToRedisAwareAppPool(string $configFile)
    {
        $container = $this->createContainerFromFile($configFile);

        $def = $container->getDefinition('cache.app');

        $this->assertTrue($def->hasTag('cache.taggable'));
        $this->assertSame('cache.app', $def->getTag('cache.taggable')[0]['pool'] ?? null);
    }

    public function testCachePoolInvalidateTagsCommandRegistered()
    {
        $container = $this->createContainerFromFile('cache');
        $this->assertTrue($container->hasDefinition('console.command.cache_pool_invalidate_tags'));

        $locator = $container->getDefinition('console.command.cache_pool_invalidate_tags')->getArgument(0);
        $this->assertInstanceOf(ServiceLocatorArgument::class, $locator);

        $iterator = $locator->getTaggedIteratorArgument();
        $this->assertInstanceOf(TaggedIteratorArgument::class, $iterator);

        $this->assertSame('cache.taggable', $iterator->getTag());
        $this->assertSame('pool', $iterator->getIndexAttribute());
        $this->assertTrue($iterator->needsIndexes());
    }

    public function testRemovesResourceCheckerConfigCacheFactoryArgumentOnlyIfNoDebug()
    {
        $container = $this->createContainer(['kernel.debug' => true]);
<<<<<<< HEAD
        (new FrameworkExtension())->load([['annotations' => false, 'http_method_override' => false, 'handle_all_throwables' => true, 'php_errors' => ['log' => true]]], $container);
        $this->assertCount(1, $container->getDefinition('config_cache_factory')->getArguments());

        $container = $this->createContainer(['kernel.debug' => false]);
        (new FrameworkExtension())->load([['annotations' => false, 'http_method_override' => false, 'handle_all_throwables' => true, 'php_errors' => ['log' => true]]], $container);
=======
        (new FrameworkExtension())->load([['http_method_override' => false]], $container);
        $this->assertCount(1, $container->getDefinition('config_cache_factory')->getArguments());

        $container = $this->createContainer(['kernel.debug' => false]);
        (new FrameworkExtension())->load([['http_method_override' => false]], $container);
>>>>>>> a44829e2
        $this->assertEmpty($container->getDefinition('config_cache_factory')->getArguments());
    }

    public function testLoggerAwareRegistration()
    {
        $container = $this->createContainerFromFile('full', [], true, false);
        $container->addCompilerPass(new ResolveInstanceofConditionalsPass());
        $container->register('foo', LoggerAwareInterface::class)
            ->setAutoconfigured(true);
        $container->compile();

        $calls = $container->findDefinition('foo')->getMethodCalls();

        $this->assertCount(1, $calls, 'Definition should contain 1 method call');
        $this->assertSame('setLogger', $calls[0][0], 'Method name should be "setLogger"');
        $this->assertInstanceOf(Reference::class, $calls[0][1][0]);
        $this->assertSame('logger', (string) $calls[0][1][0], 'Argument should be a reference to "logger"');
    }

    public function testSessionCookieSecureAuto()
    {
        $container = $this->createContainerFromFile('session_cookie_secure_auto');

        $expected = ['session_factory', 'logger', 'session_collector'];
        $this->assertEquals($expected, array_keys($container->getDefinition('session_listener')->getArgument(0)->getValues()));
    }

    public function testRobotsTagListenerIsRegisteredInDebugMode()
    {
        $container = $this->createContainer(['kernel.debug' => true]);
<<<<<<< HEAD
        (new FrameworkExtension())->load([['annotations' => false, 'http_method_override' => false, 'handle_all_throwables' => true, 'php_errors' => ['log' => true]]], $container);
=======
        (new FrameworkExtension())->load([['http_method_override' => false]], $container);
>>>>>>> a44829e2
        $this->assertTrue($container->has('disallow_search_engine_index_response_listener'), 'DisallowRobotsIndexingListener should be registered');

        $definition = $container->getDefinition('disallow_search_engine_index_response_listener');
        $this->assertTrue($definition->hasTag('kernel.event_subscriber'), 'DisallowRobotsIndexingListener should have the correct tag');

        $container = $this->createContainer(['kernel.debug' => true]);
<<<<<<< HEAD
        (new FrameworkExtension())->load([['annotations' => false, 'http_method_override' => false, 'handle_all_throwables' => true, 'php_errors' => ['log' => true], 'disallow_search_engine_index' => false]], $container);
=======
        (new FrameworkExtension())->load([['http_method_override' => false, 'disallow_search_engine_index' => false]], $container);
>>>>>>> a44829e2
        $this->assertFalse(
            $container->has('disallow_search_engine_index_response_listener'),
            'DisallowRobotsIndexingListener should not be registered when explicitly disabled'
        );

        $container = $this->createContainer(['kernel.debug' => false]);
<<<<<<< HEAD
        (new FrameworkExtension())->load([['annotations' => false, 'http_method_override' => false, 'handle_all_throwables' => true, 'php_errors' => ['log' => true]]], $container);
=======
        (new FrameworkExtension())->load([['http_method_override' => false]], $container);
>>>>>>> a44829e2
        $this->assertFalse($container->has('disallow_search_engine_index_response_listener'), 'DisallowRobotsIndexingListener should NOT be registered');
    }

    public function testHttpClientDefaultOptions()
    {
        $container = $this->createContainerFromFile('http_client_default_options');
        $this->assertTrue($container->hasDefinition('http_client.transport'), '->registerHttpClientConfiguration() loads http_client.xml');

        $defaultOptions = [
            'headers' => [],
            'resolve' => [],
            'extra' => [],
        ];
        $this->assertSame([$defaultOptions, 4], $container->getDefinition('http_client.transport')->getArguments());

        $this->assertTrue($container->hasDefinition('foo'), 'should have the "foo" service.');
        $this->assertSame(ScopingHttpClient::class, $container->getDefinition('foo')->getClass());
    }

    public function testScopedHttpClientWithoutQueryOption()
    {
        $container = $this->createContainerFromFile('http_client_scoped_without_query_option');

        $this->assertTrue($container->hasDefinition('foo'), 'should have the "foo" service.');
        $this->assertSame(ScopingHttpClient::class, $container->getDefinition('foo')->getClass());
    }

    public function testHttpClientOverrideDefaultOptions()
    {
        $container = $this->createContainerFromFile('http_client_override_default_options');

        $this->assertSame(['foo' => 'bar'], $container->getDefinition('http_client.transport')->getArgument(0)['headers']);
        $this->assertSame(['foo' => 'bar'], $container->getDefinition('http_client.transport')->getArgument(0)['extra']);
        $this->assertSame(4, $container->getDefinition('http_client.transport')->getArgument(1));
        $this->assertSame('http://example.com', $container->getDefinition('foo')->getArgument(1));

        $expected = [
            'headers' => [
                'bar' => 'baz',
            ],
            'extra' => [
                'bar' => 'baz',
            ],
            'query' => [],
            'resolve' => [],
        ];
        $this->assertEquals($expected, $container->getDefinition('foo')->getArgument(2));
    }

    public function testHttpClientRetry()
    {
        if (!class_exists(RetryableHttpClient::class)) {
            $this->expectException(LogicException::class);
        }
        $container = $this->createContainerFromFile('http_client_retry');

        $this->assertSame([429, 500 => ['GET', 'HEAD']], $container->getDefinition('http_client.retry_strategy')->getArgument(0));
        $this->assertSame(100, $container->getDefinition('http_client.retry_strategy')->getArgument(1));
        $this->assertSame(2, $container->getDefinition('http_client.retry_strategy')->getArgument(2));
        $this->assertSame(0, $container->getDefinition('http_client.retry_strategy')->getArgument(3));
        $this->assertSame(0.3, $container->getDefinition('http_client.retry_strategy')->getArgument(4));
        $this->assertSame(2, $container->getDefinition('http_client.retryable')->getArgument(2));

        $this->assertSame(RetryableHttpClient::class, $container->getDefinition('foo.retryable')->getClass());
        $this->assertSame(4, $container->getDefinition('foo.retry_strategy')->getArgument(2));
    }

    public function testHttpClientWithQueryParameterKey()
    {
        $container = $this->createContainerFromFile('http_client_xml_key');

        $expected = [
            'key' => 'foo',
        ];
        $this->assertSame($expected, $container->getDefinition('foo')->getArgument(2)['query']);

        $expected = [
            'host' => '127.0.0.1',
        ];
        $this->assertSame($expected, $container->getDefinition('foo')->getArgument(2)['resolve']);
    }

    public function testHttpClientFullDefaultOptions()
    {
        $container = $this->createContainerFromFile('http_client_full_default_options');

        $defaultOptions = $container->getDefinition('http_client.transport')->getArgument(0);

        $this->assertSame(['X-powered' => 'PHP'], $defaultOptions['headers']);
        $this->assertSame(2, $defaultOptions['max_redirects']);
        $this->assertSame(2.0, (float) $defaultOptions['http_version']);
        $this->assertSame(['localhost' => '127.0.0.1'], $defaultOptions['resolve']);
        $this->assertSame('proxy.org', $defaultOptions['proxy']);
        $this->assertSame(3.5, $defaultOptions['timeout']);
        $this->assertSame(10.1, $defaultOptions['max_duration']);
        $this->assertSame('127.0.0.1', $defaultOptions['bindto']);
        $this->assertTrue($defaultOptions['verify_peer']);
        $this->assertTrue($defaultOptions['verify_host']);
        $this->assertSame('/etc/ssl/cafile', $defaultOptions['cafile']);
        $this->assertSame('/etc/ssl', $defaultOptions['capath']);
        $this->assertSame('/etc/ssl/cert.pem', $defaultOptions['local_cert']);
        $this->assertSame('/etc/ssl/private_key.pem', $defaultOptions['local_pk']);
        $this->assertSame('password123456', $defaultOptions['passphrase']);
        $this->assertSame('RC4-SHA:TLS13-AES-128-GCM-SHA256', $defaultOptions['ciphers']);
        $this->assertSame([
            'pin-sha256' => ['14s5erg62v1v8471g2revg48r7==', 'jsda84hjtyd4821bgfesd215bsfg5412='],
            'md5' => 'sdhtb481248721thbr=',
        ], $defaultOptions['peer_fingerprint']);
        $this->assertSame(['foo' => ['bar' => 'baz']], $defaultOptions['extra']);
    }

    public static function provideMailer(): array
    {
        return [
            ['mailer_with_dsn', ['main' => 'smtp://example.com']],
            ['mailer_with_transports', [
                'transport1' => 'smtp://example1.com',
                'transport2' => 'smtp://example2.com',
            ]],
        ];
    }

    /**
     * @dataProvider provideMailer
     */
    public function testMailer(string $configFile, array $expectedTransports)
    {
        $container = $this->createContainerFromFile($configFile);

        $this->assertTrue($container->hasAlias('mailer'));
        $this->assertTrue($container->hasDefinition('mailer.transports'));
        $this->assertSame($expectedTransports, $container->getDefinition('mailer.transports')->getArgument(0));
        $this->assertTrue($container->hasDefinition('mailer.default_transport'));
        $this->assertSame(current($expectedTransports), $container->getDefinition('mailer.default_transport')->getArgument(0));
        $this->assertTrue($container->hasDefinition('mailer.envelope_listener'));
        $l = $container->getDefinition('mailer.envelope_listener');
        $this->assertSame('sender@example.org', $l->getArgument(0));
        $this->assertSame(['redirected@example.org', 'redirected1@example.org'], $l->getArgument(1));
        $this->assertEquals(new Reference('messenger.default_bus', ContainerInterface::NULL_ON_INVALID_REFERENCE), $container->getDefinition('mailer.mailer')->getArgument(1));

        $this->assertTrue($container->hasDefinition('mailer.message_listener'));
        $l = $container->getDefinition('mailer.message_listener');
        $h = $l->getArgument(0);
        $this->assertCount(3, $h->getMethodCalls());
    }

    public function testMailerWithDisabledMessageBus()
    {
        $container = $this->createContainerFromFile('mailer_with_disabled_message_bus');

        $this->assertNull($container->getDefinition('mailer.mailer')->getArgument(1));
    }

    public function testMailerWithSpecificMessageBus()
    {
        $container = $this->createContainerFromFile('mailer_with_specific_message_bus');

        $this->assertEquals(new Reference('app.another_bus'), $container->getDefinition('mailer.mailer')->getArgument(1));
    }

    public function testHttpClientMockResponseFactory()
    {
        $container = $this->createContainerFromFile('http_client_mock_response_factory');

        $definition = $container->getDefinition('http_client.mock_client');

        $this->assertSame(MockHttpClient::class, $definition->getClass());
        $this->assertCount(1, $definition->getArguments());

        $argument = $definition->getArgument(0);

        $this->assertInstanceOf(Reference::class, $argument);
        $this->assertSame('http_client.transport', current($definition->getDecoratedService()));
        $this->assertSame('my_response_factory', (string) $argument);
    }

    public function testRegisterParameterCollectingBehaviorDescribingTags()
    {
        $container = $this->createContainerFromFile('default_config');

        $this->assertTrue($container->hasParameter('container.behavior_describing_tags'));
        $this->assertEquals([
            'annotations.cached_reader',
            'container.do_not_inline',
            'container.service_locator',
            'container.service_subscriber',
            'kernel.event_subscriber',
            'kernel.event_listener',
            'kernel.locale_aware',
            'kernel.reset',
        ], $container->getParameter('container.behavior_describing_tags'));
    }

    public function testNotifierWithoutMailer()
    {
        $container = $this->createContainerFromFile('notifier_without_mailer');

        $this->assertFalse($container->hasDefinition('notifier.channel.email'));
    }

    public function testNotifierWithoutMessenger()
    {
        $container = $this->createContainerFromFile('notifier_without_messenger');

        $this->assertFalse($container->getDefinition('notifier.failed_message_listener')->hasTag('kernel.event_subscriber'));
    }

    public function testNotifierWithMailerAndMessenger()
    {
        $container = $this->createContainerFromFile('notifier');

        $this->assertTrue($container->hasDefinition('notifier'));
        $this->assertTrue($container->hasDefinition('chatter'));
        $this->assertTrue($container->hasDefinition('texter'));
        $this->assertTrue($container->hasDefinition('notifier.channel.chat'));
        $this->assertTrue($container->hasDefinition('notifier.channel.email'));
        $this->assertTrue($container->hasDefinition('notifier.channel.sms'));
        $this->assertTrue($container->hasDefinition('notifier.channel_policy'));
        $this->assertTrue($container->getDefinition('notifier.failed_message_listener')->hasTag('kernel.event_subscriber'));
    }

    public function testNotifierWithoutTransports()
    {
        $container = $this->createContainerFromFile('notifier_without_transports');

        $this->assertTrue($container->hasDefinition('notifier'));
        $this->assertFalse($container->hasDefinition('chatter'));
        $this->assertFalse($container->hasAlias(ChatterInterface::class));
        $this->assertFalse($container->hasDefinition('texter'));
        $this->assertFalse($container->hasAlias(TexterInterface::class));
    }

    public function testIfNotifierTransportsAreKnownByFrameworkExtension()
    {
        if (!class_exists(FullStack::class)) {
            $this->markTestSkipped('This test can only run in fullstack test suites');
        }

        $container = $this->createContainerFromFile('notifier');

        foreach ((new Finder())->in(\dirname(__DIR__, 4).'/Component/Notifier/Bridge')->directories()->depth(0)->exclude('Mercure') as $bridgeDirectory) {
            $transportFactoryName = strtolower(preg_replace('/(.)([A-Z])/', '$1-$2', $bridgeDirectory->getFilename()));
            $this->assertTrue($container->hasDefinition('notifier.transport_factory.'.$transportFactoryName), sprintf('Did you forget to add the "%s" TransportFactory to the $classToServices array in FrameworkExtension?', $bridgeDirectory->getFilename()));
        }
    }

    public function testLocaleSwitcherServiceRegistered()
    {
        if (!class_exists(LocaleSwitcher::class)) {
            $this->markTestSkipped('LocaleSwitcher not available.');
        }

        $container = $this->createContainerFromFile('full', compile: false);
        $container->addCompilerPass(new ResolveTaggedIteratorArgumentPass());
        $container->compile();

        $this->assertTrue($container->has('translation.locale_switcher'));

        $switcherDef = $container->getDefinition('translation.locale_switcher');

        $this->assertSame('%kernel.default_locale%', $switcherDef->getArgument(0));
        $this->assertInstanceOf(TaggedIteratorArgument::class, $switcherDef->getArgument(1));
        $this->assertSame('kernel.locale_aware', $switcherDef->getArgument(1)->getTag());
        $this->assertEquals(new Reference('router.request_context', ContainerBuilder::IGNORE_ON_INVALID_REFERENCE), $switcherDef->getArgument(2));

        $localeAwareServices = array_map(fn (Reference $r) => (string) $r, $switcherDef->getArgument(1)->getValues());

        $this->assertNotContains('translation.locale_switcher', $localeAwareServices);
    }

    public function testHtmlSanitizer()
    {
        $container = $this->createContainerFromFile('html_sanitizer');

        // html_sanitizer service
        $this->assertSame(HtmlSanitizer::class, $container->getDefinition('html_sanitizer.sanitizer.custom')->getClass());
        $this->assertCount(1, $args = $container->getDefinition('html_sanitizer.sanitizer.custom')->getArguments());
        $this->assertSame('html_sanitizer.config.custom', (string) $args[0]);

        // config
        $this->assertTrue($container->hasDefinition('html_sanitizer.config.custom'), '->registerHtmlSanitizerConfiguration() loads custom sanitizer');
        $this->assertSame(HtmlSanitizerConfig::class, $container->getDefinition('html_sanitizer.config.custom')->getClass());
        $this->assertCount(23, $calls = $container->getDefinition('html_sanitizer.config.custom')->getMethodCalls());
        $this->assertSame(
            [
                ['allowSafeElements', [], true],
                ['allowStaticElements', [], true],
                ['allowElement', ['iframe', 'src'], true],
                ['allowElement', ['custom-tag', ['data-attr', 'data-attr-1']], true],
                ['allowElement', ['custom-tag-2', '*'], true],
                ['blockElement', ['section'], true],
                ['dropElement', ['video'], true],
                ['allowAttribute', ['src', $this instanceof XmlFrameworkExtensionTest ? 'iframe' : ['iframe']], true],
                ['allowAttribute', ['data-attr', '*'], true],
                ['dropAttribute', ['data-attr', $this instanceof XmlFrameworkExtensionTest ? 'custom-tag' : ['custom-tag']], true],
                ['dropAttribute', ['data-attr-1', []], true],
                ['dropAttribute', ['data-attr-2', '*'], true],
                ['forceAttribute', ['a', 'rel', 'noopener noreferrer'], true],
                ['forceAttribute', ['h1', 'class', 'bp4-heading'], true],
                ['forceHttpsUrls', [true], true],
                ['allowLinkSchemes', [['http', 'https', 'mailto']], true],
                ['allowLinkHosts', [['symfony.com']], true],
                ['allowRelativeLinks', [true], true],
                ['allowMediaSchemes', [['http', 'https', 'data']], true],
                ['allowMediaHosts', [['symfony.com']], true],
                ['allowRelativeMedias', [true], true],
                ['withAttributeSanitizer', ['@App\\Sanitizer\\CustomAttributeSanitizer'], true],
                ['withoutAttributeSanitizer', ['@App\\Sanitizer\\OtherCustomAttributeSanitizer'], true],
            ],

            // Convert references to their names for easier assertion
            array_map(
                static function ($call) {
                    foreach ($call[1] as $k => $arg) {
                        $call[1][$k] = $arg instanceof Reference ? '@'.$arg : $arg;
                    }

                    return $call;
                },
                $calls
            )
        );

        // Named alias
        $this->assertSame('html_sanitizer.sanitizer.all.sanitizer', (string) $container->getAlias(HtmlSanitizerInterface::class.' $allSanitizer'));
        $this->assertFalse($container->hasAlias(HtmlSanitizerInterface::class.' $default'));
    }

    public function testHtmlSanitizerDefaultNullAllowedLinkMediaHost()
    {
        $container = $this->createContainerFromFile('html_sanitizer_default_allowed_link_and_media_hosts');

        $calls = $container->getDefinition('html_sanitizer.config.custom_default')->getMethodCalls();
        $this->assertContains(['allowLinkHosts', [null], true], $calls);
        $this->assertContains(['allowRelativeLinks', [false], true], $calls);
        $this->assertContains(['allowMediaHosts', [null], true], $calls);
        $this->assertContains(['allowRelativeMedias', [false], true], $calls);
    }

    public function testHtmlSanitizerDefaultConfig()
    {
        $container = $this->createContainerFromFile('html_sanitizer_default_config');

        // html_sanitizer service
        $this->assertTrue($container->hasAlias('html_sanitizer'), '->registerHtmlSanitizerConfiguration() loads default_config');
        $this->assertSame('html_sanitizer.sanitizer.default', (string) $container->getAlias('html_sanitizer'));
        $this->assertSame(HtmlSanitizer::class, $container->getDefinition('html_sanitizer.sanitizer.default')->getClass());
        $this->assertCount(1, $args = $container->getDefinition('html_sanitizer.sanitizer.default')->getArguments());
        $this->assertSame('html_sanitizer.config.default', (string) $args[0]);

        // config
        $this->assertTrue($container->hasDefinition('html_sanitizer.config.default'), '->registerHtmlSanitizerConfiguration() loads custom sanitizer');
        $this->assertSame(HtmlSanitizerConfig::class, $container->getDefinition('html_sanitizer.config.default')->getClass());
        $this->assertCount(1, $calls = $container->getDefinition('html_sanitizer.config.default')->getMethodCalls());
        $this->assertSame(
            ['allowSafeElements', [], true],
            $calls[0]
        );

        // Named alias
        $this->assertFalse($container->hasAlias(HtmlSanitizerInterface::class.' $default'));

        // Default alias
        $this->assertSame('html_sanitizer', (string) $container->getAlias(HtmlSanitizerInterface::class));
    }

    public function testNotifierWithDisabledMessageBus()
    {
        $container = $this->createContainerFromFile('notifier_with_disabled_message_bus');

        $this->assertNull($container->getDefinition('chatter')->getArgument(1));
        $this->assertNull($container->getDefinition('texter')->getArgument(1));
        $this->assertNull($container->getDefinition('notifier.channel.chat')->getArgument(1));
        $this->assertNull($container->getDefinition('notifier.channel.email')->getArgument(1));
        $this->assertNull($container->getDefinition('notifier.channel.sms')->getArgument(1));
    }

    public function testNotifierWithSpecificMessageBus()
    {
        $container = $this->createContainerFromFile('notifier_with_specific_message_bus');

        $this->assertEquals(new Reference('app.another_bus'), $container->getDefinition('chatter')->getArgument(1));
        $this->assertEquals(new Reference('app.another_bus'), $container->getDefinition('texter')->getArgument(1));
        $this->assertEquals(new Reference('app.another_bus'), $container->getDefinition('notifier.channel.chat')->getArgument(1));
        $this->assertEquals(new Reference('app.another_bus'), $container->getDefinition('notifier.channel.email')->getArgument(1));
        $this->assertEquals(new Reference('app.another_bus'), $container->getDefinition('notifier.channel.sms')->getArgument(1));
    }

    public function testWebhook()
    {
        if (!class_exists(WebhookController::class)) {
            $this->markTestSkipped('Webhook not available.');
        }

        $container = $this->createContainerFromFile('webhook');

        $this->assertTrue($container->hasAlias(RequestParser::class));
        $this->assertSame('webhook.request_parser', (string) $container->getAlias(RequestParser::class));
        $this->assertSame(RequestParser::class, $container->getDefinition('webhook.request_parser')->getClass());

        $this->assertFalse($container->getDefinition('webhook.transport')->hasErrors());
        $this->assertFalse($container->getDefinition('webhook.body_configurator.json')->hasErrors());
    }

    public function testWebhookWithoutSerializer()
    {
        if (!class_exists(WebhookController::class)) {
            $this->markTestSkipped('Webhook not available.');
        }

        $container = $this->createContainerFromFile('webhook_without_serializer');

        $this->assertFalse($container->getDefinition('webhook.transport')->hasErrors());
        $this->assertTrue($container->getDefinition('webhook.body_configurator.json')->hasErrors());
        $this->assertSame(
            ['You cannot use the "webhook transport" service since the Serializer component is not enabled. Try setting "framework.serializer.enabled" to true.'],
            $container->getDefinition('webhook.body_configurator.json')->getErrors()
        );
    }

    protected function createContainer(array $data = [])
    {
        return new ContainerBuilder(new EnvPlaceholderParameterBag(array_merge([
            'kernel.bundles' => ['FrameworkBundle' => FrameworkBundle::class],
            'kernel.bundles_metadata' => ['FrameworkBundle' => ['namespace' => 'Symfony\\Bundle\\FrameworkBundle', 'path' => __DIR__.'/../..']],
            'kernel.cache_dir' => __DIR__,
            'kernel.build_dir' => __DIR__,
            'kernel.project_dir' => __DIR__,
            'kernel.debug' => false,
            'kernel.environment' => 'test',
            'kernel.runtime_mode.web' => true,
            'kernel.name' => 'kernel',
            'kernel.container_class' => 'testContainer',
            'container.build_hash' => 'Abc1234',
            'container.build_id' => hash('crc32', 'Abc123423456789'),
            'container.build_time' => 23456789,
        ], $data)));
    }

<<<<<<< HEAD
    protected function createContainerFromFile(string $file, array $data = [], bool $resetCompilerPasses = true, bool $compile = true, FrameworkExtension $extension = null)
=======
    protected function createContainerFromFile($file, $data = [], $resetCompilerPasses = true, $compile = true, ?FrameworkExtension $extension = null)
>>>>>>> a44829e2
    {
        $cacheKey = md5(static::class.$file.serialize($data));
        if ($compile && isset(self::$containerCache[$cacheKey])) {
            return self::$containerCache[$cacheKey];
        }
        $container = $this->createContainer($data);
        $container->registerExtension($extension ?: new FrameworkExtension());
        $this->loadFromFile($container, $file);

        if ($resetCompilerPasses) {
            $container->getCompilerPassConfig()->setOptimizationPasses([]);
            $container->getCompilerPassConfig()->setRemovingPasses([]);
            $container->getCompilerPassConfig()->setAfterRemovingPasses([]);
        }
        $container->getCompilerPassConfig()->setBeforeOptimizationPasses([new LoggerPass()]);
        $container->getCompilerPassConfig()->setBeforeRemovingPasses([new AddConstraintValidatorsPass(), new TranslatorPass()]);
        $container->getCompilerPassConfig()->setAfterRemovingPasses([new AddAnnotationsCachedReaderPass()]);

        if (!$compile) {
            return $container;
        }
        $container->compile();

        return self::$containerCache[$cacheKey] = $container;
    }

    protected function createContainerFromClosure($closure, $data = [])
    {
        $container = $this->createContainer($data);
        $container->registerExtension(new FrameworkExtension());
        $loader = new ClosureLoader($container);
        $loader->load($closure);

        $container->getCompilerPassConfig()->setOptimizationPasses([]);
        $container->getCompilerPassConfig()->setRemovingPasses([]);
        $container->getCompilerPassConfig()->setAfterRemovingPasses([]);
        $container->compile();

        return $container;
    }

    private function assertPathPackage(ContainerBuilder $container, ChildDefinition $package, $basePath, $version, $format)
    {
        $this->assertEquals('assets.path_package', $package->getParent());
        $this->assertEquals($basePath, $package->getArgument(0));
        $this->assertVersionStrategy($container, $package->getArgument(1), $version, $format);
    }

    private function assertUrlPackage(ContainerBuilder $container, ChildDefinition $package, $baseUrls, $version, $format)
    {
        $this->assertEquals('assets.url_package', $package->getParent());
        $this->assertEquals($baseUrls, $package->getArgument(0));
        $this->assertVersionStrategy($container, $package->getArgument(1), $version, $format);
    }

    private function assertVersionStrategy(ContainerBuilder $container, Reference $reference, $version, $format)
    {
        $versionStrategy = $container->getDefinition((string) $reference);
        if (null === $version) {
            $this->assertEquals('assets.empty_version_strategy', (string) $reference);
        } else {
            $this->assertEquals('assets.static_version_strategy', $versionStrategy->getParent());
            $this->assertEquals($version, $versionStrategy->getArgument(0));
            $this->assertEquals($format, $versionStrategy->getArgument(1));
        }
    }

    private function assertCachePoolServiceDefinitionIsCreated(ContainerBuilder $container, $id, $adapter, $defaultLifetime)
    {
        $this->assertTrue($container->has($id), sprintf('Service definition "%s" for cache pool of type "%s" is registered', $id, $adapter));

        $poolDefinition = $container->getDefinition($id);

        $this->assertInstanceOf(ChildDefinition::class, $poolDefinition, sprintf('Cache pool "%s" is based on an abstract cache pool.', $id));

        $this->assertTrue($poolDefinition->hasTag('cache.pool'), sprintf('Service definition "%s" is tagged with the "cache.pool" tag.', $id));
        $this->assertFalse($poolDefinition->isAbstract(), sprintf('Service definition "%s" is not abstract.', $id));

        $tag = $poolDefinition->getTag('cache.pool');
        $this->assertArrayHasKey('default_lifetime', $tag[0], 'The default lifetime is stored as an attribute of the "cache.pool" tag.');
        $this->assertSame($defaultLifetime, $tag[0]['default_lifetime'], 'The default lifetime is stored as an attribute of the "cache.pool" tag.');

        $parentDefinition = $poolDefinition;
        do {
            $parentId = $parentDefinition->getParent();
            $parentDefinition = $container->findDefinition($parentId);
        } while ($parentDefinition instanceof ChildDefinition);

        match ($adapter) {
            'cache.adapter.apcu' => $this->assertSame(ApcuAdapter::class, $parentDefinition->getClass()),
            'cache.app', 'cache.adapter.filesystem' => $this->assertSame(FilesystemAdapter::class, $parentDefinition->getClass()),
            'cache.adapter.psr6' => $this->assertSame(ProxyAdapter::class, $parentDefinition->getClass()),
            'cache.adapter.redis' => $this->assertSame(RedisAdapter::class, $parentDefinition->getClass()),
            'cache.adapter.array' => $this->assertSame(ArrayAdapter::class, $parentDefinition->getClass()),
            default => $this->fail('Unresolved adapter: '.$adapter),
        };
    }
}

/**
 * Simulates ReplaceAliasByActualDefinitionPass.
 */
class TestAnnotationsPass implements CompilerPassInterface
{
    public function process(ContainerBuilder $container): void
    {
        $container->setDefinition('annotation_reader', $container->getDefinition('annotations.cached_reader'));
        $container->removeDefinition('annotations.cached_reader');
    }
}<|MERGE_RESOLUTION|>--- conflicted
+++ resolved
@@ -66,11 +66,7 @@
 use Symfony\Component\Notifier\TexterInterface;
 use Symfony\Component\PropertyAccess\PropertyAccessor;
 use Symfony\Component\Security\Core\AuthenticationEvents;
-<<<<<<< HEAD
 use Symfony\Component\Serializer\Mapping\Loader\AttributeLoader;
-=======
-use Symfony\Component\Serializer\Mapping\Loader\AnnotationLoader;
->>>>>>> a44829e2
 use Symfony\Component\Serializer\Mapping\Loader\XmlFileLoader;
 use Symfony\Component\Serializer\Mapping\Loader\YamlFileLoader;
 use Symfony\Component\Serializer\Normalizer\ConstraintViolationListNormalizer;
@@ -80,20 +76,14 @@
 use Symfony\Component\Serializer\Normalizer\FormErrorNormalizer;
 use Symfony\Component\Serializer\Normalizer\JsonSerializableNormalizer;
 use Symfony\Component\Serializer\Normalizer\ObjectNormalizer;
-<<<<<<< HEAD
 use Symfony\Component\Serializer\Normalizer\TranslatableNormalizer;
-=======
->>>>>>> a44829e2
 use Symfony\Component\Serializer\Serializer;
 use Symfony\Component\Translation\DependencyInjection\TranslatorPass;
 use Symfony\Component\Translation\LocaleSwitcher;
 use Symfony\Component\Validator\DependencyInjection\AddConstraintValidatorsPass;
 use Symfony\Component\Validator\Validation;
 use Symfony\Component\Validator\Validator\ValidatorInterface;
-<<<<<<< HEAD
 use Symfony\Component\Validator\ValidatorBuilder;
-=======
->>>>>>> a44829e2
 use Symfony\Component\Webhook\Client\RequestParser;
 use Symfony\Component\Webhook\Controller\WebhookController;
 use Symfony\Component\Workflow;
@@ -396,8 +386,8 @@
         $this->assertInstanceOf(Reference::class, $markingStoreRef);
         $this->assertEquals('workflow_service', (string) $markingStoreRef);
 
-        $this->assertTrue($container->hasDefinition('.workflow.registry'), 'Workflow registry is registered as a service');
-        $registryDefinition = $container->getDefinition('.workflow.registry');
+        $this->assertTrue($container->hasDefinition('workflow.registry'), 'Workflow registry is registered as a service');
+        $registryDefinition = $container->getDefinition('workflow.registry');
         $this->assertGreaterThan(0, \count($registryDefinition->getMethodCalls()));
     }
 
@@ -647,14 +637,10 @@
     {
         $container = $this->createContainer();
         $loader = new FrameworkExtension();
-<<<<<<< HEAD
 
         $this->expectException(InvalidConfigurationException::class);
 
         $loader->load([['http_method_override' => false, 'handle_all_throwables' => true, 'php_errors' => ['log' => true], 'router' => true]], $container);
-=======
-        $loader->load([['http_method_override' => false, 'router' => true]], $container);
->>>>>>> a44829e2
     }
 
     public function testSession()
@@ -794,11 +780,7 @@
         $container = $this->createContainerFromFile('messenger_disabled');
         $messengerDefinitions = array_filter(
             $container->getDefinitions(),
-<<<<<<< HEAD
             fn ($name) => str_starts_with($name, 'messenger.'),
-=======
-            static fn ($name) => str_starts_with($name, 'messenger.'),
->>>>>>> a44829e2
             \ARRAY_FILTER_USE_KEY
         );
 
@@ -1512,11 +1494,7 @@
         $argument = $container->getDefinition('serializer.mapping.chain_loader')->getArgument(0);
 
         $this->assertCount(2, $argument);
-<<<<<<< HEAD
         $this->assertEquals(AttributeLoader::class, $argument[0]->getClass());
-=======
-        $this->assertEquals(AnnotationLoader::class, $argument[0]->getClass());
->>>>>>> a44829e2
         $this->assertEquals(new Reference('serializer.name_converter.camel_case_to_snake_case'), $container->getDefinition('serializer.name_converter.metadata_aware')->getArgument(1));
         $this->assertEquals(new Reference('property_info', ContainerBuilder::IGNORE_ON_INVALID_REFERENCE), $container->getDefinition('serializer.normalizer.object')->getArgument(3));
         $this->assertArrayHasKey('circular_reference_handler', $container->getDefinition('serializer.normalizer.object')->getArgument(6));
@@ -1917,19 +1895,11 @@
     public function testRemovesResourceCheckerConfigCacheFactoryArgumentOnlyIfNoDebug()
     {
         $container = $this->createContainer(['kernel.debug' => true]);
-<<<<<<< HEAD
         (new FrameworkExtension())->load([['annotations' => false, 'http_method_override' => false, 'handle_all_throwables' => true, 'php_errors' => ['log' => true]]], $container);
         $this->assertCount(1, $container->getDefinition('config_cache_factory')->getArguments());
 
         $container = $this->createContainer(['kernel.debug' => false]);
         (new FrameworkExtension())->load([['annotations' => false, 'http_method_override' => false, 'handle_all_throwables' => true, 'php_errors' => ['log' => true]]], $container);
-=======
-        (new FrameworkExtension())->load([['http_method_override' => false]], $container);
-        $this->assertCount(1, $container->getDefinition('config_cache_factory')->getArguments());
-
-        $container = $this->createContainer(['kernel.debug' => false]);
-        (new FrameworkExtension())->load([['http_method_override' => false]], $container);
->>>>>>> a44829e2
         $this->assertEmpty($container->getDefinition('config_cache_factory')->getArguments());
     }
 
@@ -1960,33 +1930,21 @@
     public function testRobotsTagListenerIsRegisteredInDebugMode()
     {
         $container = $this->createContainer(['kernel.debug' => true]);
-<<<<<<< HEAD
         (new FrameworkExtension())->load([['annotations' => false, 'http_method_override' => false, 'handle_all_throwables' => true, 'php_errors' => ['log' => true]]], $container);
-=======
-        (new FrameworkExtension())->load([['http_method_override' => false]], $container);
->>>>>>> a44829e2
         $this->assertTrue($container->has('disallow_search_engine_index_response_listener'), 'DisallowRobotsIndexingListener should be registered');
 
         $definition = $container->getDefinition('disallow_search_engine_index_response_listener');
         $this->assertTrue($definition->hasTag('kernel.event_subscriber'), 'DisallowRobotsIndexingListener should have the correct tag');
 
         $container = $this->createContainer(['kernel.debug' => true]);
-<<<<<<< HEAD
         (new FrameworkExtension())->load([['annotations' => false, 'http_method_override' => false, 'handle_all_throwables' => true, 'php_errors' => ['log' => true], 'disallow_search_engine_index' => false]], $container);
-=======
-        (new FrameworkExtension())->load([['http_method_override' => false, 'disallow_search_engine_index' => false]], $container);
->>>>>>> a44829e2
         $this->assertFalse(
             $container->has('disallow_search_engine_index_response_listener'),
             'DisallowRobotsIndexingListener should not be registered when explicitly disabled'
         );
 
         $container = $this->createContainer(['kernel.debug' => false]);
-<<<<<<< HEAD
         (new FrameworkExtension())->load([['annotations' => false, 'http_method_override' => false, 'handle_all_throwables' => true, 'php_errors' => ['log' => true]]], $container);
-=======
-        (new FrameworkExtension())->load([['http_method_override' => false]], $container);
->>>>>>> a44829e2
         $this->assertFalse($container->has('disallow_search_engine_index_response_listener'), 'DisallowRobotsIndexingListener should NOT be registered');
     }
 
@@ -2426,11 +2384,7 @@
         ], $data)));
     }
 
-<<<<<<< HEAD
-    protected function createContainerFromFile(string $file, array $data = [], bool $resetCompilerPasses = true, bool $compile = true, FrameworkExtension $extension = null)
-=======
-    protected function createContainerFromFile($file, $data = [], $resetCompilerPasses = true, $compile = true, ?FrameworkExtension $extension = null)
->>>>>>> a44829e2
+    protected function createContainerFromFile(string $file, array $data = [], bool $resetCompilerPasses = true, bool $compile = true, ?FrameworkExtension $extension = null)
     {
         $cacheKey = md5(static::class.$file.serialize($data));
         if ($compile && isset(self::$containerCache[$cacheKey])) {
