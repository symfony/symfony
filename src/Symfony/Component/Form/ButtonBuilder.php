<?php

/*
 * This file is part of the Symfony package.
 *
 * (c) Fabien Potencier <fabien@symfony.com>
 *
 * For the full copyright and license information, please view the LICENSE
 * file that was distributed with this source code.
 */

namespace Symfony\Component\Form;

use Symfony\Component\EventDispatcher\EventSubscriberInterface;
use Symfony\Component\Form\Exception\BadMethodCallException;
use Symfony\Component\Form\Exception\InvalidArgumentException;
use Symfony\Component\PropertyAccess\PropertyPathInterface;

/**
 * A builder for {@link Button} instances.
 *
 * @author Bernhard Schussek <bschussek@gmail.com>
 *
 * @implements \IteratorAggregate<string, FormBuilderInterface>
 */
class ButtonBuilder implements \IteratorAggregate, FormBuilderInterface
{
    protected bool $locked = false;

    private bool $disabled = false;
    private ResolvedFormTypeInterface $type;
    private string $name;
    private array $attributes = [];
    private array $options;

    /**
     * @throws InvalidArgumentException if the name is empty
     */
    public function __construct(?string $name, array $options = [])
    {
        if ('' === $name || null === $name) {
            throw new InvalidArgumentException('Buttons cannot have empty names.');
        }

        $this->name = $name;
        $this->options = $options;

        FormConfigBuilder::validateName($name);
    }

    /**
     * Unsupported method.
     *
     * @throws BadMethodCallException
     */
<<<<<<< HEAD
    public function add(string|FormBuilderInterface $child, string $type = null, array $options = []): never
=======
    public function add(string|FormBuilderInterface $child, ?string $type = null, array $options = []): static
>>>>>>> 115fb5be
    {
        throw new BadMethodCallException('Buttons cannot have children.');
    }

    /**
     * Unsupported method.
     *
     * @throws BadMethodCallException
     */
<<<<<<< HEAD
    public function create(string $name, string $type = null, array $options = []): never
=======
    public function create(string $name, ?string $type = null, array $options = []): FormBuilderInterface
>>>>>>> 115fb5be
    {
        throw new BadMethodCallException('Buttons cannot have children.');
    }

    /**
     * Unsupported method.
     *
     * @throws BadMethodCallException
     */
    public function get(string $name): never
    {
        throw new BadMethodCallException('Buttons cannot have children.');
    }

    /**
     * Unsupported method.
     *
     * @throws BadMethodCallException
     */
    public function remove(string $name): never
    {
        throw new BadMethodCallException('Buttons cannot have children.');
    }

    /**
     * Unsupported method.
     */
    public function has(string $name): bool
    {
        return false;
    }

    /**
     * Returns the children.
     */
    public function all(): array
    {
        return [];
    }

    /**
     * Creates the button.
     */
    public function getForm(): Button
    {
        return new Button($this->getFormConfig());
    }

    /**
     * Unsupported method.
     *
     * @throws BadMethodCallException
     */
    public function addEventListener(string $eventName, callable $listener, int $priority = 0): never
    {
        throw new BadMethodCallException('Buttons do not support event listeners.');
    }

    /**
     * Unsupported method.
     *
     * @throws BadMethodCallException
     */
    public function addEventSubscriber(EventSubscriberInterface $subscriber): never
    {
        throw new BadMethodCallException('Buttons do not support event subscribers.');
    }

    /**
     * Unsupported method.
     *
     * @throws BadMethodCallException
     */
    public function addViewTransformer(DataTransformerInterface $viewTransformer, bool $forcePrepend = false): never
    {
        throw new BadMethodCallException('Buttons do not support data transformers.');
    }

    /**
     * Unsupported method.
     *
     * @throws BadMethodCallException
     */
    public function resetViewTransformers(): never
    {
        throw new BadMethodCallException('Buttons do not support data transformers.');
    }

    /**
     * Unsupported method.
     *
     * @throws BadMethodCallException
     */
    public function addModelTransformer(DataTransformerInterface $modelTransformer, bool $forceAppend = false): never
    {
        throw new BadMethodCallException('Buttons do not support data transformers.');
    }

    /**
     * Unsupported method.
     *
     * @throws BadMethodCallException
     */
    public function resetModelTransformers(): never
    {
        throw new BadMethodCallException('Buttons do not support data transformers.');
    }

    /**
     * @return $this
     */
    public function setAttribute(string $name, mixed $value): static
    {
        $this->attributes[$name] = $value;

        return $this;
    }

    /**
     * @return $this
     */
    public function setAttributes(array $attributes): static
    {
        $this->attributes = $attributes;

        return $this;
    }

    /**
     * Unsupported method.
     *
     * @throws BadMethodCallException
     */
<<<<<<< HEAD
    public function setDataMapper(?DataMapperInterface $dataMapper): never
=======
    public function setDataMapper(?DataMapperInterface $dataMapper = null): static
>>>>>>> 115fb5be
    {
        throw new BadMethodCallException('Buttons do not support data mappers.');
    }

    /**
     * Set whether the button is disabled.
     *
     * @return $this
     */
    public function setDisabled(bool $disabled): static
    {
        $this->disabled = $disabled;

        return $this;
    }

    /**
     * Unsupported method.
     *
     * @throws BadMethodCallException
     */
    public function setEmptyData(mixed $emptyData): never
    {
        throw new BadMethodCallException('Buttons do not support empty data.');
    }

    /**
     * Unsupported method.
     *
     * @throws BadMethodCallException
     */
    public function setErrorBubbling(bool $errorBubbling): never
    {
        throw new BadMethodCallException('Buttons do not support error bubbling.');
    }

    /**
     * Unsupported method.
     *
     * @throws BadMethodCallException
     */
    public function setRequired(bool $required): never
    {
        throw new BadMethodCallException('Buttons cannot be required.');
    }

    /**
     * Unsupported method.
     *
     * @throws BadMethodCallException
     */
    public function setPropertyPath(string|PropertyPathInterface|null $propertyPath): never
    {
        throw new BadMethodCallException('Buttons do not support property paths.');
    }

    /**
     * Unsupported method.
     *
     * @throws BadMethodCallException
     */
    public function setMapped(bool $mapped): never
    {
        throw new BadMethodCallException('Buttons do not support data mapping.');
    }

    /**
     * Unsupported method.
     *
     * @throws BadMethodCallException
     */
    public function setByReference(bool $byReference): never
    {
        throw new BadMethodCallException('Buttons do not support data mapping.');
    }

    /**
     * Unsupported method.
     *
     * @throws BadMethodCallException
     */
    public function setCompound(bool $compound): never
    {
        throw new BadMethodCallException('Buttons cannot be compound.');
    }

    /**
     * Sets the type of the button.
     *
     * @return $this
     */
    public function setType(ResolvedFormTypeInterface $type): static
    {
        $this->type = $type;

        return $this;
    }

    /**
     * Unsupported method.
     *
     * @throws BadMethodCallException
     */
    public function setData(mixed $data): never
    {
        throw new BadMethodCallException('Buttons do not support data.');
    }

    /**
     * Unsupported method.
     *
     * @throws BadMethodCallException
     */
    public function setDataLocked(bool $locked): never
    {
        throw new BadMethodCallException('Buttons do not support data locking.');
    }

    /**
     * Unsupported method.
     *
     * @throws BadMethodCallException
     */
    public function setFormFactory(FormFactoryInterface $formFactory): never
    {
        throw new BadMethodCallException('Buttons do not support form factories.');
    }

    /**
     * Unsupported method.
     *
     * @throws BadMethodCallException
     */
    public function setAction(string $action): never
    {
        throw new BadMethodCallException('Buttons do not support actions.');
    }

    /**
     * Unsupported method.
     *
     * @throws BadMethodCallException
     */
    public function setMethod(string $method): never
    {
        throw new BadMethodCallException('Buttons do not support methods.');
    }

    /**
     * Unsupported method.
     *
     * @throws BadMethodCallException
     */
    public function setRequestHandler(RequestHandlerInterface $requestHandler): never
    {
        throw new BadMethodCallException('Buttons do not support request handlers.');
    }

    /**
     * Unsupported method.
     *
     * @return $this
     *
     * @throws BadMethodCallException
     */
    public function setAutoInitialize(bool $initialize): static
    {
        if (true === $initialize) {
            throw new BadMethodCallException('Buttons do not support automatic initialization.');
        }

        return $this;
    }

    /**
     * Unsupported method.
     *
     * @throws BadMethodCallException
     */
    public function setInheritData(bool $inheritData): never
    {
        throw new BadMethodCallException('Buttons do not support data inheritance.');
    }

    /**
     * Builds and returns the button configuration.
     */
    public function getFormConfig(): FormConfigInterface
    {
        // This method should be idempotent, so clone the builder
        $config = clone $this;
        $config->locked = true;

        return $config;
    }

    /**
     * Unsupported method.
     *
     * @throws BadMethodCallException
     */
    public function setIsEmptyCallback(?callable $isEmptyCallback): never
    {
        throw new BadMethodCallException('Buttons do not support "is empty" callback.');
    }

    /**
     * Unsupported method.
     *
     * @throws BadMethodCallException
     */
    public function getEventDispatcher(): never
    {
        throw new BadMethodCallException('Buttons do not support event dispatching.');
    }

    public function getName(): string
    {
        return $this->name;
    }

    /**
     * Unsupported method.
     */
    public function getPropertyPath(): ?PropertyPathInterface
    {
        return null;
    }

    /**
     * Unsupported method.
     */
    public function getMapped(): bool
    {
        return false;
    }

    /**
     * Unsupported method.
     */
    public function getByReference(): bool
    {
        return false;
    }

    /**
     * Unsupported method.
     */
    public function getCompound(): bool
    {
        return false;
    }

    /**
     * Returns the form type used to construct the button.
     */
    public function getType(): ResolvedFormTypeInterface
    {
        return $this->type;
    }

    /**
     * Unsupported method.
     */
    public function getViewTransformers(): array
    {
        return [];
    }

    /**
     * Unsupported method.
     */
    public function getModelTransformers(): array
    {
        return [];
    }

    /**
     * Unsupported method.
     */
    public function getDataMapper(): ?DataMapperInterface
    {
        return null;
    }

    /**
     * Unsupported method.
     */
    public function getRequired(): bool
    {
        return false;
    }

    /**
     * Returns whether the button is disabled.
     */
    public function getDisabled(): bool
    {
        return $this->disabled;
    }

    /**
     * Unsupported method.
     */
    public function getErrorBubbling(): bool
    {
        return false;
    }

    /**
     * Unsupported method.
     */
    public function getEmptyData(): mixed
    {
        return null;
    }

    /**
     * Returns additional attributes of the button.
     */
    public function getAttributes(): array
    {
        return $this->attributes;
    }

    /**
     * Returns whether the attribute with the given name exists.
     */
    public function hasAttribute(string $name): bool
    {
        return \array_key_exists($name, $this->attributes);
    }

    /**
     * Returns the value of the given attribute.
     */
    public function getAttribute(string $name, mixed $default = null): mixed
    {
        return \array_key_exists($name, $this->attributes) ? $this->attributes[$name] : $default;
    }

    /**
     * Unsupported method.
     */
    public function getData(): mixed
    {
        return null;
    }

    /**
     * Unsupported method.
     */
    public function getDataClass(): ?string
    {
        return null;
    }

    /**
     * Unsupported method.
     */
    public function getDataLocked(): bool
    {
        return false;
    }

    /**
     * Unsupported method.
     */
    public function getFormFactory(): never
    {
        throw new BadMethodCallException('Buttons do not support adding children.');
    }

    /**
     * Unsupported method.
     *
     * @throws BadMethodCallException
     */
    public function getAction(): never
    {
        throw new BadMethodCallException('Buttons do not support actions.');
    }

    /**
     * Unsupported method.
     *
     * @throws BadMethodCallException
     */
    public function getMethod(): never
    {
        throw new BadMethodCallException('Buttons do not support methods.');
    }

    /**
     * Unsupported method.
     *
     * @throws BadMethodCallException
     */
    public function getRequestHandler(): never
    {
        throw new BadMethodCallException('Buttons do not support request handlers.');
    }

    /**
     * Unsupported method.
     */
    public function getAutoInitialize(): bool
    {
        return false;
    }

    /**
     * Unsupported method.
     */
    public function getInheritData(): bool
    {
        return false;
    }

    /**
     * Returns all options passed during the construction of the button.
     */
    public function getOptions(): array
    {
        return $this->options;
    }

    /**
     * Returns whether a specific option exists.
     */
    public function hasOption(string $name): bool
    {
        return \array_key_exists($name, $this->options);
    }

    /**
     * Returns the value of a specific option.
     */
    public function getOption(string $name, mixed $default = null): mixed
    {
        return \array_key_exists($name, $this->options) ? $this->options[$name] : $default;
    }

    /**
     * Unsupported method.
     *
     * @throws BadMethodCallException
     */
    public function getIsEmptyCallback(): never
    {
        throw new BadMethodCallException('Buttons do not support "is empty" callback.');
    }

    /**
     * Unsupported method.
     */
    public function count(): int
    {
        return 0;
    }

    /**
     * Unsupported method.
     */
    public function getIterator(): \EmptyIterator
    {
        return new \EmptyIterator();
    }
}<|MERGE_RESOLUTION|>--- conflicted
+++ resolved
@@ -53,11 +53,7 @@
      *
      * @throws BadMethodCallException
      */
-<<<<<<< HEAD
-    public function add(string|FormBuilderInterface $child, string $type = null, array $options = []): never
-=======
-    public function add(string|FormBuilderInterface $child, ?string $type = null, array $options = []): static
->>>>>>> 115fb5be
+    public function add(string|FormBuilderInterface $child, ?string $type = null, array $options = []): never
     {
         throw new BadMethodCallException('Buttons cannot have children.');
     }
@@ -67,11 +63,7 @@
      *
      * @throws BadMethodCallException
      */
-<<<<<<< HEAD
-    public function create(string $name, string $type = null, array $options = []): never
-=======
-    public function create(string $name, ?string $type = null, array $options = []): FormBuilderInterface
->>>>>>> 115fb5be
+    public function create(string $name, ?string $type = null, array $options = []): never
     {
         throw new BadMethodCallException('Buttons cannot have children.');
     }
@@ -205,11 +197,7 @@
      *
      * @throws BadMethodCallException
      */
-<<<<<<< HEAD
     public function setDataMapper(?DataMapperInterface $dataMapper): never
-=======
-    public function setDataMapper(?DataMapperInterface $dataMapper = null): static
->>>>>>> 115fb5be
     {
         throw new BadMethodCallException('Buttons do not support data mappers.');
     }
