<?php

/*
 * This file is part of the Symfony package.
 *
 * (c) Fabien Potencier <fabien@symfony.com>
 *
 * For the full copyright and license information, please view the LICENSE
 * file that was distributed with this source code.
 */

namespace Symfony\Component\Validator\Constraints;

use Egulias\EmailValidator\EmailValidator as StrictEmailValidator;
use Symfony\Component\Validator\Constraint;
use Symfony\Component\Validator\Exception\InvalidArgumentException;
use Symfony\Component\Validator\Exception\LogicException;

/**
 * Validates that a value is a valid email address.
 *
 * @author Bernhard Schussek <bschussek@gmail.com>
 */
#[\Attribute(\Attribute::TARGET_PROPERTY | \Attribute::TARGET_METHOD | \Attribute::IS_REPEATABLE)]
class Email extends Constraint
{
    public const VALIDATION_MODE_HTML5_ALLOW_NO_TLD = 'html5-allow-no-tld';
    public const VALIDATION_MODE_HTML5 = 'html5';
    public const VALIDATION_MODE_STRICT = 'strict';

    public const INVALID_FORMAT_ERROR = 'bd79c0ab-ddba-46cc-a703-a7a4b08de310';

    public const VALIDATION_MODES = [
        self::VALIDATION_MODE_HTML5_ALLOW_NO_TLD,
        self::VALIDATION_MODE_HTML5,
        self::VALIDATION_MODE_STRICT,
    ];

    protected const ERROR_NAMES = [
        self::INVALID_FORMAT_ERROR => 'INVALID_FORMAT_ERROR',
    ];

    public string $message = 'This value is not a valid email address.';
    public ?string $mode = null;
    /** @var callable|null */
    public $normalizer;

    /**
     * @param array<string,mixed>|null     $options
     * @param self::VALIDATION_MODE_*|null $mode    The pattern used to validate the email address; pass null to use the default mode configured for the EmailValidator
     * @param string[]|null                $groups
     */
    public function __construct(
<<<<<<< HEAD
        array $options = null,
        string $message = null,
        string $mode = null,
        callable $normalizer = null,
        array $groups = null,
        mixed $payload = null,
=======
        ?array $options = null,
        ?string $message = null,
        ?string $mode = null,
        ?callable $normalizer = null,
        ?array $groups = null,
        mixed $payload = null
>>>>>>> 6cd40eaa
    ) {
        if (\is_array($options) && \array_key_exists('mode', $options) && !\in_array($options['mode'], self::VALIDATION_MODES, true)) {
            throw new InvalidArgumentException('The "mode" parameter value is not valid.');
        }

        parent::__construct($options, $groups, $payload);

        $this->message = $message ?? $this->message;
        $this->mode = $mode ?? $this->mode;
        $this->normalizer = $normalizer ?? $this->normalizer;

        if (self::VALIDATION_MODE_STRICT === $this->mode && !class_exists(StrictEmailValidator::class)) {
            throw new LogicException(sprintf('The "egulias/email-validator" component is required to use the "%s" constraint in strict mode. Try running "composer require egulias/email-validator".', __CLASS__));
        }

        if (null !== $this->normalizer && !\is_callable($this->normalizer)) {
            throw new InvalidArgumentException(sprintf('The "normalizer" option must be a valid callable ("%s" given).', get_debug_type($this->normalizer)));
        }
    }
}<|MERGE_RESOLUTION|>--- conflicted
+++ resolved
@@ -51,21 +51,12 @@
      * @param string[]|null                $groups
      */
     public function __construct(
-<<<<<<< HEAD
-        array $options = null,
-        string $message = null,
-        string $mode = null,
-        callable $normalizer = null,
-        array $groups = null,
-        mixed $payload = null,
-=======
         ?array $options = null,
         ?string $message = null,
         ?string $mode = null,
         ?callable $normalizer = null,
         ?array $groups = null,
-        mixed $payload = null
->>>>>>> 6cd40eaa
+        mixed $payload = null,
     ) {
         if (\is_array($options) && \array_key_exists('mode', $options) && !\in_array($options['mode'], self::VALIDATION_MODES, true)) {
             throw new InvalidArgumentException('The "mode" parameter value is not valid.');
