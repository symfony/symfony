<?php

/*
 * This file is part of the Symfony package.
 *
 * (c) Fabien Potencier <fabien@symfony.com>
 *
 * For the full copyright and license information, please view the LICENSE
 * file that was distributed with this source code.
 */

namespace Symfony\Component\Validator\Constraints;

use Symfony\Component\Validator\Constraint;

/**
 * @Annotation
 * @Target({"PROPERTY", "METHOD", "ANNOTATION"})
 *
 * @author Bernhard Schussek <bschussek@gmail.com>
 */
#[\Attribute(\Attribute::TARGET_PROPERTY | \Attribute::TARGET_METHOD | \Attribute::IS_REPEATABLE)]
class Choice extends Constraint
{
    public const NO_SUCH_CHOICE_ERROR = '8e179f1b-97aa-4560-a02f-2a8b42e49df7';
    public const TOO_FEW_ERROR = '11edd7eb-5872-4b6e-9f12-89923999fd0e';
    public const TOO_MANY_ERROR = '9bd98e49-211c-433f-8630-fd1c2d0f08c3';

    protected const ERROR_NAMES = [
        self::NO_SUCH_CHOICE_ERROR => 'NO_SUCH_CHOICE_ERROR',
        self::TOO_FEW_ERROR => 'TOO_FEW_ERROR',
        self::TOO_MANY_ERROR => 'TOO_MANY_ERROR',
    ];

    /**
     * @deprecated since Symfony 6.1, use const ERROR_NAMES instead
     */
    protected static $errorNames = self::ERROR_NAMES;

    public $choices;
    /** @var callable|string|null */
    public $callback;
    public $multiple = false;
    public $strict = true;
    public $min;
    public $max;
    public $message = 'The value you selected is not a valid choice.';
    public $multipleMessage = 'One or more of the given values is invalid.';
    public $minMessage = 'You must select at least {{ limit }} choice.|You must select at least {{ limit }} choices.';
    public $maxMessage = 'You must select at most {{ limit }} choice.|You must select at most {{ limit }} choices.';
    public bool $match = true;

    public function getDefaultOption(): ?string
    {
        return 'choices';
    }

    public function __construct(
        string|array $options = [],
<<<<<<< HEAD
        array $choices = null,
        callable|string $callback = null,
        bool $multiple = null,
        bool $strict = null,
        int $min = null,
        int $max = null,
        string $message = null,
        string $multipleMessage = null,
        string $minMessage = null,
        string $maxMessage = null,
        array $groups = null,
        mixed $payload = null,
        bool $match = null,
=======
        ?array $choices = null,
        callable|string|null $callback = null,
        ?bool $multiple = null,
        ?bool $strict = null,
        ?int $min = null,
        ?int $max = null,
        ?string $message = null,
        ?string $multipleMessage = null,
        ?string $minMessage = null,
        ?string $maxMessage = null,
        ?array $groups = null,
        mixed $payload = null,
        ?bool $match = null,
>>>>>>> a44829e2
    ) {
        if (\is_array($options) && $options && array_is_list($options)) {
            $choices ??= $options;
            $options = [];
        }
        if (null !== $choices) {
            $options['value'] = $choices;
        }

        parent::__construct($options, $groups, $payload);

        $this->callback = $callback ?? $this->callback;
        $this->multiple = $multiple ?? $this->multiple;
        $this->strict = $strict ?? $this->strict;
        $this->min = $min ?? $this->min;
        $this->max = $max ?? $this->max;
        $this->message = $message ?? $this->message;
        $this->multipleMessage = $multipleMessage ?? $this->multipleMessage;
        $this->minMessage = $minMessage ?? $this->minMessage;
        $this->maxMessage = $maxMessage ?? $this->maxMessage;
        $this->match = $match ?? $this->match;
    }
}<|MERGE_RESOLUTION|>--- conflicted
+++ resolved
@@ -57,21 +57,6 @@
 
     public function __construct(
         string|array $options = [],
-<<<<<<< HEAD
-        array $choices = null,
-        callable|string $callback = null,
-        bool $multiple = null,
-        bool $strict = null,
-        int $min = null,
-        int $max = null,
-        string $message = null,
-        string $multipleMessage = null,
-        string $minMessage = null,
-        string $maxMessage = null,
-        array $groups = null,
-        mixed $payload = null,
-        bool $match = null,
-=======
         ?array $choices = null,
         callable|string|null $callback = null,
         ?bool $multiple = null,
@@ -85,7 +70,6 @@
         ?array $groups = null,
         mixed $payload = null,
         ?bool $match = null,
->>>>>>> a44829e2
     ) {
         if (\is_array($options) && $options && array_is_list($options)) {
             $choices ??= $options;
