--- conflicted
+++ resolved
@@ -39,11 +39,8 @@
 use Symfony\Component\Console\Event\ConsoleTerminateEvent;
 use Symfony\Component\Console\Exception\CommandNotFoundException;
 use Symfony\Component\Console\Exception\LogicException;
-<<<<<<< HEAD
-=======
 use Symfony\Component\Debug\ErrorHandler;
 use Symfony\Component\Debug\Exception\FatalThrowableError;
->>>>>>> 0b0542d4
 use Symfony\Component\EventDispatcher\EventDispatcherInterface;
 
 /**
@@ -121,8 +118,6 @@
             $output = new ConsoleOutput();
         }
 
-<<<<<<< HEAD
-=======
         $renderException = function ($e) use ($output) {
             if (!$e instanceof \Exception) {
                 $e = class_exists(FatalThrowableError::class) ? new FatalThrowableError($e) : new \ErrorException($e->getMessage(), $e->getCode(), E_ERROR, $e->getFile(), $e->getLine());
@@ -142,11 +137,6 @@
             }
         }
 
-        if (null !== $this->dispatcher && $this->dispatcher->hasListeners(ConsoleEvents::EXCEPTION)) {
-            @trigger_error(sprintf('The "ConsoleEvents::EXCEPTION" event is deprecated since Symfony 3.3 and will be removed in 4.0. Listen to the "ConsoleEvents::ERROR" event instead.'), E_USER_DEPRECATED);
-        }
-
->>>>>>> 0b0542d4
         $this->configureIO($input, $output);
 
         try {
