--- conflicted
+++ resolved
@@ -110,11 +110,7 @@
                 $this->eventDispatcher->dispatch(new AuthenticationSuccessEvent($result), AuthenticationEvents::AUTHENTICATION_SUCCESS);
             }
 
-<<<<<<< HEAD
-            // @deprecated since 5.3
-=======
             // @deprecated since Symfony 5.3
->>>>>>> f1643e87
             if ($user = $result->getUser() instanceof UserInterface && !method_exists($result->getUser(), 'getUserIdentifier')) {
                 trigger_deprecation('symfony/security-core', '5.3', 'Not implementing method "getUserIdentifier(): string" in user class "%s" is deprecated. This method will replace "getUsername()" in Symfony 6.0.', get_debug_type($result->getUser()));
             }
