--- conflicted
+++ resolved
@@ -33,20 +33,12 @@
      *     timestamp_rfc3339: string,
      * }>
      */
-<<<<<<< HEAD
-    public function getLogs(Request $request = null): array;
-=======
-    public function getLogs(?Request $request = null);
->>>>>>> 115fb5be
+    public function getLogs(?Request $request = null): array;
 
     /**
      * Returns the number of errors.
      */
-<<<<<<< HEAD
-    public function countErrors(Request $request = null): int;
-=======
-    public function countErrors(?Request $request = null);
->>>>>>> 115fb5be
+    public function countErrors(?Request $request = null): int;
 
     /**
      * Removes all log records.
