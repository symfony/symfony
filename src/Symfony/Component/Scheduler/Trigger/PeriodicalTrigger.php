<?php

/*
 * This file is part of the Symfony package.
 *
 * (c) Fabien Potencier <fabien@symfony.com>
 *
 * For the full copyright and license information, please view the LICENSE
 * file that was distributed with this source code.
 */

namespace Symfony\Component\Scheduler\Trigger;

use Symfony\Component\Scheduler\Exception\InvalidArgumentException;

class PeriodicalTrigger implements StatefulTriggerInterface
{
    private float $intervalInSeconds = 0.0;
    private ?\DateTimeImmutable $from;
    private \DateTimeImmutable $until;
    private \DatePeriod $period;
    private string $description;
    private string|int|float|\DateInterval $interval;

    public function __construct(
        string|int|float|\DateInterval $interval,
        string|\DateTimeImmutable|null $from = null,
        string|\DateTimeImmutable $until = new \DateTimeImmutable('3000-01-01'),
    ) {
        $this->from = \is_string($from) ? new \DateTimeImmutable($from) : $from;
        $this->until = \is_string($until) ? new \DateTimeImmutable($until) : $until;

        if (\is_int($interval) || \is_float($interval) || \is_string($interval) && ctype_digit($interval)) {
            if (0 >= (int) $interval) {
                throw new InvalidArgumentException('The "$interval" argument must be greater than zero.');
            }

            $this->intervalInSeconds = (int) $interval;
            $this->description = \sprintf('every %d seconds', $this->intervalInSeconds);

            return;
        }

        try {
            if (\is_string($interval) && 'P' === ($interval[0] ?? '')) {
                $this->intervalInSeconds = $this->calcInterval(new \DateInterval($interval));
                $this->description = \sprintf('every %d seconds (%s)', $this->intervalInSeconds, $interval);

                return;
            }

            $i = $interval;
            if (\is_string($interval)) {
<<<<<<< HEAD
                $this->description = \sprintf('every %s', $interval);
                $i = \DateInterval::createFromDateString($interval);
=======
                $this->description = sprintf('every %s', $interval);
                $i = @\DateInterval::createFromDateString($interval);

                if (false === $i) {
                    throw new InvalidArgumentException(sprintf('Invalid interval "%s": ', $interval).error_get_last()['message']);
                }
>>>>>>> eb07c5b3
            } else {
                $a = (array) $interval;
                $this->description = $a['from_string'] ? $a['date_string'] : 'DateInterval';
            }

            if ($this->canBeConvertedToSeconds($i)) {
                $this->intervalInSeconds = $this->calcInterval($i);
                if ('DateInterval' === $this->description) {
                    $this->description = \sprintf('every %s seconds', $this->intervalInSeconds);
                }
            } else {
                $this->interval = $i;
            }
        } catch (\Exception $e) {
            throw new InvalidArgumentException(\sprintf('Invalid interval "%s": ', $interval instanceof \DateInterval ? 'instance of \DateInterval' : $interval).$e->getMessage(), 0, $e);
        }
    }

    public function __toString(): string
    {
        return $this->description;
    }

    public function continue(\DateTimeImmutable $startedAt): void
    {
        $this->from ??= $startedAt;
    }

    public function getNextRunDate(\DateTimeImmutable $run): ?\DateTimeImmutable
    {
        $this->from ??= $run;

        if ($this->intervalInSeconds) {
            if ($this->until <= $run) {
                return null;
            }

            $fromDate = $this->from;
            $from = (float) $fromDate->format('U.u');
            $delta = $run->format('U.u') - $from;
            $recurrencesPassed = floor($delta / $this->intervalInSeconds);
            $nextRunTimestamp = \sprintf('%.6F', ($recurrencesPassed + 1) * $this->intervalInSeconds + $from);
            $nextRun = \DateTimeImmutable::createFromFormat('U.u', $nextRunTimestamp)->setTimezone($fromDate->getTimezone());

            if ($this->from > $nextRun) {
                return $this->from;
            }

            return $this->until > $nextRun ? $nextRun : null;
        }

        $this->period ??= new \DatePeriod($this->from, $this->interval, $this->until);
        $iterator = $this->period->getIterator();
        while ($run >= $next = $iterator->current()) {
            $iterator->next();
            if (!$iterator->valid()) {
                return null;
            }
        }

        return $next;
    }

    private function canBeConvertedToSeconds(\DateInterval $interval): bool
    {
        $a = (array) $interval;
        if ($a['from_string']) {
            return preg_match('#^\s*\d+\s*(sec|second|min|minute|hour)s?\s*$#', $a['date_string']);
        }

        return !$interval->y && !$interval->m && !$interval->d;
    }

    private function calcInterval(\DateInterval $interval): float
    {
        return (float) (new \DateTimeImmutable('@0'))->add($interval)->format('U.u');
    }
}<|MERGE_RESOLUTION|>--- conflicted
+++ resolved
@@ -51,17 +51,12 @@
 
             $i = $interval;
             if (\is_string($interval)) {
-<<<<<<< HEAD
                 $this->description = \sprintf('every %s', $interval);
-                $i = \DateInterval::createFromDateString($interval);
-=======
-                $this->description = sprintf('every %s', $interval);
                 $i = @\DateInterval::createFromDateString($interval);
 
                 if (false === $i) {
-                    throw new InvalidArgumentException(sprintf('Invalid interval "%s": ', $interval).error_get_last()['message']);
+                    throw new InvalidArgumentException(\sprintf('Invalid interval "%s": ', $interval).error_get_last()['message']);
                 }
->>>>>>> eb07c5b3
             } else {
                 $a = (array) $interval;
                 $this->description = $a['from_string'] ? $a['date_string'] : 'DateInterval';
