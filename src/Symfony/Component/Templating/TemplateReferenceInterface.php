--- conflicted
+++ resolved
@@ -37,11 +37,7 @@
     /**
      * Gets a template parameter.
      *
-<<<<<<< HEAD
-     * @return string The parameter value
-=======
      * @return string
->>>>>>> f1643e87
      *
      * @throws \InvalidArgumentException if the parameter name is not supported
      */
