<?php

/*
 * This file is part of the Symfony package.
 *
 * (c) Fabien Potencier <fabien@symfony.com>
 *
 * For the full copyright and license information, please view the LICENSE
 * file that was distributed with this source code.
 */

namespace Symfony\Component\DependencyInjection\Tests\Compiler;

use PHPUnit\Framework\TestCase;
use Psr\Container\ContainerInterface as PsrContainerInterface;
use Symfony\Component\DependencyInjection\Argument\ServiceClosureArgument;
use Symfony\Component\DependencyInjection\Argument\ServiceLocatorArgument;
use Symfony\Component\DependencyInjection\Argument\TaggedIteratorArgument;
use Symfony\Component\DependencyInjection\Attribute\Autowire;
use Symfony\Component\DependencyInjection\Attribute\AutowireDecorated;
use Symfony\Component\DependencyInjection\Attribute\TaggedIterator;
use Symfony\Component\DependencyInjection\Attribute\TaggedLocator;
use Symfony\Component\DependencyInjection\Attribute\Target;
use Symfony\Component\DependencyInjection\Compiler\AutowirePass;
use Symfony\Component\DependencyInjection\Compiler\RegisterServiceSubscribersPass;
use Symfony\Component\DependencyInjection\Compiler\ResolveBindingsPass;
use Symfony\Component\DependencyInjection\Compiler\ResolveServiceSubscribersPass;
use Symfony\Component\DependencyInjection\ContainerBuilder;
use Symfony\Component\DependencyInjection\ContainerInterface;
use Symfony\Component\DependencyInjection\Exception\InvalidArgumentException;
use Symfony\Component\DependencyInjection\Reference;
use Symfony\Component\DependencyInjection\ServiceLocator;
use Symfony\Component\DependencyInjection\Tests\Fixtures\CustomDefinition;
use Symfony\Component\DependencyInjection\Tests\Fixtures\TestDefinition1;
use Symfony\Component\DependencyInjection\Tests\Fixtures\TestDefinition2;
use Symfony\Component\DependencyInjection\Tests\Fixtures\TestDefinition3;
use Symfony\Component\DependencyInjection\Tests\Fixtures\TestServiceSubscriber;
use Symfony\Component\DependencyInjection\Tests\Fixtures\TestServiceSubscriberChild;
use Symfony\Component\DependencyInjection\Tests\Fixtures\TestServiceSubscriberIntersection;
use Symfony\Component\DependencyInjection\Tests\Fixtures\TestServiceSubscriberIntersectionWithTrait;
use Symfony\Component\DependencyInjection\Tests\Fixtures\TestServiceSubscriberParent;
use Symfony\Component\DependencyInjection\Tests\Fixtures\TestServiceSubscriberUnion;
use Symfony\Component\DependencyInjection\Tests\Fixtures\TestServiceSubscriberUnionWithTrait;
use Symfony\Component\DependencyInjection\TypedReference;
use Symfony\Contracts\Service\Attribute\SubscribedService;
use Symfony\Contracts\Service\ServiceMethodsSubscriberTrait;
use Symfony\Contracts\Service\ServiceSubscriberInterface;

require_once __DIR__.'/../Fixtures/includes/classes.php';

class RegisterServiceSubscribersPassTest extends TestCase
{
    public function testInvalidClass()
    {
        $this->expectException(InvalidArgumentException::class);
        $this->expectExceptionMessage('Service "foo" must implement interface "Symfony\Contracts\Service\ServiceSubscriberInterface".');
        $container = new ContainerBuilder();

        $container->register('foo', CustomDefinition::class)
            ->addTag('container.service_subscriber')
        ;

        (new RegisterServiceSubscribersPass())->process($container);
        (new ResolveServiceSubscribersPass())->process($container);
    }

    public function testInvalidAttributes()
    {
        $this->expectException(InvalidArgumentException::class);
        $this->expectExceptionMessage('The "container.service_subscriber" tag accepts only the "key" and "id" attributes, "bar" given for service "foo".');
        $container = new ContainerBuilder();

        $container->register('foo', TestServiceSubscriber::class)
            ->addTag('container.service_subscriber', ['bar' => '123'])
        ;

        (new RegisterServiceSubscribersPass())->process($container);
        (new ResolveServiceSubscribersPass())->process($container);
    }

    public function testNoAttributes()
    {
        $container = new ContainerBuilder();

        $container->register('foo', TestServiceSubscriber::class)
            ->addArgument(new Reference(PsrContainerInterface::class))
            ->addTag('container.service_subscriber')
        ;

        (new RegisterServiceSubscribersPass())->process($container);
        (new ResolveServiceSubscribersPass())->process($container);

        $foo = $container->getDefinition('foo');
        $locator = $container->getDefinition((string) $foo->getArgument(0));

        $this->assertFalse($locator->isPublic());
        $this->assertSame(ServiceLocator::class, $locator->getClass());

        $expected = [
            TestServiceSubscriber::class => new ServiceClosureArgument(new TypedReference(TestServiceSubscriber::class, TestServiceSubscriber::class)),
            CustomDefinition::class => new ServiceClosureArgument(new TypedReference(CustomDefinition::class, CustomDefinition::class, ContainerInterface::IGNORE_ON_INVALID_REFERENCE)),
            'bar' => new ServiceClosureArgument(new TypedReference(CustomDefinition::class, CustomDefinition::class, ContainerInterface::EXCEPTION_ON_INVALID_REFERENCE, 'bar')),
            'baz' => new ServiceClosureArgument(new TypedReference(CustomDefinition::class, CustomDefinition::class, ContainerInterface::IGNORE_ON_INVALID_REFERENCE, 'baz')),
            'late_alias' => new ServiceClosureArgument(new TypedReference(TestDefinition1::class, TestDefinition1::class, ContainerInterface::EXCEPTION_ON_INVALID_REFERENCE, 'late_alias')),
        ];

        $this->assertEquals($expected, $container->getDefinition((string) $locator->getFactory()[0])->getArgument(0));
    }

    public function testWithAttributes()
    {
        $container = new ContainerBuilder();

        $container->register('foo', TestServiceSubscriber::class)
            ->setAutowired(true)
            ->addArgument(new Reference(PsrContainerInterface::class))
            ->addTag('container.service_subscriber', ['key' => 'bar', 'id' => 'bar'])
            ->addTag('container.service_subscriber', ['key' => 'bar', 'id' => 'baz']) // should be ignored: the first wins
        ;

        (new RegisterServiceSubscribersPass())->process($container);
        (new ResolveServiceSubscribersPass())->process($container);

        $foo = $container->getDefinition('foo');
        $locator = $container->getDefinition((string) $foo->getArgument(0));

        $this->assertFalse($locator->isPublic());
        $this->assertSame(ServiceLocator::class, $locator->getClass());

        $expected = [
            TestServiceSubscriber::class => new ServiceClosureArgument(new TypedReference(TestServiceSubscriber::class, TestServiceSubscriber::class)),
            CustomDefinition::class => new ServiceClosureArgument(new TypedReference(CustomDefinition::class, CustomDefinition::class, ContainerInterface::IGNORE_ON_INVALID_REFERENCE)),
            'bar' => new ServiceClosureArgument(new TypedReference('bar', CustomDefinition::class, ContainerInterface::EXCEPTION_ON_INVALID_REFERENCE, 'bar')),
            'baz' => new ServiceClosureArgument(new TypedReference(CustomDefinition::class, CustomDefinition::class, ContainerInterface::IGNORE_ON_INVALID_REFERENCE, 'baz')),
            'late_alias' => new ServiceClosureArgument(new TypedReference(TestDefinition1::class, TestDefinition1::class, ContainerInterface::EXCEPTION_ON_INVALID_REFERENCE, 'late_alias')),
        ];

        $this->assertEquals($expected, $container->getDefinition((string) $locator->getFactory()[0])->getArgument(0));
    }

    public function testUnionServices()
    {
        $container = new ContainerBuilder();

        $container->register('bar', \stdClass::class);
        $container->setAlias(TestDefinition1::class, 'bar');
        $container->setAlias(TestDefinition2::class, 'bar');
        $container->register('foo', TestServiceSubscriberUnion::class)
            ->addArgument(new Reference(PsrContainerInterface::class))
            ->addTag('container.service_subscriber')
        ;

        (new RegisterServiceSubscribersPass())->process($container);
        (new ResolveServiceSubscribersPass())->process($container);

        $foo = $container->getDefinition('foo');
        $locator = $container->getDefinition((string) $foo->getArgument(0));

        $this->assertFalse($locator->isPublic());
        $this->assertSame(ServiceLocator::class, $locator->getClass());

        $expected = [
            'string|'.TestDefinition2::class.'|'.TestDefinition1::class => new ServiceClosureArgument(new TypedReference('string|'.TestDefinition2::class.'|'.TestDefinition1::class, 'string|'.TestDefinition2::class.'|'.TestDefinition1::class)),
            'bar' => new ServiceClosureArgument(new TypedReference(TestDefinition1::class.'|'.TestDefinition2::class, TestDefinition1::class.'|'.TestDefinition2::class, ContainerInterface::EXCEPTION_ON_INVALID_REFERENCE, 'bar')),
            'baz' => new ServiceClosureArgument(new TypedReference(TestDefinition1::class.'|'.TestDefinition2::class, TestDefinition1::class.'|'.TestDefinition2::class, ContainerInterface::IGNORE_ON_INVALID_REFERENCE, 'baz')),
        ];

        $this->assertEquals($expected, $container->getDefinition((string) $locator->getFactory()[0])->getArgument(0));

        (new AutowirePass())->process($container);

        $expected = [
            'string|'.TestDefinition2::class.'|'.TestDefinition1::class => new ServiceClosureArgument(new TypedReference('bar', TestDefinition1::class.'|'.TestDefinition2::class)),
            'bar' => new ServiceClosureArgument(new TypedReference('bar', TestDefinition1::class.'|'.TestDefinition2::class, ContainerInterface::EXCEPTION_ON_INVALID_REFERENCE, 'bar')),
            'baz' => new ServiceClosureArgument(new TypedReference('bar', TestDefinition1::class.'|'.TestDefinition2::class, ContainerInterface::IGNORE_ON_INVALID_REFERENCE, 'baz')),
        ];
        $this->assertEquals($expected, $container->getDefinition((string) $locator->getFactory()[0])->getArgument(0));
    }

    public function testIntersectionServices()
    {
        $container = new ContainerBuilder();

        $container->register('foo', TestServiceSubscriberIntersection::class)
            ->addArgument(new Reference(PsrContainerInterface::class))
            ->addTag('container.service_subscriber')
        ;

        (new RegisterServiceSubscribersPass())->process($container);
        (new ResolveServiceSubscribersPass())->process($container);

        $foo = $container->getDefinition('foo');
        $locator = $container->getDefinition((string) $foo->getArgument(0));

        $this->assertFalse($locator->isPublic());
        $this->assertSame(ServiceLocator::class, $locator->getClass());

        $expected = [
            TestDefinition1::class.'&'.TestDefinition2::class => new ServiceClosureArgument(new TypedReference(TestDefinition1::class.'&'.TestDefinition2::class, TestDefinition1::class.'&'.TestDefinition2::class)),
            'bar' => new ServiceClosureArgument(new TypedReference(TestDefinition1::class.'&'.TestDefinition2::class, TestDefinition1::class.'&'.TestDefinition2::class, ContainerInterface::EXCEPTION_ON_INVALID_REFERENCE, 'bar')),
            'baz' => new ServiceClosureArgument(new TypedReference(TestDefinition1::class.'&'.TestDefinition2::class, TestDefinition1::class.'&'.TestDefinition2::class, ContainerInterface::IGNORE_ON_INVALID_REFERENCE, 'baz')),
        ];

        $this->assertEquals($expected, $container->getDefinition((string) $locator->getFactory()[0])->getArgument(0));
    }

    public function testExtraServiceSubscriber()
    {
        $this->expectException(InvalidArgumentException::class);
        $this->expectExceptionMessage('Service key "test" does not exist in the map returned by "Symfony\Component\DependencyInjection\Tests\Fixtures\TestServiceSubscriber::getSubscribedServices()" for service "foo_service".');
        $container = new ContainerBuilder();
        $container->register('foo_service', TestServiceSubscriber::class)
            ->setAutowired(true)
            ->addArgument(new Reference(PsrContainerInterface::class))
            ->addTag('container.service_subscriber', [
                'key' => 'test',
                'id' => TestServiceSubscriber::class,
            ])
        ;
        $container->register(TestServiceSubscriber::class, TestServiceSubscriber::class);
        $container->compile();
    }

    public function testServiceMethodsSubscriberTraitWithSubscribedServiceAttribute()
    {
        if (!class_exists(SubscribedService::class)) {
            $this->markTestSkipped('SubscribedService attribute not available.');
        }

        $container = new ContainerBuilder();

        $container->register('foo', TestServiceSubscriberChild::class)
            ->addMethodCall('setContainer', [new Reference(PsrContainerInterface::class)])
            ->addTag('container.service_subscriber')
        ;

        (new RegisterServiceSubscribersPass())->process($container);
        (new ResolveServiceSubscribersPass())->process($container);

        $foo = $container->getDefinition('foo');
        $locator = $container->getDefinition((string) $foo->getMethodCalls()[0][1][0]);

        $expected = [
            TestServiceSubscriberChild::class.'::invalidDefinition' => new ServiceClosureArgument(new TypedReference('Symfony\Component\DependencyInjection\Tests\Fixtures\InvalidDefinition', 'Symfony\Component\DependencyInjection\Tests\Fixtures\InvalidDefinition')),
            TestServiceSubscriberChild::class.'::testDefinition2' => new ServiceClosureArgument(new TypedReference(TestDefinition2::class, TestDefinition2::class, ContainerInterface::IGNORE_ON_INVALID_REFERENCE)),
            TestServiceSubscriberChild::class.'::testDefinition4' => new ServiceClosureArgument(new TypedReference(TestDefinition3::class, TestDefinition3::class)),
            TestServiceSubscriberParent::class.'::testDefinition1' => new ServiceClosureArgument(new TypedReference(TestDefinition1::class, TestDefinition1::class)),
            'custom_name' => new ServiceClosureArgument(new TypedReference(TestDefinition3::class, TestDefinition3::class, ContainerInterface::EXCEPTION_ON_INVALID_REFERENCE, 'custom_name')),
        ];

        $this->assertEquals($expected, $container->getDefinition((string) $locator->getFactory()[0])->getArgument(0));
    }

    public function testServiceMethodsSubscriberTraitWithSubscribedServiceAttributeOnStaticMethod()
    {
        if (!class_exists(SubscribedService::class)) {
            $this->markTestSkipped('SubscribedService attribute not available.');
        }

        $subscriber = new class() implements ServiceSubscriberInterface {
            use ServiceMethodsSubscriberTrait;

            #[SubscribedService]
            public static function method(): TestDefinition1
            {
            }
        };

        $this->expectException(\LogicException::class);

        $subscriber::getSubscribedServices();
    }

    public function testServiceMethodsSubscriberTraitWithSubscribedServiceAttributeOnMethodWithRequiredParameters()
    {
        if (!class_exists(SubscribedService::class)) {
            $this->markTestSkipped('SubscribedService attribute not available.');
        }

        $subscriber = new class() implements ServiceSubscriberInterface {
            use ServiceMethodsSubscriberTrait;

            #[SubscribedService]
            public function method($param1, $param2 = null): TestDefinition1
            {
            }
        };

        $this->expectException(\LogicException::class);

        $subscriber::getSubscribedServices();
    }

    public function testServiceMethodsSubscriberTraitWithSubscribedServiceAttributeOnMethodMissingReturnType()
    {
        if (!class_exists(SubscribedService::class)) {
            $this->markTestSkipped('SubscribedService attribute not available.');
        }

        $subscriber = new class() implements ServiceSubscriberInterface {
            use ServiceMethodsSubscriberTrait;

            #[SubscribedService]
            public function method()
            {
            }
        };

        $this->expectException(\LogicException::class);

        $subscriber::getSubscribedServices();
    }

    public function testServiceMethodsSubscriberTraitWithUnionReturnType()
    {
        if (!class_exists(SubscribedService::class)) {
            $this->markTestSkipped('SubscribedService attribute not available.');
        }

        $container = new ContainerBuilder();

        $container->register('foo', TestServiceSubscriberUnionWithTrait::class)
            ->addMethodCall('setContainer', [new Reference(PsrContainerInterface::class)])
            ->addTag('container.service_subscriber')
        ;

        (new RegisterServiceSubscribersPass())->process($container);
        (new ResolveServiceSubscribersPass())->process($container);

        $foo = $container->getDefinition('foo');
        $locator = $container->getDefinition((string) $foo->getMethodCalls()[0][1][0]);

        $expected = [
            TestServiceSubscriberUnionWithTrait::class.'::method1' => new ServiceClosureArgument(new TypedReference(TestDefinition1::class.'|'.TestDefinition2::class.'|null', TestDefinition1::class.'|'.TestDefinition2::class.'|null', ContainerInterface::IGNORE_ON_INVALID_REFERENCE)),
            TestServiceSubscriberUnionWithTrait::class.'::method2' => new ServiceClosureArgument(new TypedReference(TestDefinition1::class.'|'.TestDefinition2::class, TestDefinition1::class.'|'.TestDefinition2::class)),
        ];

        $this->assertEquals($expected, $container->getDefinition((string) $locator->getFactory()[0])->getArgument(0));
    }

    public function testServiceMethodsSubscriberTraitWithIntersectionReturnType()
    {
        if (!class_exists(SubscribedService::class)) {
            $this->markTestSkipped('SubscribedService attribute not available.');
        }

        $container = new ContainerBuilder();

        $container->register('foo', TestServiceSubscriberIntersectionWithTrait::class)
            ->addMethodCall('setContainer', [new Reference(PsrContainerInterface::class)])
            ->addTag('container.service_subscriber')
        ;

        (new RegisterServiceSubscribersPass())->process($container);
        (new ResolveServiceSubscribersPass())->process($container);

        $foo = $container->getDefinition('foo');
        $locator = $container->getDefinition((string) $foo->getMethodCalls()[0][1][0]);

        $expected = [
            TestServiceSubscriberIntersectionWithTrait::class.'::method1' => new ServiceClosureArgument(new TypedReference(TestDefinition1::class.'&'.TestDefinition2::class, TestDefinition1::class.'&'.TestDefinition2::class)),
        ];

        $this->assertEquals($expected, $container->getDefinition((string) $locator->getFactory()[0])->getArgument(0));
    }

    public function testServiceSubscriberWithSemanticId()
    {
        $container = new ContainerBuilder();

        $subscriber = new class() implements ServiceSubscriberInterface {
            public static function getSubscribedServices(): array
            {
                return [
                    'some.service' => 'stdClass',
                    'some_service' => 'stdClass',
                    'another_service' => 'stdClass',
                ];
            }
        };
        $container->register('some.service', 'stdClass');
        $container->setAlias('stdClass $someService', 'some.service');
        $container->setAlias('stdClass $some_service', 'some.service');
        $container->setAlias('stdClass $anotherService', 'some.service');
        $container->register('foo', $subscriber::class)
            ->addMethodCall('setContainer', [new Reference(PsrContainerInterface::class)])
            ->addTag('container.service_subscriber');

        (new RegisterServiceSubscribersPass())->process($container);
        (new ResolveServiceSubscribersPass())->process($container);

        $foo = $container->getDefinition('foo');
        $locator = $container->getDefinition((string) $foo->getMethodCalls()[0][1][0]);

        $expected = [
            'some.service' => new ServiceClosureArgument(new TypedReference('stdClass', 'stdClass', ContainerInterface::EXCEPTION_ON_INVALID_REFERENCE, 'some.service')),
            'some_service' => new ServiceClosureArgument(new TypedReference('stdClass', 'stdClass', ContainerInterface::EXCEPTION_ON_INVALID_REFERENCE, 'some_service')),
            'another_service' => new ServiceClosureArgument(new TypedReference('stdClass', 'stdClass', ContainerInterface::EXCEPTION_ON_INVALID_REFERENCE, 'anotherService')),
        ];
        $this->assertEquals($expected, $container->getDefinition((string) $locator->getFactory()[0])->getArgument(0));

        (new AutowirePass())->process($container);

        $expected = [
            'some.service' => new ServiceClosureArgument(new TypedReference('stdClass $someService', 'stdClass')),
            'some_service' => new ServiceClosureArgument(new TypedReference('stdClass $some_service', 'stdClass')),
            'another_service' => new ServiceClosureArgument(new TypedReference('stdClass $anotherService', 'stdClass')),
        ];
        $this->assertEquals($expected, $container->getDefinition((string) $locator->getFactory()[0])->getArgument(0));
    }

    public function testSubscribedServiceWithAttributes()
    {
        $container = new ContainerBuilder();

        $subscriber = new class() implements ServiceSubscriberInterface {
            public static function getSubscribedServices(): array
            {
                return [
                    new SubscribedService('autowired', 'stdClass', attributes: new Autowire(service: 'service.id')),
                    new SubscribedService('autowired.nullable', 'stdClass', nullable: true, attributes: new Autowire(service: 'service.id')),
                    new SubscribedService('autowired.parameter', 'string', attributes: new Autowire('%parameter.1%')),
                    new SubscribedService('autowire.decorated', \stdClass::class, attributes: new AutowireDecorated()),
                    new SubscribedService('target', \stdClass::class, attributes: new Target('someTarget')),
                ];
            }
        };

        $container->setParameter('parameter.1', 'foobar');
        $container->register('foo', $subscriber::class)
            ->addMethodCall('setContainer', [new Reference(PsrContainerInterface::class)])
            ->addTag('container.service_subscriber');

        (new RegisterServiceSubscribersPass())->process($container);
        (new ResolveServiceSubscribersPass())->process($container);

        $foo = $container->getDefinition('foo');
        $locator = $container->getDefinition((string) $foo->getMethodCalls()[0][1][0]);

        $expected = [
            'autowired' => new ServiceClosureArgument(new TypedReference('stdClass', 'stdClass', ContainerInterface::EXCEPTION_ON_INVALID_REFERENCE, 'autowired', [new Autowire(service: 'service.id')])),
            'autowired.nullable' => new ServiceClosureArgument(new TypedReference('stdClass', 'stdClass', ContainerInterface::IGNORE_ON_INVALID_REFERENCE, 'autowired.nullable', [new Autowire(service: 'service.id')])),
            'autowired.parameter' => new ServiceClosureArgument(new TypedReference('string', 'string', ContainerInterface::EXCEPTION_ON_INVALID_REFERENCE, 'autowired.parameter', [new Autowire(service: '%parameter.1%')])),
            'autowire.decorated' => new ServiceClosureArgument(new TypedReference('stdClass', 'stdClass', ContainerInterface::EXCEPTION_ON_INVALID_REFERENCE, 'autowire.decorated', [new AutowireDecorated()])),
            'target' => new ServiceClosureArgument(new TypedReference('stdClass', 'stdClass', ContainerInterface::EXCEPTION_ON_INVALID_REFERENCE, 'target', [new Target('someTarget')])),
        ];
        $this->assertEquals($expected, $container->getDefinition((string) $locator->getFactory()[0])->getArgument(0));

        (new AutowirePass())->process($container);

        $expected = [
            'autowired' => new ServiceClosureArgument(new TypedReference('service.id', 'stdClass', ContainerInterface::EXCEPTION_ON_INVALID_REFERENCE, 'autowired', [new Autowire(service: 'service.id')])),
            'autowired.nullable' => new ServiceClosureArgument(new TypedReference('service.id', 'stdClass', ContainerInterface::IGNORE_ON_INVALID_REFERENCE, 'autowired.nullable', [new Autowire(service: 'service.id')])),
            'autowired.parameter' => new ServiceClosureArgument('foobar'),
<<<<<<< HEAD
            'autowire.decorated' => new ServiceClosureArgument(new Reference('.service_locator.4qmCWv..inner', ContainerInterface::NULL_ON_INVALID_REFERENCE)),
=======
            'autowire.decorated' => new ServiceClosureArgument(new Reference('.service_locator.0tSxobl.inner', ContainerInterface::NULL_ON_INVALID_REFERENCE)),
>>>>>>> c9c82392
            'target' => new ServiceClosureArgument(new TypedReference('stdClass', 'stdClass', ContainerInterface::EXCEPTION_ON_INVALID_REFERENCE, 'target', [new Target('someTarget')])),
        ];
        $this->assertEquals($expected, $container->getDefinition((string) $locator->getFactory()[0])->getArgument(0));
    }

    /**
     * @group legacy
     */
    public function testSubscribedServiceWithLegacyAttributes()
    {
        $container = new ContainerBuilder();

        $subscriber = new class() implements ServiceSubscriberInterface {
            public static function getSubscribedServices(): array
            {
                return [
                    new SubscribedService('tagged.iterator', 'iterable', attributes: new TaggedIterator('tag')),
                    new SubscribedService('tagged.locator', PsrContainerInterface::class, attributes: new TaggedLocator('tag')),
                ];
            }
        };

        $container->setParameter('parameter.1', 'foobar');
        $container->register('foo', $subscriber::class)
            ->addMethodCall('setContainer', [new Reference(PsrContainerInterface::class)])
            ->addTag('container.service_subscriber');

        (new RegisterServiceSubscribersPass())->process($container);
        (new ResolveServiceSubscribersPass())->process($container);

        $foo = $container->getDefinition('foo');
        $locator = $container->getDefinition((string) $foo->getMethodCalls()[0][1][0]);

        $expected = [
            'tagged.iterator' => new ServiceClosureArgument(new TypedReference('iterable', 'iterable', ContainerInterface::EXCEPTION_ON_INVALID_REFERENCE, 'tagged.iterator', [new TaggedIterator('tag')])),
            'tagged.locator' => new ServiceClosureArgument(new TypedReference(PsrContainerInterface::class, PsrContainerInterface::class, ContainerInterface::EXCEPTION_ON_INVALID_REFERENCE, 'tagged.locator', [new TaggedLocator('tag')])),
        ];
        $this->assertEquals($expected, $container->getDefinition((string) $locator->getFactory()[0])->getArgument(0));

        (new AutowirePass())->process($container);

        $expected = [
            'tagged.iterator' => new ServiceClosureArgument(new TaggedIteratorArgument('tag')),
            'tagged.locator' => new ServiceClosureArgument(new ServiceLocatorArgument(new TaggedIteratorArgument('tag', 'tag', needsIndexes: true))),
        ];
        $this->assertEquals($expected, $container->getDefinition((string) $locator->getFactory()[0])->getArgument(0));
    }

    public function testBinding()
    {
        $container = new ContainerBuilder();

        $container->register('foo', TestServiceSubscriber::class)
            ->addMethodCall('setServiceProvider')
            ->addTag('container.service_subscriber')
        ;

        (new RegisterServiceSubscribersPass())->process($container);
        (new ResolveBindingsPass())->process($container);

        $foo = $container->getDefinition('foo');
        $locator = $container->getDefinition((string) $foo->getMethodCalls()[0][1][0]);

        $this->assertFalse($locator->isPublic());
        $this->assertSame(ServiceLocator::class, $locator->getClass());

        $expected = [
            TestServiceSubscriber::class => new ServiceClosureArgument(new TypedReference(TestServiceSubscriber::class, TestServiceSubscriber::class)),
            CustomDefinition::class => new ServiceClosureArgument(new TypedReference(CustomDefinition::class, CustomDefinition::class, ContainerInterface::IGNORE_ON_INVALID_REFERENCE)),
            'bar' => new ServiceClosureArgument(new TypedReference(CustomDefinition::class, CustomDefinition::class, ContainerInterface::EXCEPTION_ON_INVALID_REFERENCE, 'bar')),
            'baz' => new ServiceClosureArgument(new TypedReference(CustomDefinition::class, CustomDefinition::class, ContainerInterface::IGNORE_ON_INVALID_REFERENCE, 'baz')),
            'late_alias' => new ServiceClosureArgument(new TypedReference(TestDefinition1::class, TestDefinition1::class, ContainerInterface::EXCEPTION_ON_INVALID_REFERENCE, 'late_alias')),
        ];

        $this->assertEquals($expected, $container->getDefinition((string) $locator->getFactory()[0])->getArgument(0));
    }
}<|MERGE_RESOLUTION|>--- conflicted
+++ resolved
@@ -452,11 +452,7 @@
             'autowired' => new ServiceClosureArgument(new TypedReference('service.id', 'stdClass', ContainerInterface::EXCEPTION_ON_INVALID_REFERENCE, 'autowired', [new Autowire(service: 'service.id')])),
             'autowired.nullable' => new ServiceClosureArgument(new TypedReference('service.id', 'stdClass', ContainerInterface::IGNORE_ON_INVALID_REFERENCE, 'autowired.nullable', [new Autowire(service: 'service.id')])),
             'autowired.parameter' => new ServiceClosureArgument('foobar'),
-<<<<<<< HEAD
-            'autowire.decorated' => new ServiceClosureArgument(new Reference('.service_locator.4qmCWv..inner', ContainerInterface::NULL_ON_INVALID_REFERENCE)),
-=======
-            'autowire.decorated' => new ServiceClosureArgument(new Reference('.service_locator.0tSxobl.inner', ContainerInterface::NULL_ON_INVALID_REFERENCE)),
->>>>>>> c9c82392
+            'autowire.decorated' => new ServiceClosureArgument(new Reference('.service_locator.PIYLhDv.inner', ContainerInterface::NULL_ON_INVALID_REFERENCE)),
             'target' => new ServiceClosureArgument(new TypedReference('stdClass', 'stdClass', ContainerInterface::EXCEPTION_ON_INVALID_REFERENCE, 'target', [new Target('someTarget')])),
         ];
         $this->assertEquals($expected, $container->getDefinition((string) $locator->getFactory()[0])->getArgument(0));
