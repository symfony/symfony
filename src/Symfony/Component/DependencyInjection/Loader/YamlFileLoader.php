--- conflicted
+++ resolved
@@ -83,11 +83,6 @@
      *
      * @param array $content
      * @param string $file
-<<<<<<< HEAD
-=======
-     *
-     * @return void
->>>>>>> 5d6a54b1
      */
     private function parseImports($content, $file)
     {
@@ -106,11 +101,6 @@
      *
      * @param array $content
      * @param string $file
-<<<<<<< HEAD
-=======
-     *
-     * @return void
->>>>>>> 5d6a54b1
      */
     private function parseDefinitions($content, $file)
     {
@@ -129,11 +119,6 @@
      * @param string $id
      * @param array $service
      * @param string $file
-<<<<<<< HEAD
-=======
-     *
-     * @return void
->>>>>>> 5d6a54b1
      */
     private function parseDefinition($id, $service, $file)
     {
@@ -321,11 +306,6 @@
      * Loads from Extensions
      *
      * @param array $content
-<<<<<<< HEAD
-=======
-     *
-     * @return void
->>>>>>> 5d6a54b1
      */
     private function loadFromExtensions($content)
     {
