<?php

/*
 * This file is part of the Symfony package.
 *
 * (c) Fabien Potencier <fabien@symfony.com>
 *
 * For the full copyright and license information, please view the LICENSE
 * file that was distributed with this source code.
 */

namespace Symfony\Component\Process;

use Symfony\Component\Process\Exception\RuntimeException;

/**
 * ProcessPipes manages descriptors and pipes for the use of proc_open.
 */
class ProcessPipes
{
    /** @var array */
    public $pipes = array();
    /** @var array */
    private $files = array();
    /** @var array */
    private $fileHandles = array();
    /** @var array */
    private $readBytes = array();
    /** @var Boolean */
    private $useFiles;
    /** @var Boolean */
    private $ttyMode;
    /** @var Boolean */
    private $ptyMode;

    const CHUNK_SIZE = 16384;

    public function __construct($useFiles, $ttyMode, $ptyMode = false)
    {
<<<<<<< HEAD
        $this->useFiles = (Boolean) $useFiles;
        $this->ttyMode = (Boolean) $ttyMode;
        $this->ptyMode = (Boolean) $ptyMode;
=======
        $this->useFiles = (bool) $useFiles;
        $this->ttyMode = (bool) $ttyMode;
>>>>>>> 041cb7b1

        // Fix for PHP bug #51800: reading from STDOUT pipe hangs forever on Windows if the output is too big.
        // Workaround for this problem is to use temporary files instead of pipes on Windows platform.
        //
        // @see https://bugs.php.net/bug.php?id=51800
        if ($this->useFiles) {
            $this->files = array(
                Process::STDOUT => tempnam(sys_get_temp_dir(), 'sf_proc_stdout'),
                Process::STDERR => tempnam(sys_get_temp_dir(), 'sf_proc_stderr'),
            );
            foreach ($this->files as $offset => $file) {
                $this->fileHandles[$offset] = fopen($this->files[$offset], 'rb');
                if (false === $this->fileHandles[$offset]) {
                    throw new RuntimeException('A temporary file could not be opened to write the process output to, verify that your TEMP environment variable is writable');
                }
            }
            $this->readBytes = array(
                Process::STDOUT => 0,
                Process::STDERR => 0,
            );
        }
    }

    public function __destruct()
    {
        $this->close();
        $this->removeFiles();
    }

    /**
     * Sets non-blocking mode on pipes.
     */
    public function unblock()
    {
        foreach ($this->pipes as $pipe) {
            stream_set_blocking($pipe, 0);
        }
    }

    /**
     * Closes file handles and pipes.
     */
    public function close()
    {
        $this->closeUnixPipes();
        foreach ($this->fileHandles as $handle) {
            fclose($handle);
        }
        $this->fileHandles = array();
    }

    /**
     * Closes Unix pipes.
     *
     * Nothing happens in case file handles are used.
     */
    public function closeUnixPipes()
    {
        foreach ($this->pipes as $pipe) {
            fclose($pipe);
        }
        $this->pipes = array();
    }

    /**
     * Returns an array of descriptors for the use of proc_open.
     *
     * @param Boolean $disableOutput Whether to redirect STDOUT and STDERR to /dev/null or not.
     *
     * @return array
     */
    public function getDescriptors($disableOutput)
    {
        if ($disableOutput) {
            $nullstream = fopen(defined('PHP_WINDOWS_VERSION_BUILD') ? 'NUL' : '/dev/null', 'c');

            return array(
                array('pipe', 'r'),
                $nullstream,
                $nullstream,
            );
        }

        if ($this->useFiles) {
            // We're not using pipe on Windows platform as it hangs (https://bugs.php.net/bug.php?id=51800)
            // We're not using file handles as it can produce corrupted output https://bugs.php.net/bug.php?id=65650
            // So we redirect output within the commandline and pass the nul device to the process
            return array(
                array('pipe', 'r'),
                array('file', 'NUL', 'w'),
                array('file', 'NUL', 'w'),
            );
        }

        if ($this->ttyMode) {
            return array(
                array('file', '/dev/tty', 'r'),
                array('file', '/dev/tty', 'w'),
                array('file', '/dev/tty', 'w'),
            );
        } elseif ($this->ptyMode && Process::isPtySupported()) {
            return array(
                array('pty'),
                array('pty'),
                array('pty'),
            );
        }

        return array(
            array('pipe', 'r'), // stdin
            array('pipe', 'w'), // stdout
            array('pipe', 'w'), // stderr
        );
    }

    /**
     * Returns an array of filenames indexed by their related stream in case these pipes use temporary files.
     *
     * @return array
     */
    public function getFiles()
    {
        if ($this->useFiles) {
            return $this->files;
        }

        return array();
    }

    /**
     * Reads data in file handles and pipes.
     *
     * @param bool    $blocking Whether to use blocking calls or not.
     *
     * @return array An array of read data indexed by their fd.
     */
    public function read($blocking)
    {
        return array_replace($this->readStreams($blocking), $this->readFileHandles());
    }

    /**
     * Reads data in file handles and pipes, closes them if EOF is reached.
     *
     * @param bool    $blocking Whether to use blocking calls or not.
     *
     * @return array An array of read data indexed by their fd.
     */
    public function readAndCloseHandles($blocking)
    {
        return array_replace($this->readStreams($blocking, true), $this->readFileHandles(true));
    }

    /**
     * Returns if the current state has open file handles or pipes.
     *
     * @return Boolean
     */
    public function hasOpenHandles()
    {
        if (!$this->useFiles) {
            return (bool) $this->pipes;
        }

        return (bool) $this->pipes && (bool) $this->fileHandles;
    }

    /**
     * Writes stdin data.
     *
     * @param bool        $blocking Whether to use blocking calls or not.
     * @param string|null $stdin    The data to write.
     */
    public function write($blocking, $stdin)
    {
        if (null === $stdin) {
            fclose($this->pipes[0]);
            unset($this->pipes[0]);

            return;
        }

        $writePipes = array($this->pipes[0]);
        unset($this->pipes[0]);
        $stdinLen = strlen($stdin);
        $stdinOffset = 0;

        while ($writePipes) {
            $r = null;
            $w = $writePipes;
            $e = null;

            if (false === $n = @stream_select($r, $w, $e, 0, $blocking ? ceil(Process::TIMEOUT_PRECISION * 1E6) : 0)) {
                // if a system call has been interrupted, forget about it, let's try again
                if ($this->hasSystemCallBeenInterrupted()) {
                    continue;
                }
                break;
            }

            // nothing has changed, let's wait until the process is ready
            if (0 === $n) {
                continue;
            }

            if ($w) {
                $written = fwrite($writePipes[0], (binary) substr($stdin, $stdinOffset), 8192);
                if (false !== $written) {
                    $stdinOffset += $written;
                }
                if ($stdinOffset >= $stdinLen) {
                    fclose($writePipes[0]);
                    $writePipes = null;
                }
            }
        }
    }

    /**
     * Reads data in file handles.
     *
     * @param bool    $close Whether to close file handles or not.
     *
     * @return array An array of read data indexed by their fd.
     */
    private function readFileHandles($close = false)
    {
        $read = array();
        $fh = $this->fileHandles;
        foreach ($fh as $type => $fileHandle) {
            if (0 !== fseek($fileHandle, $this->readBytes[$type])) {
                continue;
            }
            $data = '';
            $dataread = null;
            while (!feof($fileHandle)) {
                if (false !== $dataread = fread($fileHandle, self::CHUNK_SIZE)) {
                    $data .= $dataread;
                }
            }
            if (0 < $length = strlen($data)) {
                $this->readBytes[$type] += $length;
                $read[$type] = $data;
            }

            if (false === $dataread || (true === $close && feof($fileHandle) && '' === $data)) {
                fclose($this->fileHandles[$type]);
                unset($this->fileHandles[$type]);
            }
        }

        return $read;
    }

    /**
     * Reads data in file pipes streams.
     *
     * @param bool    $blocking Whether to use blocking calls or not.
     * @param bool    $close    Whether to close file handles or not.
     *
     * @return array An array of read data indexed by their fd.
     */
    private function readStreams($blocking, $close = false)
    {
        if (empty($this->pipes)) {
            return array();
        }

        $read = array();

        $r = $this->pipes;
        $w = null;
        $e = null;

        // let's have a look if something changed in streams
        if (false === $n = @stream_select($r, $w, $e, 0, $blocking ? ceil(Process::TIMEOUT_PRECISION * 1E6) : 0)) {
            // if a system call has been interrupted, forget about it, let's try again
            // otherwise, an error occurred, let's reset pipes
            if (!$this->hasSystemCallBeenInterrupted()) {
                $this->pipes = array();
            }

            return $read;
        }

        // nothing has changed
        if (0 === $n) {
            return $read;
        }

        foreach ($r as $pipe) {
            $type = array_search($pipe, $this->pipes);

            $data = '';
            while ($dataread = fread($pipe, self::CHUNK_SIZE)) {
                $data .= $dataread;
            }

            if ($data) {
                $read[$type] = $data;
            }

            if (false === $data || (true === $close && feof($pipe) && '' === $data)) {
                fclose($this->pipes[$type]);
                unset($this->pipes[$type]);
            }
        }

        return $read;
    }

    /**
     * Returns true if a system call has been interrupted.
     *
     * @return Boolean
     */
    private function hasSystemCallBeenInterrupted()
    {
        $lastError = error_get_last();

        // stream_select returns false when the `select` system call is interrupted by an incoming signal
        return isset($lastError['message']) && false !== stripos($lastError['message'], 'interrupted system call');
    }

    /**
     * Removes temporary files
     */
    private function removeFiles()
    {
        foreach ($this->files as $filename) {
            if (file_exists($filename)) {
                @unlink($filename);
            }
        }
        $this->files = array();
    }
}<|MERGE_RESOLUTION|>--- conflicted
+++ resolved
@@ -37,14 +37,9 @@
 
     public function __construct($useFiles, $ttyMode, $ptyMode = false)
     {
-<<<<<<< HEAD
-        $this->useFiles = (Boolean) $useFiles;
-        $this->ttyMode = (Boolean) $ttyMode;
-        $this->ptyMode = (Boolean) $ptyMode;
-=======
         $this->useFiles = (bool) $useFiles;
         $this->ttyMode = (bool) $ttyMode;
->>>>>>> 041cb7b1
+        $this->ptyMode = (bool) $ptyMode;
 
         // Fix for PHP bug #51800: reading from STDOUT pipe hangs forever on Windows if the output is too big.
         // Workaround for this problem is to use temporary files instead of pipes on Windows platform.
