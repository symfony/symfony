<?php

/*
 * This file is part of the Symfony package.
 *
 * (c) Fabien Potencier <fabien@symfony.com>
 *
 * For the full copyright and license information, please view the LICENSE
 * file that was distributed with this source code.
 */

namespace Symfony\Component\Security\Core\Tests\Authorization;

use PHPUnit\Framework\TestCase;
use Symfony\Component\Security\Core\Authentication\Token\TokenInterface;
use Symfony\Component\Security\Core\Authorization\AccessDecision;
use Symfony\Component\Security\Core\Authorization\AccessDecisionManager;
use Symfony\Component\Security\Core\Authorization\AccessDecisionManagerInterface;
use Symfony\Component\Security\Core\Authorization\TraceableAccessDecisionManager;
use Symfony\Component\Security\Core\Authorization\Voter\Vote;
use Symfony\Component\Security\Core\Authorization\Voter\VoterInterface;
use Symfony\Component\Security\Core\Tests\Fixtures\DummyVoter;

class TraceableAccessDecisionManagerTest extends TestCase
{
    /**
     * @dataProvider provideObjectsAndLogs
     */
    public function testDecideLog(array $expectedLog, array $attributes, $object, array $voterVotes, AccessDecision $decision)
    {
        $token = $this->createMock(TokenInterface::class);
        $admMock = $this
            ->getMockBuilder(AccessDecisionManagerInterface::class)
            ->onlyMethods(['decide'])
            ->addMethods(['getDecision'])
            ->getMock();

        $adm = new TraceableAccessDecisionManager($admMock);

        $admMock
            ->expects($this->once())
            ->method('getDecision')
            ->with($token, $attributes, $object)
            ->willReturnCallback(function ($token, $attributes, $object) use ($voterVotes, $adm, $decision) {
                foreach ($voterVotes as $voterVote) {
                    [$voter, $vote] = $voterVote;
                    $adm->addVoterVote($voter, $attributes, $vote);
                }

                return $decision;
            })
        ;

        $adm->getDecision($token, $attributes, $object);

        $this->assertEquals($expectedLog, $adm->getDecisionLog());
    }

    public static function provideObjectsAndLogs(): \Generator
    {
        $voter1 = new DummyVoter();
        $voter2 = new DummyVoter();

        yield [
            [[
                'attributes' => ['ATTRIBUTE_1'],
                'object' => null,
                'result' => ($result = AccessDecision::createGranted()),
                'voterDetails' => [
                    ['voter' => $voter1, 'attributes' => ['ATTRIBUTE_1'], 'vote' => $granted_vote1 = Vote::createGranted()],
                    ['voter' => $voter2, 'attributes' => ['ATTRIBUTE_1'], 'vote' => $granted_vote2 = Vote::createGranted()],
                ],
            ]],
            ['ATTRIBUTE_1'],
            null,
            [
                [$voter1, $granted_vote1],
                [$voter2, $granted_vote2],
            ],
            $result,
        ];
        yield [
            [[
                'attributes' => ['ATTRIBUTE_1', 'ATTRIBUTE_2'],
                'object' => true,
                'result' => ($result = AccessDecision::createDenied()),
                'voterDetails' => [
                    ['voter' => $voter1, 'attributes' => ['ATTRIBUTE_1', 'ATTRIBUTE_2'], 'vote' => $abstain_vote1 = Vote::createAbstain()],
                    ['voter' => $voter2, 'attributes' => ['ATTRIBUTE_1', 'ATTRIBUTE_2'], 'vote' => $granted_vote2 = Vote::createGranted()],
                ],
            ]],
            ['ATTRIBUTE_1', 'ATTRIBUTE_2'],
            true,
            [
                [$voter1, $abstain_vote1],
                [$voter2, $granted_vote2],
            ],
            $result,
        ];
        yield [
            [[
                'attributes' => [null],
                'object' => 'jolie string',
                'result' => ($result = AccessDecision::createDenied()),
                'voterDetails' => [
                    ['voter' => $voter1, 'attributes' => [null], 'vote' => $abstain_vote1 = Vote::createAbstain()],
                    ['voter' => $voter2, 'attributes' => [null], 'vote' => $abstain_denied2 = Vote::createAbstain()],
                ],
            ]],
            [null],
            'jolie string',
            [
                [$voter1, $abstain_vote1],
                [$voter2, $abstain_denied2],
            ],
            $result,
        ];
        yield [
            [[
                'attributes' => [12],
                'object' => 12345,
                'result' => ($result = AccessDecision::createGranted()),
                'voterDetails' => [],
            ]],
            'attributes' => [12],
            12345,
            [],
            $result,
        ];
        yield [
            [[
                'attributes' => [new \stdClass()],
                'object' => $x = fopen(__FILE__, 'r'),
                'result' => ($result = AccessDecision::createGranted()),
                'voterDetails' => [],
            ]],
            [new \stdClass()],
            $x,
            [],
            $result,
        ];
        yield [
            [[
                'attributes' => ['ATTRIBUTE_2'],
                'object' => $x = [],
                'result' => ($result = AccessDecision::createDenied()),
                'voterDetails' => [
                    ['voter' => $voter1, 'attributes' => ['ATTRIBUTE_2'], 'vote' => $abstain_vote1 = Vote::createAbstain()],
                    ['voter' => $voter2, 'attributes' => ['ATTRIBUTE_2'], 'vote' => $abstain_vote2 = Vote::createAbstain()],
                ],
            ]],
            ['ATTRIBUTE_2'],
            $x,
            [
                [$voter1, $abstain_vote1],
                [$voter2, $abstain_vote2],
            ],
            $result,
        ];
        yield [
            [[
                'attributes' => [12.13],
                'object' => new \stdClass(),
                'result' => ($result = AccessDecision::createDenied()),
                'voterDetails' => [
                    ['voter' => $voter1, 'attributes' => [12.13], 'vote' => $denied_vote1 = Vote::createDenied()],
                    ['voter' => $voter2, 'attributes' => [12.13], 'vote' => $denied_vote2 = Vote::createDenied()],
                ],
            ]],
            [12.13],
            new \stdClass(),
            [
                [$voter1, $denied_vote1],
                [$voter2, $denied_vote2],
            ],
            $result,
        ];
    }

    /**
     * Tests decision log returned when a voter call decide method of AccessDecisionManager.
     */
    public function testAccessDecisionManagerCalledByVoter()
    {
        $voter1 = $this
            ->getMockBuilder(VoterInterface::class)
            ->onlyMethods(['vote'])
            ->addMethods(['getVote'])
            ->getMock();

        $voter2 = $this
            ->getMockBuilder(VoterInterface::class)
            ->onlyMethods(['vote'])
            ->addMethods(['getVote'])
            ->getMock();

        $voter3 = $this
            ->getMockBuilder(VoterInterface::class)
            ->onlyMethods(['vote'])
            ->addMethods(['getVote'])
            ->getMock();

        $sut = new TraceableAccessDecisionManager(new AccessDecisionManager([$voter1, $voter2, $voter3]));

        $voter1
            ->expects($this->any())
            ->method('getVote')
            ->willReturnCallback(function (TokenInterface $token, $subject, array $attributes) use ($sut, $voter1) {
<<<<<<< HEAD
                $vote = \in_array('attr1', $attributes) ? Vote::createGranted() : Vote::createAbstain();
=======
                $vote = \in_array('attr1', $attributes, true) ? VoterInterface::ACCESS_GRANTED : VoterInterface::ACCESS_ABSTAIN;
>>>>>>> 3f2ed0fc
                $sut->addVoterVote($voter1, $attributes, $vote);

                return $vote;
            });

        $voter2
            ->expects($this->any())
            ->method('getVote')
            ->willReturnCallback(function (TokenInterface $token, $subject, array $attributes) use ($sut, $voter2) {
<<<<<<< HEAD
                if (\in_array('attr2', $attributes)) {
                    $vote = null == $subject ? Vote::createGranted() : Vote::createDenied();
=======
                if (\in_array('attr2', $attributes, true)) {
                    $vote = null == $subject ? VoterInterface::ACCESS_GRANTED : VoterInterface::ACCESS_DENIED;
>>>>>>> 3f2ed0fc
                } else {
                    $vote = Vote::createAbstain();
                }

                $sut->addVoterVote($voter2, $attributes, $vote);

                return $vote;
            });

        $voter3
            ->expects($this->any())
            ->method('getVote')
            ->willReturnCallback(function (TokenInterface $token, $subject, array $attributes) use ($sut, $voter3) {
<<<<<<< HEAD
                if (\in_array('attr2', $attributes) && $subject) {
                    $vote = $sut->getDecision($token, $attributes)->isGranted() ? Vote::createGranted() : Vote::createDenied();
=======
                if (\in_array('attr2', $attributes, true) && $subject) {
                    $vote = $sut->decide($token, $attributes) ? VoterInterface::ACCESS_GRANTED : VoterInterface::ACCESS_DENIED;
>>>>>>> 3f2ed0fc
                } else {
                    $vote = Vote::createAbstain();
                }

                $sut->addVoterVote($voter3, $attributes, $vote);

                return $vote;
            });

        $token = $this->createMock(TokenInterface::class);
        $sut->getDecision($token, ['attr1'], null);
        $sut->getDecision($token, ['attr2'], $obj = new \stdClass());

        $this->assertEquals([
            [
                'attributes' => ['attr1'],
                'object' => null,
                'voterDetails' => [
                    ['voter' => $voter1, 'attributes' => ['attr1'], 'vote' => Vote::createGranted()],
                ],
                'result' => AccessDecision::createGranted([
                    Vote::createGranted(),
                ]),
            ],
            [
                'attributes' => ['attr2'],
                'object' => null,
                'voterDetails' => [
                    ['voter' => $voter1, 'attributes' => ['attr2'], 'vote' => Vote::createAbstain()],
                    ['voter' => $voter2, 'attributes' => ['attr2'], 'vote' => Vote::createGranted()],
                ],
                'result' => AccessDecision::createGranted([
                    Vote::createAbstain(),
                    Vote::createGranted(),
                ]),
            ],
            [
                'attributes' => ['attr2'],
                'object' => $obj,
                'voterDetails' => [
                    ['voter' => $voter1, 'attributes' => ['attr2'], 'vote' => Vote::createAbstain()],
                    ['voter' => $voter2, 'attributes' => ['attr2'], 'vote' => Vote::createDenied()],
                    ['voter' => $voter3, 'attributes' => ['attr2'], 'vote' => Vote::createGranted()],
                ],
                'result' => AccessDecision::createGranted([
                    Vote::createAbstain(),
                    Vote::createDenied(),
                    Vote::createGranted(),
                ]),
            ],
        ], $sut->getDecisionLog());
    }

    public function testCustomAccessDecisionManagerReturnsEmptyStrategy()
    {
        $admMock = $this->createMock(AccessDecisionManagerInterface::class);

        $adm = new TraceableAccessDecisionManager($admMock);

        $this->assertEquals('-', $adm->getStrategy());
    }
}<|MERGE_RESOLUTION|>--- conflicted
+++ resolved
@@ -206,11 +206,7 @@
             ->expects($this->any())
             ->method('getVote')
             ->willReturnCallback(function (TokenInterface $token, $subject, array $attributes) use ($sut, $voter1) {
-<<<<<<< HEAD
-                $vote = \in_array('attr1', $attributes) ? Vote::createGranted() : Vote::createAbstain();
-=======
-                $vote = \in_array('attr1', $attributes, true) ? VoterInterface::ACCESS_GRANTED : VoterInterface::ACCESS_ABSTAIN;
->>>>>>> 3f2ed0fc
+                $vote = \in_array('attr1', $attributes, true) ? Vote::createGranted() : Vote::createAbstain();
                 $sut->addVoterVote($voter1, $attributes, $vote);
 
                 return $vote;
@@ -220,13 +216,8 @@
             ->expects($this->any())
             ->method('getVote')
             ->willReturnCallback(function (TokenInterface $token, $subject, array $attributes) use ($sut, $voter2) {
-<<<<<<< HEAD
-                if (\in_array('attr2', $attributes)) {
+                if (\in_array('attr2', $attributes, true)) {
                     $vote = null == $subject ? Vote::createGranted() : Vote::createDenied();
-=======
-                if (\in_array('attr2', $attributes, true)) {
-                    $vote = null == $subject ? VoterInterface::ACCESS_GRANTED : VoterInterface::ACCESS_DENIED;
->>>>>>> 3f2ed0fc
                 } else {
                     $vote = Vote::createAbstain();
                 }
@@ -240,13 +231,8 @@
             ->expects($this->any())
             ->method('getVote')
             ->willReturnCallback(function (TokenInterface $token, $subject, array $attributes) use ($sut, $voter3) {
-<<<<<<< HEAD
-                if (\in_array('attr2', $attributes) && $subject) {
+                if (\in_array('attr2', $attributes, true) && $subject) {
                     $vote = $sut->getDecision($token, $attributes)->isGranted() ? Vote::createGranted() : Vote::createDenied();
-=======
-                if (\in_array('attr2', $attributes, true) && $subject) {
-                    $vote = $sut->decide($token, $attributes) ? VoterInterface::ACCESS_GRANTED : VoterInterface::ACCESS_DENIED;
->>>>>>> 3f2ed0fc
                 } else {
                     $vote = Vote::createAbstain();
                 }
