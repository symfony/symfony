--- conflicted
+++ resolved
@@ -166,11 +166,8 @@
         yield ['ovhcloud', 'symfony/ovh-cloud-notifier'];
         yield ['pagerduty', 'symfony/pager-duty-notifier'];
         yield ['plivo', 'symfony/plivo-notifier'];
-<<<<<<< HEAD
         yield ['primotexto', 'symfony/primotexto-notifier'];
-=======
         yield ['pushover', 'symfony/pushover-notifier'];
->>>>>>> 2bacd108
         yield ['redlink', 'symfony/redlink-notifier'];
         yield ['ringcentral', 'symfony/ring-central-notifier'];
         yield ['rocketchat', 'symfony/rocket-chat-notifier'];
