<?php

/*
 * This file is part of the Symfony package.
 *
 * (c) Fabien Potencier <fabien@symfony.com>
 *
 * For the full copyright and license information, please view the LICENSE
 * file that was distributed with this source code.
 */

namespace Symfony\Component\Config\Definition\Dumper;

use Symfony\Component\Config\Definition\ArrayNode;
use Symfony\Component\Config\Definition\BaseNode;
use Symfony\Component\Config\Definition\BooleanNode;
use Symfony\Component\Config\Definition\ConfigurationInterface;
use Symfony\Component\Config\Definition\EnumNode;
use Symfony\Component\Config\Definition\FloatNode;
use Symfony\Component\Config\Definition\IntegerNode;
use Symfony\Component\Config\Definition\NodeInterface;
use Symfony\Component\Config\Definition\PrototypedArrayNode;
use Symfony\Component\Config\Definition\ScalarNode;

/**
 * Dumps an XML reference configuration for the given configuration/node instance.
 *
 * @author Wouter J <waldio.webdesign@gmail.com>
 */
class XmlReferenceDumper
{
    private ?string $reference = null;

<<<<<<< HEAD
    public function dump(ConfigurationInterface $configuration, string $namespace = null): string
=======
    /**
     * @return string
     */
    public function dump(ConfigurationInterface $configuration, ?string $namespace = null)
>>>>>>> 115fb5be
    {
        return $this->dumpNode($configuration->getConfigTreeBuilder()->buildTree(), $namespace);
    }

<<<<<<< HEAD
    public function dumpNode(NodeInterface $node, string $namespace = null): string
=======
    /**
     * @return string
     */
    public function dumpNode(NodeInterface $node, ?string $namespace = null)
>>>>>>> 115fb5be
    {
        $this->reference = '';
        $this->writeNode($node, 0, true, $namespace);
        $ref = $this->reference;
        $this->reference = null;

        return $ref;
    }

    private function writeNode(NodeInterface $node, int $depth = 0, bool $root = false, ?string $namespace = null): void
    {
        $rootName = ($root ? 'config' : $node->getName());
        $rootNamespace = ($namespace ?: ($root ? 'http://example.org/schema/dic/'.$node->getName() : null));

        // xml remapping
        if ($node->getParent()) {
            $remapping = array_filter($node->getParent()->getXmlRemappings(), fn (array $mapping) => $rootName === $mapping[1]);

            if (\count($remapping)) {
                [$singular] = current($remapping);
                $rootName = $singular;
            }
        }
        $rootName = str_replace('_', '-', $rootName);

        $rootAttributes = [];
        $rootAttributeComments = [];
        $rootChildren = [];
        $rootComments = [];

        if ($node instanceof ArrayNode) {
            $children = $node->getChildren();

            // comments about the root node
            if ($rootInfo = $node->getInfo()) {
                $rootComments[] = $rootInfo;
            }

            if ($rootNamespace) {
                $rootComments[] = 'Namespace: '.$rootNamespace;
            }

            // render prototyped nodes
            if ($node instanceof PrototypedArrayNode) {
                $prototype = $node->getPrototype();

                $info = 'prototype';
                if (null !== $prototype->getInfo()) {
                    $info .= ': '.$prototype->getInfo();
                }
                array_unshift($rootComments, $info);

                if ($key = $node->getKeyAttribute()) {
                    $rootAttributes[$key] = str_replace('-', ' ', $rootName).' '.$key;
                }

                if ($prototype instanceof PrototypedArrayNode) {
                    $prototype->setName($key ?? '');
                    $children = [$key => $prototype];
                } elseif ($prototype instanceof ArrayNode) {
                    $children = $prototype->getChildren();
                } else {
                    if ($prototype->hasDefaultValue()) {
                        $prototypeValue = $prototype->getDefaultValue();
                    } else {
                        $prototypeValue = match ($prototype::class) {
                            ScalarNode::class => 'scalar value',
                            FloatNode::class,
                            IntegerNode::class => 'numeric value',
                            BooleanNode::class => 'true|false',
                            EnumNode::class => $prototype->getPermissibleValues('|'),
                            default => 'value',
                        };
                    }
                }
            }

            // get attributes and elements
            foreach ($children as $child) {
                if ($child instanceof ArrayNode) {
                    // get elements
                    $rootChildren[] = $child;

                    continue;
                }

                // get attributes

                // metadata
                $name = str_replace('_', '-', $child->getName());
                $value = '%%%%not_defined%%%%'; // use a string which isn't used in the normal world

                // comments
                $comments = [];
                if ($child instanceof BaseNode && $info = $child->getInfo()) {
                    $comments[] = $info;
                }

                if ($child instanceof BaseNode && $example = $child->getExample()) {
                    $comments[] = 'Example: '.(\is_array($example) ? implode(', ', $example) : $example);
                }

                if ($child->isRequired()) {
                    $comments[] = 'Required';
                }

                if ($child instanceof BaseNode && $child->isDeprecated()) {
                    $deprecation = $child->getDeprecation($child->getName(), $node->getPath());
                    $comments[] = sprintf('Deprecated (%s)', ($deprecation['package'] || $deprecation['version'] ? "Since {$deprecation['package']} {$deprecation['version']}: " : '').$deprecation['message']);
                }

                if ($child instanceof EnumNode) {
                    $comments[] = 'One of '.$child->getPermissibleValues('; ');
                }

                if (\count($comments)) {
                    $rootAttributeComments[$name] = implode(";\n", $comments);
                }

                // default values
                if ($child->hasDefaultValue()) {
                    $value = $child->getDefaultValue();
                }

                // append attribute
                $rootAttributes[$name] = $value;
            }
        }

        // render comments

        // root node comment
        if (\count($rootComments)) {
            foreach ($rootComments as $comment) {
                $this->writeLine('<!-- '.$comment.' -->', $depth);
            }
        }

        // attribute comments
        if (\count($rootAttributeComments)) {
            foreach ($rootAttributeComments as $attrName => $comment) {
                $commentDepth = $depth + 4 + \strlen($attrName) + 2;
                $commentLines = explode("\n", $comment);
                $multiline = (\count($commentLines) > 1);
                $comment = implode(\PHP_EOL.str_repeat(' ', $commentDepth), $commentLines);

                if ($multiline) {
                    $this->writeLine('<!--', $depth);
                    $this->writeLine($attrName.': '.$comment, $depth + 4);
                    $this->writeLine('-->', $depth);
                } else {
                    $this->writeLine('<!-- '.$attrName.': '.$comment.' -->', $depth);
                }
            }
        }

        // render start tag + attributes
        $rootIsVariablePrototype = isset($prototypeValue);
        $rootIsEmptyTag = (0 === \count($rootChildren) && !$rootIsVariablePrototype);
        $rootOpenTag = '<'.$rootName;
        if (1 >= ($attributesCount = \count($rootAttributes))) {
            if (1 === $attributesCount) {
                $rootOpenTag .= sprintf(' %s="%s"', current(array_keys($rootAttributes)), $this->writeValue(current($rootAttributes)));
            }

            $rootOpenTag .= $rootIsEmptyTag ? ' />' : '>';

            if ($rootIsVariablePrototype) {
                $rootOpenTag .= $prototypeValue.'</'.$rootName.'>';
            }

            $this->writeLine($rootOpenTag, $depth);
        } else {
            $this->writeLine($rootOpenTag, $depth);

            $i = 1;

            foreach ($rootAttributes as $attrName => $attrValue) {
                $attr = sprintf('%s="%s"', $attrName, $this->writeValue($attrValue));

                $this->writeLine($attr, $depth + 4);

                if ($attributesCount === $i++) {
                    $this->writeLine($rootIsEmptyTag ? '/>' : '>', $depth);

                    if ($rootIsVariablePrototype) {
                        $rootOpenTag .= $prototypeValue.'</'.$rootName.'>';
                    }
                }
            }
        }

        // render children tags
        foreach ($rootChildren as $child) {
            $this->writeLine('');
            $this->writeNode($child, $depth + 4);
        }

        // render end tag
        if (!$rootIsEmptyTag && !$rootIsVariablePrototype) {
            $this->writeLine('');

            $rootEndTag = '</'.$rootName.'>';
            $this->writeLine($rootEndTag, $depth);
        }
    }

    /**
     * Outputs a single config reference line.
     */
    private function writeLine(string $text, int $indent = 0): void
    {
        $indent = \strlen($text) + $indent;
        $format = '%'.$indent.'s';

        $this->reference .= sprintf($format, $text).\PHP_EOL;
    }

    /**
     * Renders the string conversion of the value.
     */
    private function writeValue(mixed $value): string
    {
        if ('%%%%not_defined%%%%' === $value) {
            return '';
        }

        if (\is_string($value) || is_numeric($value)) {
            return $value;
        }

        if (false === $value) {
            return 'false';
        }

        if (true === $value) {
            return 'true';
        }

        if (null === $value) {
            return 'null';
        }

        if (empty($value)) {
            return '';
        }

        if (\is_array($value)) {
            return implode(',', $value);
        }

        return '';
    }
}<|MERGE_RESOLUTION|>--- conflicted
+++ resolved
@@ -31,26 +31,12 @@
 {
     private ?string $reference = null;
 
-<<<<<<< HEAD
-    public function dump(ConfigurationInterface $configuration, string $namespace = null): string
-=======
-    /**
-     * @return string
-     */
-    public function dump(ConfigurationInterface $configuration, ?string $namespace = null)
->>>>>>> 115fb5be
+    public function dump(ConfigurationInterface $configuration, ?string $namespace = null): string
     {
         return $this->dumpNode($configuration->getConfigTreeBuilder()->buildTree(), $namespace);
     }
 
-<<<<<<< HEAD
-    public function dumpNode(NodeInterface $node, string $namespace = null): string
-=======
-    /**
-     * @return string
-     */
-    public function dumpNode(NodeInterface $node, ?string $namespace = null)
->>>>>>> 115fb5be
+    public function dumpNode(NodeInterface $node, ?string $namespace = null): string
     {
         $this->reference = '';
         $this->writeNode($node, 0, true, $namespace);
