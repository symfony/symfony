--- conflicted
+++ resolved
@@ -32,21 +32,12 @@
         "symfony/http-kernel": "^5.4|^6.0",
         "symfony/mime": "^5.4|^6.0",
         "symfony/property-access": "^5.4|^6.0",
-<<<<<<< HEAD
         "symfony/property-info": "^5.4|^6.0",
         "symfony/uid": "^5.4|^6.0",
         "symfony/validator": "^5.4|^6.0",
         "symfony/var-dumper": "^5.4|^6.0",
         "symfony/var-exporter": "^5.4|^6.0",
         "symfony/yaml": "^5.4|^6.0"
-=======
-        "symfony/property-info": "^5.3|^6.0",
-        "symfony/uid": "^5.3|^6.0",
-        "symfony/validator": "^4.4|^5.0|^6.0",
-        "symfony/var-dumper": "^4.4|^5.0|^6.0",
-        "symfony/var-exporter": "^4.4|^5.0|^6.0",
-        "symfony/yaml": "^4.4|^5.0|^6.0"
->>>>>>> 9870e7e3
     },
     "conflict": {
         "doctrine/annotations": "<1.12",
@@ -54,14 +45,9 @@
         "phpdocumentor/type-resolver": "<1.4.0",
         "symfony/dependency-injection": "<5.4",
         "symfony/property-access": "<5.4",
-<<<<<<< HEAD
         "symfony/property-info": "<5.4",
+        "symfony/uid": "<5.4",
         "symfony/yaml": "<5.4"
-=======
-        "symfony/property-info": "<5.3",
-        "symfony/uid": "<5.3",
-        "symfony/yaml": "<4.4"
->>>>>>> 9870e7e3
     },
     "suggest": {
         "psr/cache-implementation": "For using the metadata cache.",
