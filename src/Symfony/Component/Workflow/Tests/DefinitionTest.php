<?php

namespace Symfony\Component\Workflow\Tests;

use PHPUnit\Framework\TestCase;
use Symfony\Component\Workflow\Definition;
use Symfony\Component\Workflow\Transition;

class DefinitionTest extends TestCase
{
    public function testAddPlaces()
    {
        $places = range('a', 'e');
        $definition = new Definition($places, []);

        $this->assertCount(5, $definition->getPlaces());

        $this->assertEquals(['a'], $definition->getInitialPlaces());
    }

    public function testSetInitialPlace()
    {
<<<<<<< HEAD
        $places = range('a', 'e');
        $definition = new Definition($places, [], $places[3]);

        $this->assertEquals([$places[3]], $definition->getInitialPlaces());
=======
        $this->expectException('Symfony\Component\Workflow\Exception\InvalidArgumentException');
        $places = ['a"', 'e"'];
        new Definition($places, []);
>>>>>>> 8920672b
    }

    public function testSetInitialPlaces()
    {
        $places = range('a', 'e');
        $definition = new Definition($places, [], ['a', 'e']);

        $this->assertEquals(['a', 'e'], $definition->getInitialPlaces());
    }

    public function testSetInitialPlaceAndPlaceIsNotDefined()
    {
        $this->expectException('Symfony\Component\Workflow\Exception\LogicException');
        $this->expectExceptionMessage('Place "d" cannot be the initial place as it does not exist.');
        new Definition([], [], 'd');
    }

    public function testAddTransition()
    {
        $places = range('a', 'b');

        $transition = new Transition('name', $places[0], $places[1]);
        $definition = new Definition($places, [$transition]);

        $this->assertCount(1, $definition->getTransitions());
        $this->assertSame($transition, $definition->getTransitions()[0]);
    }

    public function testAddTransitionAndFromPlaceIsNotDefined()
    {
        $this->expectException('Symfony\Component\Workflow\Exception\LogicException');
        $this->expectExceptionMessage('Place "c" referenced in transition "name" does not exist.');
        $places = range('a', 'b');

        new Definition($places, [new Transition('name', 'c', $places[1])]);
    }

    public function testAddTransitionAndToPlaceIsNotDefined()
    {
        $this->expectException('Symfony\Component\Workflow\Exception\LogicException');
        $this->expectExceptionMessage('Place "c" referenced in transition "name" does not exist.');
        $places = range('a', 'b');

        new Definition($places, [new Transition('name', $places[0], 'c')]);
    }
}<|MERGE_RESOLUTION|>--- conflicted
+++ resolved
@@ -20,16 +20,10 @@
 
     public function testSetInitialPlace()
     {
-<<<<<<< HEAD
         $places = range('a', 'e');
         $definition = new Definition($places, [], $places[3]);
 
         $this->assertEquals([$places[3]], $definition->getInitialPlaces());
-=======
-        $this->expectException('Symfony\Component\Workflow\Exception\InvalidArgumentException');
-        $places = ['a"', 'e"'];
-        new Definition($places, []);
->>>>>>> 8920672b
     }
 
     public function testSetInitialPlaces()
