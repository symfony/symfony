--- conflicted
+++ resolved
@@ -495,11 +495,7 @@
         Request::setTrustedProxies([], -1);
     }
 
-<<<<<<< HEAD
-    private function getHttpKernel(EventDispatcherInterface $eventDispatcher, $controller = null, RequestStack $requestStack = null, array $arguments = [], bool $handleAllThrowables = false)
-=======
-    private function getHttpKernel(EventDispatcherInterface $eventDispatcher, $controller = null, ?RequestStack $requestStack = null, array $arguments = [])
->>>>>>> 2a31f2dd
+    private function getHttpKernel(EventDispatcherInterface $eventDispatcher, $controller = null, ?RequestStack $requestStack = null, array $arguments = [], bool $handleAllThrowables = false)
     {
         $controller ??= fn () => new Response('Hello');
 
