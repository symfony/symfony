--- conflicted
+++ resolved
@@ -44,21 +44,13 @@
         ],
     ];
 
-    /**
-     * @var LoggerInterface|null
-     */
-    private $logger;
+    private ?LoggerInterface $logger = null;
 
     /**
      * An internal object to share state between the client and its responses.
      */
     private $multi;
 
-<<<<<<< HEAD
-    private static array $curlVersion;
-
-=======
->>>>>>> 446686ab
     /**
      * @param array $defaultOptions     Default request's options
      * @param int   $maxHostConnections The maximum number of connections to a single host
@@ -78,34 +70,8 @@
             [, $this->defaultOptions] = self::prepareRequest(null, null, $defaultOptions, $this->defaultOptions);
         }
 
-<<<<<<< HEAD
-        $this->multi = new CurlClientState();
-        self::$curlVersion = self::$curlVersion ?? curl_version();
-
-        // Don't enable HTTP/1.1 pipelining: it forces responses to be sent in order
-        if (\defined('CURLPIPE_MULTIPLEX')) {
-            curl_multi_setopt($this->multi->handle, \CURLMOPT_PIPELINING, \CURLPIPE_MULTIPLEX);
-        }
-        if (\defined('CURLMOPT_MAX_HOST_CONNECTIONS')) {
-            $maxHostConnections = curl_multi_setopt($this->multi->handle, \CURLMOPT_MAX_HOST_CONNECTIONS, 0 < $maxHostConnections ? $maxHostConnections : \PHP_INT_MAX) ? 0 : $maxHostConnections;
-        }
-        if (\defined('CURLMOPT_MAXCONNECTS') && 0 < $maxHostConnections) {
-            curl_multi_setopt($this->multi->handle, \CURLMOPT_MAXCONNECTS, $maxHostConnections);
-        }
-
-        // Skip configuring HTTP/2 push when it's unsupported or buggy, see https://bugs.php.net/77535
-        if (0 >= $maxPendingPushes) {
-            return;
-        }
-
-        // HTTP/2 push crashes before curl 7.61
-        if (!\defined('CURLMOPT_PUSHFUNCTION') || 0x073D00 > self::$curlVersion['version_number'] || !(\CURL_VERSION_HTTP2 & self::$curlVersion['features'])) {
-            return;
-        }
-=======
         $this->multi = new CurlClientState($maxHostConnections, $maxPendingPushes);
     }
->>>>>>> 446686ab
 
     public function setLogger(LoggerInterface $logger): void
     {
