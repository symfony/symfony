--- conflicted
+++ resolved
@@ -568,7 +568,63 @@
         ]);
     }
 
-<<<<<<< HEAD
+    public function testSerializerJsonDetailedErrorMessagesEnabledWhenDefaultContextIsConfigured()
+    {
+        $processor = new Processor();
+        $config = $processor->processConfiguration(new Configuration(true), [
+            [
+                'serializer' => [
+                    'default_context' => [
+                        'foo' => 'bar',
+                    ],
+                ],
+            ],
+        ]);
+
+        $this->assertSame(['foo' => 'bar', JsonDecode::DETAILED_ERROR_MESSAGES => true], $config['serializer']['default_context'] ?? []);
+    }
+
+    public function testSerializerJsonDetailedErrorMessagesInDefaultContextCanBeDisabled()
+    {
+        $processor = new Processor();
+        $config = $processor->processConfiguration(new Configuration(true), [
+            [
+                'serializer' => [
+                    'default_context' => [
+                        'foo' => 'bar',
+                        JsonDecode::DETAILED_ERROR_MESSAGES => false,
+                    ],
+                ],
+            ],
+        ]);
+
+        $this->assertSame(['foo' => 'bar', JsonDecode::DETAILED_ERROR_MESSAGES => false], $config['serializer']['default_context'] ?? []);
+    }
+
+    public function testSerializerJsonDetailedErrorMessagesInDefaultContextCanBeDisabledWithSeveralConfigsBeingMerged()
+    {
+        $processor = new Processor();
+        $config = $processor->processConfiguration(new Configuration(true), [
+            [
+                'serializer' => [
+                    'default_context' => [
+                        'foo' => 'bar',
+                        JsonDecode::DETAILED_ERROR_MESSAGES => false,
+                    ],
+                ],
+            ],
+            [
+                'serializer' => [
+                    'default_context' => [
+                        'foobar' => 'baz',
+                    ],
+                ],
+            ],
+        ]);
+
+        $this->assertSame(['foo' => 'bar', JsonDecode::DETAILED_ERROR_MESSAGES => false, 'foobar' => 'baz'], $config['serializer']['default_context'] ?? []);
+    }
+
     public function testScopedHttpClientsInheritRateLimiterAndRetryFailedConfiguration()
     {
         $processor = new Processor();
@@ -607,63 +663,6 @@
         $this->assertTrue($scopedClients['qux']['retry_failed']['enabled']);
         $this->assertSame(88, $scopedClients['qux']['retry_failed']['max_retries']);
         $this->assertSame(999, $scopedClients['qux']['retry_failed']['delay']);
-=======
-    public function testSerializerJsonDetailedErrorMessagesEnabledWhenDefaultContextIsConfigured()
-    {
-        $processor = new Processor();
-        $config = $processor->processConfiguration(new Configuration(true), [
-            [
-                'serializer' => [
-                    'default_context' => [
-                        'foo' => 'bar',
-                    ],
-                ],
-            ],
-        ]);
-
-        $this->assertSame(['foo' => 'bar', JsonDecode::DETAILED_ERROR_MESSAGES => true], $config['serializer']['default_context'] ?? []);
-    }
-
-    public function testSerializerJsonDetailedErrorMessagesInDefaultContextCanBeDisabled()
-    {
-        $processor = new Processor();
-        $config = $processor->processConfiguration(new Configuration(true), [
-            [
-                'serializer' => [
-                    'default_context' => [
-                        'foo' => 'bar',
-                        JsonDecode::DETAILED_ERROR_MESSAGES => false,
-                    ],
-                ],
-            ],
-        ]);
-
-        $this->assertSame(['foo' => 'bar', JsonDecode::DETAILED_ERROR_MESSAGES => false], $config['serializer']['default_context'] ?? []);
-    }
-
-    public function testSerializerJsonDetailedErrorMessagesInDefaultContextCanBeDisabledWithSeveralConfigsBeingMerged()
-    {
-        $processor = new Processor();
-        $config = $processor->processConfiguration(new Configuration(true), [
-            [
-                'serializer' => [
-                    'default_context' => [
-                        'foo' => 'bar',
-                        JsonDecode::DETAILED_ERROR_MESSAGES => false,
-                    ],
-                ],
-            ],
-            [
-                'serializer' => [
-                    'default_context' => [
-                        'foobar' => 'baz',
-                    ],
-                ],
-            ],
-        ]);
-
-        $this->assertSame(['foo' => 'bar', JsonDecode::DETAILED_ERROR_MESSAGES => false, 'foobar' => 'baz'], $config['serializer']['default_context'] ?? []);
->>>>>>> 87d1c9ae
     }
 
     protected static function getBundleDefaultConfig()
