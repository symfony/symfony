<?php

/*
 * This file is part of the Symfony package.
 *
 * (c) Fabien Potencier <fabien@symfony.com>
 *
 * For the full copyright and license information, please view the LICENSE
 * file that was distributed with this source code.
 */

namespace Symfony\Component\Security\Http\RememberMe;

use Symfony\Component\HttpFoundation\Request;
use Symfony\Component\HttpFoundation\Response;
use Symfony\Component\Security\Core\Authentication\Token\TokenInterface;

trigger_deprecation('symfony/security-http', '5.4', 'The "%s" interface is deprecated, use "%s" instead.', RememberMeServicesInterface::class, RememberMeHandlerInterface::class);

/**
 * Interface that needs to be implemented by classes which provide remember-me
 * capabilities.
 *
 * We provide two implementations out-of-the-box:
 * - TokenBasedRememberMeServices (does not require a TokenProvider)
 * - PersistentTokenBasedRememberMeServices (requires a TokenProvider)
 *
 * @author Johannes M. Schmitt <schmittjoh@gmail.com>
 *
 * @method logout(Request $request, Response $response, TokenInterface $token)
<<<<<<< HEAD
=======
 *
 * @deprecated since Symfony 5.4, use {@see RememberMeHandlerInterface} instead
>>>>>>> f1643e87
 */
interface RememberMeServicesInterface
{
    /**
     * This attribute name can be used by the implementation if it needs to set
     * a cookie on the Request when there is no actual Response, yet.
     */
    public const COOKIE_ATTR_NAME = '_security_remember_me_cookie';

    /**
     * This method will be called whenever the TokenStorage does not contain
     * a TokenInterface object and the framework wishes to provide an implementation
     * with an opportunity to authenticate the request using remember-me capabilities.
     *
     * No attempt whatsoever is made to determine whether the browser has requested
     * remember-me services or presented a valid cookie. Any and all such determinations
     * are left to the implementation of this method.
     *
     * If a browser has presented an unauthorised cookie for whatever reason,
     * make sure to throw an AuthenticationException as this will consequentially
     * result in a call to loginFail() and therefore an invalidation of the cookie.
     *
     * @return TokenInterface|null
     */
    public function autoLogin(Request $request);

    /**
     * Called whenever an interactive authentication attempt was made, but the
     * credentials supplied by the user were missing or otherwise invalid.
     *
     * This method needs to take care of invalidating the cookie.
     */
    public function loginFail(Request $request, \Exception $exception = null);

    /**
     * Called whenever an interactive authentication attempt is successful
     * (e.g. a form login).
     *
     * An implementation may always set a remember-me cookie in the Response,
     * although this is not recommended.
     *
     * Instead, implementations should typically look for a request parameter
     * (such as an HTTP POST parameter) that indicates the browser has explicitly
     * requested for the authentication to be remembered.
     */
    public function loginSuccess(Request $request, Response $response, TokenInterface $token);
}<|MERGE_RESOLUTION|>--- conflicted
+++ resolved
@@ -28,11 +28,8 @@
  * @author Johannes M. Schmitt <schmittjoh@gmail.com>
  *
  * @method logout(Request $request, Response $response, TokenInterface $token)
-<<<<<<< HEAD
-=======
  *
  * @deprecated since Symfony 5.4, use {@see RememberMeHandlerInterface} instead
->>>>>>> f1643e87
  */
 interface RememberMeServicesInterface
 {
