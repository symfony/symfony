<?php

/*
 * This file is part of the Symfony package.
 *
 * (c) Fabien Potencier <fabien@symfony.com>
 *
 * For the full copyright and license information, please view the LICENSE
 * file that was distributed with this source code.
 */

namespace Symfony\Component\Serializer\Normalizer;

use Symfony\Component\Serializer\Exception\CircularReferenceException;
use Symfony\Component\Serializer\Exception\InvalidArgumentException;
use Symfony\Component\Serializer\Exception\LogicException;
use Symfony\Component\Serializer\Exception\MissingConstructorArgumentsException;
use Symfony\Component\Serializer\Exception\NotNormalizableValueException;
use Symfony\Component\Serializer\Exception\RuntimeException;
use Symfony\Component\Serializer\Mapping\AttributeMetadataInterface;
use Symfony\Component\Serializer\Mapping\Factory\ClassMetadataFactoryInterface;
use Symfony\Component\Serializer\NameConverter\NameConverterInterface;
use Symfony\Component\Serializer\SerializerAwareInterface;
use Symfony\Component\Serializer\SerializerAwareTrait;

/**
 * Normalizer implementation.
 *
 * @author Kévin Dunglas <dunglas@gmail.com>
 */
abstract class AbstractNormalizer implements NormalizerInterface, DenormalizerInterface, SerializerAwareInterface, CacheableSupportsMethodInterface
{
    use ObjectToPopulateTrait;
    use SerializerAwareTrait;

    /* constants to configure the context */

    /**
     * How many loops of circular reference to allow while normalizing.
     *
     * The default value of 1 means that when we encounter the same object a
     * second time, we consider that a circular reference.
     *
     * You can raise this value for special cases, e.g. in combination with the
     * max depth setting of the object normalizer.
     */
    public const CIRCULAR_REFERENCE_LIMIT = 'circular_reference_limit';

    /**
     * Instead of creating a new instance of an object, update the specified object.
     *
     * If you have a nested structure, child objects will be overwritten with
     * new instances unless you set DEEP_OBJECT_TO_POPULATE to true.
     */
    public const OBJECT_TO_POPULATE = 'object_to_populate';

    /**
     * Only (de)normalize attributes that are in the specified groups.
     */
    public const GROUPS = 'groups';

    /**
     * Limit (de)normalize to the specified names.
     *
     * For nested structures, this list needs to reflect the object tree.
     */
    public const ATTRIBUTES = 'attributes';

    /**
     * If ATTRIBUTES are specified, and the source has fields that are not part of that list,
     * either ignore those attributes (true) or throw an ExtraAttributesException (false).
     */
    public const ALLOW_EXTRA_ATTRIBUTES = 'allow_extra_attributes';

    /**
     * Hashmap of default values for constructor arguments.
     *
     * The names need to match the parameter names in the constructor arguments.
     */
    public const DEFAULT_CONSTRUCTOR_ARGUMENTS = 'default_constructor_arguments';

    /**
     * Hashmap of field name => callable to (de)normalize this field.
     *
     * The callable is called if the field is encountered with the arguments:
     *
     * - mixed         $attributeValue value of this field
     * - object|string $object         the whole object being normalized or the object's class being denormalized
     * - string        $attributeName  name of the attribute being (de)normalized
     * - string        $format         the requested format
     * - array         $context        the serialization context
     */
    public const CALLBACKS = 'callbacks';

    /**
     * Handler to call when a circular reference has been detected.
     *
     * If you specify no handler, a CircularReferenceException is thrown.
     *
     * The method will be called with ($object, $format, $context) and its
     * return value is returned as the result of the normalize call.
     */
    public const CIRCULAR_REFERENCE_HANDLER = 'circular_reference_handler';

    /**
     * Skip the specified attributes when normalizing an object tree.
     *
     * This list is applied to each element of nested structures.
     *
     * Note: The behaviour for nested structures is different from ATTRIBUTES
     * for historical reason. Aligning the behaviour would be a BC break.
     */
    public const IGNORED_ATTRIBUTES = 'ignored_attributes';

    /**
     * Require all properties to be listed in the input instead of falling
     * back to null for nullable ones.
     */
    public const REQUIRE_ALL_PROPERTIES = 'require_all_properties';

    /**
     * @internal
     */
    protected const CIRCULAR_REFERENCE_LIMIT_COUNTERS = 'circular_reference_limit_counters';

    protected $defaultContext = [
        self::ALLOW_EXTRA_ATTRIBUTES => true,
        self::CIRCULAR_REFERENCE_HANDLER => null,
        self::CIRCULAR_REFERENCE_LIMIT => 1,
        self::IGNORED_ATTRIBUTES => [],
    ];

    /**
     * @var ClassMetadataFactoryInterface|null
     */
    protected $classMetadataFactory;

    /**
     * @var NameConverterInterface|null
     */
    protected $nameConverter;

    /**
     * Sets the {@link ClassMetadataFactoryInterface} to use.
     */
    public function __construct(ClassMetadataFactoryInterface $classMetadataFactory = null, NameConverterInterface $nameConverter = null, array $defaultContext = [])
    {
        $this->classMetadataFactory = $classMetadataFactory;
        $this->nameConverter = $nameConverter;
        $this->defaultContext = array_merge($this->defaultContext, $defaultContext);

        $this->validateCallbackContext($this->defaultContext, 'default');

        if (isset($this->defaultContext[self::CIRCULAR_REFERENCE_HANDLER]) && !\is_callable($this->defaultContext[self::CIRCULAR_REFERENCE_HANDLER])) {
            throw new InvalidArgumentException(sprintf('Invalid callback found in the "%s" default context option.', self::CIRCULAR_REFERENCE_HANDLER));
        }
    }

    /**
     * @deprecated since Symfony 6.3, use "getSupportedTypes()" instead
     */
    public function hasCacheableSupportsMethod(): bool
    {
        trigger_deprecation('symfony/serializer', '6.3', 'The "%s()" method is deprecated, implement "%s::getSupportedTypes()" instead.', __METHOD__, get_debug_type($this));

        return false;
    }

    /**
     * Detects if the configured circular reference limit is reached.
     *
     * @throws CircularReferenceException
     */
    protected function isCircularReference(object $object, array &$context): bool
    {
        $objectHash = spl_object_hash($object);

        $circularReferenceLimit = $context[self::CIRCULAR_REFERENCE_LIMIT] ?? $this->defaultContext[self::CIRCULAR_REFERENCE_LIMIT];
        if (isset($context[self::CIRCULAR_REFERENCE_LIMIT_COUNTERS][$objectHash])) {
            if ($context[self::CIRCULAR_REFERENCE_LIMIT_COUNTERS][$objectHash] >= $circularReferenceLimit) {
                unset($context[self::CIRCULAR_REFERENCE_LIMIT_COUNTERS][$objectHash]);

                return true;
            }

            ++$context[self::CIRCULAR_REFERENCE_LIMIT_COUNTERS][$objectHash];
        } else {
            $context[self::CIRCULAR_REFERENCE_LIMIT_COUNTERS][$objectHash] = 1;
        }

        return false;
    }

    /**
     * Handles a circular reference.
     *
     * If a circular reference handler is set, it will be called. Otherwise, a
     * {@class CircularReferenceException} will be thrown.
     *
     * @final
     *
     * @throws CircularReferenceException
     */
    protected function handleCircularReference(object $object, string $format = null, array $context = []): mixed
    {
        $circularReferenceHandler = $context[self::CIRCULAR_REFERENCE_HANDLER] ?? $this->defaultContext[self::CIRCULAR_REFERENCE_HANDLER];
        if ($circularReferenceHandler) {
            return $circularReferenceHandler($object, $format, $context);
        }

        throw new CircularReferenceException(sprintf('A circular reference has been detected when serializing the object of class "%s" (configured limit: %d).', get_debug_type($object), $context[self::CIRCULAR_REFERENCE_LIMIT] ?? $this->defaultContext[self::CIRCULAR_REFERENCE_LIMIT]));
    }

    /**
     * Gets attributes to normalize using groups.
     *
     * @param bool $attributesAsString If false, return an array of {@link AttributeMetadataInterface}
     *
     * @return string[]|AttributeMetadataInterface[]|bool
     *
     * @throws LogicException if the 'allow_extra_attributes' context variable is false and no class metadata factory is provided
     */
    protected function getAllowedAttributes(string|object $classOrObject, array $context, bool $attributesAsString = false)
    {
        $allowExtraAttributes = $context[self::ALLOW_EXTRA_ATTRIBUTES] ?? $this->defaultContext[self::ALLOW_EXTRA_ATTRIBUTES];
        if (!$this->classMetadataFactory) {
            if (!$allowExtraAttributes) {
                throw new LogicException(sprintf('A class metadata factory must be provided in the constructor when setting "%s" to false.', self::ALLOW_EXTRA_ATTRIBUTES));
            }

            return false;
        }

        $groups = $this->getGroups($context);

        $allowedAttributes = [];
        $ignoreUsed = false;
        foreach ($this->classMetadataFactory->getMetadataFor($classOrObject)->getAttributesMetadata() as $attributeMetadata) {
            if ($ignore = $attributeMetadata->isIgnored()) {
                $ignoreUsed = true;
            }

            // If you update this check, update accordingly the one in Symfony\Component\PropertyInfo\Extractor\SerializerExtractor::getProperties()
            if (
                !$ignore
                && ([] === $groups || array_intersect(array_merge($attributeMetadata->getGroups(), ['*']), $groups))
                && $this->isAllowedAttribute($classOrObject, $name = $attributeMetadata->getName(), null, $context)
            ) {
                $allowedAttributes[] = $attributesAsString ? $name : $attributeMetadata;
            }
        }

        if (!$ignoreUsed && [] === $groups && $allowExtraAttributes) {
            // Backward Compatibility with the code using this method written before the introduction of @Ignore
            return false;
        }

        return $allowedAttributes;
    }

    protected function getGroups(array $context): array
    {
        $groups = $context[self::GROUPS] ?? $this->defaultContext[self::GROUPS] ?? [];

        return \is_scalar($groups) ? (array) $groups : $groups;
    }

    /**
     * Is this attribute allowed?
     *
     * @return bool
     */
    protected function isAllowedAttribute(object|string $classOrObject, string $attribute, string $format = null, array $context = [])
    {
        $ignoredAttributes = $context[self::IGNORED_ATTRIBUTES] ?? $this->defaultContext[self::IGNORED_ATTRIBUTES];
        if (\in_array($attribute, $ignoredAttributes)) {
            return false;
        }

        $attributes = $context[self::ATTRIBUTES] ?? $this->defaultContext[self::ATTRIBUTES] ?? null;
        if (isset($attributes[$attribute])) {
            // Nested attributes
            return true;
        }

        if (\is_array($attributes)) {
            return \in_array($attribute, $attributes, true);
        }

        return true;
    }

    /**
     * Normalizes the given data to an array. It's particularly useful during
     * the denormalization process.
     */
    protected function prepareForDenormalization(mixed $data): array
    {
        return (array) $data;
    }

    /**
     * Returns the method to use to construct an object. This method must be either
     * the object constructor or static.
     */
    protected function getConstructor(array &$data, string $class, array &$context, \ReflectionClass $reflectionClass, array|bool $allowedAttributes): ?\ReflectionMethod
    {
        return $reflectionClass->getConstructor();
    }

    /**
     * Instantiates an object using constructor parameters when needed.
     *
     * This method also allows to denormalize data into an existing object if
     * it is present in the context with the object_to_populate. This object
     * is removed from the context before being returned to avoid side effects
     * when recursively normalizing an object graph.
     *
     * @return object
     *
     * @throws RuntimeException
     * @throws MissingConstructorArgumentsException
     */
    protected function instantiateObject(array &$data, string $class, array &$context, \ReflectionClass $reflectionClass, array|bool $allowedAttributes, string $format = null)
    {
        if (null !== $object = $this->extractObjectToPopulate($class, $context, self::OBJECT_TO_POPULATE)) {
            unset($context[self::OBJECT_TO_POPULATE]);

            return $object;
        }
        // clean up even if no match
        unset($context[static::OBJECT_TO_POPULATE]);

        $constructor = $this->getConstructor($data, $class, $context, $reflectionClass, $allowedAttributes);
        if ($constructor) {
            $context['has_constructor'] = true;
            if (true !== $constructor->isPublic()) {
                return $reflectionClass->newInstanceWithoutConstructor();
            }

            $constructorParameters = $constructor->getParameters();
            $missingConstructorArguments = [];
            $params = [];
            $unsetKeys = [];

            foreach ($constructorParameters as $constructorParameter) {
                $paramName = $constructorParameter->name;
                $attributeContext = $this->getAttributeDenormalizationContext($class, $paramName, $context);
                $key = $this->nameConverter ? $this->nameConverter->normalize($paramName, $class, $format, $context) : $paramName;

                $allowed = false === $allowedAttributes || \in_array($paramName, $allowedAttributes);
                $ignored = !$this->isAllowedAttribute($class, $paramName, $format, $context);
                if ($constructorParameter->isVariadic()) {
                    if ($allowed && !$ignored && (isset($data[$key]) || \array_key_exists($key, $data))) {
                        if (!\is_array($data[$key])) {
                            throw new RuntimeException(sprintf('Cannot create an instance of "%s" from serialized data because the variadic parameter "%s" can only accept an array.', $class, $constructorParameter->name));
                        }

                        $variadicParameters = [];
                        foreach ($data[$key] as $parameterKey => $parameterData) {
                            $variadicParameters[$parameterKey] = $this->denormalizeParameter($reflectionClass, $constructorParameter, $paramName, $parameterData, $attributeContext, $format);
                        }

                        $params = array_merge($params, $variadicParameters);
                        $unsetKeys[] = $key;
                    }
                } elseif ($allowed && !$ignored && (isset($data[$key]) || \array_key_exists($key, $data))) {
                    $parameterData = $data[$key];
                    if (null === $parameterData && $constructorParameter->allowsNull()) {
                        $params[$paramName] = null;
                        $unsetKeys[] = $key;

                        continue;
                    }

                    try {
                        $params[$paramName] = $this->denormalizeParameter($reflectionClass, $constructorParameter, $paramName, $parameterData, $attributeContext, $format);
                    } catch (NotNormalizableValueException $exception) {
                        if (!isset($context['not_normalizable_value_exceptions'])) {
                            throw $exception;
                        }

                        $context['not_normalizable_value_exceptions'][] = $exception;
                        $params[$paramName] = $parameterData;
                    }

                    $unsetKeys[] = $key;
                } elseif (\array_key_exists($key, $context[static::DEFAULT_CONSTRUCTOR_ARGUMENTS][$class] ?? [])) {
                    $params[$paramName] = $context[static::DEFAULT_CONSTRUCTOR_ARGUMENTS][$class][$key];
                } elseif (\array_key_exists($key, $this->defaultContext[self::DEFAULT_CONSTRUCTOR_ARGUMENTS][$class] ?? [])) {
                    $params[$paramName] = $this->defaultContext[self::DEFAULT_CONSTRUCTOR_ARGUMENTS][$class][$key];
                } elseif ($constructorParameter->isDefaultValueAvailable()) {
                    $params[$paramName] = $constructorParameter->getDefaultValue();
                } elseif (!($context[self::REQUIRE_ALL_PROPERTIES] ?? $this->defaultContext[self::REQUIRE_ALL_PROPERTIES] ?? false) && $constructorParameter->hasType() && $constructorParameter->getType()->allowsNull()) {
                    $params[$paramName] = null;
                } else {
                    if (!isset($context['not_normalizable_value_exceptions'])) {
                        $missingConstructorArguments[] = $constructorParameter->name;
                        continue;
                    }

                    $exception = NotNormalizableValueException::createForUnexpectedDataType(
                        sprintf('Failed to create object because the class misses the "%s" property.', $constructorParameter->name),
                        $data,
                        ['unknown'],
<<<<<<< HEAD
                        $context['deserialization_path'] ?? null,
=======
                        $context['deserialization_path'],
>>>>>>> bf62cbe5
                        true
                    );
                    $context['not_normalizable_value_exceptions'][] = $exception;
                }
            }

            if ($missingConstructorArguments) {
                throw new MissingConstructorArgumentsException(sprintf('Cannot create an instance of "%s" from serialized data because its constructor requires the following parameters to be present : "$%s".', $class, implode('", "$', $missingConstructorArguments)), 0, null, $missingConstructorArguments, $class);
            }

            if (!$constructor->isConstructor()) {
                $instance = $constructor->invokeArgs(null, $params);

                // do not set a parameter that has been set in the constructor
                foreach ($unsetKeys as $key) {
                    unset($data[$key]);
                }

                return $instance;
            }

            try {
                $instance = $reflectionClass->newInstanceArgs($params);

                // do not set a parameter that has been set in the constructor
                foreach ($unsetKeys as $key) {
                    unset($data[$key]);
                }

                return $instance;
            } catch (\TypeError $e) {
                if (!isset($context['not_normalizable_value_exceptions'])) {
                    throw $e;
                }

                return $reflectionClass->newInstanceWithoutConstructor();
            }
        }

        unset($context['has_constructor']);

        if (!$reflectionClass->isInstantiable()) {
            throw NotNormalizableValueException::createForUnexpectedDataType(
                sprintf('Failed to create object because the class "%s" is not instantiable.', $class),
                $data,
                ['unknown'],
                $context['deserialization_path'] ?? null
            );
        }

        return new $class();
    }

    /**
     * @internal
     */
    protected function denormalizeParameter(\ReflectionClass $class, \ReflectionParameter $parameter, string $parameterName, mixed $parameterData, array $context, string $format = null): mixed
    {
        try {
            if (($parameterType = $parameter->getType()) instanceof \ReflectionNamedType && !$parameterType->isBuiltin()) {
                $parameterClass = $parameterType->getName();
                new \ReflectionClass($parameterClass); // throws a \ReflectionException if the class doesn't exist

                if (!$this->serializer instanceof DenormalizerInterface) {
                    throw new LogicException(sprintf('Cannot create an instance of "%s" from serialized data because the serializer inject in "%s" is not a denormalizer.', $parameterClass, static::class));
                }

                $parameterData = $this->serializer->denormalize($parameterData, $parameterClass, $format, $this->createChildContext($context, $parameterName, $format));
            }
        } catch (\ReflectionException $e) {
            throw new RuntimeException(sprintf('Could not determine the class of the parameter "%s".', $parameterName), 0, $e);
        } catch (MissingConstructorArgumentsException $e) {
            if (!$parameter->getType()->allowsNull()) {
                throw $e;
            }

            return null;
        }

        return $this->applyCallbacks($parameterData, $class->getName(), $parameterName, $format, $context);
    }

    /**
     * @internal
     */
    protected function createChildContext(array $parentContext, string $attribute, ?string $format): array
    {
        if (isset($parentContext[self::ATTRIBUTES][$attribute])) {
            $parentContext[self::ATTRIBUTES] = $parentContext[self::ATTRIBUTES][$attribute];
        } else {
            unset($parentContext[self::ATTRIBUTES]);
        }

        return $parentContext;
    }

    /**
     * Validate callbacks set in context.
     *
     * @param string $contextType Used to specify which context is invalid in exceptions
     *
     * @throws InvalidArgumentException
     */
    final protected function validateCallbackContext(array $context, string $contextType = ''): void
    {
        if (!isset($context[self::CALLBACKS])) {
            return;
        }

        if (!\is_array($context[self::CALLBACKS])) {
            throw new InvalidArgumentException(sprintf('The "%s"%s context option must be an array of callables.', self::CALLBACKS, '' !== $contextType ? " $contextType" : ''));
        }

        foreach ($context[self::CALLBACKS] as $attribute => $callback) {
            if (!\is_callable($callback)) {
                throw new InvalidArgumentException(sprintf('Invalid callback found for attribute "%s" in the "%s"%s context option.', $attribute, self::CALLBACKS, '' !== $contextType ? " $contextType" : ''));
            }
        }
    }

    final protected function applyCallbacks(mixed $value, object|string $object, string $attribute, ?string $format, array $context): mixed
    {
        /**
         * @var callable|null
         */
        $callback = $context[self::CALLBACKS][$attribute] ?? $this->defaultContext[self::CALLBACKS][$attribute] ?? null;

        return $callback ? $callback($value, $object, $attribute, $format, $context) : $value;
    }

    /**
     * Computes the normalization context merged with current one. Metadata always wins over global context, as more specific.
     *
     * @internal
     */
    protected function getAttributeNormalizationContext(object $object, string $attribute, array $context): array
    {
        if (null === $metadata = $this->getAttributeMetadata($object, $attribute)) {
            return $context;
        }

        return array_merge($context, $metadata->getNormalizationContextForGroups($this->getGroups($context)));
    }

    /**
     * Computes the denormalization context merged with current one. Metadata always wins over global context, as more specific.
     *
     * @internal
     */
    protected function getAttributeDenormalizationContext(string $class, string $attribute, array $context): array
    {
        $context['deserialization_path'] = ($context['deserialization_path'] ?? false) ? $context['deserialization_path'].'.'.$attribute : $attribute;

        if (null === $metadata = $this->getAttributeMetadata($class, $attribute)) {
            return $context;
        }

        return array_merge($context, $metadata->getDenormalizationContextForGroups($this->getGroups($context)));
    }

    /**
     * @internal
     */
    protected function getAttributeMetadata(object|string $objectOrClass, string $attribute): ?AttributeMetadataInterface
    {
        if (!$this->classMetadataFactory) {
            return null;
        }

        return $this->classMetadataFactory->getMetadataFor($objectOrClass)->getAttributesMetadata()[$attribute] ?? null;
    }
}<|MERGE_RESOLUTION|>--- conflicted
+++ resolved
@@ -403,11 +403,7 @@
                         sprintf('Failed to create object because the class misses the "%s" property.', $constructorParameter->name),
                         $data,
                         ['unknown'],
-<<<<<<< HEAD
-                        $context['deserialization_path'] ?? null,
-=======
-                        $context['deserialization_path'],
->>>>>>> bf62cbe5
+                        $attributeContext['deserialization_path'] ?? null,
                         true
                     );
                     $context['not_normalizable_value_exceptions'][] = $exception;
