<?xml version="1.0" ?>

<container xmlns="http://symfony.com/schema/dic/services"
    xmlns:xsi="http://www.w3.org/2001/XMLSchema-instance"
    xsi:schemaLocation="http://symfony.com/schema/dic/services http://symfony.com/schema/dic/services/services-1.0.xsd">

    <parameters>
        <parameter key="router.options.generator_class">Symfony\Component\Routing\Generator\UrlGenerator</parameter>
        <parameter key="router.options.generator_base_class">Symfony\Component\Routing\Generator\UrlGenerator</parameter>
        <parameter key="router.options.generator_dumper_class">Symfony\Component\Routing\Generator\Dumper\PhpGeneratorDumper</parameter>
        <parameter key="router.options.matcher_class">Symfony\Bundle\FrameworkBundle\Routing\RedirectableUrlMatcher</parameter>
        <parameter key="router.options.matcher_base_class">Symfony\Bundle\FrameworkBundle\Routing\RedirectableUrlMatcher</parameter>
        <parameter key="router.options.matcher_dumper_class">Symfony\Component\Routing\Matcher\Dumper\PhpMatcherDumper</parameter>
        <parameter key="router.options.matcher.cache_class">%router.cache_class_prefix%UrlMatcher</parameter>
        <parameter key="router.options.generator.cache_class">%router.cache_class_prefix%UrlGenerator</parameter>
        <parameter key="router.request_context.host">localhost</parameter>
        <parameter key="router.request_context.scheme">http</parameter>
        <parameter key="router.request_context.base_url"></parameter>
    </parameters>

    <services>
        <defaults public="false" />

        <service id="routing.resolver" class="Symfony\Component\Config\Loader\LoaderResolver" />

        <service id="routing.loader.xml" class="Symfony\Component\Routing\Loader\XmlFileLoader">
            <tag name="routing.loader" />
            <argument type="service" id="file_locator" />
        </service>

        <service id="routing.loader.yml" class="Symfony\Component\Routing\Loader\YamlFileLoader">
            <tag name="routing.loader" />
            <argument type="service" id="file_locator" />
        </service>

        <service id="routing.loader.php" class="Symfony\Component\Routing\Loader\PhpFileLoader">
            <tag name="routing.loader" />
            <argument type="service" id="file_locator" />
        </service>

        <service id="routing.loader.glob" class="Symfony\Component\Config\Loader\GlobFileLoader">
            <tag name="routing.loader" />
            <argument type="service" id="file_locator" />
        </service>

        <service id="routing.loader.directory" class="Symfony\Component\Routing\Loader\DirectoryLoader">
            <tag name="routing.loader" />
            <argument type="service" id="file_locator" />
        </service>

        <service id="routing.loader.service" class="Symfony\Component\Routing\Loader\DependencyInjection\ServiceRouterLoader">
            <tag name="routing.loader" />
            <argument type="service" id="service_container" />
        </service>

        <service id="routing.loader" class="Symfony\Bundle\FrameworkBundle\Routing\DelegatingLoader" public="true">
            <argument type="service" id="controller_name_converter" />
            <argument type="service" id="routing.resolver" />
        </service>

<<<<<<< HEAD
        <service id="router.default" class="Symfony\Bundle\FrameworkBundle\Routing\Router">
            <tag name="monolog.logger" channel="router" />
=======
        <service id="router.default" class="%router.class%" public="false">
>>>>>>> d3054d66
            <argument type="service" id="service_container" />
            <argument>%router.resource%</argument>
            <argument type="collection">
                <argument key="cache_dir">%kernel.cache_dir%</argument>
                <argument key="debug">%kernel.debug%</argument>
                <argument key="generator_class">%router.options.generator_class%</argument>
                <argument key="generator_base_class">%router.options.generator_base_class%</argument>
                <argument key="generator_dumper_class">%router.options.generator_dumper_class%</argument>
                <argument key="generator_cache_class">%router.options.generator.cache_class%</argument>
                <argument key="matcher_class">%router.options.matcher_class%</argument>
                <argument key="matcher_base_class">%router.options.matcher_base_class%</argument>
                <argument key="matcher_dumper_class">%router.options.matcher_dumper_class%</argument>
                <argument key="matcher_cache_class">%router.options.matcher.cache_class%</argument>
            </argument>
            <argument type="service" id="router.request_context" on-invalid="ignore" />
            <call method="setConfigCacheFactory">
                <argument type="service" id="config_cache_factory" />
            </call>
        </service>

        <service id="router" alias="router.default" public="true" />
        <service id="Symfony\Component\Routing\RouterInterface" alias="router" />
        <service id="Symfony\Component\Routing\Generator\UrlGeneratorInterface" alias="router" />
        <service id="Symfony\Component\Routing\Matcher\UrlMatcherInterface" alias="router" />

        <service id="router.request_context" class="Symfony\Component\Routing\RequestContext">
            <argument>%router.request_context.base_url%</argument>
            <argument>GET</argument>
            <argument>%router.request_context.host%</argument>
            <argument>%router.request_context.scheme%</argument>
            <argument>%request_listener.http_port%</argument>
            <argument>%request_listener.https_port%</argument>
        </service>
        <service id="Symfony\Component\Routing\RequestContext" alias="router.request_context" />

        <service id="router.cache_warmer" class="Symfony\Bundle\FrameworkBundle\CacheWarmer\RouterCacheWarmer">
            <tag name="kernel.cache_warmer" />
            <argument type="service" id="router" />
        </service>

        <service id="router_listener" class="Symfony\Component\HttpKernel\EventListener\RouterListener" public="true">
            <tag name="kernel.event_subscriber" />
            <tag name="monolog.logger" channel="request" />
            <argument type="service" id="router" />
            <argument type="service" id="request_stack" />
            <argument type="service" id="router.request_context" on-invalid="ignore" />
            <argument type="service" id="logger" on-invalid="ignore" />
        </service>
    </services>
</container><|MERGE_RESOLUTION|>--- conflicted
+++ resolved
@@ -58,12 +58,7 @@
             <argument type="service" id="routing.resolver" />
         </service>
 
-<<<<<<< HEAD
         <service id="router.default" class="Symfony\Bundle\FrameworkBundle\Routing\Router">
-            <tag name="monolog.logger" channel="router" />
-=======
-        <service id="router.default" class="%router.class%" public="false">
->>>>>>> d3054d66
             <argument type="service" id="service_container" />
             <argument>%router.resource%</argument>
             <argument type="collection">
