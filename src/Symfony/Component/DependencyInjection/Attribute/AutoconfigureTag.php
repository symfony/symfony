<?php

/*
 * This file is part of the Symfony package.
 *
 * (c) Fabien Potencier <fabien@symfony.com>
 *
 * For the full copyright and license information, please view the LICENSE
 * file that was distributed with this source code.
 */

namespace Symfony\Component\DependencyInjection\Attribute;

/**
 * An attribute to tell how a base type should be tagged.
 *
 * @author Nicolas Grekas <p@tchwork.com>
 */
#[\Attribute(\Attribute::TARGET_CLASS | \Attribute::IS_REPEATABLE)]
class AutoconfigureTag extends Autoconfigure
{
<<<<<<< HEAD
    /**
     * @param string|null             $name       The tag name to add
     * @param array<array-key, mixed> $attributes The tag attributes to attach to the tag
     */
    public function __construct(string $name = null, array $attributes = [])
=======
    public function __construct(?string $name = null, array $attributes = [])
>>>>>>> 6cd40eaa
    {
        parent::__construct(
            tags: [
                [$name ?? 0 => $attributes],
            ]
        );
    }
}<|MERGE_RESOLUTION|>--- conflicted
+++ resolved
@@ -19,15 +19,11 @@
 #[\Attribute(\Attribute::TARGET_CLASS | \Attribute::IS_REPEATABLE)]
 class AutoconfigureTag extends Autoconfigure
 {
-<<<<<<< HEAD
     /**
      * @param string|null             $name       The tag name to add
      * @param array<array-key, mixed> $attributes The tag attributes to attach to the tag
      */
-    public function __construct(string $name = null, array $attributes = [])
-=======
     public function __construct(?string $name = null, array $attributes = [])
->>>>>>> 6cd40eaa
     {
         parent::__construct(
             tags: [
