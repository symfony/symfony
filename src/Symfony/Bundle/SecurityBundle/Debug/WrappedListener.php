<?php

/*
 * This file is part of the Symfony package.
 *
 * (c) Fabien Potencier <fabien@symfony.com>
 *
 * For the full copyright and license information, please view the LICENSE
 * file that was distributed with this source code.
 */

namespace Symfony\Bundle\SecurityBundle\Debug;

use Symfony\Component\HttpKernel\Event\RequestEvent;
<<<<<<< HEAD
=======
use Symfony\Component\Security\Http\Firewall\ListenerInterface;
>>>>>>> 36e6ceae
use Symfony\Component\VarDumper\Caster\ClassStub;

/**
 * Wraps a security listener for calls record.
 *
 * @author Robin Chalas <robin.chalas@gmail.com>
 *
 * @internal
 */
final class WrappedListener
{
<<<<<<< HEAD
    private $response;
    private $listener;
    private $time;
    private $stub;
    private static $hasVarDumper;
=======
    use TraceableListenerTrait;
>>>>>>> 36e6ceae

    public function __construct(callable $listener)
    {
        $this->listener = $listener;
    }

    public function __invoke(RequestEvent $event)
    {
        $startTime = microtime(true);
        ($this->listener)($event);
        $this->time = microtime(true) - $startTime;
        $this->response = $event->getResponse();
    }

<<<<<<< HEAD
    /**
     * Proxies all method calls to the original listener.
     */
    public function __call(string $method, array $arguments)
    {
        return $this->listener->{$method}(...$arguments);
    }

    public function getWrappedListener(): callable
    {
        return $this->listener;
    }

=======
>>>>>>> 36e6ceae
    public function getInfo(): array
    {
        return [
            'response' => $this->response,
            'time' => $this->time,
            'stub' => $this->stub ?? $this->stub = ClassStub::wrapCallable($this->listener),
        ];
    }
}<|MERGE_RESOLUTION|>--- conflicted
+++ resolved
@@ -12,10 +12,6 @@
 namespace Symfony\Bundle\SecurityBundle\Debug;
 
 use Symfony\Component\HttpKernel\Event\RequestEvent;
-<<<<<<< HEAD
-=======
-use Symfony\Component\Security\Http\Firewall\ListenerInterface;
->>>>>>> 36e6ceae
 use Symfony\Component\VarDumper\Caster\ClassStub;
 
 /**
@@ -27,15 +23,7 @@
  */
 final class WrappedListener
 {
-<<<<<<< HEAD
-    private $response;
-    private $listener;
-    private $time;
-    private $stub;
-    private static $hasVarDumper;
-=======
     use TraceableListenerTrait;
->>>>>>> 36e6ceae
 
     public function __construct(callable $listener)
     {
@@ -50,22 +38,6 @@
         $this->response = $event->getResponse();
     }
 
-<<<<<<< HEAD
-    /**
-     * Proxies all method calls to the original listener.
-     */
-    public function __call(string $method, array $arguments)
-    {
-        return $this->listener->{$method}(...$arguments);
-    }
-
-    public function getWrappedListener(): callable
-    {
-        return $this->listener;
-    }
-
-=======
->>>>>>> 36e6ceae
     public function getInfo(): array
     {
         return [
