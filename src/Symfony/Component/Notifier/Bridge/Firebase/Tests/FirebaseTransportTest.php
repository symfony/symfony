--- conflicted
+++ resolved
@@ -28,14 +28,7 @@
  */
 final class FirebaseTransportTest extends TransportTestCase
 {
-<<<<<<< HEAD
-    public static function createTransport(HttpClientInterface $client = null): FirebaseTransport
-=======
-    /**
-     * @return FirebaseTransport
-     */
-    public static function createTransport(?HttpClientInterface $client = null): TransportInterface
->>>>>>> 2a31f2dd
+    public static function createTransport(?HttpClientInterface $client = null): FirebaseTransport
     {
         return new FirebaseTransport('username:password', $client ?? new MockHttpClient());
     }
