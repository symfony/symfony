--- conflicted
+++ resolved
@@ -297,13 +297,7 @@
 
     private function handleMessageCallback(): \Closure
     {
-<<<<<<< HEAD
-        return $this->returnCallback(fn ($envelope, StackInterface $stack) => $stack->next()->handle($envelope, $stack));
-=======
-        return function ($envelope, StackInterface $stack) {
-            return $stack->next()->handle($envelope, $stack);
-        };
->>>>>>> 7518cc75
+        return fn ($envelope, StackInterface $stack) => $stack->next()->handle($envelope, $stack);
     }
 }
 
