--- conflicted
+++ resolved
@@ -28,15 +28,11 @@
 {
     protected const HOST = 'events.pagerduty.com';
 
-<<<<<<< HEAD
     public function __construct(
         #[\SensitiveParameter] private readonly string $token,
-        HttpClientInterface $client = null,
-        EventDispatcherInterface $dispatcher = null,
+        ?HttpClientInterface $client = null,
+        ?EventDispatcherInterface $dispatcher = null,
 )
-=======
-    public function __construct(#[\SensitiveParameter] private readonly string $token, ?HttpClientInterface $client = null, ?EventDispatcherInterface $dispatcher = null)
->>>>>>> 6cd40eaa
     {
         parent::__construct($client, $dispatcher);
     }
