<?php

/*
 * This file is part of the Symfony package.
 *
 * (c) Fabien Potencier <fabien@symfony.com>
 *
 * For the full copyright and license information, please view the LICENSE
 * file that was distributed with this source code.
 */

namespace Symfony\Component\VarDumper\Caster;

use Symfony\Component\Debug\Exception\SilencedErrorContext;
use Symfony\Component\VarDumper\Exception\ThrowingCasterException;
use Symfony\Component\VarDumper\Cloner\Stub;

/**
 * Casts common Exception classes to array representation.
 *
 * @author Nicolas Grekas <p@tchwork.com>
 */
class ExceptionCaster
{
    public static $srcContext = 1;
    public static $traceArgs = true;
    public static $errorTypes = array(
        E_DEPRECATED => 'E_DEPRECATED',
        E_USER_DEPRECATED => 'E_USER_DEPRECATED',
        E_RECOVERABLE_ERROR => 'E_RECOVERABLE_ERROR',
        E_ERROR => 'E_ERROR',
        E_WARNING => 'E_WARNING',
        E_PARSE => 'E_PARSE',
        E_NOTICE => 'E_NOTICE',
        E_CORE_ERROR => 'E_CORE_ERROR',
        E_CORE_WARNING => 'E_CORE_WARNING',
        E_COMPILE_ERROR => 'E_COMPILE_ERROR',
        E_COMPILE_WARNING => 'E_COMPILE_WARNING',
        E_USER_ERROR => 'E_USER_ERROR',
        E_USER_WARNING => 'E_USER_WARNING',
        E_USER_NOTICE => 'E_USER_NOTICE',
        E_STRICT => 'E_STRICT',
    );

    private static $framesCache = array();

    public static function castError(\Error $e, array $a, Stub $stub, $isNested, $filter = 0)
    {
        return self::filterExceptionArray($stub->class, $a, "\0Error\0", $filter);
    }

    public static function castException(\Exception $e, array $a, Stub $stub, $isNested, $filter = 0)
    {
        return self::filterExceptionArray($stub->class, $a, "\0Exception\0", $filter);
    }

    public static function castErrorException(\ErrorException $e, array $a, Stub $stub, $isNested)
    {
        if (isset($a[$s = Caster::PREFIX_PROTECTED.'severity'], self::$errorTypes[$a[$s]])) {
            $a[$s] = new ConstStub(self::$errorTypes[$a[$s]], $a[$s]);
        }

        return $a;
    }

    public static function castThrowingCasterException(ThrowingCasterException $e, array $a, Stub $stub, $isNested)
    {
        $trace = Caster::PREFIX_VIRTUAL.'trace';
        $prefix = Caster::PREFIX_PROTECTED;
        $xPrefix = "\0Exception\0";

        if (isset($a[$xPrefix.'previous'], $a[$trace]) && $a[$xPrefix.'previous'] instanceof \Exception) {
            $b = (array) $a[$xPrefix.'previous'];
<<<<<<< HEAD
            self::traceUnshift($b[$xPrefix.'trace'], get_class($a[$xPrefix.'previous']), $b[$prefix.'file'], $b[$prefix.'line']);
            $a[$trace] = new TraceStub($b[$xPrefix.'trace'], false, 0, -count($a[$trace]->value));
=======
            array_unshift($b[$xPrefix.'trace'], array(
                'function' => 'new '.\get_class($a[$xPrefix.'previous']),
                'file' => $b[$prefix.'file'],
                'line' => $b[$prefix.'line'],
            ));
            $a[$xPrefix.'trace'] = new TraceStub($b[$xPrefix.'trace'], false, 0, -1 - \count($a[$xPrefix.'trace']->value));
>>>>>>> 82d13dae
        }

        unset($a[$xPrefix.'previous'], $a[$prefix.'code'], $a[$prefix.'file'], $a[$prefix.'line']);

        return $a;
    }

    public static function castSilencedErrorContext(SilencedErrorContext $e, array $a, Stub $stub, $isNested)
    {
        $sPrefix = "\0".SilencedErrorContext::class."\0";

        if (!isset($a[$s = $sPrefix.'severity'])) {
            return $a;
        }

        if (isset(self::$errorTypes[$a[$s]])) {
            $a[$s] = new ConstStub(self::$errorTypes[$a[$s]], $a[$s]);
        }

        $trace = array(array(
            'file' => $a[$sPrefix.'file'],
            'line' => $a[$sPrefix.'line'],
        ));

        if (isset($a[$sPrefix.'trace'])) {
            $trace = array_merge($trace, $a[$sPrefix.'trace']);
        }

        unset($a[$sPrefix.'file'], $a[$sPrefix.'line'], $a[$sPrefix.'trace']);
        $a[Caster::PREFIX_VIRTUAL.'trace'] = new TraceStub($trace, self::$traceArgs);

        return $a;
    }

    public static function castTraceStub(TraceStub $trace, array $a, Stub $stub, $isNested)
    {
        if (!$isNested) {
            return $a;
        }
        $stub->class = '';
        $stub->handle = 0;
        $frames = $trace->value;
        $prefix = Caster::PREFIX_VIRTUAL;

        $a = array();
        $j = \count($frames);
        if (0 > $i = $trace->sliceOffset) {
            $i = max(0, $j + $i);
        }
        if (!isset($trace->value[$i])) {
            return array();
        }
        $lastCall = isset($frames[$i]['function']) ? (isset($frames[$i]['class']) ? $frames[0]['class'].$frames[$i]['type'] : '').$frames[$i]['function'].'()' : '';
        $frames[] = array('function' => '');
        $collapse = false;

        for ($j += $trace->numberingOffset - $i++; isset($frames[$i]); ++$i, --$j) {
            $f = $frames[$i];
            $call = isset($f['function']) ? (isset($f['class']) ? $f['class'].$f['type'] : '').$f['function'] : '???';

            $frame = new FrameStub(
                array(
                    'object' => isset($f['object']) ? $f['object'] : null,
                    'class' => isset($f['class']) ? $f['class'] : null,
                    'type' => isset($f['type']) ? $f['type'] : null,
                    'function' => isset($f['function']) ? $f['function'] : null,
                ) + $frames[$i - 1],
                false,
                true
            );
            $f = self::castFrameStub($frame, array(), $frame, true);
            if (isset($f[$prefix.'src'])) {
                foreach ($f[$prefix.'src']->value as $label => $frame) {
                    if (0 === strpos($label, "\0~collapse=0")) {
                        if ($collapse) {
                            $label = substr_replace($label, '1', 11, 1);
                        } else {
                            $collapse = true;
                        }
                    }
                    $label = substr_replace($label, "title=Stack level $j.&", 2, 0);
                }
                $f = $frames[$i - 1];
                if ($trace->keepArgs && !empty($f['args']) && $frame instanceof EnumStub) {
                    $frame->value['arguments'] = new ArgsStub($f['args'], isset($f['function']) ? $f['function'] : null, isset($f['class']) ? $f['class'] : null);
                }
            } elseif ('???' !== $lastCall) {
                $label = new ClassStub($lastCall);
                if (isset($label->attr['ellipsis'])) {
                    $label->attr['ellipsis'] += 2;
                    $label = substr_replace($prefix, "ellipsis-type=class&ellipsis={$label->attr['ellipsis']}&ellipsis-tail=1&title=Stack level $j.", 2, 0).$label->value.'()';
                } else {
                    $label = substr_replace($prefix, "title=Stack level $j.", 2, 0).$label->value.'()';
                }
            } else {
                $label = substr_replace($prefix, "title=Stack level $j.", 2, 0).$lastCall;
            }
            $a[substr_replace($label, sprintf('separator=%s&', $frame instanceof EnumStub ? ' ' : ':'), 2, 0)] = $frame;

            $lastCall = $call;
        }
        if (null !== $trace->sliceLength) {
            $a = \array_slice($a, 0, $trace->sliceLength, true);
        }

        return $a;
    }

    public static function castFrameStub(FrameStub $frame, array $a, Stub $stub, $isNested)
    {
        if (!$isNested) {
            return $a;
        }
        $f = $frame->value;
        $prefix = Caster::PREFIX_VIRTUAL;

        if (isset($f['file'], $f['line'])) {
<<<<<<< HEAD
            $cacheKey = $f;
            unset($cacheKey['object'], $cacheKey['args']);
            $cacheKey[] = self::$srcContext;
            $cacheKey = implode('-', $cacheKey);

            if (isset(self::$framesCache[$cacheKey])) {
                $a[$prefix.'src'] = self::$framesCache[$cacheKey];
            } else {
                if (preg_match('/\((\d+)\)(?:\([\da-f]{32}\))? : (?:eval\(\)\'d code|runtime-created function)$/', $f['file'], $match)) {
                    $f['file'] = substr($f['file'], 0, -strlen($match[0]));
                    $f['line'] = (int) $match[1];
                }
                $caller = isset($f['function']) ? sprintf('in %s() on line %d', (isset($f['class']) ? $f['class'].$f['type'] : '').$f['function'], $f['line']) : null;
                $src = $f['line'];
                $srcKey = $f['file'];
                $ellipsis = new LinkStub($srcKey, 0);
                $srcAttr = 'collapse='.(int) $ellipsis->inVendor;
                $ellipsisTail = isset($ellipsis->attr['ellipsis-tail']) ? $ellipsis->attr['ellipsis-tail'] : 0;
                $ellipsis = isset($ellipsis->attr['ellipsis']) ? $ellipsis->attr['ellipsis'] : 0;

                if (file_exists($f['file']) && 0 <= self::$srcContext) {
                    if (!empty($f['class']) && (is_subclass_of($f['class'], 'Twig\Template') || is_subclass_of($f['class'], 'Twig_Template')) && method_exists($f['class'], 'getDebugInfo')) {
                        $template = isset($f['object']) ? $f['object'] : unserialize(sprintf('O:%d:"%s":0:{}', strlen($f['class']), $f['class']));

                        $ellipsis = 0;
                        $templateSrc = method_exists($template, 'getSourceContext') ? $template->getSourceContext()->getCode() : (method_exists($template, 'getSource') ? $template->getSource() : '');
                        $templateInfo = $template->getDebugInfo();
                        if (isset($templateInfo[$f['line']])) {
                            if (!method_exists($template, 'getSourceContext') || !file_exists($templatePath = $template->getSourceContext()->getPath())) {
                                $templatePath = null;
                            }
                            if ($templateSrc) {
                                $src = self::extractSource($templateSrc, $templateInfo[$f['line']], self::$srcContext, $caller, 'twig', $templatePath);
                                $srcKey = ($templatePath ?: $template->getTemplateName()).':'.$templateInfo[$f['line']];
                            }
=======
            if (preg_match('/\((\d+)\)(?:\([\da-f]{32}\))? : (?:eval\(\)\'d code|runtime-created function)$/', $f['file'], $match)) {
                $f['file'] = substr($f['file'], 0, -\strlen($match[0]));
                $f['line'] = (int) $match[1];
            }
            if (file_exists($f['file']) && 0 <= self::$srcContext) {
                $src[$f['file'].':'.$f['line']] = self::extractSource(explode("\n", file_get_contents($f['file'])), $f['line'], self::$srcContext);

                if (!empty($f['class']) && (is_subclass_of($f['class'], 'Twig\Template') || is_subclass_of($f['class'], 'Twig_Template')) && method_exists($f['class'], 'getDebugInfo')) {
                    $template = isset($f['object']) ? $f['object'] : unserialize(sprintf('O:%d:"%s":0:{}', \strlen($f['class']), $f['class']));

                    $templateName = $template->getTemplateName();
                    $templateSrc = method_exists($template, 'getSourceContext') ? $template->getSourceContext()->getCode() : (method_exists($template, 'getSource') ? $template->getSource() : '');
                    $templateInfo = $template->getDebugInfo();
                    if (isset($templateInfo[$f['line']])) {
                        if (method_exists($template, 'getSourceContext')) {
                            $templateName = $template->getSourceContext()->getPath() ?: $templateName;
>>>>>>> 82d13dae
                        }
                    }
                    if ($srcKey == $f['file']) {
                        $src = self::extractSource(file_get_contents($f['file']), $f['line'], self::$srcContext, $caller, 'php', $f['file']);
                        $srcKey .= ':'.$f['line'];
                        if ($ellipsis) {
                            $ellipsis += 1 + strlen($f['line']);
                        }
                    }
                    $srcAttr .= '&separator= ';
                } else {
                    $srcAttr .= '&separator=:';
                }
                $srcAttr .= $ellipsis ? '&ellipsis-type=path&ellipsis='.$ellipsis.'&ellipsis-tail='.$ellipsisTail : '';
                self::$framesCache[$cacheKey] = $a[$prefix.'src'] = new EnumStub(array("\0~$srcAttr\0$srcKey" => $src));
            }
        }

        unset($a[$prefix.'args'], $a[$prefix.'line'], $a[$prefix.'file']);
        if ($frame->inTraceStub) {
            unset($a[$prefix.'class'], $a[$prefix.'type'], $a[$prefix.'function']);
        }
        foreach ($a as $k => $v) {
            if (!$v) {
                unset($a[$k]);
            }
        }
        if ($frame->keepArgs && !empty($f['args'])) {
            $a[$prefix.'arguments'] = new ArgsStub($f['args'], $f['function'], $f['class']);
        }

        return $a;
    }

    private static function filterExceptionArray($xClass, array $a, $xPrefix, $filter)
    {
        if (isset($a[$xPrefix.'trace'])) {
            $trace = $a[$xPrefix.'trace'];
            unset($a[$xPrefix.'trace']); // Ensures the trace is always last
        } else {
            $trace = array();
        }

        if (!($filter & Caster::EXCLUDE_VERBOSE) && $trace) {
            if (isset($a[Caster::PREFIX_PROTECTED.'file'], $a[Caster::PREFIX_PROTECTED.'line'])) {
                self::traceUnshift($trace, $xClass, $a[Caster::PREFIX_PROTECTED.'file'], $a[Caster::PREFIX_PROTECTED.'line']);
            }
            $a[Caster::PREFIX_VIRTUAL.'trace'] = new TraceStub($trace, self::$traceArgs);
        }
        if (empty($a[$xPrefix.'previous'])) {
            unset($a[$xPrefix.'previous']);
        }
        unset($a[$xPrefix.'string'], $a[Caster::PREFIX_DYNAMIC.'xdebug_message'], $a[Caster::PREFIX_DYNAMIC.'__destructorException']);

        if (isset($a[Caster::PREFIX_PROTECTED.'file'], $a[Caster::PREFIX_PROTECTED.'line'])) {
            $a[Caster::PREFIX_PROTECTED.'file'] = new LinkStub($a[Caster::PREFIX_PROTECTED.'file'], $a[Caster::PREFIX_PROTECTED.'line']);
        }

        return $a;
    }

    private static function traceUnshift(&$trace, $class, $file, $line)
    {
        if (isset($trace[0]['file'], $trace[0]['line']) && $trace[0]['file'] === $file && $trace[0]['line'] === $line) {
            return;
        }
        array_unshift($trace, array(
            'function' => $class ? 'new '.$class : null,
            'file' => $file,
            'line' => $line,
        ));
    }

    private static function extractSource($srcLines, $line, $srcContext, $title, $lang, $file = null)
    {
        $srcLines = explode("\n", $srcLines);
        $src = array();

        for ($i = $line - 1 - $srcContext; $i <= $line - 1 + $srcContext; ++$i) {
            $src[] = (isset($srcLines[$i]) ? $srcLines[$i] : '')."\n";
        }

        $srcLines = array();
        $ltrim = 0;
        do {
            $pad = null;
            for ($i = $srcContext << 1; $i >= 0; --$i) {
                if (isset($src[$i][$ltrim]) && "\r" !== ($c = $src[$i][$ltrim]) && "\n" !== $c) {
                    if (null === $pad) {
                        $pad = $c;
                    }
                    if ((' ' !== $c && "\t" !== $c) || $pad !== $c) {
                        break;
                    }
                }
            }
            ++$ltrim;
        } while (0 > $i && null !== $pad);

        --$ltrim;

        foreach ($src as $i => $c) {
            if ($ltrim) {
                $c = isset($c[$ltrim]) && "\r" !== $c[$ltrim] ? substr($c, $ltrim) : ltrim($c, " \t");
            }
            $c = substr($c, 0, -1);
            if ($i !== $srcContext) {
                $c = new ConstStub('default', $c);
            } else {
                $c = new ConstStub($c, $title);
                if (null !== $file) {
                    $c->attr['file'] = $file;
                    $c->attr['line'] = $line;
                }
            }
            $c->attr['lang'] = $lang;
            $srcLines[sprintf("\0~separator=› &%d\0", $i + $line - $srcContext)] = $c;
        }

        return new EnumStub($srcLines);
    }
}<|MERGE_RESOLUTION|>--- conflicted
+++ resolved
@@ -71,17 +71,8 @@
 
         if (isset($a[$xPrefix.'previous'], $a[$trace]) && $a[$xPrefix.'previous'] instanceof \Exception) {
             $b = (array) $a[$xPrefix.'previous'];
-<<<<<<< HEAD
-            self::traceUnshift($b[$xPrefix.'trace'], get_class($a[$xPrefix.'previous']), $b[$prefix.'file'], $b[$prefix.'line']);
-            $a[$trace] = new TraceStub($b[$xPrefix.'trace'], false, 0, -count($a[$trace]->value));
-=======
-            array_unshift($b[$xPrefix.'trace'], array(
-                'function' => 'new '.\get_class($a[$xPrefix.'previous']),
-                'file' => $b[$prefix.'file'],
-                'line' => $b[$prefix.'line'],
-            ));
-            $a[$xPrefix.'trace'] = new TraceStub($b[$xPrefix.'trace'], false, 0, -1 - \count($a[$xPrefix.'trace']->value));
->>>>>>> 82d13dae
+            self::traceUnshift($b[$xPrefix.'trace'], \get_class($a[$xPrefix.'previous']), $b[$prefix.'file'], $b[$prefix.'line']);
+            $a[$trace] = new TraceStub($b[$xPrefix.'trace'], false, 0, -\count($a[$trace]->value));
         }
 
         unset($a[$xPrefix.'previous'], $a[$prefix.'code'], $a[$prefix.'file'], $a[$prefix.'line']);
@@ -199,7 +190,6 @@
         $prefix = Caster::PREFIX_VIRTUAL;
 
         if (isset($f['file'], $f['line'])) {
-<<<<<<< HEAD
             $cacheKey = $f;
             unset($cacheKey['object'], $cacheKey['args']);
             $cacheKey[] = self::$srcContext;
@@ -209,7 +199,7 @@
                 $a[$prefix.'src'] = self::$framesCache[$cacheKey];
             } else {
                 if (preg_match('/\((\d+)\)(?:\([\da-f]{32}\))? : (?:eval\(\)\'d code|runtime-created function)$/', $f['file'], $match)) {
-                    $f['file'] = substr($f['file'], 0, -strlen($match[0]));
+                    $f['file'] = substr($f['file'], 0, -\strlen($match[0]));
                     $f['line'] = (int) $match[1];
                 }
                 $caller = isset($f['function']) ? sprintf('in %s() on line %d', (isset($f['class']) ? $f['class'].$f['type'] : '').$f['function'], $f['line']) : null;
@@ -222,7 +212,7 @@
 
                 if (file_exists($f['file']) && 0 <= self::$srcContext) {
                     if (!empty($f['class']) && (is_subclass_of($f['class'], 'Twig\Template') || is_subclass_of($f['class'], 'Twig_Template')) && method_exists($f['class'], 'getDebugInfo')) {
-                        $template = isset($f['object']) ? $f['object'] : unserialize(sprintf('O:%d:"%s":0:{}', strlen($f['class']), $f['class']));
+                        $template = isset($f['object']) ? $f['object'] : unserialize(sprintf('O:%d:"%s":0:{}', \strlen($f['class']), $f['class']));
 
                         $ellipsis = 0;
                         $templateSrc = method_exists($template, 'getSourceContext') ? $template->getSourceContext()->getCode() : (method_exists($template, 'getSource') ? $template->getSource() : '');
@@ -235,31 +225,13 @@
                                 $src = self::extractSource($templateSrc, $templateInfo[$f['line']], self::$srcContext, $caller, 'twig', $templatePath);
                                 $srcKey = ($templatePath ?: $template->getTemplateName()).':'.$templateInfo[$f['line']];
                             }
-=======
-            if (preg_match('/\((\d+)\)(?:\([\da-f]{32}\))? : (?:eval\(\)\'d code|runtime-created function)$/', $f['file'], $match)) {
-                $f['file'] = substr($f['file'], 0, -\strlen($match[0]));
-                $f['line'] = (int) $match[1];
-            }
-            if (file_exists($f['file']) && 0 <= self::$srcContext) {
-                $src[$f['file'].':'.$f['line']] = self::extractSource(explode("\n", file_get_contents($f['file'])), $f['line'], self::$srcContext);
-
-                if (!empty($f['class']) && (is_subclass_of($f['class'], 'Twig\Template') || is_subclass_of($f['class'], 'Twig_Template')) && method_exists($f['class'], 'getDebugInfo')) {
-                    $template = isset($f['object']) ? $f['object'] : unserialize(sprintf('O:%d:"%s":0:{}', \strlen($f['class']), $f['class']));
-
-                    $templateName = $template->getTemplateName();
-                    $templateSrc = method_exists($template, 'getSourceContext') ? $template->getSourceContext()->getCode() : (method_exists($template, 'getSource') ? $template->getSource() : '');
-                    $templateInfo = $template->getDebugInfo();
-                    if (isset($templateInfo[$f['line']])) {
-                        if (method_exists($template, 'getSourceContext')) {
-                            $templateName = $template->getSourceContext()->getPath() ?: $templateName;
->>>>>>> 82d13dae
                         }
                     }
                     if ($srcKey == $f['file']) {
                         $src = self::extractSource(file_get_contents($f['file']), $f['line'], self::$srcContext, $caller, 'php', $f['file']);
                         $srcKey .= ':'.$f['line'];
                         if ($ellipsis) {
-                            $ellipsis += 1 + strlen($f['line']);
+                            $ellipsis += 1 + \strlen($f['line']);
                         }
                     }
                     $srcAttr .= '&separator= ';
