<?php

/*
 * This file is part of the Symfony package.
 *
 * (c) Fabien Potencier <fabien@symfony.com>
 *
 * For the full copyright and license information, please view the LICENSE
 * file that was distributed with this source code.
 */

namespace Symfony\Component\Cache\Traits;

use Symfony\Component\VarExporter\LazyObjectInterface;
use Symfony\Contracts\Service\ResetInterface;

// Help opcache.preload discover always-needed symbols
class_exists(\Symfony\Component\VarExporter\Internal\Hydrator::class);
class_exists(\Symfony\Component\VarExporter\Internal\LazyObjectRegistry::class);
class_exists(\Symfony\Component\VarExporter\Internal\LazyObjectState::class);

/**
 * @internal
 */
class Redis6Proxy extends \Redis implements ResetInterface, LazyObjectInterface
{
<<<<<<< HEAD
    use RedisProxyTrait {
=======
    use Redis6ProxyTrait;
    use LazyProxyTrait {
>>>>>>> 2bacd108
        resetLazyObject as reset;
    }

    public function __construct($options = null)
    {
        $this->initializeLazyObject()->__construct(...\func_get_args());
    }

    public function _compress($value): string
    {
        return $this->initializeLazyObject()->_compress(...\func_get_args());
    }

    public function _uncompress($value): string
    {
        return $this->initializeLazyObject()->_uncompress(...\func_get_args());
    }

    public function _prefix($key): string
    {
        return $this->initializeLazyObject()->_prefix(...\func_get_args());
    }

    public function _serialize($value): string
    {
        return $this->initializeLazyObject()->_serialize(...\func_get_args());
    }

    public function _unserialize($value): mixed
    {
        return $this->initializeLazyObject()->_unserialize(...\func_get_args());
    }

    public function _pack($value): string
    {
        return $this->initializeLazyObject()->_pack(...\func_get_args());
    }

    public function _unpack($value): mixed
    {
        return $this->initializeLazyObject()->_unpack(...\func_get_args());
    }

    public function acl($subcmd, ...$args): mixed
    {
        return $this->initializeLazyObject()->acl(...\func_get_args());
    }

    public function append($key, $value): \Redis|false|int
    {
        return $this->initializeLazyObject()->append(...\func_get_args());
    }

    public function auth(#[\SensitiveParameter] $credentials): \Redis|bool
    {
        return $this->initializeLazyObject()->auth(...\func_get_args());
    }

    public function bgSave(): \Redis|bool
    {
        return $this->initializeLazyObject()->bgSave(...\func_get_args());
    }

    public function bgrewriteaof(): \Redis|bool
    {
        return $this->initializeLazyObject()->bgrewriteaof(...\func_get_args());
    }

    public function bitcount($key, $start = 0, $end = -1, $bybit = false): \Redis|false|int
    {
        return $this->initializeLazyObject()->bitcount(...\func_get_args());
    }

    public function bitop($operation, $deskey, $srckey, ...$other_keys): \Redis|false|int
    {
        return $this->initializeLazyObject()->bitop(...\func_get_args());
    }

    public function bitpos($key, $bit, $start = 0, $end = -1, $bybit = false): \Redis|false|int
    {
        return $this->initializeLazyObject()->bitpos(...\func_get_args());
    }

    public function blPop($key_or_keys, $timeout_or_key, ...$extra_args): \Redis|array|false|null
    {
        return $this->initializeLazyObject()->blPop(...\func_get_args());
    }

    public function brPop($key_or_keys, $timeout_or_key, ...$extra_args): \Redis|array|false|null
    {
        return $this->initializeLazyObject()->brPop(...\func_get_args());
    }

    public function brpoplpush($src, $dst, $timeout): \Redis|false|string
    {
        return $this->initializeLazyObject()->brpoplpush(...\func_get_args());
    }

    public function bzPopMax($key, $timeout_or_key, ...$extra_args): \Redis|array|false
    {
        return $this->initializeLazyObject()->bzPopMax(...\func_get_args());
    }

    public function bzPopMin($key, $timeout_or_key, ...$extra_args): \Redis|array|false
    {
        return $this->initializeLazyObject()->bzPopMin(...\func_get_args());
    }

    public function bzmpop($timeout, $keys, $from, $count = 1): \Redis|array|false|null
    {
        return $this->initializeLazyObject()->bzmpop(...\func_get_args());
    }

    public function zmpop($keys, $from, $count = 1): \Redis|array|false|null
    {
        return $this->initializeLazyObject()->zmpop(...\func_get_args());
    }

    public function blmpop($timeout, $keys, $from, $count = 1): \Redis|array|false|null
    {
        return $this->initializeLazyObject()->blmpop(...\func_get_args());
    }

    public function lmpop($keys, $from, $count = 1): \Redis|array|false|null
    {
        return $this->initializeLazyObject()->lmpop(...\func_get_args());
    }

    public function clearLastError(): bool
    {
        return $this->initializeLazyObject()->clearLastError(...\func_get_args());
    }

    public function client($opt, ...$args): mixed
    {
        return $this->initializeLazyObject()->client(...\func_get_args());
    }

    public function close(): bool
    {
        return $this->initializeLazyObject()->close(...\func_get_args());
    }

    public function command($opt = null, ...$args): mixed
    {
        return $this->initializeLazyObject()->command(...\func_get_args());
    }

    public function config($operation, $key_or_settings = null, $value = null): mixed
    {
        return $this->initializeLazyObject()->config(...\func_get_args());
    }

    public function connect($host, $port = 6379, $timeout = 0, $persistent_id = null, $retry_interval = 0, $read_timeout = 0, $context = null): bool
    {
        return $this->initializeLazyObject()->connect(...\func_get_args());
    }

    public function copy($src, $dst, $options = null): \Redis|bool
    {
        return $this->initializeLazyObject()->copy(...\func_get_args());
    }

    public function dbSize(): \Redis|false|int
    {
        return $this->initializeLazyObject()->dbSize(...\func_get_args());
    }

    public function debug($key): \Redis|string
    {
        return $this->initializeLazyObject()->debug(...\func_get_args());
    }

    public function decr($key, $by = 1): \Redis|false|int
    {
        return $this->initializeLazyObject()->decr(...\func_get_args());
    }

    public function decrBy($key, $value): \Redis|false|int
    {
        return $this->initializeLazyObject()->decrBy(...\func_get_args());
    }

    public function del($key, ...$other_keys): \Redis|false|int
    {
        return $this->initializeLazyObject()->del(...\func_get_args());
    }

    public function delete($key, ...$other_keys): \Redis|false|int
    {
        return $this->initializeLazyObject()->delete(...\func_get_args());
    }

    public function discard(): \Redis|bool
    {
        return $this->initializeLazyObject()->discard(...\func_get_args());
    }

<<<<<<< HEAD
    public function dump($key): \Redis|string
    {
        return $this->initializeLazyObject()->dump(...\func_get_args());
    }

=======
>>>>>>> 2bacd108
    public function echo($str): \Redis|false|string
    {
        return $this->initializeLazyObject()->echo(...\func_get_args());
    }

    public function eval($script, $args = [], $num_keys = 0): mixed
    {
        return $this->initializeLazyObject()->eval(...\func_get_args());
    }

    public function eval_ro($script_sha, $args = [], $num_keys = 0): mixed
    {
        return $this->initializeLazyObject()->eval_ro(...\func_get_args());
    }

    public function evalsha($sha1, $args = [], $num_keys = 0): mixed
    {
        return $this->initializeLazyObject()->evalsha(...\func_get_args());
    }

    public function evalsha_ro($sha1, $args = [], $num_keys = 0): mixed
    {
        return $this->initializeLazyObject()->evalsha_ro(...\func_get_args());
    }

    public function exec(): \Redis|array|false
    {
        return $this->initializeLazyObject()->exec(...\func_get_args());
    }

    public function exists($key, ...$other_keys): \Redis|bool|int
    {
        return $this->initializeLazyObject()->exists(...\func_get_args());
    }

    public function expire($key, $timeout, $mode = null): \Redis|bool
    {
        return $this->initializeLazyObject()->expire(...\func_get_args());
    }

    public function expireAt($key, $timestamp, $mode = null): \Redis|bool
    {
        return $this->initializeLazyObject()->expireAt(...\func_get_args());
    }

    public function failover($to = null, $abort = false, $timeout = 0): \Redis|bool
    {
        return $this->initializeLazyObject()->failover(...\func_get_args());
    }

    public function expiretime($key): \Redis|false|int
    {
        return $this->initializeLazyObject()->expiretime(...\func_get_args());
    }

    public function pexpiretime($key): \Redis|false|int
    {
        return $this->initializeLazyObject()->pexpiretime(...\func_get_args());
    }

    public function fcall($fn, $keys = [], $args = []): mixed
    {
        return $this->initializeLazyObject()->fcall(...\func_get_args());
    }

    public function fcall_ro($fn, $keys = [], $args = []): mixed
    {
        return $this->initializeLazyObject()->fcall_ro(...\func_get_args());
    }

    public function flushAll($sync = null): \Redis|bool
    {
        return $this->initializeLazyObject()->flushAll(...\func_get_args());
    }

    public function flushDB($sync = null): \Redis|bool
    {
        return $this->initializeLazyObject()->flushDB(...\func_get_args());
    }

    public function function($operation, ...$args): \Redis|array|bool|string
    {
        return $this->initializeLazyObject()->function(...\func_get_args());
    }

    public function geoadd($key, $lng, $lat, $member, ...$other_triples_and_options): \Redis|false|int
    {
        return $this->initializeLazyObject()->geoadd(...\func_get_args());
    }

    public function geodist($key, $src, $dst, $unit = null): \Redis|false|float
    {
        return $this->initializeLazyObject()->geodist(...\func_get_args());
    }

    public function geohash($key, $member, ...$other_members): \Redis|array|false
    {
        return $this->initializeLazyObject()->geohash(...\func_get_args());
    }

    public function geopos($key, $member, ...$other_members): \Redis|array|false
    {
        return $this->initializeLazyObject()->geopos(...\func_get_args());
    }

    public function georadius($key, $lng, $lat, $radius, $unit, $options = []): mixed
    {
        return $this->initializeLazyObject()->georadius(...\func_get_args());
    }

    public function georadius_ro($key, $lng, $lat, $radius, $unit, $options = []): mixed
    {
        return $this->initializeLazyObject()->georadius_ro(...\func_get_args());
    }

    public function georadiusbymember($key, $member, $radius, $unit, $options = []): mixed
    {
        return $this->initializeLazyObject()->georadiusbymember(...\func_get_args());
    }

    public function georadiusbymember_ro($key, $member, $radius, $unit, $options = []): mixed
    {
        return $this->initializeLazyObject()->georadiusbymember_ro(...\func_get_args());
    }

    public function geosearch($key, $position, $shape, $unit, $options = []): array
    {
        return $this->initializeLazyObject()->geosearch(...\func_get_args());
    }

    public function geosearchstore($dst, $src, $position, $shape, $unit, $options = []): \Redis|array|false|int
    {
        return $this->initializeLazyObject()->geosearchstore(...\func_get_args());
    }

    public function get($key): mixed
    {
        return $this->initializeLazyObject()->get(...\func_get_args());
    }

    public function getAuth(): mixed
    {
        return $this->initializeLazyObject()->getAuth(...\func_get_args());
    }

    public function getBit($key, $idx): \Redis|false|int
    {
        return $this->initializeLazyObject()->getBit(...\func_get_args());
    }

    public function getEx($key, $options = []): \Redis|bool|string
    {
        return $this->initializeLazyObject()->getEx(...\func_get_args());
    }

    public function getDBNum(): int
    {
        return $this->initializeLazyObject()->getDBNum(...\func_get_args());
    }

    public function getDel($key): \Redis|bool|string
    {
        return $this->initializeLazyObject()->getDel(...\func_get_args());
    }

    public function getHost(): string
    {
        return $this->initializeLazyObject()->getHost(...\func_get_args());
    }

    public function getLastError(): ?string
    {
        return $this->initializeLazyObject()->getLastError(...\func_get_args());
    }

    public function getMode(): int
    {
        return $this->initializeLazyObject()->getMode(...\func_get_args());
    }

    public function getOption($option): mixed
    {
        return $this->initializeLazyObject()->getOption(...\func_get_args());
    }

    public function getPersistentID(): ?string
    {
        return $this->initializeLazyObject()->getPersistentID(...\func_get_args());
    }

    public function getPort(): int
    {
        return $this->initializeLazyObject()->getPort(...\func_get_args());
    }

    public function getRange($key, $start, $end): \Redis|false|string
    {
        return $this->initializeLazyObject()->getRange(...\func_get_args());
    }

    public function lcs($key1, $key2, $options = null): \Redis|array|false|int|string
    {
        return $this->initializeLazyObject()->lcs(...\func_get_args());
    }

    public function getReadTimeout(): float
    {
        return $this->initializeLazyObject()->getReadTimeout(...\func_get_args());
    }

    public function getset($key, $value): \Redis|false|string
    {
        return $this->initializeLazyObject()->getset(...\func_get_args());
    }

    public function getTimeout(): false|float
    {
        return $this->initializeLazyObject()->getTimeout(...\func_get_args());
    }

    public function getTransferredBytes(): array
    {
        return $this->initializeLazyObject()->getTransferredBytes(...\func_get_args());
    }

    public function clearTransferredBytes(): void
    {
        $this->initializeLazyObject()->clearTransferredBytes(...\func_get_args());
    }

    public function hDel($key, $field, ...$other_fields): \Redis|false|int
    {
        return $this->initializeLazyObject()->hDel(...\func_get_args());
    }

    public function hExists($key, $field): \Redis|bool
    {
        return $this->initializeLazyObject()->hExists(...\func_get_args());
    }

    public function hGet($key, $member): mixed
    {
        return $this->initializeLazyObject()->hGet(...\func_get_args());
    }

    public function hGetAll($key): \Redis|array|false
    {
        return $this->initializeLazyObject()->hGetAll(...\func_get_args());
    }

    public function hIncrBy($key, $field, $value): \Redis|false|int
    {
        return $this->initializeLazyObject()->hIncrBy(...\func_get_args());
    }

    public function hIncrByFloat($key, $field, $value): \Redis|false|float
    {
        return $this->initializeLazyObject()->hIncrByFloat(...\func_get_args());
    }

    public function hKeys($key): \Redis|array|false
    {
        return $this->initializeLazyObject()->hKeys(...\func_get_args());
    }

    public function hLen($key): \Redis|false|int
    {
        return $this->initializeLazyObject()->hLen(...\func_get_args());
    }

    public function hMget($key, $fields): \Redis|array|false
    {
        return $this->initializeLazyObject()->hMget(...\func_get_args());
    }

    public function hMset($key, $fieldvals): \Redis|bool
    {
        return $this->initializeLazyObject()->hMset(...\func_get_args());
    }

<<<<<<< HEAD
    public function hRandField($key, $options = null): \Redis|array|string
    {
        return $this->initializeLazyObject()->hRandField(...\func_get_args());
    }

    public function hSet($key, $member, $value): \Redis|false|int
    {
        return $this->initializeLazyObject()->hSet(...\func_get_args());
    }

=======
>>>>>>> 2bacd108
    public function hSetNx($key, $field, $value): \Redis|bool
    {
        return $this->initializeLazyObject()->hSetNx(...\func_get_args());
    }

    public function hStrLen($key, $field): \Redis|false|int
    {
        return $this->initializeLazyObject()->hStrLen(...\func_get_args());
    }

    public function hVals($key): \Redis|array|false
    {
        return $this->initializeLazyObject()->hVals(...\func_get_args());
    }

    public function hscan($key, &$iterator, $pattern = null, $count = 0): \Redis|array|bool
    {
        return $this->initializeLazyObject()->hscan($key, $iterator, ...\array_slice(\func_get_args(), 2));
    }

    public function incr($key, $by = 1): \Redis|false|int
    {
        return $this->initializeLazyObject()->incr(...\func_get_args());
    }

    public function incrBy($key, $value): \Redis|false|int
    {
        return $this->initializeLazyObject()->incrBy(...\func_get_args());
    }

    public function incrByFloat($key, $value): \Redis|false|float
    {
        return $this->initializeLazyObject()->incrByFloat(...\func_get_args());
    }

    public function info(...$sections): \Redis|array|false
    {
        return $this->initializeLazyObject()->info(...\func_get_args());
    }

    public function isConnected(): bool
    {
        return $this->initializeLazyObject()->isConnected(...\func_get_args());
    }

    public function keys($pattern)
    {
        return $this->initializeLazyObject()->keys(...\func_get_args());
    }

    public function lInsert($key, $pos, $pivot, $value)
    {
        return $this->initializeLazyObject()->lInsert(...\func_get_args());
    }

    public function lLen($key): \Redis|false|int
    {
        return $this->initializeLazyObject()->lLen(...\func_get_args());
    }

    public function lMove($src, $dst, $wherefrom, $whereto): \Redis|false|string
    {
        return $this->initializeLazyObject()->lMove(...\func_get_args());
    }

    public function blmove($src, $dst, $wherefrom, $whereto, $timeout): \Redis|false|string
    {
        return $this->initializeLazyObject()->blmove(...\func_get_args());
    }

    public function lPop($key, $count = 0): \Redis|array|bool|string
    {
        return $this->initializeLazyObject()->lPop(...\func_get_args());
    }

    public function lPos($key, $value, $options = null): \Redis|array|bool|int|null
    {
        return $this->initializeLazyObject()->lPos(...\func_get_args());
    }

    public function lPush($key, ...$elements): \Redis|false|int
    {
        return $this->initializeLazyObject()->lPush(...\func_get_args());
    }

    public function rPush($key, ...$elements): \Redis|false|int
    {
        return $this->initializeLazyObject()->rPush(...\func_get_args());
    }

    public function lPushx($key, $value): \Redis|false|int
    {
        return $this->initializeLazyObject()->lPushx(...\func_get_args());
    }

    public function rPushx($key, $value): \Redis|false|int
    {
        return $this->initializeLazyObject()->rPushx(...\func_get_args());
    }

    public function lSet($key, $index, $value): \Redis|bool
    {
        return $this->initializeLazyObject()->lSet(...\func_get_args());
    }

    public function lastSave(): int
    {
        return $this->initializeLazyObject()->lastSave(...\func_get_args());
    }

    public function lindex($key, $index): mixed
    {
        return $this->initializeLazyObject()->lindex(...\func_get_args());
    }

    public function lrange($key, $start, $end): \Redis|array|false
    {
        return $this->initializeLazyObject()->lrange(...\func_get_args());
    }

    public function lrem($key, $value, $count = 0): \Redis|false|int
    {
        return $this->initializeLazyObject()->lrem(...\func_get_args());
    }

    public function ltrim($key, $start, $end): \Redis|bool
    {
        return $this->initializeLazyObject()->ltrim(...\func_get_args());
    }

<<<<<<< HEAD
    public function mget($keys): \Redis|array
    {
        return $this->initializeLazyObject()->mget(...\func_get_args());
    }

=======
>>>>>>> 2bacd108
    public function migrate($host, $port, $key, $dstdb, $timeout, $copy = false, $replace = false, #[\SensitiveParameter] $credentials = null): \Redis|bool
    {
        return $this->initializeLazyObject()->migrate(...\func_get_args());
    }

    public function move($key, $index): \Redis|bool
    {
        return $this->initializeLazyObject()->move(...\func_get_args());
    }

    public function mset($key_values): \Redis|bool
    {
        return $this->initializeLazyObject()->mset(...\func_get_args());
    }

    public function msetnx($key_values): \Redis|bool
    {
        return $this->initializeLazyObject()->msetnx(...\func_get_args());
    }

    public function multi($value = \Redis::MULTI): \Redis|bool
    {
        return $this->initializeLazyObject()->multi(...\func_get_args());
    }

    public function object($subcommand, $key): \Redis|false|int|string
    {
        return $this->initializeLazyObject()->object(...\func_get_args());
    }

    public function open($host, $port = 6379, $timeout = 0, $persistent_id = null, $retry_interval = 0, $read_timeout = 0, $context = null): bool
    {
        return $this->initializeLazyObject()->open(...\func_get_args());
    }

    public function pconnect($host, $port = 6379, $timeout = 0, $persistent_id = null, $retry_interval = 0, $read_timeout = 0, $context = null): bool
    {
        return $this->initializeLazyObject()->pconnect(...\func_get_args());
    }

    public function persist($key): \Redis|bool
    {
        return $this->initializeLazyObject()->persist(...\func_get_args());
    }

    public function pexpire($key, $timeout, $mode = null): bool
    {
        return $this->initializeLazyObject()->pexpire(...\func_get_args());
    }

    public function pexpireAt($key, $timestamp, $mode = null): \Redis|bool
    {
        return $this->initializeLazyObject()->pexpireAt(...\func_get_args());
    }

    public function pfadd($key, $elements): \Redis|int
    {
        return $this->initializeLazyObject()->pfadd(...\func_get_args());
    }

    public function pfcount($key_or_keys): \Redis|false|int
    {
        return $this->initializeLazyObject()->pfcount(...\func_get_args());
    }

    public function pfmerge($dst, $srckeys): \Redis|bool
    {
        return $this->initializeLazyObject()->pfmerge(...\func_get_args());
    }

    public function ping($message = null): \Redis|bool|string
    {
        return $this->initializeLazyObject()->ping(...\func_get_args());
    }

    public function pipeline(): \Redis|bool
    {
        return $this->initializeLazyObject()->pipeline(...\func_get_args());
    }

    public function popen($host, $port = 6379, $timeout = 0, $persistent_id = null, $retry_interval = 0, $read_timeout = 0, $context = null): bool
    {
        return $this->initializeLazyObject()->popen(...\func_get_args());
    }

    public function psetex($key, $expire, $value): \Redis|bool
    {
        return $this->initializeLazyObject()->psetex(...\func_get_args());
    }

    public function psubscribe($patterns, $cb): bool
    {
        return $this->initializeLazyObject()->psubscribe(...\func_get_args());
    }

    public function pttl($key): \Redis|false|int
    {
        return $this->initializeLazyObject()->pttl(...\func_get_args());
    }

    public function publish($channel, $message): \Redis|false|int
    {
        return $this->initializeLazyObject()->publish(...\func_get_args());
    }

    public function pubsub($command, $arg = null): mixed
    {
        return $this->initializeLazyObject()->pubsub(...\func_get_args());
    }

    public function punsubscribe($patterns): \Redis|array|bool
    {
        return $this->initializeLazyObject()->punsubscribe(...\func_get_args());
    }

    public function rPop($key, $count = 0): \Redis|array|bool|string
    {
        return $this->initializeLazyObject()->rPop(...\func_get_args());
    }

    public function randomKey(): \Redis|false|string
    {
        return $this->initializeLazyObject()->randomKey(...\func_get_args());
    }

    public function rawcommand($command, ...$args): mixed
    {
        return $this->initializeLazyObject()->rawcommand(...\func_get_args());
    }

    public function rename($old_name, $new_name): \Redis|bool
    {
        return $this->initializeLazyObject()->rename(...\func_get_args());
    }

    public function renameNx($key_src, $key_dst): \Redis|bool
    {
        return $this->initializeLazyObject()->renameNx(...\func_get_args());
    }

    public function restore($key, $ttl, $value, $options = null): \Redis|bool
    {
        return $this->initializeLazyObject()->restore(...\func_get_args());
    }

    public function role(): mixed
    {
        return $this->initializeLazyObject()->role(...\func_get_args());
    }

    public function rpoplpush($srckey, $dstkey): \Redis|false|string
    {
        return $this->initializeLazyObject()->rpoplpush(...\func_get_args());
    }

    public function sAdd($key, $value, ...$other_values): \Redis|false|int
    {
        return $this->initializeLazyObject()->sAdd(...\func_get_args());
    }

    public function sAddArray($key, $values): int
    {
        return $this->initializeLazyObject()->sAddArray(...\func_get_args());
    }

    public function sDiff($key, ...$other_keys): \Redis|array|false
    {
        return $this->initializeLazyObject()->sDiff(...\func_get_args());
    }

    public function sDiffStore($dst, $key, ...$other_keys): \Redis|false|int
    {
        return $this->initializeLazyObject()->sDiffStore(...\func_get_args());
    }

    public function sInter($key, ...$other_keys): \Redis|array|false
    {
        return $this->initializeLazyObject()->sInter(...\func_get_args());
    }

    public function sintercard($keys, $limit = -1): \Redis|false|int
    {
        return $this->initializeLazyObject()->sintercard(...\func_get_args());
    }

    public function sInterStore($key, ...$other_keys): \Redis|false|int
    {
        return $this->initializeLazyObject()->sInterStore(...\func_get_args());
    }

    public function sMembers($key): \Redis|array|false
    {
        return $this->initializeLazyObject()->sMembers(...\func_get_args());
    }

    public function sMisMember($key, $member, ...$other_members): \Redis|array|false
    {
        return $this->initializeLazyObject()->sMisMember(...\func_get_args());
    }

    public function sMove($src, $dst, $value): \Redis|bool
    {
        return $this->initializeLazyObject()->sMove(...\func_get_args());
    }

    public function sPop($key, $count = 0): \Redis|array|false|string
    {
        return $this->initializeLazyObject()->sPop(...\func_get_args());
    }

<<<<<<< HEAD
    public function sRandMember($key, $count = 0): \Redis|array|false|string
    {
        return $this->initializeLazyObject()->sRandMember(...\func_get_args());
    }

=======
>>>>>>> 2bacd108
    public function sUnion($key, ...$other_keys): \Redis|array|false
    {
        return $this->initializeLazyObject()->sUnion(...\func_get_args());
    }

    public function sUnionStore($dst, $key, ...$other_keys): \Redis|false|int
    {
        return $this->initializeLazyObject()->sUnionStore(...\func_get_args());
    }

    public function save(): \Redis|bool
    {
        return $this->initializeLazyObject()->save(...\func_get_args());
    }

    public function scan(&$iterator, $pattern = null, $count = 0, $type = null): array|false
    {
        return $this->initializeLazyObject()->scan($iterator, ...\array_slice(\func_get_args(), 1));
    }

    public function scard($key): \Redis|false|int
    {
        return $this->initializeLazyObject()->scard(...\func_get_args());
    }

    public function script($command, ...$args): mixed
    {
        return $this->initializeLazyObject()->script(...\func_get_args());
    }

    public function select($db): \Redis|bool
    {
        return $this->initializeLazyObject()->select(...\func_get_args());
    }

    public function set($key, $value, $options = null): \Redis|bool|string
    {
        return $this->initializeLazyObject()->set(...\func_get_args());
    }

    public function setBit($key, $idx, $value): \Redis|false|int
    {
        return $this->initializeLazyObject()->setBit(...\func_get_args());
    }

    public function setRange($key, $index, $value): \Redis|false|int
    {
        return $this->initializeLazyObject()->setRange(...\func_get_args());
    }

    public function setOption($option, $value): bool
    {
        return $this->initializeLazyObject()->setOption(...\func_get_args());
    }

    public function setex($key, $expire, $value)
    {
        return $this->initializeLazyObject()->setex(...\func_get_args());
    }

    public function setnx($key, $value): \Redis|bool
    {
        return $this->initializeLazyObject()->setnx(...\func_get_args());
    }

    public function sismember($key, $value): \Redis|bool
    {
        return $this->initializeLazyObject()->sismember(...\func_get_args());
    }

    public function slaveof($host = null, $port = 6379): \Redis|bool
    {
        return $this->initializeLazyObject()->slaveof(...\func_get_args());
    }

    public function replicaof($host = null, $port = 6379): \Redis|bool
    {
        return $this->initializeLazyObject()->replicaof(...\func_get_args());
    }

    public function touch($key_or_array, ...$more_keys): \Redis|false|int
    {
        return $this->initializeLazyObject()->touch(...\func_get_args());
    }

    public function slowlog($operation, $length = 0): mixed
    {
        return $this->initializeLazyObject()->slowlog(...\func_get_args());
    }

    public function sort($key, $options = null): mixed
    {
        return $this->initializeLazyObject()->sort(...\func_get_args());
    }

    public function sort_ro($key, $options = null): mixed
    {
        return $this->initializeLazyObject()->sort_ro(...\func_get_args());
    }

    public function sortAsc($key, $pattern = null, $get = null, $offset = -1, $count = -1, $store = null): array
    {
        return $this->initializeLazyObject()->sortAsc(...\func_get_args());
    }

    public function sortAscAlpha($key, $pattern = null, $get = null, $offset = -1, $count = -1, $store = null): array
    {
        return $this->initializeLazyObject()->sortAscAlpha(...\func_get_args());
    }

    public function sortDesc($key, $pattern = null, $get = null, $offset = -1, $count = -1, $store = null): array
    {
        return $this->initializeLazyObject()->sortDesc(...\func_get_args());
    }

    public function sortDescAlpha($key, $pattern = null, $get = null, $offset = -1, $count = -1, $store = null): array
    {
        return $this->initializeLazyObject()->sortDescAlpha(...\func_get_args());
    }

    public function srem($key, $value, ...$other_values): \Redis|false|int
    {
        return $this->initializeLazyObject()->srem(...\func_get_args());
    }

    public function sscan($key, &$iterator, $pattern = null, $count = 0): array|false
    {
        return $this->initializeLazyObject()->sscan($key, $iterator, ...\array_slice(\func_get_args(), 2));
    }

    public function ssubscribe($channels, $cb): bool
    {
        return $this->initializeLazyObject()->ssubscribe(...\func_get_args());
    }

    public function strlen($key): \Redis|false|int
    {
        return $this->initializeLazyObject()->strlen(...\func_get_args());
    }

    public function subscribe($channels, $cb): bool
    {
        return $this->initializeLazyObject()->subscribe(...\func_get_args());
    }

    public function sunsubscribe($channels): \Redis|array|bool
    {
        return $this->initializeLazyObject()->sunsubscribe(...\func_get_args());
    }

    public function swapdb($src, $dst): \Redis|bool
    {
        return $this->initializeLazyObject()->swapdb(...\func_get_args());
    }

    public function time(): \Redis|array
    {
        return $this->initializeLazyObject()->time(...\func_get_args());
    }

    public function ttl($key): \Redis|false|int
    {
        return $this->initializeLazyObject()->ttl(...\func_get_args());
    }

    public function type($key): \Redis|false|int
    {
        return $this->initializeLazyObject()->type(...\func_get_args());
    }

    public function unlink($key, ...$other_keys): \Redis|false|int
    {
        return $this->initializeLazyObject()->unlink(...\func_get_args());
    }

    public function unsubscribe($channels): \Redis|array|bool
    {
        return $this->initializeLazyObject()->unsubscribe(...\func_get_args());
    }

    public function unwatch(): \Redis|bool
    {
        return $this->initializeLazyObject()->unwatch(...\func_get_args());
    }

    public function watch($key, ...$other_keys): \Redis|bool
    {
        return $this->initializeLazyObject()->watch(...\func_get_args());
    }

    public function wait($numreplicas, $timeout): false|int
    {
        return $this->initializeLazyObject()->wait(...\func_get_args());
    }

    public function xack($key, $group, $ids): false|int
    {
        return $this->initializeLazyObject()->xack(...\func_get_args());
    }

    public function xadd($key, $id, $values, $maxlen = 0, $approx = false, $nomkstream = false): \Redis|false|string
    {
        return $this->initializeLazyObject()->xadd(...\func_get_args());
    }

    public function xautoclaim($key, $group, $consumer, $min_idle, $start, $count = -1, $justid = false): \Redis|array|bool
    {
        return $this->initializeLazyObject()->xautoclaim(...\func_get_args());
    }

    public function xclaim($key, $group, $consumer, $min_idle, $ids, $options): \Redis|array|bool
    {
        return $this->initializeLazyObject()->xclaim(...\func_get_args());
    }

    public function xdel($key, $ids): \Redis|false|int
    {
        return $this->initializeLazyObject()->xdel(...\func_get_args());
    }

    public function xgroup($operation, $key = null, $group = null, $id_or_consumer = null, $mkstream = false, $entries_read = -2): mixed
    {
        return $this->initializeLazyObject()->xgroup(...\func_get_args());
    }

    public function xinfo($operation, $arg1 = null, $arg2 = null, $count = -1): mixed
    {
        return $this->initializeLazyObject()->xinfo(...\func_get_args());
    }

    public function xlen($key): \Redis|false|int
    {
        return $this->initializeLazyObject()->xlen(...\func_get_args());
    }

    public function xpending($key, $group, $start = null, $end = null, $count = -1, $consumer = null): \Redis|array|false
    {
        return $this->initializeLazyObject()->xpending(...\func_get_args());
    }

    public function xrange($key, $start, $end, $count = -1): \Redis|array|bool
    {
        return $this->initializeLazyObject()->xrange(...\func_get_args());
    }

    public function xread($streams, $count = -1, $block = -1): \Redis|array|bool
    {
        return $this->initializeLazyObject()->xread(...\func_get_args());
    }

    public function xreadgroup($group, $consumer, $streams, $count = 1, $block = 1): \Redis|array|bool
    {
        return $this->initializeLazyObject()->xreadgroup(...\func_get_args());
    }

    public function xrevrange($key, $end, $start, $count = -1): \Redis|array|bool
    {
        return $this->initializeLazyObject()->xrevrange(...\func_get_args());
    }

    public function xtrim($key, $threshold, $approx = false, $minid = false, $limit = -1): \Redis|false|int
    {
        return $this->initializeLazyObject()->xtrim(...\func_get_args());
    }

    public function zAdd($key, $score_or_options, ...$more_scores_and_mems): \Redis|false|float|int
    {
        return $this->initializeLazyObject()->zAdd(...\func_get_args());
    }

    public function zCard($key): \Redis|false|int
    {
        return $this->initializeLazyObject()->zCard(...\func_get_args());
    }

    public function zCount($key, $start, $end): \Redis|false|int
    {
        return $this->initializeLazyObject()->zCount(...\func_get_args());
    }

    public function zIncrBy($key, $value, $member): \Redis|false|float
    {
        return $this->initializeLazyObject()->zIncrBy(...\func_get_args());
    }

    public function zLexCount($key, $min, $max): \Redis|false|int
    {
        return $this->initializeLazyObject()->zLexCount(...\func_get_args());
    }

    public function zMscore($key, $member, ...$other_members): \Redis|array|false
    {
        return $this->initializeLazyObject()->zMscore(...\func_get_args());
    }

    public function zPopMax($key, $count = null): \Redis|array|false
    {
        return $this->initializeLazyObject()->zPopMax(...\func_get_args());
    }

    public function zPopMin($key, $count = null): \Redis|array|false
    {
        return $this->initializeLazyObject()->zPopMin(...\func_get_args());
    }

    public function zRange($key, $start, $end, $options = null): \Redis|array|false
    {
        return $this->initializeLazyObject()->zRange(...\func_get_args());
    }

    public function zRangeByLex($key, $min, $max, $offset = -1, $count = -1): \Redis|array|false
    {
        return $this->initializeLazyObject()->zRangeByLex(...\func_get_args());
    }

    public function zRangeByScore($key, $start, $end, $options = []): \Redis|array|false
    {
        return $this->initializeLazyObject()->zRangeByScore(...\func_get_args());
    }

    public function zrangestore($dstkey, $srckey, $start, $end, $options = null): \Redis|false|int
    {
        return $this->initializeLazyObject()->zrangestore(...\func_get_args());
    }

    public function zRandMember($key, $options = null): \Redis|array|string
    {
        return $this->initializeLazyObject()->zRandMember(...\func_get_args());
    }

    public function zRank($key, $member): \Redis|false|int
    {
        return $this->initializeLazyObject()->zRank(...\func_get_args());
    }

    public function zRem($key, $member, ...$other_members): \Redis|false|int
    {
        return $this->initializeLazyObject()->zRem(...\func_get_args());
    }

    public function zRemRangeByLex($key, $min, $max): \Redis|false|int
    {
        return $this->initializeLazyObject()->zRemRangeByLex(...\func_get_args());
    }

    public function zRemRangeByRank($key, $start, $end): \Redis|false|int
    {
        return $this->initializeLazyObject()->zRemRangeByRank(...\func_get_args());
    }

    public function zRemRangeByScore($key, $start, $end): \Redis|false|int
    {
        return $this->initializeLazyObject()->zRemRangeByScore(...\func_get_args());
    }

    public function zRevRange($key, $start, $end, $scores = null): \Redis|array|false
    {
        return $this->initializeLazyObject()->zRevRange(...\func_get_args());
    }

    public function zRevRangeByLex($key, $max, $min, $offset = -1, $count = -1): \Redis|array|false
    {
        return $this->initializeLazyObject()->zRevRangeByLex(...\func_get_args());
    }

    public function zRevRangeByScore($key, $max, $min, $options = []): \Redis|array|false
    {
        return $this->initializeLazyObject()->zRevRangeByScore(...\func_get_args());
    }

    public function zRevRank($key, $member): \Redis|false|int
    {
        return $this->initializeLazyObject()->zRevRank(...\func_get_args());
    }

    public function zScore($key, $member): \Redis|false|float
    {
        return $this->initializeLazyObject()->zScore(...\func_get_args());
    }

    public function zdiff($keys, $options = null): \Redis|array|false
    {
        return $this->initializeLazyObject()->zdiff(...\func_get_args());
    }

    public function zdiffstore($dst, $keys): \Redis|false|int
    {
        return $this->initializeLazyObject()->zdiffstore(...\func_get_args());
    }

    public function zinter($keys, $weights = null, $options = null): \Redis|array|false
    {
        return $this->initializeLazyObject()->zinter(...\func_get_args());
    }

    public function zintercard($keys, $limit = -1): \Redis|false|int
    {
        return $this->initializeLazyObject()->zintercard(...\func_get_args());
    }

    public function zinterstore($dst, $keys, $weights = null, $aggregate = null): \Redis|false|int
    {
        return $this->initializeLazyObject()->zinterstore(...\func_get_args());
    }

    public function zscan($key, &$iterator, $pattern = null, $count = 0): \Redis|array|false
    {
        return $this->initializeLazyObject()->zscan($key, $iterator, ...\array_slice(\func_get_args(), 2));
    }

    public function zunion($keys, $weights = null, $options = null): \Redis|array|false
    {
        return $this->initializeLazyObject()->zunion(...\func_get_args());
    }

    public function zunionstore($dst, $keys, $weights = null, $aggregate = null): \Redis|false|int
    {
        return $this->initializeLazyObject()->zunionstore(...\func_get_args());
    }
}<|MERGE_RESOLUTION|>--- conflicted
+++ resolved
@@ -24,12 +24,8 @@
  */
 class Redis6Proxy extends \Redis implements ResetInterface, LazyObjectInterface
 {
-<<<<<<< HEAD
+    use Redis6ProxyTrait;
     use RedisProxyTrait {
-=======
-    use Redis6ProxyTrait;
-    use LazyProxyTrait {
->>>>>>> 2bacd108
         resetLazyObject as reset;
     }
 
@@ -228,14 +224,6 @@
         return $this->initializeLazyObject()->discard(...\func_get_args());
     }
 
-<<<<<<< HEAD
-    public function dump($key): \Redis|string
-    {
-        return $this->initializeLazyObject()->dump(...\func_get_args());
-    }
-
-=======
->>>>>>> 2bacd108
     public function echo($str): \Redis|false|string
     {
         return $this->initializeLazyObject()->echo(...\func_get_args());
@@ -516,19 +504,6 @@
         return $this->initializeLazyObject()->hMset(...\func_get_args());
     }
 
-<<<<<<< HEAD
-    public function hRandField($key, $options = null): \Redis|array|string
-    {
-        return $this->initializeLazyObject()->hRandField(...\func_get_args());
-    }
-
-    public function hSet($key, $member, $value): \Redis|false|int
-    {
-        return $this->initializeLazyObject()->hSet(...\func_get_args());
-    }
-
-=======
->>>>>>> 2bacd108
     public function hSetNx($key, $field, $value): \Redis|bool
     {
         return $this->initializeLazyObject()->hSetNx(...\func_get_args());
@@ -659,14 +634,6 @@
         return $this->initializeLazyObject()->ltrim(...\func_get_args());
     }
 
-<<<<<<< HEAD
-    public function mget($keys): \Redis|array
-    {
-        return $this->initializeLazyObject()->mget(...\func_get_args());
-    }
-
-=======
->>>>>>> 2bacd108
     public function migrate($host, $port, $key, $dstdb, $timeout, $copy = false, $replace = false, #[\SensitiveParameter] $credentials = null): \Redis|bool
     {
         return $this->initializeLazyObject()->migrate(...\func_get_args());
@@ -877,14 +844,6 @@
         return $this->initializeLazyObject()->sPop(...\func_get_args());
     }
 
-<<<<<<< HEAD
-    public function sRandMember($key, $count = 0): \Redis|array|false|string
-    {
-        return $this->initializeLazyObject()->sRandMember(...\func_get_args());
-    }
-
-=======
->>>>>>> 2bacd108
     public function sUnion($key, ...$other_keys): \Redis|array|false
     {
         return $this->initializeLazyObject()->sUnion(...\func_get_args());
