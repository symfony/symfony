--- conflicted
+++ resolved
@@ -325,20 +325,11 @@
     /**
      * Returns the InputOption name given a shortcut.
      *
-<<<<<<< HEAD
-     * @return string The InputOption name
-     *
-=======
->>>>>>> 8073b8ab
      * @throws InvalidArgumentException When option given does not exist
      *
      * @internal
      */
-<<<<<<< HEAD
-    public function shortcutToName(string $shortcut)
-=======
     public function shortcutToName(string $shortcut): string
->>>>>>> 8073b8ab
     {
         if (!isset($this->shortcuts[$shortcut])) {
             throw new InvalidArgumentException(sprintf('The "-%s" option does not exist.', $shortcut));
