--- conflicted
+++ resolved
@@ -203,11 +203,7 @@
      * In this example, "address" and "office" map to forms, while
      * "street does not.
      *
-<<<<<<< HEAD
-     * @return bool Whether the element maps to a form
-=======
      * @return bool
->>>>>>> f1643e87
      *
      * @throws OutOfBoundsException if the offset is invalid
      */
