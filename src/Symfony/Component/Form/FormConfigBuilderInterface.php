<?php

/*
 * This file is part of the Symfony package.
 *
 * (c) Fabien Potencier <fabien@symfony.com>
 *
 * For the full copyright and license information, please view the LICENSE
 * file that was distributed with this source code.
 */

namespace Symfony\Component\Form;

use Symfony\Component\EventDispatcher\EventSubscriberInterface;
use Symfony\Component\PropertyAccess\PropertyPathInterface;

/**
 * @author Bernhard Schussek <bschussek@gmail.com>
 *
 * @method $this setIsEmptyCallback(callable|null $isEmptyCallback) Sets the callback that will be called to determine if the model data of the form is empty or not - not implementing it is deprecated since Symfony 5.1
 */
interface FormConfigBuilderInterface extends FormConfigInterface
{
    /**
     * Adds an event listener to an event on this form.
     *
     * @param int $priority The priority of the listener. Listeners
     *                      with a higher priority are called before
     *                      listeners with a lower priority.
     *
     * @return $this
     */
    public function addEventListener(string $eventName, callable $listener, int $priority = 0);

    /**
     * Adds an event subscriber for events on this form.
     *
     * @return $this
     */
    public function addEventSubscriber(EventSubscriberInterface $subscriber);

    /**
     * Appends / prepends a transformer to the view transformer chain.
     *
     * The transform method of the transformer is used to convert data from the
     * normalized to the view format.
     * The reverseTransform method of the transformer is used to convert from the
     * view to the normalized format.
     *
     * @param bool $forcePrepend If set to true, prepend instead of appending
     *
     * @return $this
     */
    public function addViewTransformer(DataTransformerInterface $viewTransformer, bool $forcePrepend = false);

    /**
     * Clears the view transformers.
     *
     * @return $this
     */
    public function resetViewTransformers();

    /**
     * Prepends / appends a transformer to the normalization transformer chain.
     *
     * The transform method of the transformer is used to convert data from the
     * model to the normalized format.
     * The reverseTransform method of the transformer is used to convert from the
     * normalized to the model format.
     *
     * @param bool $forceAppend If set to true, append instead of prepending
     *
     * @return $this
     */
    public function addModelTransformer(DataTransformerInterface $modelTransformer, bool $forceAppend = false);

    /**
     * Clears the normalization transformers.
     *
     * @return $this
     */
    public function resetModelTransformers();

    /**
     * Sets the value for an attribute.
     *
     * @param mixed $value The value of the attribute
     *
     * @return $this
     */
    public function setAttribute(string $name, $value);

    /**
     * Sets the attributes.
     *
     * @return $this
     */
    public function setAttributes(array $attributes);

    /**
     * Sets the data mapper used by the form.
     *
     * @return $this
     */
    public function setDataMapper(DataMapperInterface $dataMapper = null);

    /**
     * Sets whether the form is disabled.
     *
<<<<<<< HEAD
     * @return $this The configuration object
=======
     * @return $this
>>>>>>> f1643e87
     */
    public function setDisabled(bool $disabled);

    /**
     * Sets the data used for the client data when no value is submitted.
     *
     * @param mixed $emptyData The empty data
     *
     * @return $this
     */
    public function setEmptyData($emptyData);

    /**
     * Sets whether errors bubble up to the parent.
     *
<<<<<<< HEAD
     * @return $this The configuration object
=======
     * @return $this
>>>>>>> f1643e87
     */
    public function setErrorBubbling(bool $errorBubbling);

    /**
     * Sets whether this field is required to be filled out when submitted.
     *
<<<<<<< HEAD
     * @return $this The configuration object
=======
     * @return $this
>>>>>>> f1643e87
     */
    public function setRequired(bool $required);

    /**
     * Sets the property path that the form should be mapped to.
     *
     * @param string|PropertyPathInterface|null $propertyPath The property path or null if the path should be set
     *                                                        automatically based on the form's name
     *
     * @return $this
     */
    public function setPropertyPath($propertyPath);

    /**
     * Sets whether the form should be mapped to an element of its
     * parent's data.
     *
<<<<<<< HEAD
     * @return $this The configuration object
=======
     * @return $this
>>>>>>> f1643e87
     */
    public function setMapped(bool $mapped);

    /**
     * Sets whether the form's data should be modified by reference.
     *
<<<<<<< HEAD
     * @return $this The configuration object
=======
     * @return $this
>>>>>>> f1643e87
     */
    public function setByReference(bool $byReference);

    /**
     * Sets whether the form should read and write the data of its parent.
     *
<<<<<<< HEAD
     * @return $this The configuration object
=======
     * @return $this
>>>>>>> f1643e87
     */
    public function setInheritData(bool $inheritData);

    /**
     * Sets whether the form should be compound.
     *
<<<<<<< HEAD
     * @return $this The configuration object
=======
     * @return $this
>>>>>>> f1643e87
     *
     * @see FormConfigInterface::getCompound()
     */
    public function setCompound(bool $compound);

    /**
     * Sets the resolved type.
     *
     * @return $this
     */
    public function setType(ResolvedFormTypeInterface $type);

    /**
     * Sets the initial data of the form.
     *
     * @param mixed $data The data of the form in model format
     *
     * @return $this
     */
    public function setData($data);

    /**
     * Locks the form's data to the data passed in the configuration.
     *
     * A form with locked data is restricted to the data passed in
     * this configuration. The data can only be modified then by
     * submitting the form or using PRE_SET_DATA event.
     *
     * It means data passed to a factory method or mapped from the
     * parent will be ignored.
     *
<<<<<<< HEAD
     * @return $this The configuration object
=======
     * @return $this
>>>>>>> f1643e87
     */
    public function setDataLocked(bool $locked);

    /**
     * Sets the form factory used for creating new forms.
     */
    public function setFormFactory(FormFactoryInterface $formFactory);

    /**
     * Sets the target URL of the form.
     *
<<<<<<< HEAD
     * @return $this The configuration object
=======
     * @return $this
>>>>>>> f1643e87
     */
    public function setAction(string $action);

    /**
     * Sets the HTTP method used by the form.
     *
<<<<<<< HEAD
     * @return $this The configuration object
=======
     * @return $this
>>>>>>> f1643e87
     */
    public function setMethod(string $method);

    /**
     * Sets the request handler used by the form.
     *
     * @return $this
     */
    public function setRequestHandler(RequestHandlerInterface $requestHandler);

    /**
     * Sets whether the form should be initialized automatically.
     *
     * Should be set to true only for root forms.
     *
     * @param bool $initialize True to initialize the form automatically,
     *                         false to suppress automatic initialization.
     *                         In the second case, you need to call
     *                         {@link FormInterface::initialize()} manually.
     *
     * @return $this
     */
    public function setAutoInitialize(bool $initialize);

    /**
     * Builds and returns the form configuration.
     *
     * @return FormConfigInterface
     */
    public function getFormConfig();
}<|MERGE_RESOLUTION|>--- conflicted
+++ resolved
@@ -107,11 +107,7 @@
     /**
      * Sets whether the form is disabled.
      *
-<<<<<<< HEAD
-     * @return $this The configuration object
-=======
-     * @return $this
->>>>>>> f1643e87
+     * @return $this
      */
     public function setDisabled(bool $disabled);
 
@@ -127,22 +123,14 @@
     /**
      * Sets whether errors bubble up to the parent.
      *
-<<<<<<< HEAD
-     * @return $this The configuration object
-=======
-     * @return $this
->>>>>>> f1643e87
+     * @return $this
      */
     public function setErrorBubbling(bool $errorBubbling);
 
     /**
      * Sets whether this field is required to be filled out when submitted.
      *
-<<<<<<< HEAD
-     * @return $this The configuration object
-=======
-     * @return $this
->>>>>>> f1643e87
+     * @return $this
      */
     public function setRequired(bool $required);
 
@@ -160,44 +148,28 @@
      * Sets whether the form should be mapped to an element of its
      * parent's data.
      *
-<<<<<<< HEAD
-     * @return $this The configuration object
-=======
-     * @return $this
->>>>>>> f1643e87
+     * @return $this
      */
     public function setMapped(bool $mapped);
 
     /**
      * Sets whether the form's data should be modified by reference.
      *
-<<<<<<< HEAD
-     * @return $this The configuration object
-=======
-     * @return $this
->>>>>>> f1643e87
+     * @return $this
      */
     public function setByReference(bool $byReference);
 
     /**
      * Sets whether the form should read and write the data of its parent.
      *
-<<<<<<< HEAD
-     * @return $this The configuration object
-=======
-     * @return $this
->>>>>>> f1643e87
+     * @return $this
      */
     public function setInheritData(bool $inheritData);
 
     /**
      * Sets whether the form should be compound.
      *
-<<<<<<< HEAD
-     * @return $this The configuration object
-=======
-     * @return $this
->>>>>>> f1643e87
+     * @return $this
      *
      * @see FormConfigInterface::getCompound()
      */
@@ -229,11 +201,7 @@
      * It means data passed to a factory method or mapped from the
      * parent will be ignored.
      *
-<<<<<<< HEAD
-     * @return $this The configuration object
-=======
-     * @return $this
->>>>>>> f1643e87
+     * @return $this
      */
     public function setDataLocked(bool $locked);
 
@@ -245,22 +213,14 @@
     /**
      * Sets the target URL of the form.
      *
-<<<<<<< HEAD
-     * @return $this The configuration object
-=======
-     * @return $this
->>>>>>> f1643e87
+     * @return $this
      */
     public function setAction(string $action);
 
     /**
      * Sets the HTTP method used by the form.
      *
-<<<<<<< HEAD
-     * @return $this The configuration object
-=======
-     * @return $this
->>>>>>> f1643e87
+     * @return $this
      */
     public function setMethod(string $method);
 
