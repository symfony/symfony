--- conflicted
+++ resolved
@@ -24,14 +24,7 @@
  */
 final class RocketChatTransportTest extends TransportTestCase
 {
-<<<<<<< HEAD
-    public static function createTransport(HttpClientInterface $client = null, string $channel = null): RocketChatTransport
-=======
-    /**
-     * @return RocketChatTransport
-     */
-    public static function createTransport(?HttpClientInterface $client = null, ?string $channel = null): TransportInterface
->>>>>>> 2a31f2dd
+    public static function createTransport(?HttpClientInterface $client = null, ?string $channel = null): RocketChatTransport
     {
         return new RocketChatTransport('testAccessToken', $channel, $client ?? new MockHttpClient());
     }
