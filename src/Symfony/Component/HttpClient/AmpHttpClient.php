<?php

/*
 * This file is part of the Symfony package.
 *
 * (c) Fabien Potencier <fabien@symfony.com>
 *
 * For the full copyright and license information, please view the LICENSE
 * file that was distributed with this source code.
 */

namespace Symfony\Component\HttpClient;

use Amp\CancelledException;
use Amp\Http\Client\DelegateHttpClient;
use Amp\Http\Client\InterceptedHttpClient;
use Amp\Http\Client\PooledHttpClient;
use Amp\Http\Client\Request;
use Amp\Http\Tunnel\Http1TunnelConnector;
use Amp\Promise;
use Psr\Log\LoggerAwareInterface;
use Psr\Log\LoggerAwareTrait;
use Symfony\Component\HttpClient\Exception\TransportException;
use Symfony\Component\HttpClient\Internal\AmpClientState;
use Symfony\Component\HttpClient\Response\AmpResponse;
use Symfony\Component\HttpClient\Response\ResponseStream;
use Symfony\Contracts\HttpClient\HttpClientInterface;
use Symfony\Contracts\HttpClient\ResponseInterface;
use Symfony\Contracts\HttpClient\ResponseStreamInterface;
use Symfony\Contracts\Service\ResetInterface;

if (!interface_exists(DelegateHttpClient::class)) {
    throw new \LogicException('You cannot use "Symfony\Component\HttpClient\AmpHttpClient" as the "amphp/http-client" package is not installed. Try running "composer require amphp/http-client:^4.2.1".');
}

if (!interface_exists(Promise::class)) {
    throw new \LogicException('You cannot use "Symfony\Component\HttpClient\AmpHttpClient" as the installed "amphp/http-client" is not compatible with this version of "symfony/http-client". Try downgrading "amphp/http-client" to "^4.2.1".');
}

/**
 * A portable implementation of the HttpClientInterface contracts based on Amp's HTTP client.
 *
 * @author Nicolas Grekas <p@tchwork.com>
 */
final class AmpHttpClient implements HttpClientInterface, LoggerAwareInterface, ResetInterface
{
    use HttpClientTrait;
    use LoggerAwareTrait;

    public const OPTIONS_DEFAULTS = HttpClientInterface::OPTIONS_DEFAULTS + [
        'crypto_method' => \STREAM_CRYPTO_METHOD_TLSv1_2_CLIENT,
    ];

    private array $defaultOptions = self::OPTIONS_DEFAULTS;
    private static array $emptyDefaults = self::OPTIONS_DEFAULTS;
    private AmpClientState $multi;

    /**
     * @param array         $defaultOptions     Default requests' options
     * @param callable|null $clientConfigurator A callable that builds a {@see DelegateHttpClient} from a {@see PooledHttpClient};
     *                                          passing null builds an {@see InterceptedHttpClient} with 2 retries on failures
     * @param int           $maxHostConnections The maximum number of connections to a single host
     * @param int           $maxPendingPushes   The maximum number of pushed responses to accept in the queue
     *
     * @see HttpClientInterface::OPTIONS_DEFAULTS for available options
     */
    public function __construct(array $defaultOptions = [], ?callable $clientConfigurator = null, int $maxHostConnections = 6, int $maxPendingPushes = 50)
    {
        $this->defaultOptions['buffer'] ??= self::shouldBuffer(...);

        if ($defaultOptions) {
            [, $this->defaultOptions] = self::prepareRequest(null, null, $defaultOptions, $this->defaultOptions);
        }

        $this->multi = new AmpClientState($clientConfigurator, $maxHostConnections, $maxPendingPushes, $this->logger);
    }

    /**
     * @see HttpClientInterface::OPTIONS_DEFAULTS for available options
     */
    public function request(string $method, string $url, array $options = []): ResponseInterface
    {
        [$url, $options] = self::prepareRequest($method, $url, $options, $this->defaultOptions);

        $options['proxy'] = self::getProxy($options['proxy'], $url, $options['no_proxy']);

        if (null !== $options['proxy'] && !class_exists(Http1TunnelConnector::class)) {
            throw new \LogicException('You cannot use the "proxy" option as the "amphp/http-tunnel" package is not installed. Try running "composer require amphp/http-tunnel".');
        }

        if ($options['bindto']) {
            if (str_starts_with($options['bindto'], 'if!')) {
                throw new TransportException(__CLASS__.' cannot bind to network interfaces, use e.g. CurlHttpClient instead.');
            }
            if (str_starts_with($options['bindto'], 'host!')) {
                $options['bindto'] = substr($options['bindto'], 5);
            }
        }

        if (('' !== $options['body'] || 'POST' === $method || isset($options['normalized_headers']['content-length'])) && !isset($options['normalized_headers']['content-type'])) {
            $options['headers'][] = 'Content-Type: application/x-www-form-urlencoded';
        }

        if (!isset($options['normalized_headers']['user-agent'])) {
            $options['headers'][] = 'User-Agent: Symfony HttpClient (Amp)';
        }

        if (0 < $options['max_duration']) {
            $options['timeout'] = min($options['max_duration'], $options['timeout']);
        }

        if ($options['resolve']) {
            $this->multi->dnsCache = $options['resolve'] + $this->multi->dnsCache;
        }

        if ($options['peer_fingerprint'] && !isset($options['peer_fingerprint']['pin-sha256'])) {
            throw new TransportException(__CLASS__.' supports only "pin-sha256" fingerprints.');
        }

        $request = new Request(implode('', $url), $method);

        if ($options['http_version']) {
            $request->setProtocolVersions(match ((float) $options['http_version']) {
                1.0 => ['1.0'],
                1.1 => ['1.1', '1.0'],
                default => ['2', '1.1', '1.0'],
            });
        }

        foreach ($options['headers'] as $v) {
            $h = explode(': ', $v, 2);
            $request->addHeader($h[0], $h[1]);
        }

        $request->setTcpConnectTimeout(1000 * $options['timeout']);
        $request->setTlsHandshakeTimeout(1000 * $options['timeout']);
        $request->setTransferTimeout(1000 * $options['max_duration']);
        if (method_exists($request, 'setInactivityTimeout')) {
            $request->setInactivityTimeout(0);
        }

        if ('' !== $request->getUri()->getUserInfo() && !$request->hasHeader('authorization')) {
            $auth = explode(':', $request->getUri()->getUserInfo(), 2);
            $auth = array_map('rawurldecode', $auth) + [1 => ''];
            $request->setHeader('Authorization', 'Basic '.base64_encode(implode(':', $auth)));
        }

        return new AmpResponse($this->multi, $request, $options, $this->logger);
    }

<<<<<<< HEAD
    public function stream(ResponseInterface|iterable $responses, float $timeout = null): ResponseStreamInterface
=======
    public function stream(ResponseInterface|iterable $responses, ?float $timeout = null): ResponseStreamInterface
>>>>>>> a44829e2
    {
        if ($responses instanceof AmpResponse) {
            $responses = [$responses];
        }

        return new ResponseStream(AmpResponse::stream($responses, $timeout));
    }

    public function reset(): void
    {
        $this->multi->dnsCache = [];

        foreach ($this->multi->pushedResponses as $authority => $pushedResponses) {
            foreach ($pushedResponses as [$pushedUrl, $pushDeferred]) {
                $pushDeferred->fail(new CancelledException());

                $this->logger?->debug(sprintf('Unused pushed response: "%s"', $pushedUrl));
            }
        }

        $this->multi->pushedResponses = [];
    }
}<|MERGE_RESOLUTION|>--- conflicted
+++ resolved
@@ -148,11 +148,7 @@
         return new AmpResponse($this->multi, $request, $options, $this->logger);
     }
 
-<<<<<<< HEAD
-    public function stream(ResponseInterface|iterable $responses, float $timeout = null): ResponseStreamInterface
-=======
     public function stream(ResponseInterface|iterable $responses, ?float $timeout = null): ResponseStreamInterface
->>>>>>> a44829e2
     {
         if ($responses instanceof AmpResponse) {
             $responses = [$responses];
