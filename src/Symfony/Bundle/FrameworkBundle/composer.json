{
    "name": "symfony/framework-bundle",
    "type": "symfony-bundle",
    "description": "Symfony FrameworkBundle",
    "keywords": [],
    "homepage": "http://symfony.com",
    "version": "2.1.0",
    "license": "MIT",
    "authors": [
        {
            "name": "Fabien Potencier",
            "email": "fabien@symfony.com"
        },
        {
            "name": "Symfony Community",
            "homepage": "http://symfony.com/contributors"
        }
    ],
    "require": {
        "php": ">=5.3.2",
        "symfony/event-dispatcher": ">=2.1",
        "symfony/http-kernel": ">=2.1",
        "symfony/routing": ">=2.1",
        "symfony/templating": ">=2.1",
        "symfony/translator": ">=2.1"
    },
    "recommend": {
<<<<<<< HEAD
        "symfony/console": ">=2.1",
        "symfony/form": ">=2.1",
        "symfony/validator": ">=2.1"
    }
=======
        "symfony/console": ">=2.0",
        "symfony/form": ">=2.0",
        "symfony/validator": ">=2.0"
    },
    "autoload": {
        "psr-0": { "Symfony\\Bundle\\FrameworkBundle": "" }
    },
    "target-dir": "Symfony/Bundle/FrameworkBundle"
>>>>>>> fc97472f
}<|MERGE_RESOLUTION|>--- conflicted
+++ resolved
@@ -25,19 +25,12 @@
         "symfony/translator": ">=2.1"
     },
     "recommend": {
-<<<<<<< HEAD
         "symfony/console": ">=2.1",
         "symfony/form": ">=2.1",
         "symfony/validator": ">=2.1"
-    }
-=======
-        "symfony/console": ">=2.0",
-        "symfony/form": ">=2.0",
-        "symfony/validator": ">=2.0"
     },
     "autoload": {
         "psr-0": { "Symfony\\Bundle\\FrameworkBundle": "" }
     },
     "target-dir": "Symfony/Bundle/FrameworkBundle"
->>>>>>> fc97472f
 }