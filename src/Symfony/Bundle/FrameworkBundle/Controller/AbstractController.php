--- conflicted
+++ resolved
@@ -109,11 +109,7 @@
     /**
      * Returns true if the service id is defined.
      *
-<<<<<<< HEAD
-     * @deprecated since 5.4, use method or constructor injection in your controller instead
-=======
      * @deprecated since Symfony 5.4, use method or constructor injection in your controller instead
->>>>>>> f1643e87
      */
     protected function has(string $id): bool
     {
@@ -127,11 +123,7 @@
      *
      * @return object The service
      *
-<<<<<<< HEAD
-     * @deprecated since 5.4, use method or constructor injection in your controller instead
-=======
      * @deprecated since Symfony 5.4, use method or constructor injection in your controller instead
->>>>>>> f1643e87
      */
     protected function get(string $id): object
     {
@@ -387,11 +379,7 @@
      *
      * @throws \LogicException If DoctrineBundle is not available
      *
-<<<<<<< HEAD
-     * @deprecated since 5.4, inject an instance of ManagerRegistry in your controller instead
-=======
      * @deprecated since Symfony 5.4, inject an instance of ManagerRegistry in your controller instead
->>>>>>> f1643e87
      */
     protected function getDoctrine(): ManagerRegistry
     {
@@ -407,11 +395,7 @@
     /**
      * Get a user from the Security Token Storage.
      *
-<<<<<<< HEAD
-     * @return UserInterface|object|null
-=======
      * @return UserInterface|null
->>>>>>> f1643e87
      *
      * @throws \LogicException If SecurityBundle is not available
      *
@@ -427,10 +411,7 @@
             return null;
         }
 
-<<<<<<< HEAD
-=======
         // @deprecated since 5.4, $user will always be a UserInterface instance
->>>>>>> f1643e87
         if (!\is_object($user = $token->getUser())) {
             // e.g. anonymous authentication
             return null;
@@ -459,11 +440,7 @@
      *
      * @param object|Envelope $message The message or the message pre-wrapped in an envelope
      *
-<<<<<<< HEAD
-     * @deprecated since 5.4, inject an instance of MessageBusInterface in your controller instead
-=======
      * @deprecated since Symfony 5.4, inject an instance of MessageBusInterface in your controller instead
->>>>>>> f1643e87
      */
     protected function dispatchMessage(object $message, array $stamps = []): Envelope
     {
