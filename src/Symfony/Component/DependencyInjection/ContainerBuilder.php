--- conflicted
+++ resolved
@@ -1046,19 +1046,15 @@
         } else {
             $r = new \ReflectionClass($parameterBag->resolveValue($definition->getClass()));
 
-<<<<<<< HEAD
             if (\is_object($tryProxy)) {
                 if ($r->getConstructor()) {
-                    $tryProxy->__construct(...array_values($arguments));
+                    $tryProxy->__construct(...$arguments);
                 }
 
                 $service = $tryProxy;
             } else {
-                $service = $r->getConstructor() ? $r->newInstanceArgs(array_values($arguments)) : $r->newInstance();
-            }
-=======
-            $service = null === $r->getConstructor() ? $r->newInstance() : $r->newInstanceArgs($arguments);
->>>>>>> 9043f89c
+                $service = $r->getConstructor() ? $r->newInstanceArgs($arguments) : $r->newInstance();
+            }
 
             if (!$definition->isDeprecated() && 0 < strpos($r->getDocComment(), "\n * @deprecated ")) {
                 trigger_deprecation('', '', 'The "%s" service relies on the deprecated "%s" class. It should either be deprecated or its implementation upgraded.', $id, $r->name);
