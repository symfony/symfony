<?php

/*
 * This file is part of the Symfony package.
 *
 * (c) Fabien Potencier <fabien@symfony.com>
 *
 * For the full copyright and license information, please view the LICENSE
 * file that was distributed with this source code.
 */

namespace Symfony\Bridge\Doctrine\DataCollector;

use Doctrine\DBAL\Types\ConversionException;
use Doctrine\DBAL\Types\Type;
use Doctrine\Persistence\ManagerRegistry;
use Symfony\Bridge\Doctrine\Middleware\Debug\DebugDataHolder;
use Symfony\Component\HttpFoundation\Request;
use Symfony\Component\HttpFoundation\Response;
use Symfony\Component\HttpKernel\DataCollector\DataCollector;
use Symfony\Component\VarDumper\Caster\Caster;
use Symfony\Component\VarDumper\Cloner\Stub;

/**
 * DoctrineDataCollector.
 *
 * @author Fabien Potencier <fabien@symfony.com>
 */
class DoctrineDataCollector extends DataCollector
{
    private array $connections;
    private array $managers;

    public function __construct(
        private ManagerRegistry $registry,
        private DebugDataHolder $debugDataHolder,
    ) {
        $this->connections = $registry->getConnectionNames();
        $this->managers = $registry->getManagerNames();
    }

<<<<<<< HEAD
    public function collect(Request $request, Response $response, \Throwable $exception = null): void
=======
    /**
     * @return void
     */
    public function collect(Request $request, Response $response, ?\Throwable $exception = null)
>>>>>>> 115fb5be
    {
        $this->data = [
            'queries' => $this->collectQueries(),
            'connections' => $this->connections,
            'managers' => $this->managers,
        ];
    }

    private function collectQueries(): array
    {
        $queries = [];

        foreach ($this->debugDataHolder->getData() as $name => $data) {
            $queries[$name] = $this->sanitizeQueries($name, $data);
        }

        return $queries;
    }

    public function reset(): void
    {
        $this->data = [];
        $this->debugDataHolder->reset();
    }

    public function getManagers(): array
    {
        return $this->data['managers'];
    }

    public function getConnections(): array
    {
        return $this->data['connections'];
    }

    public function getQueryCount(): int
    {
        return array_sum(array_map('count', $this->data['queries']));
    }

    public function getQueries(): array
    {
        return $this->data['queries'];
    }

    public function getTime(): float
    {
        $time = 0;
        foreach ($this->data['queries'] as $queries) {
            foreach ($queries as $query) {
                $time += $query['executionMS'];
            }
        }

        return $time;
    }

    public function getName(): string
    {
        return 'db';
    }

    protected function getCasters(): array
    {
        return parent::getCasters() + [
            ObjectParameter::class => static function (ObjectParameter $o, array $a, Stub $s): array {
                $s->class = $o->getClass();
                $s->value = $o->getObject();

                $r = new \ReflectionClass($o->getClass());
                if ($f = $r->getFileName()) {
                    $s->attr['file'] = $f;
                    $s->attr['line'] = $r->getStartLine();
                } else {
                    unset($s->attr['file']);
                    unset($s->attr['line']);
                }

                if ($error = $o->getError()) {
                    return [Caster::PREFIX_VIRTUAL.'⚠' => $error->getMessage()];
                }

                if ($o->isStringable()) {
                    return [Caster::PREFIX_VIRTUAL.'__toString()' => (string) $o->getObject()];
                }

                return [Caster::PREFIX_VIRTUAL.'⚠' => sprintf('Object of class "%s" could not be converted to string.', $o->getClass())];
            },
        ];
    }

    private function sanitizeQueries(string $connectionName, array $queries): array
    {
        foreach ($queries as $i => $query) {
            $queries[$i] = $this->sanitizeQuery($connectionName, $query);
        }

        return $queries;
    }

    private function sanitizeQuery(string $connectionName, array $query): array
    {
        $query['explainable'] = true;
        $query['runnable'] = true;
        $query['params'] ??= [];
        if (!\is_array($query['params'])) {
            $query['params'] = [$query['params']];
        }
        if (!\is_array($query['types'])) {
            $query['types'] = [];
        }
        foreach ($query['params'] as $j => $param) {
            $e = null;
            if (isset($query['types'][$j])) {
                // Transform the param according to the type
                $type = $query['types'][$j];
                if (\is_string($type)) {
                    $type = Type::getType($type);
                }
                if ($type instanceof Type) {
                    $query['types'][$j] = $type->getBindingType();
                    try {
                        $param = $type->convertToDatabaseValue($param, $this->registry->getConnection($connectionName)->getDatabasePlatform());
                    } catch (\TypeError $e) {
                    } catch (ConversionException $e) {
                    }
                }
            }

            [$query['params'][$j], $explainable, $runnable] = $this->sanitizeParam($param, $e);
            if (!$explainable) {
                $query['explainable'] = false;
            }

            if (!$runnable) {
                $query['runnable'] = false;
            }
        }

        $query['params'] = $this->cloneVar($query['params']);

        return $query;
    }

    /**
     * Sanitizes a param.
     *
     * The return value is an array with the sanitized value and a boolean
     * indicating if the original value was kept (allowing to use the sanitized
     * value to explain the query).
     */
    private function sanitizeParam(mixed $var, ?\Throwable $error): array
    {
        if (\is_object($var)) {
            return [$o = new ObjectParameter($var, $error), false, $o->isStringable() && !$error];
        }

        if ($error) {
            return ['⚠ '.$error->getMessage(), false, false];
        }

        if (\is_array($var)) {
            $a = [];
            $explainable = $runnable = true;
            foreach ($var as $k => $v) {
                [$value, $e, $r] = $this->sanitizeParam($v, null);
                $explainable = $explainable && $e;
                $runnable = $runnable && $r;
                $a[$k] = $value;
            }

            return [$a, $explainable, $runnable];
        }

        if (\is_resource($var)) {
            return [sprintf('/* Resource(%s) */', get_resource_type($var)), false, false];
        }

        return [$var, true, true];
    }
}<|MERGE_RESOLUTION|>--- conflicted
+++ resolved
@@ -39,14 +39,7 @@
         $this->managers = $registry->getManagerNames();
     }
 
-<<<<<<< HEAD
-    public function collect(Request $request, Response $response, \Throwable $exception = null): void
-=======
-    /**
-     * @return void
-     */
-    public function collect(Request $request, Response $response, ?\Throwable $exception = null)
->>>>>>> 115fb5be
+    public function collect(Request $request, Response $response, ?\Throwable $exception = null): void
     {
         $this->data = [
             'queries' => $this->collectQueries(),
