--- conflicted
+++ resolved
@@ -113,8 +113,8 @@
             if (!is_dir($targetArg)) {
                 // deprecated, logic to be removed in 4.0
                 // this allows the commands to work out of the box with web/ and public/
-                if (is_dir(dirname($targetArg).'/web')) {
-                    $targetArg = dirname($targetArg).'/web';
+                if (is_dir(\dirname($targetArg).'/web')) {
+                    $targetArg = \dirname($targetArg).'/web';
                 } else {
                     throw new InvalidArgumentException(sprintf('The target directory "%s" does not exist.', $input->getArgument('target')));
                 }
@@ -263,12 +263,8 @@
     private function symlink($originDir, $targetDir, $relative = false)
     {
         if ($relative) {
-<<<<<<< HEAD
-            $this->filesystem->mkdir(dirname($targetDir));
-            $originDir = $this->filesystem->makePathRelative($originDir, realpath(dirname($targetDir)));
-=======
+            $this->filesystem->mkdir(\dirname($targetDir));
             $originDir = $this->filesystem->makePathRelative($originDir, realpath(\dirname($targetDir)));
->>>>>>> 82d13dae
         }
         $this->filesystem->symlink($originDir, $targetDir);
         if (!file_exists($targetDir)) {
