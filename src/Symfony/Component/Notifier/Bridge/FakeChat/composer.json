{
    "name": "symfony/fake-chat-notifier",
    "type": "symfony-notifier-bridge",
    "description": "Fake Chat (as email or log during development) Notifier Bridge.",
    "keywords": ["chat", "development", "email", "notifier", "symfony"],
    "homepage": "https://symfony.com",
    "license": "MIT",
    "authors": [
        {
            "name": "Oskar Stark",
            "homepage": "https://github.com/OskarStark"
        },
        {
            "name": "Antoine Makdessi",
            "email": "amakdessi@me.com",
            "homepage": "http://antoine.makdessi.free.fr"
        },
        {
            "name": "Symfony Community",
            "homepage": "https://symfony.com/contributors"
        }
    ],
    "require": {
<<<<<<< HEAD
        "php": ">=8.0.2",
        "symfony/http-client": "^5.4|^6.0",
        "symfony/notifier": "^5.4|^6.0",
        "symfony/event-dispatcher-contracts": "^2|^3",
        "symfony/mailer": "^5.4|^6.0"
=======
        "php": ">=7.2.5",
        "symfony/http-client": "^4.4|^5.2|^6.0",
        "symfony/notifier": "^5.3|^6.0",
        "symfony/mailer": "^5.2|^6.0"
>>>>>>> 50694897
    },
    "autoload": {
        "psr-4": { "Symfony\\Component\\Notifier\\Bridge\\FakeChat\\": "" },
        "exclude-from-classmap": [
            "/Tests/"
        ]
    },
    "minimum-stability": "dev"
}<|MERGE_RESOLUTION|>--- conflicted
+++ resolved
@@ -21,18 +21,10 @@
         }
     ],
     "require": {
-<<<<<<< HEAD
         "php": ">=8.0.2",
         "symfony/http-client": "^5.4|^6.0",
         "symfony/notifier": "^5.4|^6.0",
-        "symfony/event-dispatcher-contracts": "^2|^3",
         "symfony/mailer": "^5.4|^6.0"
-=======
-        "php": ">=7.2.5",
-        "symfony/http-client": "^4.4|^5.2|^6.0",
-        "symfony/notifier": "^5.3|^6.0",
-        "symfony/mailer": "^5.2|^6.0"
->>>>>>> 50694897
     },
     "autoload": {
         "psr-4": { "Symfony\\Component\\Notifier\\Bridge\\FakeChat\\": "" },
