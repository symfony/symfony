<?php

/*
 * This file is part of the Symfony package.
 *
 * (c) Fabien Potencier <fabien@symfony.com>
 *
 * For the full copyright and license information, please view the LICENSE
 * file that was distributed with this source code.
 */

namespace Symfony\Component\Security\Http\Authenticator;

use Psr\Log\LoggerInterface;
use Symfony\Component\HttpFoundation\Request;
use Symfony\Component\HttpFoundation\Response;
use Symfony\Component\Security\Core\Authentication\Token\RememberMeToken;
use Symfony\Component\Security\Core\Authentication\Token\Storage\TokenStorageInterface;
use Symfony\Component\Security\Core\Authentication\Token\TokenInterface;
use Symfony\Component\Security\Core\Exception\AuthenticationException;
use Symfony\Component\Security\Core\Exception\CookieTheftException;
use Symfony\Component\Security\Core\Exception\UnsupportedUserException;
use Symfony\Component\Security\Core\Exception\UserNotFoundException;
use Symfony\Component\Security\Http\Authenticator\Passport\Badge\UserBadge;
use Symfony\Component\Security\Http\Authenticator\Passport\Passport;
use Symfony\Component\Security\Http\Authenticator\Passport\SelfValidatingPassport;
use Symfony\Component\Security\Http\RememberMe\RememberMeDetails;
use Symfony\Component\Security\Http\RememberMe\RememberMeHandlerInterface;
use Symfony\Component\Security\Http\RememberMe\ResponseListener;

/**
 * The RememberMe *Authenticator* performs remember me authentication.
 *
 * This authenticator is executed whenever a user's session
 * expired and a remember-me cookie was found. This authenticator
 * then "re-authenticates" the user using the information in the
 * cookie.
 *
 * @author Johannes M. Schmitt <schmittjoh@gmail.com>
 * @author Wouter de Jong <wouter@wouterj.nl>
 *
 * @final
 */
class RememberMeAuthenticator implements InteractiveAuthenticatorInterface
{
    private RememberMeHandlerInterface $rememberMeHandler;
    private string $secret;
    private TokenStorageInterface $tokenStorage;
    private string $cookieName;
    private ?LoggerInterface $logger;

<<<<<<< HEAD
    public function __construct(RememberMeHandlerInterface $rememberMeHandler, #[\SensitiveParameter] string $secret, TokenStorageInterface $tokenStorage, string $cookieName, LoggerInterface $logger = null)
=======
    public function __construct(RememberMeHandlerInterface $rememberMeHandler, string $secret, TokenStorageInterface $tokenStorage, string $cookieName, ?LoggerInterface $logger = null)
>>>>>>> 2a31f2dd
    {
        $this->rememberMeHandler = $rememberMeHandler;
        $this->secret = $secret;
        $this->tokenStorage = $tokenStorage;
        $this->cookieName = $cookieName;
        $this->logger = $logger;
    }

    public function supports(Request $request): ?bool
    {
        // do not overwrite already stored tokens (i.e. from the session)
        if (null !== $this->tokenStorage->getToken()) {
            return false;
        }

        if (($cookie = $request->attributes->get(ResponseListener::COOKIE_ATTR_NAME)) && null === $cookie->getValue()) {
            return false;
        }

        if (!$request->cookies->has($this->cookieName) || !\is_scalar($request->cookies->all()[$this->cookieName] ?: null)) {
            return false;
        }

        $this->logger?->debug('Remember-me cookie detected.');

        // the `null` return value indicates that this authenticator supports lazy firewalls
        return null;
    }

    public function authenticate(Request $request): Passport
    {
        if (!$rawCookie = $request->cookies->get($this->cookieName)) {
            throw new \LogicException('No remember-me cookie is found.');
        }

        $rememberMeCookie = RememberMeDetails::fromRawCookie($rawCookie);

        $userBadge = new UserBadge($rememberMeCookie->getUserIdentifier(), fn () => $this->rememberMeHandler->consumeRememberMeCookie($rememberMeCookie));

        return new SelfValidatingPassport($userBadge);
    }

    public function createToken(Passport $passport, string $firewallName): TokenInterface
    {
        return new RememberMeToken($passport->getUser(), $firewallName, $this->secret);
    }

    public function onAuthenticationSuccess(Request $request, TokenInterface $token, string $firewallName): ?Response
    {
        return null; // let the original request continue
    }

    public function onAuthenticationFailure(Request $request, AuthenticationException $exception): ?Response
    {
        if (null !== $this->logger) {
            if ($exception instanceof UserNotFoundException) {
                $this->logger->info('User for remember-me cookie not found.', ['exception' => $exception]);
            } elseif ($exception instanceof UnsupportedUserException) {
                $this->logger->warning('User class for remember-me cookie not supported.', ['exception' => $exception]);
            } elseif (!$exception instanceof CookieTheftException) {
                $this->logger->debug('Remember me authentication failed.', ['exception' => $exception]);
            }
        }

        return null;
    }

    public function isInteractive(): bool
    {
        return true;
    }
}<|MERGE_RESOLUTION|>--- conflicted
+++ resolved
@@ -49,11 +49,7 @@
     private string $cookieName;
     private ?LoggerInterface $logger;
 
-<<<<<<< HEAD
-    public function __construct(RememberMeHandlerInterface $rememberMeHandler, #[\SensitiveParameter] string $secret, TokenStorageInterface $tokenStorage, string $cookieName, LoggerInterface $logger = null)
-=======
-    public function __construct(RememberMeHandlerInterface $rememberMeHandler, string $secret, TokenStorageInterface $tokenStorage, string $cookieName, ?LoggerInterface $logger = null)
->>>>>>> 2a31f2dd
+    public function __construct(RememberMeHandlerInterface $rememberMeHandler, #[\SensitiveParameter] string $secret, TokenStorageInterface $tokenStorage, string $cookieName, ?LoggerInterface $logger = null)
     {
         $this->rememberMeHandler = $rememberMeHandler;
         $this->secret = $secret;
