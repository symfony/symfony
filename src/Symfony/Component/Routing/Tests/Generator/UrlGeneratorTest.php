<?php

/*
 * This file is part of the Symfony package.
 *
 * (c) Fabien Potencier <fabien@symfony.com>
 *
 * For the full copyright and license information, please view the LICENSE
 * file that was distributed with this source code.
 */

namespace Symfony\Component\Routing\Tests\Generator;

use PHPUnit\Framework\TestCase;
use Symfony\Component\Routing\RouteCollection;
use Symfony\Component\Routing\Route;
use Symfony\Component\Routing\Generator\UrlGenerator;
use Symfony\Component\Routing\Generator\UrlGeneratorInterface;
use Symfony\Component\Routing\RequestContext;

class UrlGeneratorTest extends TestCase
{
    public function testAbsoluteUrlWithPort80()
    {
        $routes = $this->getRoutes('test', new Route('/testing'));
        $url = $this->getGenerator($routes)->generate('test', array(), UrlGeneratorInterface::ABSOLUTE_URL);

        $this->assertEquals('http://localhost/app.php/testing', $url);
    }

    public function testAbsoluteSecureUrlWithPort443()
    {
        $routes = $this->getRoutes('test', new Route('/testing'));
        $url = $this->getGenerator($routes, array('scheme' => 'https'))->generate('test', array(), UrlGeneratorInterface::ABSOLUTE_URL);

        $this->assertEquals('https://localhost/app.php/testing', $url);
    }

    public function testAbsoluteUrlWithNonStandardPort()
    {
        $routes = $this->getRoutes('test', new Route('/testing'));
        $url = $this->getGenerator($routes, array('httpPort' => 8080))->generate('test', array(), UrlGeneratorInterface::ABSOLUTE_URL);

        $this->assertEquals('http://localhost:8080/app.php/testing', $url);
    }

    public function testAbsoluteSecureUrlWithNonStandardPort()
    {
        $routes = $this->getRoutes('test', new Route('/testing'));
        $url = $this->getGenerator($routes, array('httpsPort' => 8080, 'scheme' => 'https'))->generate('test', array(), UrlGeneratorInterface::ABSOLUTE_URL);

        $this->assertEquals('https://localhost:8080/app.php/testing', $url);
    }

    public function testRelativeUrlWithoutParameters()
    {
        $routes = $this->getRoutes('test', new Route('/testing'));
        $url = $this->getGenerator($routes)->generate('test', array(), UrlGeneratorInterface::ABSOLUTE_PATH);

        $this->assertEquals('/app.php/testing', $url);
    }

    public function testRelativeUrlWithParameter()
    {
        $routes = $this->getRoutes('test', new Route('/testing/{foo}'));
        $url = $this->getGenerator($routes)->generate('test', array('foo' => 'bar'), UrlGeneratorInterface::ABSOLUTE_PATH);

        $this->assertEquals('/app.php/testing/bar', $url);
    }

    public function testRelativeUrlWithNullParameter()
    {
        $routes = $this->getRoutes('test', new Route('/testing.{format}', array('format' => null)));
        $url = $this->getGenerator($routes)->generate('test', array(), UrlGeneratorInterface::ABSOLUTE_PATH);

        $this->assertEquals('/app.php/testing', $url);
    }

    /**
     * @expectedException \Symfony\Component\Routing\Exception\InvalidParameterException
     */
    public function testRelativeUrlWithNullParameterButNotOptional()
    {
        $routes = $this->getRoutes('test', new Route('/testing/{foo}/bar', array('foo' => null)));
        // This must raise an exception because the default requirement for "foo" is "[^/]+" which is not met with these params.
        // Generating path "/testing//bar" would be wrong as matching this route would fail.
        $this->getGenerator($routes)->generate('test', array(), UrlGeneratorInterface::ABSOLUTE_PATH);
    }

    public function testRelativeUrlWithOptionalZeroParameter()
    {
        $routes = $this->getRoutes('test', new Route('/testing/{page}'));
        $url = $this->getGenerator($routes)->generate('test', array('page' => 0), UrlGeneratorInterface::ABSOLUTE_PATH);

        $this->assertEquals('/app.php/testing/0', $url);
    }

    public function testNotPassedOptionalParameterInBetween()
    {
        $routes = $this->getRoutes('test', new Route('/{slug}/{page}', array('slug' => 'index', 'page' => 0)));
        $this->assertSame('/app.php/index/1', $this->getGenerator($routes)->generate('test', array('page' => 1)));
        $this->assertSame('/app.php/', $this->getGenerator($routes)->generate('test'));
    }

    public function testRelativeUrlWithExtraParameters()
    {
        $routes = $this->getRoutes('test', new Route('/testing'));
        $url = $this->getGenerator($routes)->generate('test', array('foo' => 'bar'), UrlGeneratorInterface::ABSOLUTE_PATH);

        $this->assertEquals('/app.php/testing?foo=bar', $url);
    }

    public function testAbsoluteUrlWithExtraParameters()
    {
        $routes = $this->getRoutes('test', new Route('/testing'));
        $url = $this->getGenerator($routes)->generate('test', array('foo' => 'bar'), UrlGeneratorInterface::ABSOLUTE_URL);

        $this->assertEquals('http://localhost/app.php/testing?foo=bar', $url);
    }

    public function testUrlWithNullExtraParameters()
    {
        $routes = $this->getRoutes('test', new Route('/testing'));
        $url = $this->getGenerator($routes)->generate('test', array('foo' => null), UrlGeneratorInterface::ABSOLUTE_URL);

        $this->assertEquals('http://localhost/app.php/testing', $url);
    }

    public function testUrlWithExtraParametersFromGlobals()
    {
        $routes = $this->getRoutes('test', new Route('/testing'));
        $generator = $this->getGenerator($routes);
        $context = new RequestContext('/app.php');
        $context->setParameter('bar', 'bar');
        $generator->setContext($context);
        $url = $generator->generate('test', array('foo' => 'bar'));

        $this->assertEquals('/app.php/testing?foo=bar', $url);
    }

    public function testUrlWithGlobalParameter()
    {
        $routes = $this->getRoutes('test', new Route('/testing/{foo}'));
        $generator = $this->getGenerator($routes);
        $context = new RequestContext('/app.php');
        $context->setParameter('foo', 'bar');
        $generator->setContext($context);
        $url = $generator->generate('test', array());

        $this->assertEquals('/app.php/testing/bar', $url);
    }

    public function testGlobalParameterHasHigherPriorityThanDefault()
    {
        $routes = $this->getRoutes('test', new Route('/{_locale}', array('_locale' => 'en')));
        $generator = $this->getGenerator($routes);
        $context = new RequestContext('/app.php');
        $context->setParameter('_locale', 'de');
        $generator->setContext($context);
        $url = $generator->generate('test', array());

        $this->assertSame('/app.php/de', $url);
    }

    /**
     * @expectedException \Symfony\Component\Routing\Exception\RouteNotFoundException
     */
    public function testGenerateWithoutRoutes()
    {
        $routes = $this->getRoutes('foo', new Route('/testing/{foo}'));
        $this->getGenerator($routes)->generate('test', array(), UrlGeneratorInterface::ABSOLUTE_URL);
    }

    /**
     * @expectedException \Symfony\Component\Routing\Exception\MissingMandatoryParametersException
     */
    public function testGenerateForRouteWithoutMandatoryParameter()
    {
        $routes = $this->getRoutes('test', new Route('/testing/{foo}'));
        $this->getGenerator($routes)->generate('test', array(), UrlGeneratorInterface::ABSOLUTE_URL);
    }

    /**
     * @expectedException \Symfony\Component\Routing\Exception\InvalidParameterException
     */
    public function testGenerateForRouteWithInvalidOptionalParameter()
    {
        $routes = $this->getRoutes('test', new Route('/testing/{foo}', array('foo' => '1'), array('foo' => 'd+')));
        $this->getGenerator($routes)->generate('test', array('foo' => 'bar'), UrlGeneratorInterface::ABSOLUTE_URL);
    }

    /**
     * @expectedException \Symfony\Component\Routing\Exception\InvalidParameterException
     */
    public function testGenerateForRouteWithInvalidParameter()
    {
        $routes = $this->getRoutes('test', new Route('/testing/{foo}', array(), array('foo' => '1|2')));
        $this->getGenerator($routes)->generate('test', array('foo' => '0'), UrlGeneratorInterface::ABSOLUTE_URL);
    }

    public function testGenerateForRouteWithInvalidOptionalParameterNonStrict()
    {
        $routes = $this->getRoutes('test', new Route('/testing/{foo}', array('foo' => '1'), array('foo' => 'd+')));
        $generator = $this->getGenerator($routes);
        $generator->setStrictRequirements(false);
        $this->assertNull($generator->generate('test', array('foo' => 'bar'), UrlGeneratorInterface::ABSOLUTE_URL));
    }

    public function testGenerateForRouteWithInvalidOptionalParameterNonStrictWithLogger()
    {
        $routes = $this->getRoutes('test', new Route('/testing/{foo}', array('foo' => '1'), array('foo' => 'd+')));
        $logger = $this->getMockBuilder('Psr\Log\LoggerInterface')->getMock();
        $logger->expects($this->once())
            ->method('error');
        $generator = $this->getGenerator($routes, array(), $logger);
        $generator->setStrictRequirements(false);
        $this->assertNull($generator->generate('test', array('foo' => 'bar'), UrlGeneratorInterface::ABSOLUTE_URL));
    }

    public function testGenerateForRouteWithInvalidParameterButDisabledRequirementsCheck()
    {
        $routes = $this->getRoutes('test', new Route('/testing/{foo}', array('foo' => '1'), array('foo' => 'd+')));
        $generator = $this->getGenerator($routes);
        $generator->setStrictRequirements(null);
        $this->assertSame('/app.php/testing/bar', $generator->generate('test', array('foo' => 'bar')));
    }

    /**
     * @expectedException \Symfony\Component\Routing\Exception\InvalidParameterException
     */
    public function testGenerateForRouteWithInvalidMandatoryParameter()
    {
        $routes = $this->getRoutes('test', new Route('/testing/{foo}', array(), array('foo' => 'd+')));
        $this->getGenerator($routes)->generate('test', array('foo' => 'bar'), UrlGeneratorInterface::ABSOLUTE_URL);
    }

    /**
     * @expectedException \Symfony\Component\Routing\Exception\InvalidParameterException
     */
    public function testGenerateForRouteWithInvalidUtf8Parameter()
    {
        $routes = $this->getRoutes('test', new Route('/testing/{foo}', array(), array('foo' => '\pL+'), array('utf8' => true)));
        $this->getGenerator($routes)->generate('test', array('foo' => 'abc123'), UrlGeneratorInterface::ABSOLUTE_URL);
    }

    /**
     * @expectedException \Symfony\Component\Routing\Exception\InvalidParameterException
     */
    public function testRequiredParamAndEmptyPassed()
    {
        $routes = $this->getRoutes('test', new Route('/{slug}', array(), array('slug' => '.+')));
        $this->getGenerator($routes)->generate('test', array('slug' => ''));
    }

    public function testSchemeRequirementDoesNothingIfSameCurrentScheme()
    {
        $routes = $this->getRoutes('test', new Route('/', array(), array(), array(), '', array('http')));
        $this->assertEquals('/app.php/', $this->getGenerator($routes)->generate('test'));

        $routes = $this->getRoutes('test', new Route('/', array(), array(), array(), '', array('https')));
        $this->assertEquals('/app.php/', $this->getGenerator($routes, array('scheme' => 'https'))->generate('test'));
    }

    public function testSchemeRequirementForcesAbsoluteUrl()
    {
        $routes = $this->getRoutes('test', new Route('/', array(), array(), array(), '', array('https')));
        $this->assertEquals('https://localhost/app.php/', $this->getGenerator($routes)->generate('test'));

        $routes = $this->getRoutes('test', new Route('/', array(), array(), array(), '', array('http')));
        $this->assertEquals('http://localhost/app.php/', $this->getGenerator($routes, array('scheme' => 'https'))->generate('test'));
    }

    public function testSchemeRequirementCreatesUrlForFirstRequiredScheme()
    {
        $routes = $this->getRoutes('test', new Route('/', array(), array(), array(), '', array('Ftp', 'https')));
        $this->assertEquals('ftp://localhost/app.php/', $this->getGenerator($routes)->generate('test'));
    }

    public function testPathWithTwoStartingSlashes()
    {
        $routes = $this->getRoutes('test', new Route('//path-and-not-domain'));

        // this must not generate '//path-and-not-domain' because that would be a network path
        $this->assertSame('/path-and-not-domain', $this->getGenerator($routes, array('BaseUrl' => ''))->generate('test'));
    }

    public function testNoTrailingSlashForMultipleOptionalParameters()
    {
        $routes = $this->getRoutes('test', new Route('/category/{slug1}/{slug2}/{slug3}', array('slug2' => null, 'slug3' => null)));

        $this->assertEquals('/app.php/category/foo', $this->getGenerator($routes)->generate('test', array('slug1' => 'foo')));
    }

    public function testWithAnIntegerAsADefaultValue()
    {
        $routes = $this->getRoutes('test', new Route('/{default}', array('default' => 0)));

        $this->assertEquals('/app.php/foo', $this->getGenerator($routes)->generate('test', array('default' => 'foo')));
    }

    public function testNullForOptionalParameterIsIgnored()
    {
        $routes = $this->getRoutes('test', new Route('/test/{default}', array('default' => 0)));

        $this->assertEquals('/app.php/test', $this->getGenerator($routes)->generate('test', array('default' => null)));
    }

    public function testQueryParamSameAsDefault()
    {
        $routes = $this->getRoutes('test', new Route('/test', array('page' => 1)));

        $this->assertSame('/app.php/test?page=2', $this->getGenerator($routes)->generate('test', array('page' => 2)));
        $this->assertSame('/app.php/test', $this->getGenerator($routes)->generate('test', array('page' => 1)));
        $this->assertSame('/app.php/test', $this->getGenerator($routes)->generate('test', array('page' => '1')));
        $this->assertSame('/app.php/test', $this->getGenerator($routes)->generate('test'));
    }

    public function testArrayQueryParamSameAsDefault()
    {
        $routes = $this->getRoutes('test', new Route('/test', array('array' => array('foo', 'bar'))));

        $this->assertSame('/app.php/test?array%5B0%5D=bar&array%5B1%5D=foo', $this->getGenerator($routes)->generate('test', array('array' => array('bar', 'foo'))));
        $this->assertSame('/app.php/test?array%5Ba%5D=foo&array%5Bb%5D=bar', $this->getGenerator($routes)->generate('test', array('array' => array('a' => 'foo', 'b' => 'bar'))));
        $this->assertSame('/app.php/test', $this->getGenerator($routes)->generate('test', array('array' => array('foo', 'bar'))));
        $this->assertSame('/app.php/test', $this->getGenerator($routes)->generate('test', array('array' => array(1 => 'bar', 0 => 'foo'))));
        $this->assertSame('/app.php/test', $this->getGenerator($routes)->generate('test'));
    }

    public function testGenerateWithSpecialRouteName()
    {
        $routes = $this->getRoutes('$péß^a|', new Route('/bar'));

        $this->assertSame('/app.php/bar', $this->getGenerator($routes)->generate('$péß^a|'));
    }

    public function testUrlEncoding()
    {
        $expectedPath = '/app.php/@:%5B%5D/%28%29*%27%22%20+,;-._~%26%24%3C%3E|%7B%7D%25%5C%5E%60!%3Ffoo=bar%23id'
            .'/@:%5B%5D/%28%29*%27%22%20+,;-._~%26%24%3C%3E|%7B%7D%25%5C%5E%60!%3Ffoo=bar%23id'
            .'?query=%40%3A%5B%5D/%28%29%2A%27%22%20%2B%2C%3B-._~%26%24%3C%3E%7C%7B%7D%25%5C%5E%60%21%3Ffoo%3Dbar%23id';

        // This tests the encoding of reserved characters that are used for delimiting of URI components (defined in RFC 3986)
        // and other special ASCII chars. These chars are tested as static text path, variable path and query param.
        $chars = '@:[]/()*\'" +,;-._~&$<>|{}%\\^`!?foo=bar#id';
        $routes = $this->getRoutes('test', new Route("/$chars/{varpath}", array(), array('varpath' => '.+')));
        $this->assertSame($expectedPath, $this->getGenerator($routes)->generate('test', array(
            'varpath' => $chars,
            'query' => $chars,
        )));
    }

    public function testEncodingOfRelativePathSegments()
    {
        $routes = $this->getRoutes('test', new Route('/dir/../dir/..'));
        $this->assertSame('/app.php/dir/%2E%2E/dir/%2E%2E', $this->getGenerator($routes)->generate('test'));
        $routes = $this->getRoutes('test', new Route('/dir/./dir/.'));
        $this->assertSame('/app.php/dir/%2E/dir/%2E', $this->getGenerator($routes)->generate('test'));
        $routes = $this->getRoutes('test', new Route('/a./.a/a../..a/...'));
        $this->assertSame('/app.php/a./.a/a../..a/...', $this->getGenerator($routes)->generate('test'));
    }

    public function testAdjacentVariables()
    {
        $routes = $this->getRoutes('test', new Route('/{x}{y}{z}.{_format}', array('z' => 'default-z', '_format' => 'html'), array('y' => '\d+')));
        $generator = $this->getGenerator($routes);
        $this->assertSame('/app.php/foo123', $generator->generate('test', array('x' => 'foo', 'y' => '123')));
        $this->assertSame('/app.php/foo123bar.xml', $generator->generate('test', array('x' => 'foo', 'y' => '123', 'z' => 'bar', '_format' => 'xml')));

        // The default requirement for 'x' should not allow the separator '.' in this case because it would otherwise match everything
        // and following optional variables like _format could never match.
        $this->{method_exists($this, $_ = 'expectException') ? $_ : 'setExpectedException'}('Symfony\Component\Routing\Exception\InvalidParameterException');
        $generator->generate('test', array('x' => 'do.t', 'y' => '123', 'z' => 'bar', '_format' => 'xml'));
    }

    public function testOptionalVariableWithNoRealSeparator()
    {
        $routes = $this->getRoutes('test', new Route('/get{what}', array('what' => 'All')));
        $generator = $this->getGenerator($routes);

        $this->assertSame('/app.php/get', $generator->generate('test'));
        $this->assertSame('/app.php/getSites', $generator->generate('test', array('what' => 'Sites')));
    }

    public function testRequiredVariableWithNoRealSeparator()
    {
        $routes = $this->getRoutes('test', new Route('/get{what}Suffix'));
        $generator = $this->getGenerator($routes);

        $this->assertSame('/app.php/getSitesSuffix', $generator->generate('test', array('what' => 'Sites')));
    }

    public function testDefaultRequirementOfVariable()
    {
        $routes = $this->getRoutes('test', new Route('/{page}.{_format}'));
        $generator = $this->getGenerator($routes);

        $this->assertSame('/app.php/index.mobile.html', $generator->generate('test', array('page' => 'index', '_format' => 'mobile.html')));
    }

    /**
     * @expectedException \Symfony\Component\Routing\Exception\InvalidParameterException
     */
    public function testDefaultRequirementOfVariableDisallowsSlash()
    {
        $routes = $this->getRoutes('test', new Route('/{page}.{_format}'));
        $this->getGenerator($routes)->generate('test', array('page' => 'index', '_format' => 'sl/ash'));
    }

    /**
     * @expectedException \Symfony\Component\Routing\Exception\InvalidParameterException
     */
    public function testDefaultRequirementOfVariableDisallowsNextSeparator()
    {
        $routes = $this->getRoutes('test', new Route('/{page}.{_format}'));
        $this->getGenerator($routes)->generate('test', array('page' => 'do.t', '_format' => 'html'));
    }

    public function testWithHostDifferentFromContext()
    {
        $routes = $this->getRoutes('test', new Route('/{name}', array(), array(), array(), '{locale}.example.com'));

        $this->assertEquals('//fr.example.com/app.php/Fabien', $this->getGenerator($routes)->generate('test', array('name' => 'Fabien', 'locale' => 'fr')));
    }

    public function testWithHostSameAsContext()
    {
        $routes = $this->getRoutes('test', new Route('/{name}', array(), array(), array(), '{locale}.example.com'));

        $this->assertEquals('/app.php/Fabien', $this->getGenerator($routes, array('host' => 'fr.example.com'))->generate('test', array('name' => 'Fabien', 'locale' => 'fr')));
    }

    public function testWithHostSameAsContextAndAbsolute()
    {
        $routes = $this->getRoutes('test', new Route('/{name}', array(), array(), array(), '{locale}.example.com'));

        $this->assertEquals('http://fr.example.com/app.php/Fabien', $this->getGenerator($routes, array('host' => 'fr.example.com'))->generate('test', array('name' => 'Fabien', 'locale' => 'fr'), UrlGeneratorInterface::ABSOLUTE_URL));
    }

    /**
     * @expectedException \Symfony\Component\Routing\Exception\InvalidParameterException
     */
    public function testUrlWithInvalidParameterInHost()
    {
        $routes = $this->getRoutes('test', new Route('/', array(), array('foo' => 'bar'), array(), '{foo}.example.com'));
        $this->getGenerator($routes)->generate('test', array('foo' => 'baz'), UrlGeneratorInterface::ABSOLUTE_PATH);
    }

    /**
     * @expectedException \Symfony\Component\Routing\Exception\InvalidParameterException
     */
    public function testUrlWithInvalidParameterInHostWhenParamHasADefaultValue()
    {
        $routes = $this->getRoutes('test', new Route('/', array('foo' => 'bar'), array('foo' => 'bar'), array(), '{foo}.example.com'));
        $this->getGenerator($routes)->generate('test', array('foo' => 'baz'), UrlGeneratorInterface::ABSOLUTE_PATH);
    }

    /**
     * @expectedException \Symfony\Component\Routing\Exception\InvalidParameterException
     */
    public function testUrlWithInvalidParameterEqualsDefaultValueInHost()
    {
        $routes = $this->getRoutes('test', new Route('/', array('foo' => 'baz'), array('foo' => 'bar'), array(), '{foo}.example.com'));
        $this->getGenerator($routes)->generate('test', array('foo' => 'baz'), UrlGeneratorInterface::ABSOLUTE_PATH);
    }

    public function testUrlWithInvalidParameterInHostInNonStrictMode()
    {
        $routes = $this->getRoutes('test', new Route('/', array(), array('foo' => 'bar'), array(), '{foo}.example.com'));
        $generator = $this->getGenerator($routes);
        $generator->setStrictRequirements(false);
        $this->assertNull($generator->generate('test', array('foo' => 'baz'), UrlGeneratorInterface::ABSOLUTE_PATH));
    }

    public function testHostIsCaseInsensitive()
    {
        $routes = $this->getRoutes('test', new Route('/', array(), array('locale' => 'en|de|fr'), array(), '{locale}.FooBar.com'));
        $generator = $this->getGenerator($routes);
        $this->assertSame('//EN.FooBar.com/app.php/', $generator->generate('test', array('locale' => 'EN'), UrlGeneratorInterface::NETWORK_PATH));
    }

<<<<<<< HEAD
=======
    public function testDefaultHostIsUsedWhenContextHostIsEmpty()
    {
        $routes = $this->getRoutes('test', new Route('/route', array('domain' => 'my.fallback.host'), array('domain' => '.+'), array(), '{domain}', array('http')));

        $generator = $this->getGenerator($routes);
        $generator->getContext()->setHost('');

        $this->assertSame('http://my.fallback.host/app.php/route', $generator->generate('test', array(), UrlGeneratorInterface::ABSOLUTE_URL));
    }

    public function testDefaultHostIsUsedWhenContextHostIsEmptyAndSchemeIsNot()
    {
        $routes = $this->getRoutes('test', new Route('/route', array('domain' => 'my.fallback.host'), array('domain' => '.+'), array(), '{domain}', array('http', 'https')));

        $generator = $this->getGenerator($routes);
        $generator->getContext()->setHost('');
        $generator->getContext()->setScheme('https');

        $this->assertSame('https://my.fallback.host/app.php/route', $generator->generate('test', array(), UrlGeneratorInterface::ABSOLUTE_URL));
    }

    public function testAbsoluteUrlFallbackToRelativeIfHostIsEmptyAndSchemeIsNot()
    {
        $routes = $this->getRoutes('test', new Route('/route', array(), array(), array(), '', array('http', 'https')));

        $generator = $this->getGenerator($routes);
        $generator->getContext()->setHost('');
        $generator->getContext()->setScheme('https');

        $this->assertSame('/app.php/route', $generator->generate('test', array(), UrlGeneratorInterface::ABSOLUTE_URL));
    }

    /**
     * @group legacy
     */
    public function testLegacyGenerateNetworkPath()
    {
        $routes = $this->getRoutes('test', new Route('/{name}', array(), array('_scheme' => 'http'), array(), '{locale}.example.com'));

        $this->assertSame('//fr.example.com/app.php/Fabien', $this->getGenerator($routes)->generate('test',
            array('name' => 'Fabien', 'locale' => 'fr'), UrlGeneratorInterface::NETWORK_PATH), 'network path with different host'
        );
        $this->assertSame('//fr.example.com/app.php/Fabien?query=string', $this->getGenerator($routes, array('host' => 'fr.example.com'))->generate('test',
            array('name' => 'Fabien', 'locale' => 'fr', 'query' => 'string'), UrlGeneratorInterface::NETWORK_PATH), 'network path although host same as context'
        );
        $this->assertSame('http://fr.example.com/app.php/Fabien', $this->getGenerator($routes, array('scheme' => 'https'))->generate('test',
            array('name' => 'Fabien', 'locale' => 'fr'), UrlGeneratorInterface::NETWORK_PATH), 'absolute URL because scheme requirement does not match context'
        );
        $this->assertSame('http://fr.example.com/app.php/Fabien', $this->getGenerator($routes)->generate('test',
            array('name' => 'Fabien', 'locale' => 'fr'), UrlGeneratorInterface::ABSOLUTE_URL), 'absolute URL with same scheme because it is requested'
        );
    }

>>>>>>> 8af464b8
    public function testGenerateNetworkPath()
    {
        $routes = $this->getRoutes('test', new Route('/{name}', array(), array(), array(), '{locale}.example.com', array('http')));

        $this->assertSame('//fr.example.com/app.php/Fabien', $this->getGenerator($routes)->generate('test',
            array('name' => 'Fabien', 'locale' => 'fr'), UrlGeneratorInterface::NETWORK_PATH), 'network path with different host'
        );
        $this->assertSame('//fr.example.com/app.php/Fabien?query=string', $this->getGenerator($routes, array('host' => 'fr.example.com'))->generate('test',
            array('name' => 'Fabien', 'locale' => 'fr', 'query' => 'string'), UrlGeneratorInterface::NETWORK_PATH), 'network path although host same as context'
        );
        $this->assertSame('http://fr.example.com/app.php/Fabien', $this->getGenerator($routes, array('scheme' => 'https'))->generate('test',
            array('name' => 'Fabien', 'locale' => 'fr'), UrlGeneratorInterface::NETWORK_PATH), 'absolute URL because scheme requirement does not match context'
        );
        $this->assertSame('http://fr.example.com/app.php/Fabien', $this->getGenerator($routes)->generate('test',
            array('name' => 'Fabien', 'locale' => 'fr'), UrlGeneratorInterface::ABSOLUTE_URL), 'absolute URL with same scheme because it is requested'
        );
    }

    public function testGenerateRelativePath()
    {
        $routes = new RouteCollection();
        $routes->add('article', new Route('/{author}/{article}/'));
        $routes->add('comments', new Route('/{author}/{article}/comments'));
        $routes->add('host', new Route('/{article}', array(), array(), array(), '{author}.example.com'));
        $routes->add('scheme', new Route('/{author}/blog', array(), array(), array(), '', array('https')));
        $routes->add('unrelated', new Route('/about'));

        $generator = $this->getGenerator($routes, array('host' => 'example.com', 'pathInfo' => '/fabien/symfony-is-great/'));

        $this->assertSame('comments', $generator->generate('comments',
            array('author' => 'fabien', 'article' => 'symfony-is-great'), UrlGeneratorInterface::RELATIVE_PATH)
        );
        $this->assertSame('comments?page=2', $generator->generate('comments',
            array('author' => 'fabien', 'article' => 'symfony-is-great', 'page' => 2), UrlGeneratorInterface::RELATIVE_PATH)
        );
        $this->assertSame('../twig-is-great/', $generator->generate('article',
            array('author' => 'fabien', 'article' => 'twig-is-great'), UrlGeneratorInterface::RELATIVE_PATH)
        );
        $this->assertSame('../../bernhard/forms-are-great/', $generator->generate('article',
            array('author' => 'bernhard', 'article' => 'forms-are-great'), UrlGeneratorInterface::RELATIVE_PATH)
        );
        $this->assertSame('//bernhard.example.com/app.php/forms-are-great', $generator->generate('host',
            array('author' => 'bernhard', 'article' => 'forms-are-great'), UrlGeneratorInterface::RELATIVE_PATH)
        );
        $this->assertSame('https://example.com/app.php/bernhard/blog', $generator->generate('scheme',
                array('author' => 'bernhard'), UrlGeneratorInterface::RELATIVE_PATH)
        );
        $this->assertSame('../../about', $generator->generate('unrelated',
            array(), UrlGeneratorInterface::RELATIVE_PATH)
        );
    }

    /**
     * @dataProvider provideRelativePaths
     */
    public function testGetRelativePath($sourcePath, $targetPath, $expectedPath)
    {
        $this->assertSame($expectedPath, UrlGenerator::getRelativePath($sourcePath, $targetPath));
    }

    public function provideRelativePaths()
    {
        return array(
            array(
                '/same/dir/',
                '/same/dir/',
                '',
            ),
            array(
                '/same/file',
                '/same/file',
                '',
            ),
            array(
                '/',
                '/file',
                'file',
            ),
            array(
                '/',
                '/dir/file',
                'dir/file',
            ),
            array(
                '/dir/file.html',
                '/dir/different-file.html',
                'different-file.html',
            ),
            array(
                '/same/dir/extra-file',
                '/same/dir/',
                './',
            ),
            array(
                '/parent/dir/',
                '/parent/',
                '../',
            ),
            array(
                '/parent/dir/extra-file',
                '/parent/',
                '../',
            ),
            array(
                '/a/b/',
                '/x/y/z/',
                '../../x/y/z/',
            ),
            array(
                '/a/b/c/d/e',
                '/a/c/d',
                '../../../c/d',
            ),
            array(
                '/a/b/c//',
                '/a/b/c/',
                '../',
            ),
            array(
                '/a/b/c/',
                '/a/b/c//',
                './/',
            ),
            array(
                '/root/a/b/c/',
                '/root/x/b/c/',
                '../../../x/b/c/',
            ),
            array(
                '/a/b/c/d/',
                '/a',
                '../../../../a',
            ),
            array(
                '/special-chars/sp%20ce/1€/mäh/e=mc²',
                '/special-chars/sp%20ce/1€/<µ>/e=mc²',
                '../<µ>/e=mc²',
            ),
            array(
                'not-rooted',
                'dir/file',
                'dir/file',
            ),
            array(
                '//dir/',
                '',
                '../../',
            ),
            array(
                '/dir/',
                '/dir/file:with-colon',
                './file:with-colon',
            ),
            array(
                '/dir/',
                '/dir/subdir/file:with-colon',
                'subdir/file:with-colon',
            ),
            array(
                '/dir/',
                '/dir/:subdir/',
                './:subdir/',
            ),
        );
    }

    public function testFragmentsCanBeAppendedToUrls()
    {
        $routes = $this->getRoutes('test', new Route('/testing'));

        $url = $this->getGenerator($routes)->generate('test', array('_fragment' => 'frag ment'), UrlGeneratorInterface::ABSOLUTE_PATH);
        $this->assertEquals('/app.php/testing#frag%20ment', $url);

        $url = $this->getGenerator($routes)->generate('test', array('_fragment' => '0'), UrlGeneratorInterface::ABSOLUTE_PATH);
        $this->assertEquals('/app.php/testing#0', $url);
    }

    public function testFragmentsDoNotEscapeValidCharacters()
    {
        $routes = $this->getRoutes('test', new Route('/testing'));
        $url = $this->getGenerator($routes)->generate('test', array('_fragment' => '?/'), UrlGeneratorInterface::ABSOLUTE_PATH);

        $this->assertEquals('/app.php/testing#?/', $url);
    }

    public function testFragmentsCanBeDefinedAsDefaults()
    {
        $routes = $this->getRoutes('test', new Route('/testing', array('_fragment' => 'fragment')));
        $url = $this->getGenerator($routes)->generate('test', array(), UrlGeneratorInterface::ABSOLUTE_PATH);

        $this->assertEquals('/app.php/testing#fragment', $url);
    }

    protected function getGenerator(RouteCollection $routes, array $parameters = array(), $logger = null)
    {
        $context = new RequestContext('/app.php');
        foreach ($parameters as $key => $value) {
            $method = 'set'.$key;
            $context->$method($value);
        }

        return new UrlGenerator($routes, $context, $logger);
    }

    protected function getRoutes($name, Route $route)
    {
        $routes = new RouteCollection();
        $routes->add($name, $route);

        return $routes;
    }
}<|MERGE_RESOLUTION|>--- conflicted
+++ resolved
@@ -478,8 +478,6 @@
         $this->assertSame('//EN.FooBar.com/app.php/', $generator->generate('test', array('locale' => 'EN'), UrlGeneratorInterface::NETWORK_PATH));
     }
 
-<<<<<<< HEAD
-=======
     public function testDefaultHostIsUsedWhenContextHostIsEmpty()
     {
         $routes = $this->getRoutes('test', new Route('/route', array('domain' => 'my.fallback.host'), array('domain' => '.+'), array(), '{domain}', array('http')));
@@ -512,28 +510,6 @@
         $this->assertSame('/app.php/route', $generator->generate('test', array(), UrlGeneratorInterface::ABSOLUTE_URL));
     }
 
-    /**
-     * @group legacy
-     */
-    public function testLegacyGenerateNetworkPath()
-    {
-        $routes = $this->getRoutes('test', new Route('/{name}', array(), array('_scheme' => 'http'), array(), '{locale}.example.com'));
-
-        $this->assertSame('//fr.example.com/app.php/Fabien', $this->getGenerator($routes)->generate('test',
-            array('name' => 'Fabien', 'locale' => 'fr'), UrlGeneratorInterface::NETWORK_PATH), 'network path with different host'
-        );
-        $this->assertSame('//fr.example.com/app.php/Fabien?query=string', $this->getGenerator($routes, array('host' => 'fr.example.com'))->generate('test',
-            array('name' => 'Fabien', 'locale' => 'fr', 'query' => 'string'), UrlGeneratorInterface::NETWORK_PATH), 'network path although host same as context'
-        );
-        $this->assertSame('http://fr.example.com/app.php/Fabien', $this->getGenerator($routes, array('scheme' => 'https'))->generate('test',
-            array('name' => 'Fabien', 'locale' => 'fr'), UrlGeneratorInterface::NETWORK_PATH), 'absolute URL because scheme requirement does not match context'
-        );
-        $this->assertSame('http://fr.example.com/app.php/Fabien', $this->getGenerator($routes)->generate('test',
-            array('name' => 'Fabien', 'locale' => 'fr'), UrlGeneratorInterface::ABSOLUTE_URL), 'absolute URL with same scheme because it is requested'
-        );
-    }
-
->>>>>>> 8af464b8
     public function testGenerateNetworkPath()
     {
         $routes = $this->getRoutes('test', new Route('/{name}', array(), array(), array(), '{locale}.example.com', array('http')));
