{
    "name": "symfony/symfony",
    "type": "library",
    "description": "The Symfony PHP framework",
    "keywords": ["framework"],
    "homepage": "https://symfony.com",
    "license": "MIT",
    "authors": [
        {
            "name": "Fabien Potencier",
            "email": "fabien@symfony.com"
        },
        {
            "name": "Symfony Community",
            "homepage": "https://symfony.com/contributors"
        }
    ],
    "require": {
        "php": ">=5.5.9",
        "doctrine/common": "~2.4",
        "twig/twig": "~1.28|~2.0",
        "psr/cache": "~1.0",
        "psr/log": "~1.0",
        "symfony/polyfill-intl-icu": "~1.0",
        "symfony/polyfill-mbstring": "~1.0",
        "symfony/polyfill-php56": "~1.0",
        "symfony/polyfill-php70": "~1.0",
        "symfony/polyfill-util": "~1.0"
    },
    "replace": {
        "symfony/asset": "self.version",
        "symfony/browser-kit": "self.version",
        "symfony/cache": "self.version",
        "symfony/class-loader": "self.version",
        "symfony/config": "self.version",
        "symfony/console": "self.version",
        "symfony/css-selector": "self.version",
        "symfony/dependency-injection": "self.version",
        "symfony/debug": "self.version",
        "symfony/debug-bundle": "self.version",
        "symfony/doctrine-bridge": "self.version",
        "symfony/dom-crawler": "self.version",
        "symfony/event-dispatcher": "self.version",
        "symfony/expression-language": "self.version",
        "symfony/filesystem": "self.version",
        "symfony/finder": "self.version",
        "symfony/form": "self.version",
        "symfony/framework-bundle": "self.version",
        "symfony/http-foundation": "self.version",
        "symfony/http-kernel": "self.version",
        "symfony/inflector": "self.version",
        "symfony/intl": "self.version",
        "symfony/ldap": "self.version",
        "symfony/monolog-bridge": "self.version",
        "symfony/options-resolver": "self.version",
        "symfony/process": "self.version",
        "symfony/property-access": "self.version",
        "symfony/property-info": "self.version",
        "symfony/proxy-manager-bridge": "self.version",
        "symfony/routing": "self.version",
        "symfony/security": "self.version",
        "symfony/security-core": "self.version",
        "symfony/security-csrf": "self.version",
        "symfony/security-guard": "self.version",
        "symfony/security-http": "self.version",
        "symfony/security-bundle": "self.version",
        "symfony/serializer": "self.version",
        "symfony/stopwatch": "self.version",
        "symfony/templating": "self.version",
        "symfony/translation": "self.version",
        "symfony/twig-bridge": "self.version",
        "symfony/twig-bundle": "self.version",
        "symfony/validator": "self.version",
        "symfony/var-dumper": "self.version",
        "symfony/web-profiler-bundle": "self.version",
        "symfony/yaml": "self.version"
    },
    "require-dev": {
        "cache/integration-tests": "dev-master",
        "doctrine/cache": "~1.6",
        "doctrine/data-fixtures": "1.0.*",
        "doctrine/dbal": "~2.4",
        "doctrine/orm": "~2.4,>=2.4.5",
        "doctrine/doctrine-bundle": "~1.4",
        "monolog/monolog": "~1.11",
        "ocramius/proxy-manager": "~0.4|~1.0|~2.0",
        "predis/predis": "~1.0",
        "symfony/phpunit-bridge": "~3.2",
        "egulias/email-validator": "~1.2,>=1.2.1",
        "symfony/polyfill-apcu": "~1.1",
        "symfony/security-acl": "~2.8|~3.0",
        "phpdocumentor/reflection-docblock": "^3.0"
    },
    "conflict": {
<<<<<<< HEAD
        "phpdocumentor/reflection-docblock": "<3.0",
        "phpdocumentor/type-resolver": "<0.2.0"
    },
    "provide": {
        "psr/cache-implementation": "1.0"
=======
        "phpdocumentor/reflection": "<1.0.7",
        "sensio/framework-extra-bundle": "^3.0.2"
>>>>>>> 791b1439
    },
    "autoload": {
        "psr-4": {
            "Symfony\\Bridge\\Doctrine\\": "src/Symfony/Bridge/Doctrine/",
            "Symfony\\Bridge\\Monolog\\": "src/Symfony/Bridge/Monolog/",
            "Symfony\\Bridge\\ProxyManager\\": "src/Symfony/Bridge/ProxyManager/",
            "Symfony\\Bridge\\Swiftmailer\\": "src/Symfony/Bridge/Swiftmailer/",
            "Symfony\\Bridge\\Twig\\": "src/Symfony/Bridge/Twig/",
            "Symfony\\Bundle\\": "src/Symfony/Bundle/",
            "Symfony\\Component\\": "src/Symfony/Component/"
        },
        "classmap": [
            "src/Symfony/Component/Intl/Resources/stubs"
        ],
        "exclude-from-classmap": [
            "**/Tests/"
        ]
    },
    "minimum-stability": "dev",
    "extra": {
        "branch-alias": {
            "dev-master": "3.1-dev"
        }
    }
}<|MERGE_RESOLUTION|>--- conflicted
+++ resolved
@@ -92,16 +92,12 @@
         "phpdocumentor/reflection-docblock": "^3.0"
     },
     "conflict": {
-<<<<<<< HEAD
         "phpdocumentor/reflection-docblock": "<3.0",
-        "phpdocumentor/type-resolver": "<0.2.0"
+        "phpdocumentor/type-resolver": "<0.2.0",
+        "sensio/framework-extra-bundle": "^3.0.2"
     },
     "provide": {
         "psr/cache-implementation": "1.0"
-=======
-        "phpdocumentor/reflection": "<1.0.7",
-        "sensio/framework-extra-bundle": "^3.0.2"
->>>>>>> 791b1439
     },
     "autoload": {
         "psr-4": {
