{% extends '@WebProfiler/Profiler/layout.html.twig' %}

{% block stylesheets %}
    {{  parent() }}

    <style>
        :root {
            --mailer-email-table-wrapper-background: var(--gray-100);
            --mailer-email-table-active-row-background: #dbeafe;
            --mailer-email-table-active-row-color: var(--color-text);
        }
        .theme-dark {
            --mailer-email-table-wrapper-background: var(--gray-900);
            --mailer-email-table-active-row-background: var(--gray-300);
            --mailer-email-table-active-row-color: var(--gray-800);
        }

        .mailer-email-summary-table-wrapper {
            background: var(--mailer-email-table-wrapper-background);
            border-bottom: 4px double var(--table-border-color);
            border-radius: inherit;
            border-bottom-left-radius: 0;
            border-bottom-right-radius: 0;
            margin: 0 -9px 10px -9px;
            padding-bottom: 10px;
            transform: translateY(-9px);
            max-height: 265px;
            overflow-y: auto;
        }
        .mailer-email-summary-table,
        .mailer-email-summary-table tr,
        .mailer-email-summary-table td {
            border: 0;
            border-radius: inherit;
            border-bottom-left-radius: 0;
            border-bottom-right-radius: 0;
            box-shadow: none;
        }
        .mailer-email-summary-table th {
            color: var(--color-muted);
            font-size: 13px;
            padding: 4px 10px;
        }
        .mailer-email-summary-table tr td,
        .mailer-email-summary-table tr:last-of-type td {
            border: solid var(--table-border-color);
            border-width: 1px 0;
        }
        .mailer-email-summary-table-row {
            margin: 5px 0;
        }
        .mailer-email-summary-table-row:hover {
            cursor: pointer;
        }
        .mailer-email-summary-table-row.active {
            background: var(--mailer-email-table-active-row-background);
            color: var(--mailer-email-table-active-row-color);
        }
        .mailer-email-summary-table-row td {
            font-family: var(--font-family-system);
            font-size: inherit;
        }
        .mailer-email-details {
            display: none;
        }
        .mailer-email-details.active {
            display: block;
        }
        .mailer-transport-information {
            border-bottom: 1px solid var(--form-input-border-color);
            padding-bottom: 5px;
            font-size: var(--font-size-body);
            margin: 5px 0 10px 5px;
        }
        .mailer-transport-information .badge {
            font-size: inherit;
            font-weight: inherit;
        }
        .mailer-message-subject {
            font-size: 21px;
            font-weight: bold;
            margin: 5px;
        }
        .mailer-message-headers {
            margin-bottom: 10px;
        }
        .mailer-message-headers p {
            font-size: var(--font-size-body);
            margin: 2px 5px;
        }
        .mailer-message-header-secondary {
            color: var(--color-muted);
        }
        .mailer-message-attachments-title {
            align-items: center;
            display: flex;
            font-size: var(--font-size-body);
            font-weight: 600;
            margin-bottom: 10px;
        }
        .mailer-message-attachments-title svg {
            color: var(--color-muted);
            margin-right: 5px;
            height: 18px;
            width: 18px;
        }
        .mailer-message-attachments-title span {
            font-weight: normal;
            margin-left: 4px;
        }
        .mailer-message-attachments-list {
            list-style: none;
            margin: 0 0 5px 20px;
            padding: 0;
        }
        .mailer-message-attachments-list li {
            align-items: center;
            display: flex;
        }
        .mailer-message-attachments-list li svg {
            margin-right: 5px;
            height: 18px;
            width: 18px;
        }
        .mailer-message-attachments-list li a {
            margin-left: 5px;
        }
        .mailer-email-body {
            margin: 0;
            padding: 6px 8px;
        }
        .mailer-empty-email-body {
            background-image: url("data:image/svg+xml,%3csvg width='100%25' height='100%25' xmlns='http://www.w3.org/2000/svg'%3e%3crect width='100%25' height='100%25' fill='none' stroke='%23e5e5e5' stroke-width='4' stroke-dasharray='6%2c 14' stroke-dashoffset='0' stroke-linecap='square'/%3e%3c/svg%3e");
            border-radius: 6px;
            color: var(--color-muted);
            margin: 1em 0 0;
            padding: .5em 1em;
        }
        .theme-dark .mailer-empty-email-body {
            background-image: url("data:image/svg+xml,%3csvg width='100%25' height='100%25' xmlns='http://www.w3.org/2000/svg'%3e%3crect width='100%25' height='100%25' fill='none' stroke='%23737373' stroke-width='4' stroke-dasharray='6%2c 14' stroke-dashoffset='0' stroke-linecap='square'/%3e%3c/svg%3e");
        }
        .mailer-empty-email-body p {
            font-size: var(--font-size-body);
            margin: 0;
            padding: 0.5em 0;
        }

        .mailer-message-download-raw {
            align-items: center;
            display: flex;
            padding: 5px 0 0 5px;
        }
        .mailer-message-download-raw svg {
            height: 18px;
            width: 18px;
            margin-right: 3px;
        }
    </style>
{% endblock %}

{% block javascripts %}
    {{ parent() }}

    <script>
        window.addEventListener('DOMContentLoaded', () => {
            new SymfonyProfilerMailerPanel();
        });

        class SymfonyProfilerMailerPanel {
            constructor() {
                this.#initializeEmailsTable();
            }

            #initializeEmailsTable() {
                const emailRows = document.querySelectorAll('.mailer-email-summary-table-row');

                emailRows.forEach((emailRow) => {
                    emailRow.addEventListener('click', () => {
                        emailRows.forEach((row) => row.classList.remove('active'));
                        emailRow.classList.add('active');

                        document.querySelectorAll('.mailer-email-details').forEach((emailDetails) => emailDetails.style.display = 'none');
                        document.querySelector(emailRow.getAttribute('data-target')).style.display = 'block';
                    });
                });
            }
        }
    </script>
{% endblock %}

{% block toolbar %}
    {% set events = collector.events %}

    {% if events.messages|length %}
        {% set icon %}
            {{ source('@WebProfiler/Icon/mailer.svg') }}
            <span class="sf-toolbar-value">{{ events.messages|length }}</span>
        {% endset %}

        {% set text %}
            <div class="sf-toolbar-info-piece">
                <b>Queued messages</b>
                <span class="sf-toolbar-status">{{ events.events|filter(e => e.isQueued())|length }}</span>
            </div>
            <div class="sf-toolbar-info-piece">
                <b>Sent messages</b>
                <span class="sf-toolbar-status">{{ events.events|filter(e => not e.isQueued())|length }}</span>
            </div>
        {% endset %}

        {{ include('@WebProfiler/Profiler/toolbar_item.html.twig', { 'link': profiler_url }) }}
    {% endif %}
{% endblock %}

{% block menu %}
    {% set events = collector.events %}

    <span class="label {{ events.messages is empty ? 'disabled' }}">
        <span class="icon">{{ source('@WebProfiler/Icon/mailer.svg') }}</span>

        <strong>Emails</strong>
        {% if events.messages|length > 0 %}
            <span class="count">
                <span>{{ events.messages|length }}</span>
            </span>
        {% endif %}
    </span>
{% endblock %}

{% block panel %}
    {% set events = collector.events %}
    <h2>Emails</h2>

    {% if not events.messages|length %}
        <div class="empty empty-panel">
            <p>No emails were sent.</p>
        </div>
    {% else %}
        <div class="metrics">
            <div class="metric-group">
                <div class="metric">
                    <span class="value">{{ events.events|filter(e => e.isQueued())|length }}</span>
                    <span class="label">Queued</span>
                </div>

                <div class="metric">
                    <span class="value">{{ events.events|filter(e => not e.isQueued())|length }}</span>
                    <span class="label">Sent</span>
                </div>
            </div>
        </div>
    {% endif %}

    {% if events.transports|length > 1 %}
        {% for transport in events.transports %}
            <h2><code>{{ transport }}</code> transport</h2>
            {{ _self.render_transport_details(collector, transport) }}
        {% endfor %}
    {% elseif events.transports is not empty %}
        {{ _self.render_transport_details(collector, events.transports|first, true) }}
    {% endif %}

    {% macro render_transport_details(collector, transport, show_transport_name = false) %}
        <div class="card">
            {% set num_emails = collector.events.events(transport)|length %}
            {% if num_emails > 1 %}
                <div class="mailer-email-summary-table-wrapper">
                    <table class="mailer-email-summary-table">
                        <thead>
                            <tr>
                                <th>#</th>
                                <th>Subject</th>
                                <th>To</th>
                                <th class="visually-hidden">Actions</th>
                            </tr>
                        </thead>
                        <tbody>
                            {% for event in collector.events.events(transport) %}
                                <tr class="mailer-email-summary-table-row {{ loop.first ? 'active' }}" data-target="#email-{{ loop.index }}">
                                    <td>{{ loop.index }}</td>
                                    <td>{{ event.message.getSubject() ?? '(No subject)' }}</td>
                                    <td>{{ event.message.getTo()|map(addr => addr.toString())|join(', ')|default('(empty)') }}</td>
                                    <td class="visually-hidden"><button class="mailer-email-summary-table-row-button" data-target="#email-{{ loop.index }}">View email details</button></td>
                                </tr>
                            {% endfor %}
                        </tbody>
                    </table>
                </div>

                {% for event in collector.events.events(transport) %}
                    <div class="mailer-email-details {{ loop.first ? 'active' }}" id="email-{{ loop.index }}">
                        {{ _self.render_email_details(collector, transport, event.message, event.isQueued, show_transport_name) }}
                    </div>
                {% endfor %}
            {% else %}
                {% set event = (collector.events.events(transport)|first) %}
                {{ _self.render_email_details(collector, transport, event.message, event.isQueued, show_transport_name) }}
            {% endif %}
        </div>
<<<<<<< HEAD
    {% endmacro %}

    {% macro render_email_details(collector, transport, message, message_is_queued, show_transport_name = false) %}
        {% if show_transport_name %}
            <p class="mailer-transport-information">
                <strong>Status:</strong> <span class="badge badge-{{ message_is_queued ? 'warning' : 'success' }}">{{ message_is_queued ? 'Queued' : 'Sent' }}</span>
                &bull;
                <strong>Transport:</strong> <code>{{ transport }}</code>
            </p>
        {% endif %}

        {% if message.headers is not defined %}
            {# render the raw message contents #}
            <a class="mailer-message-download-raw" href="data:application/octet-stream;base64,{{ collector.base64Encode(message.toString()) }}" download="email.eml">
                {{ source('@WebProfiler/Icon/download.svg') }}
                Download as EML file
            </a>

            <pre class="prewrap" style="max-height: 600px; margin-left: 5px">{{ message.toString() }}</pre>
        {% else %}
            <div class="sf-tabs">
                <div class="tab">
                    <h3 class="tab-title">Email contents</h3>
                    <div class="tab-content">
                        <div class="card-block">
                            <p class="mailer-message-subject">
                                {{ message.getSubject() ?? '(No subject)' }}
                            </p>
                            <div class="mailer-message-headers">
                                <p><strong>From:</strong> {{ message.getFrom()|map(addr => addr.toString())|join(', ')|default('(empty)') }}</p>
                                <p><strong>To:</strong> {{ message.getTo()|map(addr => addr.toString())|join(', ')|default('(empty)') }}</p>
                                {% for header in message.headers.all|filter(header => (header.name ?? '')|lower not in ['subject', 'from', 'to']) %}
                                    <p class="mailer-message-header-secondary">{{ header.toString }}</p>
                                {% endfor %}
                            </div>
                        </div>

                        {% if message.attachments %}
                            <div class="card-block">
                                {% set num_of_attachments = message.attachments|length %}
                                {% set total_attachments_size_in_bytes = message.attachments|reduce((total_size, attachment) => total_size + attachment.body|length, 0) %}
                                <p class="mailer-message-attachments-title">
                                    {{ source('@WebProfiler/Icon/attachment.svg') }}
                                    Attachments <span>({{ num_of_attachments }} file{{ num_of_attachments > 1 ? 's' }} / {{ _self.render_file_size_humanized(total_attachments_size_in_bytes) }})</span>
                                </p>

                                <ul class="mailer-message-attachments-list">
                                    {% for attachment in message.attachments %}
                                        <li>
                                            {{ source('@WebProfiler/Icon/file.svg') }}

                                            {% if attachment.filename|default %}
                                                {{ attachment.filename }}
                                            {% else %}
                                                <em>(no filename)</em>
=======
    </div>

    {% for transport in events.transports %}
        <div class="card-block">
            <div class="sf-tabs sf-tabs-sm">
                {% for event in events.events(transport) %}
                    {% set message = event.message %}
                    <div class="tab">
                        <h3 class="tab-title">Email {{ event.isQueued() ? 'queued' : 'sent via ' ~ transport }}</h3>
                        <div class="tab-content">
                            <div class="card">
                                {% if message.headers is not defined %}
                                    {# RawMessage instance #}
                                    <div class="card-block">
                                        <pre class="prewrap" style="max-height: 600px">{{ message.toString() }}</pre>
                                    </div>
                                {% else %}
                                    {# Message instance #}
                                    <div class="card-block">
                                        <div class="sf-tabs sf-tabs-sm">
                                            <div class="tab">
                                                <h3 class="tab-title">Headers</h3>
                                                <div class="tab-content">
                                                    <span class="label">Subject</span>
                                                    {% if message.subject is defined %}
                                                        {# Email instance #}
                                                        <h2 class="m-t-10">{{ message.getSubject() ?? '(empty)' }}</h2>
                                                    {% elseif message.headers.has('subject') %}
                                                        <h2 class="m-t-10">{{ message.headers.get('subject').toString()|split(': ', 2)[1]|default('(empty)') }}</h2>
                                                    {% else %}
                                                        <h2 class="m-t-10">(empty)</h2>
                                                    {% endif %}
                                                    <div class="row">
                                                        <div class="col col-4">
                                                            <span class="label">From</span>
                                                            {% if message.from is defined %}
                                                                {# Email instance #}
                                                                <pre class="prewrap">{{ message.getFrom()|map(addr => addr.toString())|join(', ')|default('(empty)') }}</pre>
                                                            {% elseif message.headers.has('from') %}
                                                                <pre class="prewrap">{{ message.headers.get('from').toString()|split(': ', 2)[1]|default('(empty)') }}</pre>
                                                            {% else %}
                                                                <pre class="prewrap">(empty)</pre>
                                                            {% endif %}

                                                            <span class="label">To</span>
                                                            {% if message.to is defined %}
                                                                {# Email instance #}
                                                                <pre class="prewrap">{{ message.getTo()|map(addr => addr.toString())|join(', ')|default('(empty)') }}</pre>
                                                            {% elseif message.headers.has('to') %}
                                                                <pre class="prewrap">{{ message.headers.get('to').toString()|split(': ', 2)[1]|default('(empty)') }}</pre>
                                                            {% else %}
                                                                <pre class="prewrap">(empty)</pre>
                                                            {% endif %}
                                                        </div>
                                                        <div class="col">
                                                            <span class="label">Headers</span>
                                                            <pre class="prewrap">{% for header in message.headers.all|filter(header => (header.name ?? '')|lower not in ['subject', 'from', 'to']) %}
                                                                {{- header.toString }}
                                                            {%~ endfor %}</pre>
                                                        </div>
                                                    </div>
                                                </div>
                                            </div>
                                            {% if message.htmlBody is defined %}
                                                {# Email instance #}
                                                {% set htmlBody = message.htmlBody() %}
                                                {% if htmlBody is not null %}
                                                    <div class="tab">
                                                        <h3 class="tab-title">HTML Preview</h3>
                                                        <div class="tab-content">
                                                            <pre class="prewrap" style="max-height: 600px">
                                                                <iframe
                                                                    src="data:text/html;charset=utf-8;base64,{{ collector.base64Encode(htmlBody) }}"
                                                                    style="height: 80vh;width: 100%;"
                                                                >
                                                                </iframe>
                                                            </pre>
                                                        </div>
                                                    </div>
                                                    <div class="tab">
                                                        <h3 class="tab-title">HTML Content</h3>
                                                        <div class="tab-content">
                                                            <pre class="prewrap" style="max-height: 600px">
                                                                {%- if message.htmlCharset() %}
                                                                    {{- htmlBody|convert_encoding('UTF-8', message.htmlCharset()) }}
                                                                {%- else %}
                                                                    {{- htmlBody }}
                                                                {%- endif -%}
                                                            </pre>
                                                        </div>
                                                    </div>
                                                {% endif %}
                                                {% set textBody = message.textBody() %}
                                                {% if textBody is not null %}
                                                    <div class="tab">
                                                        <h3 class="tab-title">Text Content</h3>
                                                        <div class="tab-content">
                                                            <pre class="prewrap" style="max-height: 600px">
                                                                {%- if message.textCharset() %}
                                                                    {{- textBody|convert_encoding('UTF-8', message.textCharset()) }}
                                                                {%- else %}
                                                                    {{- textBody }}
                                                                {%- endif -%}
                                                            </pre>
                                                        </div>
                                                    </div>
                                                {% endif %}
                                                {% for attachment in message.attachments %}
                                                    <div class="tab">
                                                        <h3 class="tab-title">Attachment #{{ loop.index }}</h3>
                                                        <div class="tab-content">
                                                            <pre class="prewrap" style="max-height: 600px">{{ attachment.toString() }}</pre>
                                                        </div>
                                                    </div>
                                                {% endfor %}
                                            {% else %}
                                                <div class="tab">
                                                    <h3 class="tab-title">Content</h3>
                                                    <div class="tab-content">
                                                        <pre class="prewrap" style="max-height: 600px">{{ message.body().toString() }}</pre>
                                                    </div>
                                                </div>
>>>>>>> f44d074c
                                            {% endif %}

                                            ({{ _self.render_file_size_humanized(attachment.body|length) }})

                                            <a href="data:{{ attachment.contentType|default('application/octet-stream') }};base64,{{ collector.base64Encode(attachment.body) }}" download="{{ attachment.filename|default('attachment') }}">Download</a>
                                        </li>
                                    {% endfor %}
                                </ul>
                            </div>
                        {% endif %}

                        <div class="card-block">
                            {% set textBody = message.textBody %}
                            {% set htmlBody = message.htmlBody %}
                            <div class="sf-tabs sf-tabs-sm">
                                <div class="tab {{ not textBody ? 'disabled' }} {{ textBody ? 'active' }}">
                                    <h3 class="tab-title">Text content</h3>
                                    <div class="tab-content">
                                        {% if textBody %}
                                            <pre class="mailer-email-body prewrap" style="max-height: 600px">
                                                {%- if message.textCharset() %}
                                                    {{- textBody|convert_encoding('UTF-8', message.textCharset()) }}
                                                {%- else %}
                                                    {{- textBody }}
                                                {%- endif -%}
                                            </pre>
                                        {% else %}
                                            <div class="mailer-empty-email-body">
                                                <p>The text body is empty.</p>
                                            </div>
                                        {% endif %}
                                    </div>
                                </div>

                                {% if htmlBody %}
                                    <div class="tab">
                                        <h3 class="tab-title">HTML preview</h3>
                                        <div class="tab-content">
                                            <pre class="prewrap" style="max-height: 600px"><iframe src="data:text/html;charset=utf-8;base64,{{ collector.base64Encode(htmlBody) }}" style="height: 80vh;width: 100%;"></iframe>
                                            </pre>
                                        </div>
                                    </div>
                                {% endif %}

                                <div class="tab {{ not htmlBody ? 'disabled' }} {{ not textBody and htmlBody ? 'active' }}">
                                    <h3 class="tab-title">HTML content</h3>
                                    <div class="tab-content">
                                        {% if htmlBody %}
                                            <pre class="mailer-email-body prewrap" style="max-height: 600px">
                                                {%- if message.htmlCharset() %}
                                                    {{- htmlBody|convert_encoding('UTF-8', message.htmlCharset()) }}
                                                {%- else %}
                                                    {{- htmlBody }}
                                                {%- endif -%}
                                            </pre>
                                        {% else %}
                                            <div class="mailer-empty-email-body">
                                                <p>The HTML body is empty.</p>
                                            </div>
                                        {% endif %}
                                    </div>
                                </div>
                            </div>
                        </div>
                    </div>
                </div>

                <div class="tab">
                    <h3 class="tab-title">MIME parts</h3>
                    <div class="tab-content">
                        <pre class="prewrap" style="max-height: 600px; margin-left: 5px">{{ message.body().asDebugString() }}</pre>
                    </div>
                </div>

                <div class="tab">
                    <h3 class="tab-title">Raw Message</h3>
                    <div class="tab-content">
                        <a class="mailer-message-download-raw" href="data:application/octet-stream;base64,{{ collector.base64Encode(message.toString()) }}" download="email.eml">
                            {{ source('@WebProfiler/Icon/download.svg') }}
                            Download as EML file
                        </a>

                        <pre class="prewrap" style="max-height: 600px; margin-left: 5px">{{ message.toString() }}</pre>
                    </div>
                </div>
            </div>
        {% endif %}
    {% endmacro %}

    {% macro render_file_size_humanized(bytes) %}
        {%- if bytes < 1000 -%}
            {{- bytes ~ ' bytes' -}}
        {%- elseif bytes < 1000 ** 2 -%}
            {{- (bytes / 1000)|number_format(2) ~ ' kB' -}}
        {%- else -%}
            {{- (bytes / 1000 ** 2)|number_format(2) ~ ' MB' -}}
        {%- endif -%}
    {% endmacro %}
{% endblock %}<|MERGE_RESOLUTION|>--- conflicted
+++ resolved
@@ -278,8 +278,24 @@
                             {% for event in collector.events.events(transport) %}
                                 <tr class="mailer-email-summary-table-row {{ loop.first ? 'active' }}" data-target="#email-{{ loop.index }}">
                                     <td>{{ loop.index }}</td>
-                                    <td>{{ event.message.getSubject() ?? '(No subject)' }}</td>
-                                    <td>{{ event.message.getTo()|map(addr => addr.toString())|join(', ')|default('(empty)') }}</td>
+                                    <td>
+                                        {% if event.message.subject is defined %}
+                                            {{ event.message.getSubject() ?? '(No subject)' }}
+                                        {% elseif event.message.headers.has('subject') %}
+                                            {{ event.message.headers.get('subject').toString()|split(': ', 2)[1]|default('(No subject)') }}
+                                        {% else %}
+                                            (No subject)
+                                        {% endif %}
+                                    </td>
+                                    <td>
+                                        {% if event.message.to is defined %}
+                                            {{ event.message.getTo()|map(addr => addr.toString())|join(', ')|default('(empty)') }}
+                                        {% elseif event.message.headers.has('to') %}
+                                            {{ event.message.headers.get('to').toString()|split(': ', 2)[1]|default('(empty)') }}
+                                        {% else %}
+                                            (empty)
+                                        {% endif %}
+                                    </td>
                                     <td class="visually-hidden"><button class="mailer-email-summary-table-row-button" data-target="#email-{{ loop.index }}">View email details</button></td>
                                 </tr>
                             {% endfor %}
@@ -297,7 +313,6 @@
                 {{ _self.render_email_details(collector, transport, event.message, event.isQueued, show_transport_name) }}
             {% endif %}
         </div>
-<<<<<<< HEAD
     {% endmacro %}
 
     {% macro render_email_details(collector, transport, message, message_is_queued, show_transport_name = false) %}
@@ -324,18 +339,42 @@
                     <div class="tab-content">
                         <div class="card-block">
                             <p class="mailer-message-subject">
-                                {{ message.getSubject() ?? '(No subject)' }}
+                                {% if message.subject is defined %}
+                                    {{ message.getSubject() ?? '(No subject)' }}
+                                {% elseif message.headers.has('subject') %}
+                                    {{ message.headers.get('subject').toString()|split(': ', 2)[1]|default('(No subject)') }}
+                                {% else %}
+                                    (No subject)
+                                {% endif %}
                             </p>
                             <div class="mailer-message-headers">
-                                <p><strong>From:</strong> {{ message.getFrom()|map(addr => addr.toString())|join(', ')|default('(empty)') }}</p>
-                                <p><strong>To:</strong> {{ message.getTo()|map(addr => addr.toString())|join(', ')|default('(empty)') }}</p>
+                                <p>
+                                    <strong>From:</strong>
+                                    {% if message.from is defined %}
+                                        {{ message.getFrom()|map(addr => addr.toString())|join(', ')|default('(empty)') }}
+                                    {% elseif message.headers.has('from') %}
+                                        {{ message.headers.get('from').toString()|split(': ', 2)[1]|default('(empty)') }}
+                                    {% else %}
+                                        (empty)
+                                    {% endif %}
+                                </p>
+                                <p>
+                                    <strong>To:</strong>
+                                    {% if message.to is defined %}
+                                        {{ message.getTo()|map(addr => addr.toString())|join(', ')|default('(empty)') }}
+                                    {% elseif message.headers.has('to') %}
+                                        {{ message.headers.get('to').toString()|split(': ', 2)[1]|default('(empty)') }}
+                                    {% else %}
+                                        (empty)
+                                    {% endif %}
+                                </p>
                                 {% for header in message.headers.all|filter(header => (header.name ?? '')|lower not in ['subject', 'from', 'to']) %}
                                     <p class="mailer-message-header-secondary">{{ header.toString }}</p>
                                 {% endfor %}
                             </div>
                         </div>
 
-                        {% if message.attachments %}
+                        {% if message.attachments is defined and message.attachments %}
                             <div class="card-block">
                                 {% set num_of_attachments = message.attachments|length %}
                                 {% set total_attachments_size_in_bytes = message.attachments|reduce((total_size, attachment) => total_size + attachment.body|length, 0) %}
@@ -353,130 +392,6 @@
                                                 {{ attachment.filename }}
                                             {% else %}
                                                 <em>(no filename)</em>
-=======
-    </div>
-
-    {% for transport in events.transports %}
-        <div class="card-block">
-            <div class="sf-tabs sf-tabs-sm">
-                {% for event in events.events(transport) %}
-                    {% set message = event.message %}
-                    <div class="tab">
-                        <h3 class="tab-title">Email {{ event.isQueued() ? 'queued' : 'sent via ' ~ transport }}</h3>
-                        <div class="tab-content">
-                            <div class="card">
-                                {% if message.headers is not defined %}
-                                    {# RawMessage instance #}
-                                    <div class="card-block">
-                                        <pre class="prewrap" style="max-height: 600px">{{ message.toString() }}</pre>
-                                    </div>
-                                {% else %}
-                                    {# Message instance #}
-                                    <div class="card-block">
-                                        <div class="sf-tabs sf-tabs-sm">
-                                            <div class="tab">
-                                                <h3 class="tab-title">Headers</h3>
-                                                <div class="tab-content">
-                                                    <span class="label">Subject</span>
-                                                    {% if message.subject is defined %}
-                                                        {# Email instance #}
-                                                        <h2 class="m-t-10">{{ message.getSubject() ?? '(empty)' }}</h2>
-                                                    {% elseif message.headers.has('subject') %}
-                                                        <h2 class="m-t-10">{{ message.headers.get('subject').toString()|split(': ', 2)[1]|default('(empty)') }}</h2>
-                                                    {% else %}
-                                                        <h2 class="m-t-10">(empty)</h2>
-                                                    {% endif %}
-                                                    <div class="row">
-                                                        <div class="col col-4">
-                                                            <span class="label">From</span>
-                                                            {% if message.from is defined %}
-                                                                {# Email instance #}
-                                                                <pre class="prewrap">{{ message.getFrom()|map(addr => addr.toString())|join(', ')|default('(empty)') }}</pre>
-                                                            {% elseif message.headers.has('from') %}
-                                                                <pre class="prewrap">{{ message.headers.get('from').toString()|split(': ', 2)[1]|default('(empty)') }}</pre>
-                                                            {% else %}
-                                                                <pre class="prewrap">(empty)</pre>
-                                                            {% endif %}
-
-                                                            <span class="label">To</span>
-                                                            {% if message.to is defined %}
-                                                                {# Email instance #}
-                                                                <pre class="prewrap">{{ message.getTo()|map(addr => addr.toString())|join(', ')|default('(empty)') }}</pre>
-                                                            {% elseif message.headers.has('to') %}
-                                                                <pre class="prewrap">{{ message.headers.get('to').toString()|split(': ', 2)[1]|default('(empty)') }}</pre>
-                                                            {% else %}
-                                                                <pre class="prewrap">(empty)</pre>
-                                                            {% endif %}
-                                                        </div>
-                                                        <div class="col">
-                                                            <span class="label">Headers</span>
-                                                            <pre class="prewrap">{% for header in message.headers.all|filter(header => (header.name ?? '')|lower not in ['subject', 'from', 'to']) %}
-                                                                {{- header.toString }}
-                                                            {%~ endfor %}</pre>
-                                                        </div>
-                                                    </div>
-                                                </div>
-                                            </div>
-                                            {% if message.htmlBody is defined %}
-                                                {# Email instance #}
-                                                {% set htmlBody = message.htmlBody() %}
-                                                {% if htmlBody is not null %}
-                                                    <div class="tab">
-                                                        <h3 class="tab-title">HTML Preview</h3>
-                                                        <div class="tab-content">
-                                                            <pre class="prewrap" style="max-height: 600px">
-                                                                <iframe
-                                                                    src="data:text/html;charset=utf-8;base64,{{ collector.base64Encode(htmlBody) }}"
-                                                                    style="height: 80vh;width: 100%;"
-                                                                >
-                                                                </iframe>
-                                                            </pre>
-                                                        </div>
-                                                    </div>
-                                                    <div class="tab">
-                                                        <h3 class="tab-title">HTML Content</h3>
-                                                        <div class="tab-content">
-                                                            <pre class="prewrap" style="max-height: 600px">
-                                                                {%- if message.htmlCharset() %}
-                                                                    {{- htmlBody|convert_encoding('UTF-8', message.htmlCharset()) }}
-                                                                {%- else %}
-                                                                    {{- htmlBody }}
-                                                                {%- endif -%}
-                                                            </pre>
-                                                        </div>
-                                                    </div>
-                                                {% endif %}
-                                                {% set textBody = message.textBody() %}
-                                                {% if textBody is not null %}
-                                                    <div class="tab">
-                                                        <h3 class="tab-title">Text Content</h3>
-                                                        <div class="tab-content">
-                                                            <pre class="prewrap" style="max-height: 600px">
-                                                                {%- if message.textCharset() %}
-                                                                    {{- textBody|convert_encoding('UTF-8', message.textCharset()) }}
-                                                                {%- else %}
-                                                                    {{- textBody }}
-                                                                {%- endif -%}
-                                                            </pre>
-                                                        </div>
-                                                    </div>
-                                                {% endif %}
-                                                {% for attachment in message.attachments %}
-                                                    <div class="tab">
-                                                        <h3 class="tab-title">Attachment #{{ loop.index }}</h3>
-                                                        <div class="tab-content">
-                                                            <pre class="prewrap" style="max-height: 600px">{{ attachment.toString() }}</pre>
-                                                        </div>
-                                                    </div>
-                                                {% endfor %}
-                                            {% else %}
-                                                <div class="tab">
-                                                    <h3 class="tab-title">Content</h3>
-                                                    <div class="tab-content">
-                                                        <pre class="prewrap" style="max-height: 600px">{{ message.body().toString() }}</pre>
-                                                    </div>
-                                                </div>
->>>>>>> f44d074c
                                             {% endif %}
 
                                             ({{ _self.render_file_size_humanized(attachment.body|length) }})
@@ -489,9 +404,10 @@
                         {% endif %}
 
                         <div class="card-block">
-                            {% set textBody = message.textBody %}
-                            {% set htmlBody = message.htmlBody %}
                             <div class="sf-tabs sf-tabs-sm">
+                            {% if message.htmlBody is defined %}
+                                {% set textBody = message.textBody %}
+                                {% set htmlBody = message.htmlBody %}
                                 <div class="tab {{ not textBody ? 'disabled' }} {{ textBody ? 'active' }}">
                                     <h3 class="tab-title">Text content</h3>
                                     <div class="tab-content">
@@ -539,6 +455,23 @@
                                         {% endif %}
                                     </div>
                                 </div>
+                            {% else %}
+                                {% set body = message.body ? message.body.toString() : null %}
+                                <div class="tab {{ not body ? 'disabled' }} {{ body ? 'active' }}">
+                                    <h3 class="tab-title">Content</h3>
+                                    <div class="tab-content">
+                                        {% if body %}
+                                            <pre class="mailer-email-body prewrap" style="max-height: 600px">
+                                                {{- body }}
+                                            </pre>
+                                        {% else %}
+                                            <div class="mailer-empty-email-body">
+                                                <p>The body is empty.</p>
+                                            </div>
+                                        {% endif %}
+                                    </div>
+                                </div>
+                            {% endif %}
                             </div>
                         </div>
                     </div>
