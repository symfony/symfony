--- conflicted
+++ resolved
@@ -22,12 +22,8 @@
 class JsonDecode implements DecoderInterface
 {
     protected $serializer;
+    private $propertyAccessor;
 
-<<<<<<< HEAD
-    private $associative;
-    private $recursionDepth;
-    private $propertyAccessor;
-=======
     /**
      * True to return the result as an associative array, false for a nested stdClass hierarchy.
      */
@@ -44,8 +40,8 @@
         self::ASSOCIATIVE => false,
         self::OPTIONS => 0,
         self::RECURSION_DEPTH => 512,
+        JsonEncoder::JSON_PROPERTY_PATH => null,
     );
->>>>>>> a4204cd6
 
     /**
      * Constructs a new JsonDecode instance.
@@ -54,11 +50,6 @@
      */
     public function __construct($defaultContext = array(), int $depth = 512)
     {
-<<<<<<< HEAD
-        $this->associative = $associative;
-        $this->recursionDepth = $depth;
-        $this->propertyAccessor = PropertyAccess::createPropertyAccessor();
-=======
         if (!\is_array($defaultContext)) {
             @trigger_error(sprintf('Using constructor parameters that are not a default context is deprecated since Symfony 4.2, use the "%s" and "%s" keys of the context instead.', self::ASSOCIATIVE, self::RECURSION_DEPTH), E_USER_DEPRECATED);
 
@@ -69,7 +60,7 @@
         }
 
         $this->defaultContext = array_merge($this->defaultContext, $defaultContext);
->>>>>>> a4204cd6
+        $this->propertyAccessor = PropertyAccess::createPropertyAccessor();
     }
 
     /**
@@ -132,24 +123,4 @@
     {
         return JsonEncoder::FORMAT === $format;
     }
-<<<<<<< HEAD
-
-    /**
-     * Merges the default options of the Json Decoder with the passed context.
-     *
-     * @return array
-     */
-    private function resolveContext(array $context)
-    {
-        $defaultOptions = array(
-            'json_decode_associative' => $this->associative,
-            'json_decode_recursion_depth' => $this->recursionDepth,
-            'json_decode_options' => 0,
-            JsonEncoder::JSON_PROPERTY_PATH => null,
-        );
-
-        return array_merge($defaultOptions, $context);
-    }
-=======
->>>>>>> a4204cd6
 }