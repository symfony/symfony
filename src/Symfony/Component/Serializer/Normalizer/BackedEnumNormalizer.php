<?php

/*
 * This file is part of the Symfony package.
 *
 * (c) Fabien Potencier <fabien@symfony.com>
 *
 * For the full copyright and license information, please view the LICENSE
 * file that was distributed with this source code.
 */

namespace Symfony\Component\Serializer\Normalizer;

use Symfony\Component\PropertyInfo\Type;
use Symfony\Component\Serializer\Exception\InvalidArgumentException;
use Symfony\Component\Serializer\Exception\NotNormalizableValueException;

/**
 * Normalizes a {@see \BackedEnum} enumeration to a string or an integer.
 *
 * @author Alexandre Daubois <alex.daubois@gmail.com>
 */
final class BackedEnumNormalizer implements NormalizerInterface, DenormalizerInterface, CacheableSupportsMethodInterface
{
    /**
     * {@inheritdoc}
     */
    public function normalize(mixed $object, string $format = null, array $context = []): int|string
    {
        if (!$object instanceof \BackedEnum) {
            throw new InvalidArgumentException('The data must belong to a backed enumeration.');
        }

        return $object->value;
    }

    /**
     * {@inheritdoc}
     */
<<<<<<< HEAD
    public function supportsNormalization($data, $format = null, array $context = []): bool
=======
    public function supportsNormalization(mixed $data, string $format = null): bool
>>>>>>> a709fd41
    {
        return $data instanceof \BackedEnum;
    }

    /**
     * {@inheritdoc}
     *
     * @throws NotNormalizableValueException
     */
    public function denormalize(mixed $data, string $type, string $format = null, array $context = []): mixed
    {
        if (!is_subclass_of($type, \BackedEnum::class)) {
            throw new InvalidArgumentException('The data must belong to a backed enumeration.');
        }

        if (!\is_int($data) && !\is_string($data)) {
            throw NotNormalizableValueException::createForUnexpectedDataType('The data is neither an integer nor a string, you should pass an integer or a string that can be parsed as an enumeration case of type '.$type.'.', $data, [Type::BUILTIN_TYPE_INT, Type::BUILTIN_TYPE_STRING], $context['deserialization_path'] ?? null, true);
        }

        try {
            return $type::from($data);
        } catch (\ValueError $e) {
            throw NotNormalizableValueException::createForUnexpectedDataType($e->getMessage(), $data, [Type::BUILTIN_TYPE_INT, Type::BUILTIN_TYPE_STRING], $context['deserialization_path'] ?? null, true, $e->getCode(), $e);
        }
    }

    /**
     * {@inheritdoc}
     */
<<<<<<< HEAD
    public function supportsDenormalization($data, $type, $format = null, array $context = []): bool
=======
    public function supportsDenormalization(mixed $data, string $type, string $format = null): bool
>>>>>>> a709fd41
    {
        return is_subclass_of($type, \BackedEnum::class);
    }

    /**
     * {@inheritdoc}
     */
    public function hasCacheableSupportsMethod(): bool
    {
        return true;
    }
}<|MERGE_RESOLUTION|>--- conflicted
+++ resolved
@@ -37,11 +37,7 @@
     /**
      * {@inheritdoc}
      */
-<<<<<<< HEAD
-    public function supportsNormalization($data, $format = null, array $context = []): bool
-=======
-    public function supportsNormalization(mixed $data, string $format = null): bool
->>>>>>> a709fd41
+    public function supportsNormalization(mixed $data, string $format = null, array $context = []): bool
     {
         return $data instanceof \BackedEnum;
     }
@@ -71,11 +67,7 @@
     /**
      * {@inheritdoc}
      */
-<<<<<<< HEAD
-    public function supportsDenormalization($data, $type, $format = null, array $context = []): bool
-=======
-    public function supportsDenormalization(mixed $data, string $type, string $format = null): bool
->>>>>>> a709fd41
+    public function supportsDenormalization(mixed $data, string $type, string $format = null, array $context = []): bool
     {
         return is_subclass_of($type, \BackedEnum::class);
     }
