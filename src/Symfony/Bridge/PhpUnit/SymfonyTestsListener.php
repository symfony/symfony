<?php

/*
 * This file is part of the Symfony package.
 *
 * (c) Fabien Potencier <fabien@symfony.com>
 *
 * For the full copyright and license information, please view the LICENSE
 * file that was distributed with this source code.
 */

namespace Symfony\Bridge\PhpUnit;

use Doctrine\Common\Annotations\AnnotationRegistry;

/**
 * Collects and replays skipped tests.
 *
 * @author Nicolas Grekas <p@tchwork.com>
 */
class SymfonyTestsListener extends \PHPUnit_Framework_BaseTestListener
{
    private static $globallyEnabled = false;
    private $state = -1;
    private $skippedFile = false;
    private $wasSkipped = array();
    private $isSkipped = array();

    /**
<<<<<<< HEAD
     * @param array $mockedNamespaces List of namespaces, indexed by mocked features (time-sensitive or dns-sensitive).
=======
     * @param array $mockedNamespaces List of namespaces, indexed by mocked features (time-sensitive)
>>>>>>> 8db8f90e
     */
    public function __construct(array $mockedNamespaces = array())
    {
        $warn = false;
        foreach ($mockedNamespaces as $type => $namespaces) {
            if (!is_array($namespaces)) {
                $namespaces = array($namespaces);
            }
            if (is_int($type)) {
                // @deprecated BC with v2.8 to v3.0
                $type = 'time-sensitive';
                $warn = true;
            }
            if ('time-sensitive' === $type) {
                foreach ($namespaces as $ns) {
                    ClockMock::register($ns.'\DummyClass');
                }
            }
            if ('dns-sensitive' === $type) {
                foreach ($namespaces as $ns) {
                    DnsMock::register($ns.'\DummyClass');
                }
            }
        }
        if (self::$globallyEnabled) {
            $this->state = -2;
        } else {
            self::$globallyEnabled = true;
            if ($warn) {
                echo "Clock-mocked namespaces for SymfonyTestsListener need to be nested in a \"time-sensitive\" key. This will be enforced in Symfony 4.0.\n";
            }
        }
    }

    public function __destruct()
    {
        if (0 < $this->state) {
            file_put_contents($this->skippedFile, '<?php return '.var_export($this->isSkipped, true).';');
        }
    }

    public function startTestSuite(\PHPUnit_Framework_TestSuite $suite)
    {
        $suiteName = $suite->getName();

        if (-1 === $this->state) {
            echo "Testing $suiteName\n";
            $this->state = 0;

            if (!class_exists('Doctrine\Common\Annotations\AnnotationRegistry', false) && class_exists('Doctrine\Common\Annotations\AnnotationRegistry')) {
                AnnotationRegistry::registerLoader('class_exists');
            }

            if ($this->skippedFile = getenv('SYMFONY_PHPUNIT_SKIPPED_TESTS')) {
                $this->state = 1;

                if (file_exists($this->skippedFile)) {
                    $this->state = 2;

                    if (!$this->wasSkipped = require $this->skippedFile) {
                        echo "All tests already ran successfully.\n";
                        $suite->setTests(array());
                    }
                }
            }
            $testSuites = array($suite);
            for ($i = 0; isset($testSuites[$i]); ++$i) {
                foreach ($testSuites[$i]->tests() as $test) {
                    if ($test instanceof \PHPUnit_Framework_TestSuite) {
                        if (!class_exists($test->getName(), false)) {
                            $testSuites[] = $test;
                            continue;
                        }
                        $groups = \PHPUnit_Util_Test::getGroups($test->getName());
                        if (in_array('time-sensitive', $groups, true)) {
                            ClockMock::register($test->getName());
                        }
                        if (in_array('dns-sensitive', $groups, true)) {
                            DnsMock::register($test->getName());
                        }
                    }
                }
            }
        } elseif (2 === $this->state) {
            $skipped = array();
            foreach ($suite->tests() as $test) {
                if (!$test instanceof \PHPUnit_Framework_TestCase
                    || isset($this->wasSkipped[$suiteName]['*'])
                    || isset($this->wasSkipped[$suiteName][$test->getName()])) {
                    $skipped[] = $test;
                }
            }
            $suite->setTests($skipped);
        }
    }

    public function addSkippedTest(\PHPUnit_Framework_Test $test, \Exception $e, $time)
    {
        if (0 < $this->state) {
            if ($test instanceof \PHPUnit_Framework_TestCase) {
                $class = get_class($test);
                $method = $test->getName();
            } else {
                $class = $test->getName();
                $method = '*';
            }

            $this->isSkipped[$class][$method] = 1;
        }
    }

    public function startTest(\PHPUnit_Framework_Test $test)
    {
        if (-2 < $this->state && $test instanceof \PHPUnit_Framework_TestCase) {
            $groups = \PHPUnit_Util_Test::getGroups(get_class($test), $test->getName());

            if (in_array('time-sensitive', $groups, true)) {
                ClockMock::register(get_class($test));
                ClockMock::withClockMock(true);
            }
            if (in_array('dns-sensitive', $groups, true)) {
                DnsMock::register(get_class($test));
            }
        }
    }

    public function endTest(\PHPUnit_Framework_Test $test, $time)
    {
        if (-2 < $this->state && $test instanceof \PHPUnit_Framework_TestCase) {
            $groups = \PHPUnit_Util_Test::getGroups(get_class($test), $test->getName());

            if (in_array('time-sensitive', $groups, true)) {
                ClockMock::withClockMock(false);
            }
            if (in_array('dns-sensitive', $groups, true)) {
                DnsMock::withMockedHosts(array());
            }
        }
    }
}<|MERGE_RESOLUTION|>--- conflicted
+++ resolved
@@ -27,11 +27,7 @@
     private $isSkipped = array();
 
     /**
-<<<<<<< HEAD
-     * @param array $mockedNamespaces List of namespaces, indexed by mocked features (time-sensitive or dns-sensitive).
-=======
-     * @param array $mockedNamespaces List of namespaces, indexed by mocked features (time-sensitive)
->>>>>>> 8db8f90e
+     * @param array $mockedNamespaces List of namespaces, indexed by mocked features (time-sensitive or dns-sensitive)
      */
     public function __construct(array $mockedNamespaces = array())
     {
