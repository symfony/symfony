<?php

/*
 * This file is part of the Symfony package.
 *
 * (c) Fabien Potencier <fabien@symfony.com>
 *
 * For the full copyright and license information, please view the LICENSE
 * file that was distributed with this source code.
 */

namespace Symfony\Component\Validator;

/**
 * Default implementation of {@ConstraintViolationInterface}.
 *
 * @author Bernhard Schussek <bschussek@gmail.com>
 */
class ConstraintViolation implements ConstraintViolationInterface
{
    private $message;
    private $messageTemplate;
    private $parameters;
    private $plural;
    private $root;
    private $propertyPath;
    private $invalidValue;
    private $constraint;
    private $code;
    private $cause;

    /**
     * Creates a new constraint violation.
     *
     * @param string      $message         The violation message as a string or a stringable object
     * @param string      $messageTemplate The raw violation message
     * @param array       $parameters      The parameters to substitute in the
     *                                     raw violation message
     * @param mixed       $root            The value originally passed to the
     *                                     validator
     * @param string      $propertyPath    The property path from the root
     *                                     value to the invalid value
     * @param mixed       $invalidValue    The invalid value that caused this
     *                                     violation
     * @param int|null    $plural          The number for determining the plural
     *                                     form when translating the message
     * @param string|null $code            The error code of the violation
     * @param mixed       $cause           The cause of the violation
     */
<<<<<<< HEAD
    public function __construct(string $message, ?string $messageTemplate, array $parameters, $root, ?string $propertyPath, $invalidValue, int $plural = null, string $code = null, Constraint $constraint = null, $cause = null)
    {
=======
    public function __construct($message, ?string $messageTemplate, array $parameters, $root, ?string $propertyPath, $invalidValue, int $plural = null, $code = null, Constraint $constraint = null, $cause = null)
    {
        if (null === $message) {
            @trigger_error(sprintf('Passing a null message when instantiating a "%s" is deprecated since Symfony 4.4.', __CLASS__), E_USER_DEPRECATED);
            $message = '';
        }

        if (null !== $code && !\is_string($code)) {
            @trigger_error(sprintf('Not using a string as the error code in %s() is deprecated since Symfony 4.4. A type-hint will be added in 5.0.', __METHOD__), E_USER_DEPRECATED);
        }

        if (!\is_string($message) && !(\is_object($message) && method_exists($message, '__toString'))) {
            throw new \TypeError('Constraint violation message should be a string or an object which implements the __toString() method.');
        }

>>>>>>> 1964016d
        $this->message = $message;
        $this->messageTemplate = $messageTemplate;
        $this->parameters = $parameters;
        $this->plural = $plural;
        $this->root = $root;
        $this->propertyPath = $propertyPath;
        $this->invalidValue = $invalidValue;
        $this->constraint = $constraint;
        $this->code = $code;
        $this->cause = $cause;
    }

    /**
     * Converts the violation into a string for debugging purposes.
     *
     * @return string The violation as string
     */
    public function __toString()
    {
        if (\is_object($this->root)) {
            $class = 'Object('.\get_class($this->root).')';
        } elseif (\is_array($this->root)) {
            $class = 'Array';
        } else {
            $class = (string) $this->root;
        }

        $propertyPath = (string) $this->propertyPath;

        if ('' !== $propertyPath && '[' !== $propertyPath[0] && '' !== $class) {
            $class .= '.';
        }

        if (null !== ($code = $this->code) && '' !== $code) {
            $code = ' (code '.$code.')';
        }

        return $class.$propertyPath.":\n    ".$this->getMessage().$code;
    }

    /**
     * {@inheritdoc}
     */
    public function getMessageTemplate()
    {
        return $this->messageTemplate;
    }

    /**
     * {@inheritdoc}
     */
    public function getParameters()
    {
        return $this->parameters;
    }

    /**
     * {@inheritdoc}
     */
    public function getPlural()
    {
        return $this->plural;
    }

    /**
     * {@inheritdoc}
     */
    public function getMessage()
    {
        return $this->message;
    }

    /**
     * {@inheritdoc}
     */
    public function getRoot()
    {
        return $this->root;
    }

    /**
     * {@inheritdoc}
     */
    public function getPropertyPath()
    {
        return $this->propertyPath;
    }

    /**
     * {@inheritdoc}
     */
    public function getInvalidValue()
    {
        return $this->invalidValue;
    }

    /**
     * Returns the constraint whose validation caused the violation.
     *
     * @return Constraint|null The constraint or null if it is not known
     */
    public function getConstraint()
    {
        return $this->constraint;
    }

    /**
     * Returns the cause of the violation.
     *
     * @return mixed
     */
    public function getCause()
    {
        return $this->cause;
    }

    /**
     * {@inheritdoc}
     */
    public function getCode()
    {
        return $this->code;
    }
}<|MERGE_RESOLUTION|>--- conflicted
+++ resolved
@@ -47,26 +47,12 @@
      * @param string|null $code            The error code of the violation
      * @param mixed       $cause           The cause of the violation
      */
-<<<<<<< HEAD
-    public function __construct(string $message, ?string $messageTemplate, array $parameters, $root, ?string $propertyPath, $invalidValue, int $plural = null, string $code = null, Constraint $constraint = null, $cause = null)
+    public function __construct($message, ?string $messageTemplate, array $parameters, $root, ?string $propertyPath, $invalidValue, int $plural = null, string $code = null, Constraint $constraint = null, $cause = null)
     {
-=======
-    public function __construct($message, ?string $messageTemplate, array $parameters, $root, ?string $propertyPath, $invalidValue, int $plural = null, $code = null, Constraint $constraint = null, $cause = null)
-    {
-        if (null === $message) {
-            @trigger_error(sprintf('Passing a null message when instantiating a "%s" is deprecated since Symfony 4.4.', __CLASS__), E_USER_DEPRECATED);
-            $message = '';
-        }
-
-        if (null !== $code && !\is_string($code)) {
-            @trigger_error(sprintf('Not using a string as the error code in %s() is deprecated since Symfony 4.4. A type-hint will be added in 5.0.', __METHOD__), E_USER_DEPRECATED);
-        }
-
         if (!\is_string($message) && !(\is_object($message) && method_exists($message, '__toString'))) {
             throw new \TypeError('Constraint violation message should be a string or an object which implements the __toString() method.');
         }
 
->>>>>>> 1964016d
         $this->message = $message;
         $this->messageTemplate = $messageTemplate;
         $this->parameters = $parameters;
