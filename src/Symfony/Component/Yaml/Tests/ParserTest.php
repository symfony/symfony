<?php

/*
 * This file is part of the Symfony package.
 *
 * (c) Fabien Potencier <fabien@symfony.com>
 *
 * For the full copyright and license information, please view the LICENSE
 * file that was distributed with this source code.
 */

namespace Symfony\Component\Yaml\Tests;

use PHPUnit\Framework\TestCase;
use Symfony\Bridge\PhpUnit\ForwardCompatTestTrait;
use Symfony\Component\Yaml\Exception\ParseException;
use Symfony\Component\Yaml\Parser;
use Symfony\Component\Yaml\Tag\TaggedValue;
use Symfony\Component\Yaml\Yaml;

class ParserTest extends TestCase
{
    use ForwardCompatTestTrait;

    /** @var Parser */
    protected $parser;

<<<<<<< HEAD
    protected function setUp(): void
=======
    private function doSetUp()
>>>>>>> 9f40b100
    {
        $this->parser = new Parser();
    }

<<<<<<< HEAD
    protected function tearDown(): void
=======
    private function doTearDown()
>>>>>>> 9f40b100
    {
        $this->parser = null;

        chmod(__DIR__.'/Fixtures/not_readable.yml', 0644);
    }

    /**
     * @dataProvider getDataFormSpecifications
     */
    public function testSpecifications($expected, $yaml, $comment)
    {
        $this->assertEquals($expected, var_export($this->parser->parse($yaml), true), $comment);
    }

    public function getDataFormSpecifications()
    {
        return $this->loadTestsFromFixtureFiles('index.yml');
    }

    public function getNonStringMappingKeysData()
    {
        return $this->loadTestsFromFixtureFiles('nonStringKeys.yml');
    }

    public function testTabsInYaml()
    {
        // test tabs in YAML
        $yamls = [
            "foo:\n	bar",
            "foo:\n 	bar",
            "foo:\n	 bar",
            "foo:\n 	 bar",
        ];

        foreach ($yamls as $yaml) {
            try {
                $content = $this->parser->parse($yaml);

                $this->fail('YAML files must not contain tabs');
            } catch (\Exception $e) {
                $this->assertInstanceOf('\Exception', $e, 'YAML files must not contain tabs');
                $this->assertEquals('A YAML file cannot contain tabs as indentation at line 2 (near "'.strpbrk($yaml, "\t").'").', $e->getMessage(), 'YAML files must not contain tabs');
            }
        }
    }

    public function testEndOfTheDocumentMarker()
    {
        $yaml = <<<'EOF'
--- %YAML:1.0
foo
...
EOF;

        $this->assertEquals('foo', $this->parser->parse($yaml));
    }

    public function getBlockChompingTests()
    {
        $tests = [];

        $yaml = <<<'EOF'
foo: |-
    one
    two
bar: |-
    one
    two

EOF;
        $expected = [
            'foo' => "one\ntwo",
            'bar' => "one\ntwo",
        ];
        $tests['Literal block chomping strip with single trailing newline'] = [$expected, $yaml];

        $yaml = <<<'EOF'
foo: |-
    one
    two

bar: |-
    one
    two


EOF;
        $expected = [
            'foo' => "one\ntwo",
            'bar' => "one\ntwo",
        ];
        $tests['Literal block chomping strip with multiple trailing newlines'] = [$expected, $yaml];

        $yaml = <<<'EOF'
{}


EOF;
        $expected = [];
        $tests['Literal block chomping strip with multiple trailing newlines after a 1-liner'] = [$expected, $yaml];

        $yaml = <<<'EOF'
foo: |-
    one
    two
bar: |-
    one
    two
EOF;
        $expected = [
            'foo' => "one\ntwo",
            'bar' => "one\ntwo",
        ];
        $tests['Literal block chomping strip without trailing newline'] = [$expected, $yaml];

        $yaml = <<<'EOF'
foo: |
    one
    two
bar: |
    one
    two

EOF;
        $expected = [
            'foo' => "one\ntwo\n",
            'bar' => "one\ntwo\n",
        ];
        $tests['Literal block chomping clip with single trailing newline'] = [$expected, $yaml];

        $yaml = <<<'EOF'
foo: |
    one
    two

bar: |
    one
    two


EOF;
        $expected = [
            'foo' => "one\ntwo\n",
            'bar' => "one\ntwo\n",
        ];
        $tests['Literal block chomping clip with multiple trailing newlines'] = [$expected, $yaml];

        $yaml = <<<'EOF'
foo:
- bar: |
    one

    two
EOF;
        $expected = [
            'foo' => [
                [
                    'bar' => "one\n\ntwo",
                ],
            ],
        ];
        $tests['Literal block chomping clip with embedded blank line inside unindented collection'] = [$expected, $yaml];

        $yaml = <<<'EOF'
foo: |
    one
    two
bar: |
    one
    two
EOF;
        $expected = [
            'foo' => "one\ntwo\n",
            'bar' => "one\ntwo",
        ];
        $tests['Literal block chomping clip without trailing newline'] = [$expected, $yaml];

        $yaml = <<<'EOF'
foo: |+
    one
    two
bar: |+
    one
    two

EOF;
        $expected = [
            'foo' => "one\ntwo\n",
            'bar' => "one\ntwo\n",
        ];
        $tests['Literal block chomping keep with single trailing newline'] = [$expected, $yaml];

        $yaml = <<<'EOF'
foo: |+
    one
    two

bar: |+
    one
    two


EOF;
        $expected = [
            'foo' => "one\ntwo\n\n",
            'bar' => "one\ntwo\n\n",
        ];
        $tests['Literal block chomping keep with multiple trailing newlines'] = [$expected, $yaml];

        $yaml = <<<'EOF'
foo: |+
    one
    two
bar: |+
    one
    two
EOF;
        $expected = [
            'foo' => "one\ntwo\n",
            'bar' => "one\ntwo",
        ];
        $tests['Literal block chomping keep without trailing newline'] = [$expected, $yaml];

        $yaml = <<<'EOF'
foo: >-
    one
    two
bar: >-
    one
    two

EOF;
        $expected = [
            'foo' => 'one two',
            'bar' => 'one two',
        ];
        $tests['Folded block chomping strip with single trailing newline'] = [$expected, $yaml];

        $yaml = <<<'EOF'
foo: >-
    one
    two

bar: >-
    one
    two


EOF;
        $expected = [
            'foo' => 'one two',
            'bar' => 'one two',
        ];
        $tests['Folded block chomping strip with multiple trailing newlines'] = [$expected, $yaml];

        $yaml = <<<'EOF'
foo: >-
    one
    two
bar: >-
    one
    two
EOF;
        $expected = [
            'foo' => 'one two',
            'bar' => 'one two',
        ];
        $tests['Folded block chomping strip without trailing newline'] = [$expected, $yaml];

        $yaml = <<<'EOF'
foo: >
    one
    two
bar: >
    one
    two

EOF;
        $expected = [
            'foo' => "one two\n",
            'bar' => "one two\n",
        ];
        $tests['Folded block chomping clip with single trailing newline'] = [$expected, $yaml];

        $yaml = <<<'EOF'
foo: >
    one
    two

bar: >
    one
    two


EOF;
        $expected = [
            'foo' => "one two\n",
            'bar' => "one two\n",
        ];
        $tests['Folded block chomping clip with multiple trailing newlines'] = [$expected, $yaml];

        $yaml = <<<'EOF'
foo: >
    one
    two
bar: >
    one
    two
EOF;
        $expected = [
            'foo' => "one two\n",
            'bar' => 'one two',
        ];
        $tests['Folded block chomping clip without trailing newline'] = [$expected, $yaml];

        $yaml = <<<'EOF'
foo: >+
    one
    two
bar: >+
    one
    two

EOF;
        $expected = [
            'foo' => "one two\n",
            'bar' => "one two\n",
        ];
        $tests['Folded block chomping keep with single trailing newline'] = [$expected, $yaml];

        $yaml = <<<'EOF'
foo: >+
    one
    two

bar: >+
    one
    two


EOF;
        $expected = [
            'foo' => "one two\n\n",
            'bar' => "one two\n\n",
        ];
        $tests['Folded block chomping keep with multiple trailing newlines'] = [$expected, $yaml];

        $yaml = <<<'EOF'
foo: >+
    one
    two
bar: >+
    one
    two
EOF;
        $expected = [
            'foo' => "one two\n",
            'bar' => 'one two',
        ];
        $tests['Folded block chomping keep without trailing newline'] = [$expected, $yaml];

        return $tests;
    }

    /**
     * @dataProvider getBlockChompingTests
     */
    public function testBlockChomping($expected, $yaml)
    {
        $this->assertSame($expected, $this->parser->parse($yaml));
    }

    /**
     * Regression test for issue #7989.
     *
     * @see https://github.com/symfony/symfony/issues/7989
     */
    public function testBlockLiteralWithLeadingNewlines()
    {
        $yaml = <<<'EOF'
foo: |-


    bar

EOF;
        $expected = [
            'foo' => "\n\nbar",
        ];

        $this->assertSame($expected, $this->parser->parse($yaml));
    }

    public function testObjectSupportEnabled()
    {
        $input = <<<'EOF'
foo: !php/object O:30:"Symfony\Component\Yaml\Tests\B":1:{s:1:"b";s:3:"foo";}
bar: 1
EOF;
        $this->assertEquals(['foo' => new B(), 'bar' => 1], $this->parser->parse($input, Yaml::PARSE_OBJECT), '->parse() is able to parse objects');
    }

    public function testObjectSupportDisabledButNoExceptions()
    {
        $input = <<<'EOF'
foo: !php/object O:30:"Symfony\Tests\Component\Yaml\B":1:{s:1:"b";s:3:"foo";}
bar: 1
EOF;
        $this->assertEquals(['foo' => null, 'bar' => 1], $this->parser->parse($input), '->parse() does not parse objects');
    }

    /**
     * @dataProvider getObjectForMapTests
     */
    public function testObjectForMap($yaml, $expected)
    {
        $flags = Yaml::PARSE_OBJECT_FOR_MAP;

        $this->assertEquals($expected, $this->parser->parse($yaml, $flags));
    }

    public function getObjectForMapTests()
    {
        $tests = [];

        $yaml = <<<'EOF'
foo:
    fiz: [cat]
EOF;
        $expected = new \stdClass();
        $expected->foo = new \stdClass();
        $expected->foo->fiz = ['cat'];
        $tests['mapping'] = [$yaml, $expected];

        $yaml = '{ "foo": "bar", "fiz": "cat" }';
        $expected = new \stdClass();
        $expected->foo = 'bar';
        $expected->fiz = 'cat';
        $tests['inline-mapping'] = [$yaml, $expected];

        $yaml = "foo: bar\nbaz: foobar";
        $expected = new \stdClass();
        $expected->foo = 'bar';
        $expected->baz = 'foobar';
        $tests['object-for-map-is-applied-after-parsing'] = [$yaml, $expected];

        $yaml = <<<'EOT'
array:
  - key: one
  - key: two
EOT;
        $expected = new \stdClass();
        $expected->array = [];
        $expected->array[0] = new \stdClass();
        $expected->array[0]->key = 'one';
        $expected->array[1] = new \stdClass();
        $expected->array[1]->key = 'two';
        $tests['nest-map-and-sequence'] = [$yaml, $expected];

        $yaml = <<<'YAML'
map:
  1: one
  2: two
YAML;
        $expected = new \stdClass();
        $expected->map = new \stdClass();
        $expected->map->{1} = 'one';
        $expected->map->{2} = 'two';
        $tests['numeric-keys'] = [$yaml, $expected];

        $yaml = <<<'YAML'
map:
  '0': one
  '1': two
YAML;
        $expected = new \stdClass();
        $expected->map = new \stdClass();
        $expected->map->{0} = 'one';
        $expected->map->{1} = 'two';
        $tests['zero-indexed-numeric-keys'] = [$yaml, $expected];

        return $tests;
    }

    /**
     * @expectedException \Symfony\Component\Yaml\Exception\ParseException
     */
    public function testObjectsSupportDisabledWithExceptions()
    {
        $yaml = <<<'EOF'
foo: !php/object:O:30:"Symfony\Tests\Component\Yaml\B":1:{s:1:"b";s:3:"foo";}
bar: 1
EOF;

        $this->parser->parse($yaml, Yaml::PARSE_EXCEPTION_ON_INVALID_TYPE);
    }

    /**
     * @group legacy
     * @expectedDeprecation Support for mapping keys in multi-line blocks is deprecated since Symfony 4.3 and will throw a ParseException in 5.0.
     */
    public function testMappingKeyInMultiLineStringTriggersDeprecationNotice()
    {
        $yaml = <<<'EOF'
data:
    dbal:wrong
        default_connection: monolith
EOF;
        $this->parser->parse($yaml);
    }

    public function testCanParseContentWithTrailingSpaces()
    {
        $yaml = "items:  \n  foo: bar";

        $expected = [
            'items' => ['foo' => 'bar'],
        ];

        $this->assertSame($expected, $this->parser->parse($yaml));
    }

    /**
     * @requires extension iconv
     */
    public function testNonUtf8Exception()
    {
        $yamls = [
            iconv('UTF-8', 'ISO-8859-1', "foo: 'äöüß'"),
            iconv('UTF-8', 'ISO-8859-15', "euro: '€'"),
            iconv('UTF-8', 'CP1252', "cp1252: '©ÉÇáñ'"),
        ];

        foreach ($yamls as $yaml) {
            try {
                $this->parser->parse($yaml);

                $this->fail('charsets other than UTF-8 are rejected.');
            } catch (\Exception $e) {
                $this->assertInstanceOf('Symfony\Component\Yaml\Exception\ParseException', $e, 'charsets other than UTF-8 are rejected.');
            }
        }
    }

    /**
     * @expectedException \Symfony\Component\Yaml\Exception\ParseException
     */
    public function testUnindentedCollectionException()
    {
        $yaml = <<<'EOF'

collection:
-item1
-item2
-item3

EOF;

        $this->parser->parse($yaml);
    }

    /**
     * @expectedException \Symfony\Component\Yaml\Exception\ParseException
     */
    public function testShortcutKeyUnindentedCollectionException()
    {
        $yaml = <<<'EOF'

collection:
-  key: foo
  foo: bar

EOF;

        $this->parser->parse($yaml);
    }

    /**
     * @expectedException \Symfony\Component\Yaml\Exception\ParseException
     * @expectedExceptionMessageRegExp /^Multiple documents are not supported.+/
     */
    public function testMultipleDocumentsNotSupportedException()
    {
        Yaml::parse(<<<'EOL'
# Ranking of 1998 home runs
---
- Mark McGwire
- Sammy Sosa
- Ken Griffey

# Team ranking
---
- Chicago Cubs
- St Louis Cardinals
EOL
        );
    }

    /**
     * @expectedException \Symfony\Component\Yaml\Exception\ParseException
     */
    public function testSequenceInAMapping()
    {
        Yaml::parse(<<<'EOF'
yaml:
  hash: me
  - array stuff
EOF
        );
    }

    public function testSequenceInMappingStartedBySingleDashLine()
    {
        $yaml = <<<'EOT'
a:
-
  b:
  -
    bar: baz
- foo
d: e
EOT;
        $expected = [
            'a' => [
                [
                    'b' => [
                        [
                            'bar' => 'baz',
                        ],
                    ],
                ],
                'foo',
            ],
            'd' => 'e',
        ];

        $this->assertSame($expected, $this->parser->parse($yaml));
    }

    public function testSequenceFollowedByCommentEmbeddedInMapping()
    {
        $yaml = <<<'EOT'
a:
    b:
        - c
# comment
    d: e
EOT;
        $expected = [
            'a' => [
                'b' => ['c'],
                'd' => 'e',
            ],
        ];

        $this->assertSame($expected, $this->parser->parse($yaml));
    }

    public function testNonStringFollowedByCommentEmbeddedInMapping()
    {
        $yaml = <<<'EOT'
a:
    b:
        {}
# comment
    d:
        1.1
# another comment
EOT;
        $expected = [
            'a' => [
                'b' => [],
                'd' => 1.1,
            ],
        ];

        $this->assertSame($expected, $this->parser->parse($yaml));
    }

    public function getParseExceptionNotAffectedMultiLineStringLastResortParsing()
    {
        $tests = [];

        $yaml = <<<'EOT'
a
    b:
EOT;
        $tests['parse error on first line'] = [$yaml];

        $yaml = <<<'EOT'
a

b
    c:
EOT;
        $tests['parse error due to inconsistent indentation'] = [$yaml];

        $yaml = <<<'EOT'
 &  *  !  |  >  '  "  %  @  ` #, { asd a;sdasd }-@^qw3
EOT;
        $tests['symfony/symfony/issues/22967#issuecomment-322067742'] = [$yaml];

        return $tests;
    }

    /**
     * @dataProvider getParseExceptionNotAffectedMultiLineStringLastResortParsing
     * @expectedException \Symfony\Component\Yaml\Exception\ParseException
     */
    public function testParseExceptionNotAffectedByMultiLineStringLastResortParsing($yaml)
    {
        $this->parser->parse($yaml);
    }

    public function testMultiLineStringLastResortParsing()
    {
        $yaml = <<<'EOT'
test:
  You can have things that don't look like strings here
  true
  yes you can
EOT;
        $expected = [
            'test' => 'You can have things that don\'t look like strings here true yes you can',
        ];

        $this->assertSame($expected, $this->parser->parse($yaml));

        $yaml = <<<'EOT'
a:
    b
       c
EOT;
        $expected = [
            'a' => 'b c',
        ];

        $this->assertSame($expected, $this->parser->parse($yaml));
    }

    /**
     * @expectedException \Symfony\Component\Yaml\Exception\ParseException
     */
    public function testMappingInASequence()
    {
        Yaml::parse(<<<'EOF'
yaml:
  - array stuff
  hash: me
EOF
        );
    }

    /**
     * @expectedException \Symfony\Component\Yaml\Exception\ParseException
     * @expectedExceptionMessage missing colon
     */
    public function testScalarInSequence()
    {
        Yaml::parse(<<<'EOF'
foo:
    - bar
"missing colon"
    foo: bar
EOF
        );
    }

    /**
     * @expectedException \Symfony\Component\Yaml\Exception\ParseException
     * @expectedExceptionMessage Duplicate key "child" detected
     *
     * > It is an error for two equal keys to appear in the same mapping node.
     * > In such a case the YAML processor may continue, ignoring the second
     * > "key: value" pair and issuing an appropriate warning. This strategy
     * > preserves a consistent information model for one-pass and random access
     * > applications.
     *
     * @see http://yaml.org/spec/1.2/spec.html#id2759572
     * @see http://yaml.org/spec/1.1/#id932806
     */
    public function testMappingDuplicateKeyBlock()
    {
        $input = <<<'EOD'
parent:
    child: first
    child: duplicate
parent:
    child: duplicate
    child: duplicate
EOD;
        $expected = [
            'parent' => [
                'child' => 'first',
            ],
        ];
        $this->assertSame($expected, Yaml::parse($input));
    }

    /**
     * @expectedException \Symfony\Component\Yaml\Exception\ParseException
     * @expectedExceptionMessage Duplicate key "child" detected
     */
    public function testMappingDuplicateKeyFlow()
    {
        $input = <<<'EOD'
parent: { child: first, child: duplicate }
parent: { child: duplicate, child: duplicate }
EOD;
        $expected = [
            'parent' => [
                'child' => 'first',
            ],
        ];
        $this->assertSame($expected, Yaml::parse($input));
    }

    /**
     * @expectedException \Symfony\Component\Yaml\Exception\ParseException
     * @dataProvider getParseExceptionOnDuplicateData
     */
    public function testParseExceptionOnDuplicate($input, $duplicateKey, $lineNumber)
    {
        $this->expectExceptionMessage(sprintf('Duplicate key "%s" detected at line %d', $duplicateKey, $lineNumber));

        Yaml::parse($input);
    }

    public function getParseExceptionOnDuplicateData()
    {
        $tests = [];

        $yaml = <<<EOD
parent: { child: first, child: duplicate }
EOD;
        $tests[] = [$yaml, 'child', 1];

        $yaml = <<<EOD
parent:
  child: first,
  child: duplicate
EOD;
        $tests[] = [$yaml, 'child', 3];

        $yaml = <<<EOD
parent: { child: foo }
parent: { child: bar }
EOD;
        $tests[] = [$yaml, 'parent', 2];

        $yaml = <<<EOD
parent: { child_mapping: { value: bar},  child_mapping: { value: bar} }
EOD;
        $tests[] = [$yaml, 'child_mapping', 1];

        $yaml = <<<EOD
parent:
  child_mapping:
    value: bar
  child_mapping:
    value: bar
EOD;
        $tests[] = [$yaml, 'child_mapping', 4];

        $yaml = <<<EOD
parent: { child_sequence: ['key1', 'key2', 'key3'],  child_sequence: ['key1', 'key2', 'key3'] }
EOD;
        $tests[] = [$yaml, 'child_sequence', 1];

        $yaml = <<<EOD
parent:
  child_sequence:
    - key1
    - key2
    - key3
  child_sequence:
    - key1
    - key2
    - key3
EOD;
        $tests[] = [$yaml, 'child_sequence', 6];

        return $tests;
    }

    public function testEmptyValue()
    {
        $input = <<<'EOF'
hash:
EOF;

        $this->assertEquals(['hash' => null], Yaml::parse($input));
    }

    public function testCommentAtTheRootIndent()
    {
        $this->assertEquals([
            'services' => [
                'app.foo_service' => [
                    'class' => 'Foo',
                ],
                'app/bar_service' => [
                    'class' => 'Bar',
                ],
            ],
        ], Yaml::parse(<<<'EOF'
# comment 1
services:
# comment 2
    # comment 3
    app.foo_service:
        class: Foo
# comment 4
    # comment 5
    app/bar_service:
        class: Bar
EOF
        ));
    }

    public function testStringBlockWithComments()
    {
        $this->assertEquals(['content' => <<<'EOT'
# comment 1
header

    # comment 2
    <body>
        <h1>title</h1>
    </body>

footer # comment3
EOT
        ], Yaml::parse(<<<'EOF'
content: |
    # comment 1
    header

        # comment 2
        <body>
            <h1>title</h1>
        </body>

    footer # comment3
EOF
        ));
    }

    public function testFoldedStringBlockWithComments()
    {
        $this->assertEquals([['content' => <<<'EOT'
# comment 1
header

    # comment 2
    <body>
        <h1>title</h1>
    </body>

footer # comment3
EOT
        ]], Yaml::parse(<<<'EOF'
-
    content: |
        # comment 1
        header

            # comment 2
            <body>
                <h1>title</h1>
            </body>

        footer # comment3
EOF
        ));
    }

    public function testNestedFoldedStringBlockWithComments()
    {
        $this->assertEquals([[
            'title' => 'some title',
            'content' => <<<'EOT'
# comment 1
header

    # comment 2
    <body>
        <h1>title</h1>
    </body>

footer # comment3
EOT
        ]], Yaml::parse(<<<'EOF'
-
    title: some title
    content: |
        # comment 1
        header

            # comment 2
            <body>
                <h1>title</h1>
            </body>

        footer # comment3
EOF
        ));
    }

    public function testReferenceResolvingInInlineStrings()
    {
        $this->assertEquals([
            'var' => 'var-value',
            'scalar' => 'var-value',
            'list' => ['var-value'],
            'list_in_list' => [['var-value']],
            'map_in_list' => [['key' => 'var-value']],
            'embedded_mapping' => [['key' => 'var-value']],
            'map' => ['key' => 'var-value'],
            'list_in_map' => ['key' => ['var-value']],
            'map_in_map' => ['foo' => ['bar' => 'var-value']],
        ], Yaml::parse(<<<'EOF'
var:  &var var-value
scalar: *var
list: [ *var ]
list_in_list: [[ *var ]]
map_in_list: [ { key: *var } ]
embedded_mapping: [ key: *var ]
map: { key: *var }
list_in_map: { key: [*var] }
map_in_map: { foo: { bar: *var } }
EOF
        ));
    }

    public function testYamlDirective()
    {
        $yaml = <<<'EOF'
%YAML 1.2
---
foo: 1
bar: 2
EOF;
        $this->assertEquals(['foo' => 1, 'bar' => 2], $this->parser->parse($yaml));
    }

    /**
     * @expectedException \Symfony\Component\Yaml\Exception\ParseException
     * @expectedExceptionMessage Numeric keys are not supported. Quote your evaluable mapping keys instead
     */
    public function testFloatKeys()
    {
        $yaml = <<<'EOF'
foo:
    1.2: "bar"
    1.3: "baz"
EOF;

        $this->parser->parse($yaml);
    }

    /**
     * @expectedException \Symfony\Component\Yaml\Exception\ParseException
     * @expectedExceptionMessage Non-string keys are not supported. Quote your evaluable mapping keys instead
     */
    public function testBooleanKeys()
    {
        $yaml = <<<'EOF'
true: foo
false: bar
EOF;

        $this->parser->parse($yaml);
    }

    public function testExplicitStringCasting()
    {
        $yaml = <<<'EOF'
'1.2': "bar"
!!str 1.3: "baz"

'true': foo
!!str false: bar

!!str null: 'null'
'~': 'null'
EOF;

        $expected = [
            '1.2' => 'bar',
            '1.3' => 'baz',
            'true' => 'foo',
            'false' => 'bar',
            'null' => 'null',
            '~' => 'null',
        ];

        $this->assertEquals($expected, $this->parser->parse($yaml));
    }

    /**
     * @expectedException \Symfony\Component\Yaml\Exception\ParseException
     * @expectedExceptionMessage A colon cannot be used in an unquoted mapping value
     */
    public function testColonInMappingValueException()
    {
        $yaml = <<<'EOF'
foo: bar: baz
EOF;

        $this->parser->parse($yaml);
    }

    public function testColonInMappingValueExceptionNotTriggeredByColonInComment()
    {
        $yaml = <<<'EOT'
foo:
    bar: foobar # Note: a comment after a colon
EOT;

        $this->assertSame(['foo' => ['bar' => 'foobar']], $this->parser->parse($yaml));
    }

    /**
     * @dataProvider getCommentLikeStringInScalarBlockData
     */
    public function testCommentLikeStringsAreNotStrippedInBlockScalars($yaml, $expectedParserResult)
    {
        $this->assertSame($expectedParserResult, $this->parser->parse($yaml));
    }

    public function getCommentLikeStringInScalarBlockData()
    {
        $tests = [];

        $yaml = <<<'EOT'
pages:
    -
        title: some title
        content: |
            # comment 1
            header

                # comment 2
                <body>
                    <h1>title</h1>
                </body>

            footer # comment3
EOT;
        $expected = [
            'pages' => [
                [
                    'title' => 'some title',
                    'content' => <<<'EOT'
# comment 1
header

    # comment 2
    <body>
        <h1>title</h1>
    </body>

footer # comment3
EOT
                    ,
                ],
            ],
        ];
        $tests[] = [$yaml, $expected];

        $yaml = <<<'EOT'
test: |
    foo
    # bar
    baz
collection:
    - one: |
        foo
        # bar
        baz
    - two: |
        foo
        # bar
        baz
EOT;
        $expected = [
            'test' => <<<'EOT'
foo
# bar
baz

EOT
            ,
            'collection' => [
                [
                    'one' => <<<'EOT'
foo
# bar
baz

EOT
                    ,
                ],
                [
                    'two' => <<<'EOT'
foo
# bar
baz
EOT
                    ,
                ],
            ],
        ];
        $tests[] = [$yaml, $expected];

        $yaml = <<<'EOT'
foo:
  bar:
    scalar-block: >
      line1
      line2>
  baz:
# comment
    foobar: ~
EOT;
        $expected = [
            'foo' => [
                'bar' => [
                    'scalar-block' => "line1 line2>\n",
                ],
                'baz' => [
                    'foobar' => null,
                ],
            ],
        ];
        $tests[] = [$yaml, $expected];

        $yaml = <<<'EOT'
a:
    b: hello
#    c: |
#        first row
#        second row
    d: hello
EOT;
        $expected = [
            'a' => [
                'b' => 'hello',
                'd' => 'hello',
            ],
        ];
        $tests[] = [$yaml, $expected];

        return $tests;
    }

    public function testBlankLinesAreParsedAsNewLinesInFoldedBlocks()
    {
        $yaml = <<<'EOT'
test: >
    <h2>A heading</h2>

    <ul>
    <li>a list</li>
    <li>may be a good example</li>
    </ul>
EOT;

        $this->assertSame(
            [
                'test' => <<<'EOT'
<h2>A heading</h2>
<ul> <li>a list</li> <li>may be a good example</li> </ul>
EOT
                ,
            ],
            $this->parser->parse($yaml)
        );
    }

    public function testAdditionallyIndentedLinesAreParsedAsNewLinesInFoldedBlocks()
    {
        $yaml = <<<'EOT'
test: >
    <h2>A heading</h2>

    <ul>
      <li>a list</li>
      <li>may be a good example</li>
    </ul>
EOT;

        $this->assertSame(
            [
                'test' => <<<'EOT'
<h2>A heading</h2>
<ul>
  <li>a list</li>
  <li>may be a good example</li>
</ul>
EOT
                ,
            ],
            $this->parser->parse($yaml)
        );
    }

    /**
     * @dataProvider getBinaryData
     */
    public function testParseBinaryData($data)
    {
        $this->assertSame(['data' => 'Hello world'], $this->parser->parse($data));
    }

    public function getBinaryData()
    {
        return [
            'enclosed with double quotes' => ['data: !!binary "SGVsbG8gd29ybGQ="'],
            'enclosed with single quotes' => ["data: !!binary 'SGVsbG8gd29ybGQ='"],
            'containing spaces' => ['data: !!binary  "SGVs bG8gd 29ybGQ="'],
            'in block scalar' => [
                <<<'EOT'
data: !!binary |
    SGVsbG8gd29ybGQ=
EOT
    ],
            'containing spaces in block scalar' => [
                <<<'EOT'
data: !!binary |
    SGVs bG8gd 29ybGQ=
EOT
    ],
        ];
    }

    /**
     * @dataProvider getInvalidBinaryData
     * @expectedException \Symfony\Component\Yaml\Exception\ParseException
     */
    public function testParseInvalidBinaryData($data, $expectedMessage)
    {
        if (method_exists($this, 'expectException')) {
            $this->expectExceptionMessageRegExp($expectedMessage);
        } else {
            $this->setExpectedExceptionRegExp(ParseException::class, $expectedMessage);
        }

        $this->parser->parse($data);
    }

    public function getInvalidBinaryData()
    {
        return [
            'length not a multiple of four' => ['data: !!binary "SGVsbG8d29ybGQ="', '/The normalized base64 encoded data \(data without whitespace characters\) length must be a multiple of four \(\d+ bytes given\)/'],
            'invalid characters' => ['!!binary "SGVsbG8#d29ybGQ="', '/The base64 encoded data \(.*\) contains invalid characters/'],
            'too many equals characters' => ['data: !!binary "SGVsbG8gd29yb==="', '/The base64 encoded data \(.*\) contains invalid characters/'],
            'misplaced equals character' => ['data: !!binary "SGVsbG8gd29ybG=Q"', '/The base64 encoded data \(.*\) contains invalid characters/'],
            'length not a multiple of four in block scalar' => [
                <<<'EOT'
data: !!binary |
    SGVsbG8d29ybGQ=
EOT
                ,
                '/The normalized base64 encoded data \(data without whitespace characters\) length must be a multiple of four \(\d+ bytes given\)/',
            ],
            'invalid characters in block scalar' => [
                <<<'EOT'
data: !!binary |
    SGVsbG8#d29ybGQ=
EOT
                ,
                '/The base64 encoded data \(.*\) contains invalid characters/',
            ],
            'too many equals characters in block scalar' => [
                <<<'EOT'
data: !!binary |
    SGVsbG8gd29yb===
EOT
                ,
                '/The base64 encoded data \(.*\) contains invalid characters/',
            ],
            'misplaced equals character in block scalar' => [
                <<<'EOT'
data: !!binary |
    SGVsbG8gd29ybG=Q
EOT
                ,
                '/The base64 encoded data \(.*\) contains invalid characters/',
            ],
        ];
    }

    public function testParseDateAsMappingValue()
    {
        $yaml = <<<'EOT'
date: 2002-12-14
EOT;
        $expectedDate = new \DateTime();
        $expectedDate->setTimeZone(new \DateTimeZone('UTC'));
        $expectedDate->setDate(2002, 12, 14);
        $expectedDate->setTime(0, 0, 0);

        $this->assertEquals(['date' => $expectedDate], $this->parser->parse($yaml, Yaml::PARSE_DATETIME));
    }

    /**
     * @param $lineNumber
     * @param $yaml
     * @dataProvider parserThrowsExceptionWithCorrectLineNumberProvider
     */
    public function testParserThrowsExceptionWithCorrectLineNumber($lineNumber, $yaml)
    {
        if (method_exists($this, 'expectException')) {
            $this->expectException('\Symfony\Component\Yaml\Exception\ParseException');
            $this->expectExceptionMessage(sprintf('Unexpected characters near "," at line %d (near "bar: "123",").', $lineNumber));
        } else {
            $this->setExpectedException('\Symfony\Component\Yaml\Exception\ParseException', sprintf('Unexpected characters near "," at line %d (near "bar: "123",").', $lineNumber));
        }

        $this->parser->parse($yaml);
    }

    public function parserThrowsExceptionWithCorrectLineNumberProvider()
    {
        return [
            [
                4,
                <<<'YAML'
foo:
    -
        # bar
        bar: "123",
YAML
            ],
            [
                5,
                <<<'YAML'
foo:
    -
        # bar
        # bar
        bar: "123",
YAML
            ],
            [
                8,
                <<<'YAML'
foo:
    -
        # foobar
        baz: 123
bar:
    -
        # bar
        bar: "123",
YAML
            ],
            [
                10,
                <<<'YAML'
foo:
    -
        # foobar
        # foobar
        baz: 123
bar:
    -
        # bar
        # bar
        bar: "123",
YAML
            ],
        ];
    }

    public function testParseMultiLineQuotedString()
    {
        $yaml = <<<EOT
foo: "bar
  baz
   foobar
foo"
bar: baz
EOT;

        $this->assertSame(['foo' => 'bar baz foobar foo', 'bar' => 'baz'], $this->parser->parse($yaml));
    }

    public function testMultiLineQuotedStringWithTrailingBackslash()
    {
        $yaml = <<<YAML
foobar:
    "foo\
    bar"
YAML;

        $this->assertSame(['foobar' => 'foobar'], $this->parser->parse($yaml));
    }

    public function testCommentCharactersInMultiLineQuotedStrings()
    {
        $yaml = <<<YAML
foo:
    foobar: 'foo
      #bar'
    bar: baz
YAML;
        $expected = [
            'foo' => [
                'foobar' => 'foo #bar',
                'bar' => 'baz',
            ],
        ];

        $this->assertSame($expected, $this->parser->parse($yaml));
    }

    public function testBlankLinesInQuotedMultiLineString()
    {
        $yaml = <<<YAML
foobar: 'foo

    bar'
YAML;
        $expected = [
            'foobar' => "foo\nbar",
        ];

        $this->assertSame($expected, $this->parser->parse($yaml));
    }

    public function testParseMultiLineUnquotedString()
    {
        $yaml = <<<EOT
foo: bar
  baz
   foobar
  foo
bar: baz
EOT;

        $this->assertSame(['foo' => 'bar baz foobar foo', 'bar' => 'baz'], $this->parser->parse($yaml));
    }

    public function testParseMultiLineString()
    {
        $this->assertEquals("foo bar\nbaz", $this->parser->parse("foo\nbar\n\nbaz"));
    }

    /**
     * @dataProvider multiLineDataProvider
     */
    public function testParseMultiLineMappingValue($yaml, $expected, $parseError)
    {
        $this->assertEquals($expected, $this->parser->parse($yaml));
    }

    public function multiLineDataProvider()
    {
        $tests = [];

        $yaml = <<<'EOF'
foo:
- bar:
    one

    two
    three
EOF;
        $expected = [
            'foo' => [
                [
                    'bar' => "one\ntwo three",
                ],
            ],
        ];

        $tests[] = [$yaml, $expected, false];

        $yaml = <<<'EOF'
bar
"foo"
EOF;
        $expected = 'bar "foo"';

        $tests[] = [$yaml, $expected, false];

        $yaml = <<<'EOF'
bar
"foo
EOF;
        $expected = 'bar "foo';

        $tests[] = [$yaml, $expected, false];

        $yaml = <<<'EOF'
bar

'foo'
EOF;
        $expected = "bar\n'foo'";

        $tests[] = [$yaml, $expected, false];

        $yaml = <<<'EOF'
bar

foo'
EOF;
        $expected = "bar\nfoo'";

        $tests[] = [$yaml, $expected, false];

        return $tests;
    }

    public function testTaggedInlineMapping()
    {
        $this->assertEquals(new TaggedValue('foo', ['foo' => 'bar']), $this->parser->parse('!foo {foo: bar}', Yaml::PARSE_CUSTOM_TAGS));
    }

    /**
     * @dataProvider taggedValuesProvider
     */
    public function testCustomTagSupport($expected, $yaml)
    {
        $this->assertEquals($expected, $this->parser->parse($yaml, Yaml::PARSE_CUSTOM_TAGS));
    }

    public function taggedValuesProvider()
    {
        return [
            'scalars' => [
                [
                    'foo' => new TaggedValue('inline', 'bar'),
                    'quz' => new TaggedValue('long', 'this is a long text'),
                ],
                <<<YAML
foo: !inline bar
quz: !long >
  this is a long
  text
YAML
            ],
            'sequences' => [
                [new TaggedValue('foo', ['yaml']), new TaggedValue('quz', ['bar'])],
                <<<YAML
- !foo
    - yaml
- !quz [bar]
YAML
            ],
            'mappings' => [
                new TaggedValue('foo', ['foo' => new TaggedValue('quz', ['bar']), 'quz' => new TaggedValue('foo', ['quz' => 'bar'])]),
                <<<YAML
!foo
foo: !quz [bar]
quz: !foo
   quz: bar
YAML
            ],
            'inline' => [
                [new TaggedValue('foo', ['foo', 'bar']), new TaggedValue('quz', ['foo' => 'bar', 'quz' => new TaggedValue('bar', ['one' => 'bar'])])],
                <<<YAML
- !foo [foo, bar]
- !quz {foo: bar, quz: !bar {one: bar}}
YAML
            ],
            'spaces-around-tag-value-in-sequence' => [
                [new TaggedValue('foo', 'bar')],
                '[ !foo bar ]',
            ],
        ];
    }

    public function testNonSpecificTagSupport()
    {
        $this->assertSame('12', $this->parser->parse('! 12'));
    }

    /**
     * @expectedException \Symfony\Component\Yaml\Exception\ParseException
     * @expectedExceptionMessage Tags support is not enabled. Enable the "Yaml::PARSE_CUSTOM_TAGS" flag to use "!iterator" at line 1 (near "!iterator [foo]").
     */
    public function testCustomTagsDisabled()
    {
        $this->parser->parse('!iterator [foo]');
    }

    /**
     * @expectedException \Symfony\Component\Yaml\Exception\ParseException
     * @expectedExceptionMessage Tags support is not enabled. Enable the "Yaml::PARSE_CUSTOM_TAGS" flag to use "!iterator" at line 1 (near "!iterator foo").
     */
    public function testUnsupportedTagWithScalar()
    {
        $this->parser->parse('!iterator foo');
    }

    /**
     * @expectedException \Symfony\Component\Yaml\Exception\ParseException
     * @expectedExceptionMessage The string "!!iterator foo" could not be parsed as it uses an unsupported built-in tag at line 1 (near "!!iterator foo").
     */
    public function testUnsupportedBuiltInTagWithScalar()
    {
        $this->parser->parse('!!iterator foo');
    }

    /**
     * @expectedException \Symfony\Component\Yaml\Exception\ParseException
     * @expectedExceptionMessage The built-in tag "!!foo" is not implemented at line 1 (near "!!foo").
     */
    public function testExceptionWhenUsingUnsuportedBuiltInTags()
    {
        $this->parser->parse('!!foo');
    }

    /**
     * @expectedException \Symfony\Component\Yaml\Exception\ParseException
     * @expectedExceptionMessage Complex mappings are not supported at line 1 (near "? "1"").
     */
    public function testComplexMappingThrowsParseException()
    {
        $yaml = <<<YAML
? "1"
:
  name: végétalien
YAML;

        $this->parser->parse($yaml);
    }

    /**
     * @expectedException \Symfony\Component\Yaml\Exception\ParseException
     * @expectedExceptionMessage Complex mappings are not supported at line 2 (near "? "1"").
     */
    public function testComplexMappingNestedInMappingThrowsParseException()
    {
        $yaml = <<<YAML
diet:
  ? "1"
  :
    name: végétalien
YAML;

        $this->parser->parse($yaml);
    }

    /**
     * @expectedException \Symfony\Component\Yaml\Exception\ParseException
     * @expectedExceptionMessage Complex mappings are not supported at line 1 (near "- ? "1"").
     */
    public function testComplexMappingNestedInSequenceThrowsParseException()
    {
        $yaml = <<<YAML
- ? "1"
  :
    name: végétalien
YAML;

        $this->parser->parse($yaml);
    }

    /**
     * @expectedException        \Symfony\Component\Yaml\Exception\ParseException
     * @expectedExceptionMessage Unable to parse at line 1 (near "[parameters]").
     */
    public function testParsingIniThrowsException()
    {
        $ini = <<<INI
[parameters]
  foo = bar
  bar = %foo%
INI;

        $this->parser->parse($ini);
    }

    private function loadTestsFromFixtureFiles($testsFile)
    {
        $parser = new Parser();

        $tests = [];
        $files = $parser->parseFile(__DIR__.'/Fixtures/'.$testsFile);
        foreach ($files as $file) {
            $yamls = file_get_contents(__DIR__.'/Fixtures/'.$file.'.yml');

            // split YAMLs documents
            foreach (preg_split('/^---( %YAML\:1\.0)?/m', $yamls) as $yaml) {
                if (!$yaml) {
                    continue;
                }

                $test = $parser->parse($yaml);
                if (isset($test['todo']) && $test['todo']) {
                    // TODO
                } else {
                    eval('$expected = '.trim($test['php']).';');

                    $tests[] = [var_export($expected, true), $test['yaml'], $test['test']];
                }
            }
        }

        return $tests;
    }

    public function testCanParseVeryLongValue()
    {
        $longStringWithSpaces = str_repeat('xxxxxxxxxxxxxxxxxxxxxxxxxxxxxx ', 20000);
        $trickyVal = ['x' => $longStringWithSpaces];

        $yamlString = Yaml::dump($trickyVal);
        $arrayFromYaml = $this->parser->parse($yamlString);

        $this->assertEquals($trickyVal, $arrayFromYaml);
    }

    /**
     * @expectedException \Symfony\Component\Yaml\Exception\ParseException
     * @expectedExceptionMessage Reference "foo" does not exist at line 2
     */
    public function testParserCleansUpReferencesBetweenRuns()
    {
        $yaml = <<<YAML
foo: &foo
    baz: foobar
bar:
    <<: *foo
YAML;
        $this->parser->parse($yaml);

        $yaml = <<<YAML
bar:
    <<: *foo
YAML;
        $this->parser->parse($yaml);
    }

    public function testPhpConstantTagMappingKey()
    {
        $yaml = <<<YAML
transitions:
    !php/const 'Symfony\Component\Yaml\Tests\B::FOO':
        from:
            - !php/const 'Symfony\Component\Yaml\Tests\B::BAR'
        to: !php/const 'Symfony\Component\Yaml\Tests\B::BAZ'
YAML;
        $expected = [
            'transitions' => [
                'foo' => [
                    'from' => [
                        'bar',
                    ],
                    'to' => 'baz',
                ],
            ],
        ];

        $this->assertSame($expected, $this->parser->parse($yaml, Yaml::PARSE_CONSTANT));
    }

    public function testMergeKeysWhenMappingsAreParsedAsObjects()
    {
        $yaml = <<<YAML
foo: &FOO
    bar: 1
bar: &BAR
    baz: 2
    <<: *FOO
baz:
    baz_foo: 3
    <<:
        baz_bar: 4
foobar:
    bar: ~
    <<: [*FOO, *BAR]
YAML;
        $expected = (object) [
            'foo' => (object) [
                'bar' => 1,
            ],
            'bar' => (object) [
                'baz' => 2,
                'bar' => 1,
            ],
            'baz' => (object) [
                'baz_foo' => 3,
                'baz_bar' => 4,
            ],
            'foobar' => (object) [
                'bar' => null,
                'baz' => 2,
            ],
        ];

        $this->assertEquals($expected, $this->parser->parse($yaml, Yaml::PARSE_OBJECT_FOR_MAP));
    }

    public function testFilenamesAreParsedAsStringsWithoutFlag()
    {
        $file = __DIR__.'/Fixtures/index.yml';

        $this->assertSame($file, $this->parser->parse($file));
    }

    public function testParseFile()
    {
        $this->assertIsArray($this->parser->parseFile(__DIR__.'/Fixtures/index.yml'));
    }

    /**
     * @expectedException \Symfony\Component\Yaml\Exception\ParseException
     * @expectedExceptionMessageRegExp #^File ".+/Fixtures/nonexistent.yml" does not exist\.$#
     */
    public function testParsingNonExistentFilesThrowsException()
    {
        $this->parser->parseFile(__DIR__.'/Fixtures/nonexistent.yml');
    }

    /**
     * @expectedException \Symfony\Component\Yaml\Exception\ParseException
     * @expectedExceptionMessageRegExp #^File ".+/Fixtures/not_readable.yml" cannot be read\.$#
     */
    public function testParsingNotReadableFilesThrowsException()
    {
        if ('\\' === \DIRECTORY_SEPARATOR) {
            $this->markTestSkipped('chmod is not supported on Windows');
        }

        if (!getenv('USER') || 'root' === getenv('USER')) {
            $this->markTestSkipped('This test will fail if run under superuser');
        }

        $file = __DIR__.'/Fixtures/not_readable.yml';
        chmod($file, 0200);

        $this->parser->parseFile($file);
    }

    public function testParseReferencesOnMergeKeys()
    {
        $yaml = <<<YAML
mergekeyrefdef:
    a: foo
    <<: &quux
        b: bar
        c: baz
mergekeyderef:
    d: quux
    <<: *quux
YAML;
        $expected = [
            'mergekeyrefdef' => [
                'a' => 'foo',
                'b' => 'bar',
                'c' => 'baz',
            ],
            'mergekeyderef' => [
                'd' => 'quux',
                'b' => 'bar',
                'c' => 'baz',
            ],
        ];

        $this->assertSame($expected, $this->parser->parse($yaml));
    }

    public function testParseReferencesOnMergeKeysWithMappingsParsedAsObjects()
    {
        $yaml = <<<YAML
mergekeyrefdef:
    a: foo
    <<: &quux
        b: bar
        c: baz
mergekeyderef:
    d: quux
    <<: *quux
YAML;
        $expected = (object) [
            'mergekeyrefdef' => (object) [
                'a' => 'foo',
                'b' => 'bar',
                'c' => 'baz',
            ],
            'mergekeyderef' => (object) [
                'd' => 'quux',
                'b' => 'bar',
                'c' => 'baz',
            ],
        ];

        $this->assertEquals($expected, $this->parser->parse($yaml, Yaml::PARSE_OBJECT_FOR_MAP));
    }

    /**
     * @expectedException \Symfony\Component\Yaml\Exception\ParseException
     * @expectedExceptionMessage Reference "foo" does not exist
     */
    public function testEvalRefException()
    {
        $yaml = <<<EOE
foo: { &foo { a: Steve, <<: *foo} }
EOE;
        $this->parser->parse($yaml);
    }

    /**
     * @dataProvider circularReferenceProvider
     * @expectedException \Symfony\Component\Yaml\Exception\ParseException
     * @expectedExceptionMessage Circular reference [foo, bar, foo] detected
     */
    public function testDetectCircularReferences($yaml)
    {
        $this->parser->parse($yaml, Yaml::PARSE_CUSTOM_TAGS);
    }

    public function circularReferenceProvider()
    {
        $tests = [];

        $yaml = <<<YAML
foo:
    - &foo
      - &bar
        bar: foobar
        baz: *foo
YAML;
        $tests['sequence'] = [$yaml];

        $yaml = <<<YAML
foo: &foo
    bar: &bar
        foobar: baz
        baz: *foo
YAML;
        $tests['mapping'] = [$yaml];

        $yaml = <<<YAML
foo: &foo
    bar: &bar
        foobar: baz
        <<: *foo
YAML;
        $tests['mapping with merge key'] = [$yaml];

        return $tests;
    }

    /**
     * @dataProvider indentedMappingData
     */
    public function testParseIndentedMappings($yaml, $expected)
    {
        $this->assertSame($expected, $this->parser->parse($yaml));
    }

    public function indentedMappingData()
    {
        $tests = [];

        $yaml = <<<YAML
foo:
  - bar: "foobar"
    # A comment
    baz: "foobaz"
YAML;
        $expected = [
            'foo' => [
                [
                    'bar' => 'foobar',
                    'baz' => 'foobaz',
                ],
            ],
        ];
        $tests['comment line is first line in indented block'] = [$yaml, $expected];

        $yaml = <<<YAML
foo:
    - bar:
        # comment
        baz: [1, 2, 3]
YAML;
        $expected = [
            'foo' => [
                [
                    'bar' => [
                        'baz' => [1, 2, 3],
                    ],
                ],
            ],
        ];
        $tests['mapping value on new line starting with a comment line'] = [$yaml, $expected];

        $yaml = <<<YAML
foo:
  -
    bar: foobar
YAML;
        $expected = [
            'foo' => [
                [
                    'bar' => 'foobar',
                ],
            ],
        ];
        $tests['mapping in sequence starting on a new line'] = [$yaml, $expected];

        $yaml = <<<YAML
foo:

    bar: baz
YAML;
        $expected = [
            'foo' => [
                'bar' => 'baz',
            ],
        ];
        $tests['blank line at the beginning of an indented mapping value'] = [$yaml, $expected];

        return $tests;
    }

    public function testMultiLineComment()
    {
        $yaml = <<<YAML
parameters:
    abc

# Comment 
YAML;

        $this->assertSame(['parameters' => 'abc'], $this->parser->parse($yaml));
    }
}

class B
{
    public $b = 'foo';

    const FOO = 'foo';
    const BAR = 'bar';
    const BAZ = 'baz';
}<|MERGE_RESOLUTION|>--- conflicted
+++ resolved
@@ -25,20 +25,12 @@
     /** @var Parser */
     protected $parser;
 
-<<<<<<< HEAD
-    protected function setUp(): void
-=======
     private function doSetUp()
->>>>>>> 9f40b100
     {
         $this->parser = new Parser();
     }
 
-<<<<<<< HEAD
-    protected function tearDown(): void
-=======
     private function doTearDown()
->>>>>>> 9f40b100
     {
         $this->parser = null;
 
