{
    "name": "symfony/debug",
    "type": "library",
    "description": "Symfony Debug Component",
    "keywords": [],
    "homepage": "https://symfony.com",
    "license": "MIT",
    "authors": [
        {
            "name": "Fabien Potencier",
            "email": "fabien@symfony.com"
        },
        {
            "name": "Symfony Community",
            "homepage": "https://symfony.com/contributors"
        }
    ],
    "require": {
        "php": ">=5.3.9",
        "psr/log": "~1.0"
    },
    "conflict": {
        "symfony/http-kernel": ">=2.3,<2.3.24|~2.4.0|>=2.5,<2.5.9|>=2.6,<2.6.2"
    },
    "require-dev": {
        "symfony/class-loader": "~2.2",
        "symfony/http-kernel": "~2.3.24|~2.5.9|~2.6,>=2.6.2"
    },
    "autoload": {
<<<<<<< HEAD
        "psr-4": { "Symfony\\Component\\Debug\\": "" }
=======
        "psr-0": { "Symfony\\Component\\Debug\\": "" },
        "exclude-from-classmap": [
            "/Tests/"
        ]
>>>>>>> ebd55fcb
    },
    "minimum-stability": "dev",
    "extra": {
        "branch-alias": {
            "dev-master": "2.7-dev"
        }
    }
}<|MERGE_RESOLUTION|>--- conflicted
+++ resolved
@@ -27,14 +27,10 @@
         "symfony/http-kernel": "~2.3.24|~2.5.9|~2.6,>=2.6.2"
     },
     "autoload": {
-<<<<<<< HEAD
-        "psr-4": { "Symfony\\Component\\Debug\\": "" }
-=======
-        "psr-0": { "Symfony\\Component\\Debug\\": "" },
+        "psr-4": { "Symfony\\Component\\Debug\\": "" },
         "exclude-from-classmap": [
             "/Tests/"
         ]
->>>>>>> ebd55fcb
     },
     "minimum-stability": "dev",
     "extra": {
