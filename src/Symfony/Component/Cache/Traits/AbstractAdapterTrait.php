<?php

/*
 * This file is part of the Symfony package.
 *
 * (c) Fabien Potencier <fabien@symfony.com>
 *
 * For the full copyright and license information, please view the LICENSE
 * file that was distributed with this source code.
 */

namespace Symfony\Component\Cache\Traits;

use Psr\Cache\CacheItemInterface;
use Psr\Log\LoggerAwareTrait;
use Symfony\Component\Cache\CacheItem;
use Symfony\Component\Cache\Exception\InvalidArgumentException;

/**
 * @author Nicolas Grekas <p@tchwork.com>
 *
 * @internal
 */
trait AbstractAdapterTrait
{
    use LoggerAwareTrait;

    /**
     * @var \Closure needs to be set by class, signature is function(string <key>, mixed <value>, bool <isHit>)
     */
    private static $createCacheItem;

    /**
     * @var \Closure needs to be set by class, signature is function(array <deferred>, string <namespace>, array <&expiredIds>)
     */
    private static $mergeByLifetime;

    private $namespace = '';
    private $defaultLifetime;
    private $namespaceVersion = '';
    private $versioningIsEnabled = false;
    private $deferred = [];
    private $ids = [];

    /**
     * @var int|null The maximum length to enforce for identifiers or null when no limit applies
     */
    protected $maxIdLength;

    /**
     * Fetches several cache items.
     *
     * @param array $ids The cache identifiers to fetch
     *
<<<<<<< HEAD
     * @return array|\Traversable The corresponding values found in the cache
=======
     * @return array|\Traversable
>>>>>>> f1643e87
     */
    abstract protected function doFetch(array $ids);

    /**
     * Confirms if the cache contains specified cache item.
     *
     * @param string $id The identifier for which to check existence
     *
<<<<<<< HEAD
     * @return bool True if item exists in the cache, false otherwise
=======
     * @return bool
>>>>>>> f1643e87
     */
    abstract protected function doHave(string $id);

    /**
     * Deletes all items in the pool.
     *
     * @param string $namespace The prefix used for all identifiers managed by this pool
     *
<<<<<<< HEAD
     * @return bool True if the pool was successfully cleared, false otherwise
=======
     * @return bool
>>>>>>> f1643e87
     */
    abstract protected function doClear(string $namespace);

    /**
     * Removes multiple items from the pool.
     *
     * @param array $ids An array of identifiers that should be removed from the pool
     *
<<<<<<< HEAD
     * @return bool True if the items were successfully removed, false otherwise
=======
     * @return bool
>>>>>>> f1643e87
     */
    abstract protected function doDelete(array $ids);

    /**
     * Persists several cache items immediately.
     *
     * @param array $values   The values to cache, indexed by their cache identifier
     * @param int   $lifetime The lifetime of the cached values, 0 for persisting until manual cleaning
     *
     * @return array|bool The identifiers that failed to be cached or a boolean stating if caching succeeded or not
     */
    abstract protected function doSave(array $values, int $lifetime);

    /**
     * {@inheritdoc}
     *
     * @return bool
     */
    public function hasItem($key)
    {
        $id = $this->getId($key);

        if (isset($this->deferred[$key])) {
            $this->commit();
        }

        try {
            return $this->doHave($id);
        } catch (\Exception $e) {
            CacheItem::log($this->logger, 'Failed to check if key "{key}" is cached: '.$e->getMessage(), ['key' => $key, 'exception' => $e, 'cache-adapter' => get_debug_type($this)]);

            return false;
        }
    }

    /**
     * {@inheritdoc}
     *
     * @return bool
     */
    public function clear(string $prefix = '')
    {
        $this->deferred = [];
        if ($cleared = $this->versioningIsEnabled) {
            if ('' === $namespaceVersionToClear = $this->namespaceVersion) {
                foreach ($this->doFetch([static::NS_SEPARATOR.$this->namespace]) as $v) {
                    $namespaceVersionToClear = $v;
                }
            }
            $namespaceToClear = $this->namespace.$namespaceVersionToClear;
            $namespaceVersion = strtr(substr_replace(base64_encode(pack('V', mt_rand())), static::NS_SEPARATOR, 5), '/', '_');
            try {
                $cleared = $this->doSave([static::NS_SEPARATOR.$this->namespace => $namespaceVersion], 0);
            } catch (\Exception $e) {
                $cleared = false;
            }
            if ($cleared = true === $cleared || [] === $cleared) {
                $this->namespaceVersion = $namespaceVersion;
                $this->ids = [];
            }
        } else {
            $namespaceToClear = $this->namespace.$prefix;
        }

        try {
            return $this->doClear($namespaceToClear) || $cleared;
        } catch (\Exception $e) {
            CacheItem::log($this->logger, 'Failed to clear the cache: '.$e->getMessage(), ['exception' => $e, 'cache-adapter' => get_debug_type($this)]);

            return false;
        }
    }

    /**
     * {@inheritdoc}
     *
     * @return bool
     */
    public function deleteItem($key)
    {
        return $this->deleteItems([$key]);
    }

    /**
     * {@inheritdoc}
     *
     * @return bool
     */
    public function deleteItems(array $keys)
    {
        $ids = [];

        foreach ($keys as $key) {
            $ids[$key] = $this->getId($key);
            unset($this->deferred[$key]);
        }

        try {
            if ($this->doDelete($ids)) {
                return true;
            }
        } catch (\Exception $e) {
        }

        $ok = true;

        // When bulk-delete failed, retry each item individually
        foreach ($ids as $key => $id) {
            try {
                $e = null;
                if ($this->doDelete([$id])) {
                    continue;
                }
            } catch (\Exception $e) {
            }
            $message = 'Failed to delete key "{key}"'.($e instanceof \Exception ? ': '.$e->getMessage() : '.');
            CacheItem::log($this->logger, $message, ['key' => $key, 'exception' => $e, 'cache-adapter' => get_debug_type($this)]);
            $ok = false;
        }

        return $ok;
    }

    /**
     * {@inheritdoc}
     */
    public function getItem($key)
    {
        if ($this->deferred) {
            $this->commit();
        }
        $id = $this->getId($key);

        $isHit = false;
        $value = null;

        try {
            foreach ($this->doFetch([$id]) as $value) {
                $isHit = true;
            }

            return (self::$createCacheItem)($key, $value, $isHit);
        } catch (\Exception $e) {
            CacheItem::log($this->logger, 'Failed to fetch key "{key}": '.$e->getMessage(), ['key' => $key, 'exception' => $e, 'cache-adapter' => get_debug_type($this)]);
        }

        return (self::$createCacheItem)($key, null, false);
    }

    /**
     * {@inheritdoc}
     */
    public function getItems(array $keys = [])
    {
        if ($this->deferred) {
            $this->commit();
        }
        $ids = [];

        foreach ($keys as $key) {
            $ids[] = $this->getId($key);
        }
        try {
            $items = $this->doFetch($ids);
        } catch (\Exception $e) {
            CacheItem::log($this->logger, 'Failed to fetch items: '.$e->getMessage(), ['keys' => $keys, 'exception' => $e, 'cache-adapter' => get_debug_type($this)]);
            $items = [];
        }
        $ids = array_combine($ids, $keys);

        return $this->generateItems($items, $ids);
    }

    /**
     * {@inheritdoc}
     *
     * @return bool
     */
    public function save(CacheItemInterface $item)
    {
        if (!$item instanceof CacheItem) {
            return false;
        }
        $this->deferred[$item->getKey()] = $item;

        return $this->commit();
    }

    /**
     * {@inheritdoc}
     *
     * @return bool
     */
    public function saveDeferred(CacheItemInterface $item)
    {
        if (!$item instanceof CacheItem) {
            return false;
        }
        $this->deferred[$item->getKey()] = $item;

        return true;
    }

    /**
     * Enables/disables versioning of items.
     *
     * When versioning is enabled, clearing the cache is atomic and doesn't require listing existing keys to proceed,
     * but old keys may need garbage collection and extra round-trips to the back-end are required.
     *
     * Calling this method also clears the memoized namespace version and thus forces a resynchonization of it.
     *
     * @return bool the previous state of versioning
     */
    public function enableVersioning(bool $enable = true)
    {
        $wasEnabled = $this->versioningIsEnabled;
        $this->versioningIsEnabled = $enable;
        $this->namespaceVersion = '';
        $this->ids = [];

        return $wasEnabled;
    }

    /**
     * {@inheritdoc}
     */
    public function reset()
    {
        if ($this->deferred) {
            $this->commit();
        }
        $this->namespaceVersion = '';
        $this->ids = [];
    }

    /**
     * @return array
     */
    public function __sleep()
    {
        throw new \BadMethodCallException('Cannot serialize '.__CLASS__);
    }

    public function __wakeup()
    {
        throw new \BadMethodCallException('Cannot unserialize '.__CLASS__);
    }

    public function __destruct()
    {
        if ($this->deferred) {
            $this->commit();
        }
    }

    private function generateItems(iterable $items, array &$keys): \Generator
    {
        $f = self::$createCacheItem;

        try {
            foreach ($items as $id => $value) {
                if (!isset($keys[$id])) {
                    throw new InvalidArgumentException(sprintf('Could not match value id "%s" to keys "%s".', $id, implode('", "', $keys)));
                }
                $key = $keys[$id];
                unset($keys[$id]);
                yield $key => $f($key, $value, true);
            }
        } catch (\Exception $e) {
            CacheItem::log($this->logger, 'Failed to fetch items: '.$e->getMessage(), ['keys' => array_values($keys), 'exception' => $e, 'cache-adapter' => get_debug_type($this)]);
        }

        foreach ($keys as $key) {
            yield $key => $f($key, null, false);
        }
    }

    private function getId($key)
    {
        if ($this->versioningIsEnabled && '' === $this->namespaceVersion) {
            $this->ids = [];
            $this->namespaceVersion = '1'.static::NS_SEPARATOR;
            try {
                foreach ($this->doFetch([static::NS_SEPARATOR.$this->namespace]) as $v) {
                    $this->namespaceVersion = $v;
                }
                if ('1'.static::NS_SEPARATOR === $this->namespaceVersion) {
                    $this->namespaceVersion = strtr(substr_replace(base64_encode(pack('V', time())), static::NS_SEPARATOR, 5), '/', '_');
                    $this->doSave([static::NS_SEPARATOR.$this->namespace => $this->namespaceVersion], 0);
                }
            } catch (\Exception $e) {
            }
        }

        if (\is_string($key) && isset($this->ids[$key])) {
            return $this->namespace.$this->namespaceVersion.$this->ids[$key];
        }
        \assert('' !== CacheItem::validateKey($key));
        $this->ids[$key] = $key;

        if (null === $this->maxIdLength) {
            return $this->namespace.$this->namespaceVersion.$key;
        }
        if (\strlen($id = $this->namespace.$this->namespaceVersion.$key) > $this->maxIdLength) {
            // Use MD5 to favor speed over security, which is not an issue here
            $this->ids[$key] = $id = substr_replace(base64_encode(hash('md5', $key, true)), static::NS_SEPARATOR, -(\strlen($this->namespaceVersion) + 2));
            $id = $this->namespace.$this->namespaceVersion.$id;
        }

        return $id;
    }

    /**
     * @internal
     */
    public static function handleUnserializeCallback(string $class)
    {
        throw new \DomainException('Class not found: '.$class);
    }
}<|MERGE_RESOLUTION|>--- conflicted
+++ resolved
@@ -52,11 +52,7 @@
      *
      * @param array $ids The cache identifiers to fetch
      *
-<<<<<<< HEAD
-     * @return array|\Traversable The corresponding values found in the cache
-=======
      * @return array|\Traversable
->>>>>>> f1643e87
      */
     abstract protected function doFetch(array $ids);
 
@@ -65,11 +61,7 @@
      *
      * @param string $id The identifier for which to check existence
      *
-<<<<<<< HEAD
-     * @return bool True if item exists in the cache, false otherwise
-=======
-     * @return bool
->>>>>>> f1643e87
+     * @return bool
      */
     abstract protected function doHave(string $id);
 
@@ -78,11 +70,7 @@
      *
      * @param string $namespace The prefix used for all identifiers managed by this pool
      *
-<<<<<<< HEAD
-     * @return bool True if the pool was successfully cleared, false otherwise
-=======
-     * @return bool
->>>>>>> f1643e87
+     * @return bool
      */
     abstract protected function doClear(string $namespace);
 
@@ -91,11 +79,7 @@
      *
      * @param array $ids An array of identifiers that should be removed from the pool
      *
-<<<<<<< HEAD
-     * @return bool True if the items were successfully removed, false otherwise
-=======
-     * @return bool
->>>>>>> f1643e87
+     * @return bool
      */
     abstract protected function doDelete(array $ids);
 
