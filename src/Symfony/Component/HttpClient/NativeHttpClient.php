<?php

/*
 * This file is part of the Symfony package.
 *
 * (c) Fabien Potencier <fabien@symfony.com>
 *
 * For the full copyright and license information, please view the LICENSE
 * file that was distributed with this source code.
 */

namespace Symfony\Component\HttpClient;

use Psr\Log\LoggerAwareInterface;
use Psr\Log\LoggerAwareTrait;
use Symfony\Component\HttpClient\Exception\InvalidArgumentException;
use Symfony\Component\HttpClient\Exception\TransportException;
use Symfony\Component\HttpClient\Internal\NativeClientState;
use Symfony\Component\HttpClient\Response\NativeResponse;
use Symfony\Component\HttpClient\Response\ResponseStream;
use Symfony\Contracts\HttpClient\HttpClientInterface;
use Symfony\Contracts\HttpClient\ResponseInterface;
use Symfony\Contracts\HttpClient\ResponseStreamInterface;
use Symfony\Contracts\Service\ResetInterface;

/**
 * A portable implementation of the HttpClientInterface contracts based on PHP stream wrappers.
 *
 * PHP stream wrappers are able to fetch response bodies concurrently,
 * but each request is opened synchronously.
 *
 * @author Nicolas Grekas <p@tchwork.com>
 */
final class NativeHttpClient implements HttpClientInterface, LoggerAwareInterface, ResetInterface
{
    use HttpClientTrait;
    use LoggerAwareTrait;

    private $defaultOptions = self::OPTIONS_DEFAULTS;
    private static $emptyDefaults = self::OPTIONS_DEFAULTS;

    /** @var NativeClientState */
    private $multi;

    /**
     * @param array $defaultOptions     Default request's options
     * @param int   $maxHostConnections The maximum number of connections to open
     *
     * @see HttpClientInterface::OPTIONS_DEFAULTS for available options
     */
    public function __construct(array $defaultOptions = [], int $maxHostConnections = 6)
    {
        $this->defaultOptions['buffer'] = $this->defaultOptions['buffer'] ?? \Closure::fromCallable([__CLASS__, 'shouldBuffer']);

        if ($defaultOptions) {
            [, $this->defaultOptions] = self::prepareRequest(null, null, $defaultOptions, $this->defaultOptions);
        }

        $this->multi = new NativeClientState();
        $this->multi->maxHostConnections = 0 < $maxHostConnections ? $maxHostConnections : \PHP_INT_MAX;
    }

    /**
     * @see HttpClientInterface::OPTIONS_DEFAULTS for available options
     *
     * {@inheritdoc}
     */
    public function request(string $method, string $url, array $options = []): ResponseInterface
    {
        [$url, $options] = self::prepareRequest($method, $url, $options, $this->defaultOptions);

        if ($options['bindto']) {
            if (file_exists($options['bindto'])) {
                throw new TransportException(__CLASS__.' cannot bind to local Unix sockets, use e.g. CurlHttpClient instead.');
            }
            if (str_starts_with($options['bindto'], 'if!')) {
                throw new TransportException(__CLASS__.' cannot bind to network interfaces, use e.g. CurlHttpClient instead.');
            }
            if (str_starts_with($options['bindto'], 'host!')) {
                $options['bindto'] = substr($options['bindto'], 5);
            }
        }

        $hasContentLength = isset($options['normalized_headers']['content-length']);
        $hasBody = '' !== $options['body'] || 'POST' === $method || $hasContentLength;

        $options['body'] = self::getBodyAsString($options['body']);

        if ('chunked' === substr($options['normalized_headers']['transfer-encoding'][0] ?? '', \strlen('Transfer-Encoding: '))) {
            unset($options['normalized_headers']['transfer-encoding']);
            $options['headers'] = array_merge(...array_values($options['normalized_headers']));
            $options['body'] = self::dechunk($options['body']);
        }
        if ('' === $options['body'] && $hasBody && !$hasContentLength) {
            $options['headers'][] = 'Content-Length: 0';
        }
        if ($hasBody && !isset($options['normalized_headers']['content-type'])) {
            $options['headers'][] = 'Content-Type: application/x-www-form-urlencoded';
        }

        if (\extension_loaded('zlib') && !isset($options['normalized_headers']['accept-encoding'])) {
            // gzip is the most widely available algo, no need to deal with deflate
            $options['headers'][] = 'Accept-Encoding: gzip';
        }

        if ($options['peer_fingerprint']) {
            if (isset($options['peer_fingerprint']['pin-sha256']) && 1 === \count($options['peer_fingerprint'])) {
                throw new TransportException(__CLASS__.' cannot verify "pin-sha256" fingerprints, please provide a "sha256" one.');
            }

            unset($options['peer_fingerprint']['pin-sha256']);
        }

        $info = [
            'response_headers' => [],
            'url' => $url,
            'error' => null,
            'canceled' => false,
            'http_method' => $method,
            'http_code' => 0,
            'redirect_count' => 0,
            'start_time' => 0.0,
            'connect_time' => 0.0,
            'redirect_time' => 0.0,
            'pretransfer_time' => 0.0,
            'starttransfer_time' => 0.0,
            'total_time' => 0.0,
            'namelookup_time' => 0.0,
            'size_upload' => 0,
            'size_download' => 0,
            'size_body' => \strlen($options['body']),
            'primary_ip' => '',
            'primary_port' => 'http:' === $url['scheme'] ? 80 : 443,
            'debug' => \extension_loaded('curl') ? '' : "* Enable the curl extension for better performance\n",
        ];

        if ($onProgress = $options['on_progress']) {
            // Memoize the last progress to ease calling the callback periodically when no network transfer happens
            $lastProgress = [0, 0];
            $maxDuration = 0 < $options['max_duration'] ? $options['max_duration'] : \INF;
            $onProgress = static function (...$progress) use ($onProgress, &$lastProgress, &$info, $maxDuration) {
                if ($info['total_time'] >= $maxDuration) {
                    throw new TransportException(sprintf('Max duration was reached for "%s".', implode('', $info['url'])));
                }

                $progressInfo = $info;
                $progressInfo['url'] = implode('', $info['url']);
                unset($progressInfo['size_body']);

                if ($progress && -1 === $progress[0]) {
                    // Response completed
                    $lastProgress[0] = max($lastProgress);
                } else {
                    $lastProgress = $progress ?: $lastProgress;
                }

                $onProgress($lastProgress[0], $lastProgress[1], $progressInfo);
            };
        } elseif (0 < $options['max_duration']) {
            $maxDuration = $options['max_duration'];
            $onProgress = static function () use (&$info, $maxDuration): void {
                if ($info['total_time'] >= $maxDuration) {
                    throw new TransportException(sprintf('Max duration was reached for "%s".', implode('', $info['url'])));
                }
            };
        }

        // Always register a notification callback to compute live stats about the response
        $notification = static function (int $code, int $severity, ?string $msg, int $msgCode, int $dlNow, int $dlSize) use ($onProgress, &$info) {
            $info['total_time'] = microtime(true) - $info['start_time'];

            if (\STREAM_NOTIFY_PROGRESS === $code) {
                $info['starttransfer_time'] = $info['starttransfer_time'] ?: $info['total_time'];
                $info['size_upload'] += $dlNow ? 0 : $info['size_body'];
                $info['size_download'] = $dlNow;
            } elseif (\STREAM_NOTIFY_CONNECT === $code) {
                $info['connect_time'] = $info['total_time'];
                $info['debug'] .= $info['request_header'];
                unset($info['request_header']);
            } else {
                return;
            }

            if ($onProgress) {
                $onProgress($dlNow, $dlSize);
            }
        };

        if ($options['resolve']) {
            $this->multi->dnsCache = $options['resolve'] + $this->multi->dnsCache;
        }

        $this->logger && $this->logger->info(sprintf('Request: "%s %s"', $method, implode('', $url)));

        if (!isset($options['normalized_headers']['user-agent'])) {
            $options['headers'][] = 'User-Agent: Symfony HttpClient/Native';
        }

        if (0 < $options['max_duration']) {
            $options['timeout'] = min($options['max_duration'], $options['timeout']);
        }

        $bindto = $options['bindto'];
        if (!$bindto && (70322 === \PHP_VERSION_ID || 70410 === \PHP_VERSION_ID)) {
            $bindto = '0:0';
        }

        $context = [
            'http' => [
                'protocol_version' => min($options['http_version'] ?: '1.1', '1.1'),
                'method' => $method,
                'content' => $options['body'],
                'ignore_errors' => true,
                'curl_verify_ssl_peer' => $options['verify_peer'],
                'curl_verify_ssl_host' => $options['verify_host'],
                'auto_decode' => false, // Disable dechunk filter, it's incompatible with stream_select()
                'timeout' => $options['timeout'],
                'follow_location' => false, // We follow redirects ourselves - the native logic is too limited
            ],
            'ssl' => array_filter([
                'verify_peer' => $options['verify_peer'],
                'verify_peer_name' => $options['verify_host'],
                'cafile' => $options['cafile'],
                'capath' => $options['capath'],
                'local_cert' => $options['local_cert'],
                'local_pk' => $options['local_pk'],
                'passphrase' => $options['passphrase'],
                'ciphers' => $options['ciphers'],
                'peer_fingerprint' => $options['peer_fingerprint'],
                'capture_peer_cert_chain' => $options['capture_peer_cert_chain'],
                'allow_self_signed' => (bool) $options['peer_fingerprint'],
                'SNI_enabled' => true,
                'disable_compression' => true,
            ], static function ($v) { return null !== $v; }),
            'socket' => [
                'bindto' => $bindto,
                'tcp_nodelay' => true,
            ],
        ];

        $context = stream_context_create($context, ['notification' => $notification]);

        $resolver = static function ($multi) use ($context, $options, $url, &$info, $onProgress) {
            [$host, $port] = self::parseHostPort($url, $info);

            if (!isset($options['normalized_headers']['host'])) {
                $options['headers'][] = 'Host: '.$host.$port;
            }

            $proxy = self::getProxy($options['proxy'], $url, $options['no_proxy']);

            if (!self::configureHeadersAndProxy($context, $host, $options['headers'], $proxy, 'https:' === $url['scheme'])) {
                $ip = self::dnsResolve($host, $multi, $info, $onProgress);
                $url['authority'] = substr_replace($url['authority'], $ip, -\strlen($host) - \strlen($port), \strlen($host));
            }

            return [self::createRedirectResolver($options, $host, $proxy, $info, $onProgress), implode('', $url)];
        };

        return new NativeResponse($this->multi, $context, implode('', $url), $options, $info, $resolver, $onProgress, $this->logger);
    }

    /**
     * {@inheritdoc}
     */
    public function stream($responses, float $timeout = null): ResponseStreamInterface
    {
        if ($responses instanceof NativeResponse) {
            $responses = [$responses];
        } elseif (!is_iterable($responses)) {
            throw new \TypeError(sprintf('"%s()" expects parameter 1 to be an iterable of NativeResponse objects, "%s" given.', __METHOD__, get_debug_type($responses)));
        }

        return new ResponseStream(NativeResponse::stream($responses, $timeout));
    }

    public function reset()
    {
        $this->multi->reset();
    }

    private static function getBodyAsString($body): string
    {
        if (\is_resource($body)) {
            return stream_get_contents($body);
        }

        if (!$body instanceof \Closure) {
            return $body;
        }

        $result = '';

        while ('' !== $data = $body(self::$CHUNK_SIZE)) {
            if (!\is_string($data)) {
                throw new TransportException(sprintf('Return value of the "body" option callback must be string, "%s" returned.', get_debug_type($data)));
            }

            $result .= $data;
        }

        return $result;
    }

    /**
     * Extracts the host and the port from the URL.
     */
    private static function parseHostPort(array $url, array &$info): array
    {
        if ($port = parse_url($url['authority'], \PHP_URL_PORT) ?: '') {
            $info['primary_port'] = $port;
            $port = ':'.$port;
        } else {
            $info['primary_port'] = 'http:' === $url['scheme'] ? 80 : 443;
        }

        return [parse_url($url['authority'], \PHP_URL_HOST), $port];
    }

    /**
     * Resolves the IP of the host using the local DNS cache if possible.
     */
    private static function dnsResolve($host, NativeClientState $multi, array &$info, ?\Closure $onProgress): string
    {
        if (null === $ip = $multi->dnsCache[$host] ?? null) {
            $info['debug'] .= "* Hostname was NOT found in DNS cache\n";
            $now = microtime(true);

            if (!$ip = gethostbynamel($host)) {
                throw new TransportException(sprintf('Could not resolve host "%s".', $host));
            }

            $info['namelookup_time'] = microtime(true) - ($info['start_time'] ?: $now);
            $multi->dnsCache[$host] = $ip = $ip[0];
            $info['debug'] .= "* Added {$host}:0:{$ip} to DNS cache\n";
        } else {
            $info['debug'] .= "* Hostname was found in DNS cache\n";
        }

        $info['primary_ip'] = $ip;

        if ($onProgress) {
            // Notify DNS resolution
            $onProgress();
        }

        return $ip;
    }

    /**
     * Handles redirects - the native logic is too buggy to be used.
     */
    private static function createRedirectResolver(array $options, string $host, ?array $proxy, array &$info, ?\Closure $onProgress): \Closure
    {
        $redirectHeaders = [];
        if (0 < $maxRedirects = $options['max_redirects']) {
            $redirectHeaders = ['host' => $host];
            $redirectHeaders['with_auth'] = $redirectHeaders['no_auth'] = array_filter($options['headers'], static function ($h) {
                return 0 !== stripos($h, 'Host:');
            });

            if (isset($options['normalized_headers']['authorization']) || isset($options['normalized_headers']['cookie'])) {
                $redirectHeaders['no_auth'] = array_filter($redirectHeaders['no_auth'], static function ($h) {
                    return 0 !== stripos($h, 'Authorization:') && 0 !== stripos($h, 'Cookie:');
                });
            }
        }

<<<<<<< HEAD
        return static function (NativeClientState $multi, ?string $location, $context) use ($redirectHeaders, $proxy, &$info, $maxRedirects, $onProgress): ?string {
=======
        return static function (NativeClientState $multi, ?string $location, $context) use (&$redirectHeaders, $proxy, $noProxy, &$info, $maxRedirects, $onProgress): ?string {
>>>>>>> a90648c5
            if (null === $location || $info['http_code'] < 300 || 400 <= $info['http_code']) {
                $info['redirect_url'] = null;

                return null;
            }

            try {
                $url = self::parseUrl($location);
            } catch (InvalidArgumentException $e) {
                $info['redirect_url'] = null;

                return null;
            }

            $url = self::resolveUrl($url, $info['url']);
            $info['redirect_url'] = implode('', $url);

            if ($info['redirect_count'] >= $maxRedirects) {
                return null;
            }

            $info['url'] = $url;
            ++$info['redirect_count'];
            $info['redirect_time'] = microtime(true) - $info['start_time'];

            // Do like curl and browsers: turn POST to GET on 301, 302 and 303
            if (\in_array($info['http_code'], [301, 302, 303], true)) {
                $options = stream_context_get_options($context)['http'];

                if ('POST' === $options['method'] || 303 === $info['http_code']) {
                    $info['http_method'] = $options['method'] = 'HEAD' === $options['method'] ? 'HEAD' : 'GET';
                    $options['content'] = '';
                    $filterContentHeaders = static function ($h) {
                        return 0 !== stripos($h, 'Content-Length:') && 0 !== stripos($h, 'Content-Type:') && 0 !== stripos($h, 'Transfer-Encoding:');
                    };
                    $options['header'] = array_filter($options['header'], $filterContentHeaders);
                    $redirectHeaders['no_auth'] = array_filter($redirectHeaders['no_auth'], $filterContentHeaders);
                    $redirectHeaders['with_auth'] = array_filter($redirectHeaders['with_auth'], $filterContentHeaders);

                    stream_context_set_option($context, ['http' => $options]);
                }
            }

            [$host, $port] = self::parseHostPort($url, $info);

            if (false !== (parse_url($location, \PHP_URL_HOST) ?? false)) {
                // Authorization and Cookie headers MUST NOT follow except for the initial host name
                $requestHeaders = $redirectHeaders['host'] === $host ? $redirectHeaders['with_auth'] : $redirectHeaders['no_auth'];
                $requestHeaders[] = 'Host: '.$host.$port;
                $dnsResolve = !self::configureHeadersAndProxy($context, $host, $requestHeaders, $proxy, 'https:' === $url['scheme']);
            } else {
                $dnsResolve = isset(stream_context_get_options($context)['ssl']['peer_name']);
            }

            if ($dnsResolve) {
                $ip = self::dnsResolve($host, $multi, $info, $onProgress);
                $url['authority'] = substr_replace($url['authority'], $ip, -\strlen($host) - \strlen($port), \strlen($host));
            }

            return implode('', $url);
        };
    }

    private static function configureHeadersAndProxy($context, string $host, array $requestHeaders, ?array $proxy, bool $isSsl): bool
    {
        if (null === $proxy) {
            stream_context_set_option($context, 'http', 'header', $requestHeaders);
            stream_context_set_option($context, 'ssl', 'peer_name', $host);

            return false;
        }

        // Matching "no_proxy" should follow the behavior of curl

        foreach ($proxy['no_proxy'] as $rule) {
            $dotRule = '.'.ltrim($rule, '.');

            if ('*' === $rule || $host === $rule || str_ends_with($host, $dotRule)) {
                stream_context_set_option($context, 'http', 'proxy', null);
                stream_context_set_option($context, 'http', 'request_fulluri', false);
                stream_context_set_option($context, 'http', 'header', $requestHeaders);
                stream_context_set_option($context, 'ssl', 'peer_name', $host);

                return false;
            }
        }

        if (null !== $proxy['auth']) {
            $requestHeaders[] = 'Proxy-Authorization: '.$proxy['auth'];
        }

        stream_context_set_option($context, 'http', 'proxy', $proxy['url']);
        stream_context_set_option($context, 'http', 'request_fulluri', !$isSsl);
        stream_context_set_option($context, 'http', 'header', $requestHeaders);
        stream_context_set_option($context, 'ssl', 'peer_name', null);

        return true;
    }
}<|MERGE_RESOLUTION|>--- conflicted
+++ resolved
@@ -366,11 +366,7 @@
             }
         }
 
-<<<<<<< HEAD
-        return static function (NativeClientState $multi, ?string $location, $context) use ($redirectHeaders, $proxy, &$info, $maxRedirects, $onProgress): ?string {
-=======
-        return static function (NativeClientState $multi, ?string $location, $context) use (&$redirectHeaders, $proxy, $noProxy, &$info, $maxRedirects, $onProgress): ?string {
->>>>>>> a90648c5
+        return static function (NativeClientState $multi, ?string $location, $context) use (&$redirectHeaders, $proxy, &$info, $maxRedirects, $onProgress): ?string {
             if (null === $location || $info['http_code'] < 300 || 400 <= $info['http_code']) {
                 $info['redirect_url'] = null;
 
