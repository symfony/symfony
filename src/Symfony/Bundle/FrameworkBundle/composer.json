--- conflicted
+++ resolved
@@ -27,16 +27,10 @@
         "symfony/http-foundation": "^4.4|^5.0",
         "symfony/http-kernel": "^5.0",
         "symfony/polyfill-mbstring": "~1.0",
-<<<<<<< HEAD
         "symfony/polyfill-php80": "^1.15",
         "symfony/filesystem": "^4.4|^5.0",
         "symfony/finder": "^4.4|^5.0",
-        "symfony/routing": "^5.1"
-=======
-        "symfony/filesystem": "^3.4|^4.0|^5.0",
-        "symfony/finder": "^3.4|^4.0|^5.0",
-        "symfony/routing": "^4.4.12|^5.1.4"
->>>>>>> 617c835b
+        "symfony/routing": "^5.1.4"
     },
     "require-dev": {
         "doctrine/annotations": "^1.10.4",
@@ -69,36 +63,20 @@
         "symfony/yaml": "^4.4|^5.0",
         "symfony/property-info": "^4.4|^5.0",
         "symfony/web-link": "^4.4|^5.0",
-<<<<<<< HEAD
-        "phpdocumentor/reflection-docblock": "^3.0|^4.0",
+        "phpdocumentor/reflection-docblock": "^3.0|^4.0|^5.0",
         "paragonie/sodium_compat": "^1.8",
         "twig/twig": "^2.10|^3.0"
     },
     "conflict": {
         "doctrine/persistence": "<1.3",
-        "phpdocumentor/reflection-docblock": "<3.0",
-        "phpdocumentor/type-resolver": "<0.2.1",
+        "phpdocumentor/reflection-docblock": "<3.2.2",
+        "phpdocumentor/type-resolver": "<1.4.0",
         "phpunit/phpunit": "<5.4.3",
         "symfony/asset": "<5.1",
         "symfony/browser-kit": "<4.4",
         "symfony/console": "<4.4",
         "symfony/dotenv": "<5.1",
         "symfony/dom-crawler": "<4.4",
-=======
-        "phpdocumentor/reflection-docblock": "^3.0|^4.0|^5.0",
-        "twig/twig": "^1.43|^2.13|^3.0.4"
-    },
-    "conflict": {
-        "doctrine/persistence": "<1.3",
-        "phpdocumentor/reflection-docblock": "<3.0|>=3.2.0,<3.2.2",
-        "phpdocumentor/type-resolver": "<0.3.0|1.3.*",
-        "phpunit/phpunit": "<4.8.35|<5.4.3,>=5.0",
-        "symfony/asset": "<3.4",
-        "symfony/browser-kit": "<4.3",
-        "symfony/console": "<4.3",
-        "symfony/dotenv": "<4.3.6",
-        "symfony/dom-crawler": "<4.3",
->>>>>>> 617c835b
         "symfony/http-client": "<4.4",
         "symfony/form": "<4.4",
         "symfony/lock": "<4.4",
