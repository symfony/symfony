--- conflicted
+++ resolved
@@ -27,11 +27,7 @@
     /**
      * @param string|string[]|null $topics
      */
-<<<<<<< HEAD
-    public function __construct(string|array $topics = null, bool $private = false, string $id = null, string $type = null, int $retry = null)
-=======
-    public function __construct($topics = null, bool $private = false, ?string $id = null, ?string $type = null, ?int $retry = null)
->>>>>>> 2a31f2dd
+    public function __construct(string|array|null $topics = null, bool $private = false, ?string $id = null, ?string $type = null, ?int $retry = null)
     {
         $this->topics = null !== $topics ? (array) $topics : null;
         $this->private = $private;
