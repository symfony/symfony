--- conflicted
+++ resolved
@@ -25,16 +25,10 @@
  */
 class DefinitionErrorExceptionPass extends AbstractRecursivePass
 {
-<<<<<<< HEAD
     protected bool $skipScalars = true;
 
     private array $erroredDefinitions = [];
-    private array $targetReferences = [];
     private array $sourceReferences = [];
-=======
-    private $erroredDefinitions = [];
-    private $sourceReferences = [];
->>>>>>> 844b1d95
 
     /**
      * @return void
