--- conflicted
+++ resolved
@@ -11,10 +11,7 @@
 
 namespace Symfony\Component\Notifier\Bridge\Telegram;
 
-<<<<<<< HEAD
 use Symfony\Component\Notifier\Exception\MultipleExclusiveOptionsUsedException;
-=======
->>>>>>> a44829e2
 use Symfony\Component\Notifier\Exception\TransportException;
 use Symfony\Component\Notifier\Exception\UnsupportedMessageTypeException;
 use Symfony\Component\Notifier\Message\ChatMessage;
@@ -39,7 +36,6 @@
     private string $token;
     private ?string $chatChannel;
 
-<<<<<<< HEAD
     private const EXCLUSIVE_OPTIONS = [
         'message_id',
         'callback_query_id',
@@ -54,10 +50,7 @@
         'sticker',
     ];
 
-    public function __construct(#[\SensitiveParameter] string $token, string $channel = null, HttpClientInterface $client = null, EventDispatcherInterface $dispatcher = null)
-=======
     public function __construct(#[\SensitiveParameter] string $token, ?string $channel = null, ?HttpClientInterface $client = null, ?EventDispatcherInterface $dispatcher = null)
->>>>>>> a44829e2
     {
         $this->token = $token;
         $this->chatChannel = $channel;
@@ -90,7 +83,6 @@
         }
 
         $options = $message->getOptions()?->toArray() ?? [];
-<<<<<<< HEAD
         $optionsContainer = 'json';
         $options['chat_id'] ??= $message->getRecipientId() ?: $this->chatChannel;
         $text = $message->getSubject();
@@ -111,27 +103,12 @@
         $messageOption = $this->getTextOption($options);
         if (null !== $messageOption) {
             $options[$messageOption] = $text;
-=======
-        $options['chat_id'] ??= $message->getRecipientId() ?: $this->chatChannel;
-        $options['text'] = $message->getSubject();
-
-        if (!isset($options['parse_mode']) || TelegramOptions::PARSE_MODE_MARKDOWN_V2 === $options['parse_mode']) {
-            $options['parse_mode'] = TelegramOptions::PARSE_MODE_MARKDOWN_V2;
-            $options['text'] = preg_replace('/([_*\[\]()~`>#+\-=|{}.!\\\\])/', '\\\\$1', $message->getSubject());
->>>>>>> a44829e2
         }
         $method = $this->getPath($options);
         $this->ensureExclusiveOptionsNotDuplicated($options);
         $options = $this->expandOptions($options, 'contact', 'location', 'venue');
 
         $endpoint = sprintf('https://%s/bot%s/%s', $this->getEndpoint(), $this->token, $method);
-
-        if (isset($options['photo'])) {
-            $options['caption'] = $options['text'];
-            unset($options['text']);
-        }
-
-        $endpoint = sprintf('https://%s/bot%s/%s', $this->getEndpoint(), $this->token, $this->getPath($options));
 
         $response = $this->client->request('POST', $endpoint, [
             $optionsContainer => array_filter($options),
@@ -165,7 +142,6 @@
             isset($options['message_id']) => 'editMessageText',
             isset($options['callback_query_id']) => 'answerCallbackQuery',
             isset($options['photo']) => 'sendPhoto',
-<<<<<<< HEAD
             isset($options['location']) => 'sendLocation',
             isset($options['audio']) => 'sendAudio',
             isset($options['document']) => 'sendDocument',
@@ -174,8 +150,6 @@
             isset($options['venue']) => 'sendVenue',
             isset($options['contact']) => 'sendContact',
             isset($options['sticker']) => 'sendSticker',
-=======
->>>>>>> a44829e2
             default => 'sendMessage',
         };
     }
@@ -188,7 +162,6 @@
             default => 'post',
         };
     }
-<<<<<<< HEAD
 
     private function getTextOption(array $options): ?string
     {
@@ -228,6 +201,4 @@
             throw new MultipleExclusiveOptionsUsedException($usedExclusiveOptions, self::EXCLUSIVE_OPTIONS);
         }
     }
-=======
->>>>>>> a44829e2
 }