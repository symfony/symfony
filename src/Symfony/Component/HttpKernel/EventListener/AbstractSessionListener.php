--- conflicted
+++ resolved
@@ -43,12 +43,8 @@
     /**
      * @internal
      */
-<<<<<<< HEAD
     protected ?ContainerInterface $container;
 
-=======
-    protected $container;
->>>>>>> a44829e2
     private bool $debug;
 
     /**
