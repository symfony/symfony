--- conflicted
+++ resolved
@@ -46,13 +46,8 @@
         try {
             return $stack->next()->handle($envelope, $stack);
         } finally {
-<<<<<<< HEAD
-            if ($entityManager->getConnection()->isTransactionActive()) {
+            if ($entityManager->getConnection()->getTransactionNestingLevel() > $initialTransactionLevel) {
                 $this->logger?->error('A handler opened a transaction but did not close it.', [
-=======
-            if ($entityManager->getConnection()->getTransactionNestingLevel() > $initialTransactionLevel) {
-                $this->logger->error('A handler opened a transaction but did not close it.', [
->>>>>>> d4c681c4
                     'message' => $envelope->getMessage(),
                 ]);
             }
