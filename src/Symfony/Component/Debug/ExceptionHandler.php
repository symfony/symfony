--- conflicted
+++ resolved
@@ -216,20 +216,14 @@
         }
 
         $content = '';
-        $flags = PHP_VERSION_ID >= 50400 ? ENT_QUOTES | ENT_SUBSTITUTE : ENT_QUOTES;
         if ($this->debug) {
             try {
                 $count = count($exception->getAllPrevious());
                 $total = $count + 1;
                 foreach ($exception->toArray() as $position => $e) {
                     $ind = $count - $position + 1;
-<<<<<<< HEAD
                     $class = $this->formatClass($e['class']);
                     $message = nl2br(self::utf8Htmlize($e['message']));
-=======
-                    $class = $this->abbrClass($e['class']);
-                    $message = nl2br(htmlspecialchars($e['message'], $flags, $this->charset));
->>>>>>> f68532cc
                     $content .= sprintf(<<<EOF
                         <h2 class="block_exception clear_fix">
                             <span class="exception_counter">%d/%d</span>
@@ -257,7 +251,7 @@
             } catch (\Exception $e) {
                 // something nasty happened and we cannot throw an exception anymore
                 if ($this->debug) {
-                    $title = sprintf('Exception thrown when handling an exception (%s: %s)', get_class($e), htmlspecialchars($e->getMessage(), $flags, $this->charset));
+                    $title = sprintf('Exception thrown when handling an exception (%s: %s)', get_class($e), self::utf8Htmlize($e->getMessage()));
                 } else {
                     $title = 'Whoops, looks like something went wrong.';
                 }
