--- conflicted
+++ resolved
@@ -27,18 +27,11 @@
     private array $properties = [];
 
     /** @var Method[] */
-<<<<<<< HEAD
     private array $methods = [];
     private array $require = [];
     private array $use = [];
     private array $implements = [];
-=======
-    private $methods = [];
-    private $require = [];
-    private $use = [];
-    private $implements = [];
-    private $allowExtraKeys = false;
->>>>>>> 1f4a43c3
+    private bool $allowExtraKeys = false;
 
     public function __construct(string $namespace, string $name)
     {
