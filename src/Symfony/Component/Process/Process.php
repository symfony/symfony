<?php

/*
 * This file is part of the Symfony package.
 *
 * (c) Fabien Potencier <fabien@symfony.com>
 *
 * For the full copyright and license information, please view the LICENSE
 * file that was distributed with this source code.
 */

namespace Symfony\Component\Process;

use Symfony\Component\Process\Exception\InvalidArgumentException;
use Symfony\Component\Process\Exception\LogicException;
use Symfony\Component\Process\Exception\ProcessFailedException;
use Symfony\Component\Process\Exception\ProcessSignaledException;
use Symfony\Component\Process\Exception\ProcessTimedOutException;
use Symfony\Component\Process\Exception\RuntimeException;
use Symfony\Component\Process\Pipes\UnixPipes;
use Symfony\Component\Process\Pipes\WindowsPipes;

/**
 * Process is a thin wrapper around proc_* functions to easily
 * start independent PHP processes.
 *
 * @author Fabien Potencier <fabien@symfony.com>
 * @author Romain Neutron <imprec@gmail.com>
 *
 * @implements \IteratorAggregate<string, string>
 */
class Process implements \IteratorAggregate
{
    public const ERR = 'err';
    public const OUT = 'out';

    public const STATUS_READY = 'ready';
    public const STATUS_STARTED = 'started';
    public const STATUS_TERMINATED = 'terminated';

    public const STDIN = 0;
    public const STDOUT = 1;
    public const STDERR = 2;

    // Timeout Precision in seconds.
    public const TIMEOUT_PRECISION = 0.2;

    public const ITER_NON_BLOCKING = 1; // By default, iterating over outputs is a blocking call, use this flag to make it non-blocking
    public const ITER_KEEP_OUTPUT = 2;  // By default, outputs are cleared while iterating, use this flag to keep them in memory
    public const ITER_SKIP_OUT = 4;     // Use this flag to skip STDOUT while iterating
    public const ITER_SKIP_ERR = 8;     // Use this flag to skip STDERR while iterating

    private ?\Closure $callback = null;
    private array|string $commandline;
    private ?string $cwd;
    private array $env = [];
    /** @var resource|string|\Iterator|null */
    private $input;
    private ?float $starttime = null;
    private ?float $lastOutputTime = null;
    private ?float $timeout = null;
    private ?float $idleTimeout = null;
    private ?int $exitcode = null;
    private array $fallbackStatus = [];
    private array $processInformation;
    private bool $outputDisabled = false;
    /** @var resource */
    private $stdout;
    /** @var resource */
    private $stderr;
    /** @var resource|null */
    private $process;
    private string $status = self::STATUS_READY;
    private int $incrementalOutputOffset = 0;
    private int $incrementalErrorOutputOffset = 0;
    private bool $tty = false;
    private bool $pty;
    private array $options = ['suppress_errors' => true, 'bypass_shell' => true];

    private WindowsPipes|UnixPipes $processPipes;

    private ?int $latestSignal = null;

    private static ?bool $sigchild = null;

    /**
     * Exit codes translation table.
     *
     * User-defined errors must use exit codes in the 64-113 range.
     */
    public static array $exitCodes = [
        0 => 'OK',
        1 => 'General error',
        2 => 'Misuse of shell builtins',

        126 => 'Invoked command cannot execute',
        127 => 'Command not found',
        128 => 'Invalid exit argument',

        // signals
        129 => 'Hangup',
        130 => 'Interrupt',
        131 => 'Quit and dump core',
        132 => 'Illegal instruction',
        133 => 'Trace/breakpoint trap',
        134 => 'Process aborted',
        135 => 'Bus error: "access to undefined portion of memory object"',
        136 => 'Floating point exception: "erroneous arithmetic operation"',
        137 => 'Kill (terminate immediately)',
        138 => 'User-defined 1',
        139 => 'Segmentation violation',
        140 => 'User-defined 2',
        141 => 'Write to pipe with no one reading',
        142 => 'Signal raised by alarm',
        143 => 'Termination (request to terminate)',
        // 144 - not defined
        145 => 'Child process terminated, stopped (or continued*)',
        146 => 'Continue if stopped',
        147 => 'Stop executing temporarily',
        148 => 'Terminal stop signal',
        149 => 'Background process attempting to read from tty ("in")',
        150 => 'Background process attempting to write to tty ("out")',
        151 => 'Urgent data available on socket',
        152 => 'CPU time limit exceeded',
        153 => 'File size limit exceeded',
        154 => 'Signal raised by timer counting virtual time: "virtual timer expired"',
        155 => 'Profiling timer expired',
        // 156 - not defined
        157 => 'Pollable event',
        // 158 - not defined
        159 => 'Bad syscall',
    ];

    /**
     * @param array          $command The command to run and its arguments listed as separate entries
     * @param string|null    $cwd     The working directory or null to use the working dir of the current PHP process
     * @param array|null     $env     The environment variables or null to use the same environment as the current PHP process
     * @param mixed          $input   The input as stream resource, scalar or \Traversable, or null for no input
     * @param int|float|null $timeout The timeout in seconds or null to disable
     *
     * @throws LogicException When proc_open is not installed
     */
    public function __construct(array $command, ?string $cwd = null, ?array $env = null, mixed $input = null, ?float $timeout = 60)
    {
        if (!\function_exists('proc_open')) {
            throw new LogicException('The Process class relies on proc_open, which is not available on your PHP installation.');
        }

        $this->commandline = $command;
        $this->cwd = $cwd;

        // on Windows, if the cwd changed via chdir(), proc_open defaults to the dir where PHP was started
        // on Gnu/Linux, PHP builds with --enable-maintainer-zts are also affected
        // @see : https://bugs.php.net/51800
        // @see : https://bugs.php.net/50524
        if (null === $this->cwd && (\defined('ZEND_THREAD_SAFE') || '\\' === \DIRECTORY_SEPARATOR)) {
            $this->cwd = getcwd();
        }
        if (null !== $env) {
            $this->setEnv($env);
        }

        $this->setInput($input);
        $this->setTimeout($timeout);
        $this->pty = false;
    }

    /**
     * Creates a Process instance as a command-line to be run in a shell wrapper.
     *
     * Command-lines are parsed by the shell of your OS (/bin/sh on Unix-like, cmd.exe on Windows.)
     * This allows using e.g. pipes or conditional execution. In this mode, signals are sent to the
     * shell wrapper and not to your commands.
     *
     * In order to inject dynamic values into command-lines, we strongly recommend using placeholders.
     * This will save escaping values, which is not portable nor secure anyway:
     *
     *   $process = Process::fromShellCommandline('my_command "${:MY_VAR}"');
     *   $process->run(null, ['MY_VAR' => $theValue]);
     *
     * @param string         $command The command line to pass to the shell of the OS
     * @param string|null    $cwd     The working directory or null to use the working dir of the current PHP process
     * @param array|null     $env     The environment variables or null to use the same environment as the current PHP process
     * @param mixed          $input   The input as stream resource, scalar or \Traversable, or null for no input
     * @param int|float|null $timeout The timeout in seconds or null to disable
     *
     * @throws LogicException When proc_open is not installed
     */
    public static function fromShellCommandline(string $command, ?string $cwd = null, ?array $env = null, mixed $input = null, ?float $timeout = 60): static
    {
        $process = new static([], $cwd, $env, $input, $timeout);
        $process->commandline = $command;

        return $process;
    }

    public function __sleep(): array
    {
        throw new \BadMethodCallException('Cannot serialize '.__CLASS__);
    }

    public function __wakeup(): void
    {
        throw new \BadMethodCallException('Cannot unserialize '.__CLASS__);
    }

    public function __destruct()
    {
        if ($this->options['create_new_console'] ?? false) {
            $this->processPipes->close();
        } else {
            $this->stop(0);
        }
    }

    public function __clone()
    {
        $this->resetProcessData();
    }

    /**
     * Runs the process.
     *
     * The callback receives the type of output (out or err) and
     * some bytes from the output in real-time. It allows to have feedback
     * from the independent process during execution.
     *
     * The STDOUT and STDERR are also available after the process is finished
     * via the getOutput() and getErrorOutput() methods.
     *
     * @param callable|null $callback A PHP callback to run whenever there is some
     *                                output available on STDOUT or STDERR
     *
     * @return int The exit status code
     *
     * @throws RuntimeException         When process can't be launched
     * @throws RuntimeException         When process is already running
     * @throws ProcessTimedOutException When process timed out
     * @throws ProcessSignaledException When process stopped after receiving signal
     * @throws LogicException           In case a callback is provided and output has been disabled
     *
     * @final
     */
    public function run(?callable $callback = null, array $env = []): int
    {
        $this->start($callback, $env);

        return $this->wait();
    }

    /**
     * Runs the process.
     *
     * This is identical to run() except that an exception is thrown if the process
     * exits with a non-zero exit code.
     *
     * @return $this
     *
     * @throws ProcessFailedException if the process didn't terminate successfully
     *
     * @final
     */
    public function mustRun(?callable $callback = null, array $env = []): static
    {
        if (0 !== $this->run($callback, $env)) {
            throw new ProcessFailedException($this);
        }

        return $this;
    }

    /**
     * Starts the process and returns after writing the input to STDIN.
     *
     * This method blocks until all STDIN data is sent to the process then it
     * returns while the process runs in the background.
     *
     * The termination of the process can be awaited with wait().
     *
     * The callback receives the type of output (out or err) and some bytes from
     * the output in real-time while writing the standard input to the process.
     * It allows to have feedback from the independent process during execution.
     *
     * @param callable|null $callback A PHP callback to run whenever there is some
     *                                output available on STDOUT or STDERR
     *
     * @throws RuntimeException When process can't be launched
     * @throws RuntimeException When process is already running
     * @throws LogicException   In case a callback is provided and output has been disabled
     */
<<<<<<< HEAD
    public function start(callable $callback = null, array $env = []): void
=======
    public function start(?callable $callback = null, array $env = [])
>>>>>>> 115fb5be
    {
        if ($this->isRunning()) {
            throw new RuntimeException('Process is already running.');
        }

        $this->resetProcessData();
        $this->starttime = $this->lastOutputTime = microtime(true);
        $this->callback = $this->buildCallback($callback);
        $descriptors = $this->getDescriptors(null !== $callback);

        if ($this->env) {
            $env += '\\' === \DIRECTORY_SEPARATOR ? array_diff_ukey($this->env, $env, 'strcasecmp') : $this->env;
        }

        $env += '\\' === \DIRECTORY_SEPARATOR ? array_diff_ukey($this->getDefaultEnv(), $env, 'strcasecmp') : $this->getDefaultEnv();

        if (\is_array($commandline = $this->commandline)) {
            $commandline = implode(' ', array_map($this->escapeArgument(...), $commandline));

            if ('\\' !== \DIRECTORY_SEPARATOR) {
                // exec is mandatory to deal with sending a signal to the process
                $commandline = 'exec '.$commandline;
            }
        } else {
            $commandline = $this->replacePlaceholders($commandline, $env);
        }

        if ('\\' === \DIRECTORY_SEPARATOR) {
            $commandline = $this->prepareWindowsCommandLine($commandline, $env);
        } elseif ($this->isSigchildEnabled()) {
            // last exit code is output on the fourth pipe and caught to work around --enable-sigchild
            $descriptors[3] = ['pipe', 'w'];

            // See https://unix.stackexchange.com/questions/71205/background-process-pipe-input
            $commandline = '{ ('.$commandline.') <&3 3<&- 3>/dev/null & } 3<&0;';
            $commandline .= 'pid=$!; echo $pid >&3; wait $pid 2>/dev/null; code=$?; echo $code >&3; exit $code';
        }

        $envPairs = [];
        foreach ($env as $k => $v) {
            if (false !== $v && false === \in_array($k, ['argc', 'argv', 'ARGC', 'ARGV'], true)) {
                $envPairs[] = $k.'='.$v;
            }
        }

        if (!is_dir($this->cwd)) {
            throw new RuntimeException(sprintf('The provided cwd "%s" does not exist.', $this->cwd));
        }

        $process = @proc_open($commandline, $descriptors, $this->processPipes->pipes, $this->cwd, $envPairs, $this->options);

        if (!\is_resource($process)) {
            throw new RuntimeException('Unable to launch a new process.');
        }
        $this->process = $process;
        $this->status = self::STATUS_STARTED;

        if (isset($descriptors[3])) {
            $this->fallbackStatus['pid'] = (int) fgets($this->processPipes->pipes[3]);
        }

        if ($this->tty) {
            return;
        }

        $this->updateStatus(false);
        $this->checkTimeout();
    }

    /**
     * Restarts the process.
     *
     * Be warned that the process is cloned before being started.
     *
     * @param callable|null $callback A PHP callback to run whenever there is some
     *                                output available on STDOUT or STDERR
     *
     * @throws RuntimeException When process can't be launched
     * @throws RuntimeException When process is already running
     *
     * @see start()
     *
     * @final
     */
    public function restart(?callable $callback = null, array $env = []): static
    {
        if ($this->isRunning()) {
            throw new RuntimeException('Process is already running.');
        }

        $process = clone $this;
        $process->start($callback, $env);

        return $process;
    }

    /**
     * Waits for the process to terminate.
     *
     * The callback receives the type of output (out or err) and some bytes
     * from the output in real-time while writing the standard input to the process.
     * It allows to have feedback from the independent process during execution.
     *
     * @param callable|null $callback A valid PHP callback
     *
     * @return int The exitcode of the process
     *
     * @throws ProcessTimedOutException When process timed out
     * @throws ProcessSignaledException When process stopped after receiving signal
     * @throws LogicException           When process is not yet started
     */
    public function wait(?callable $callback = null): int
    {
        $this->requireProcessIsStarted(__FUNCTION__);

        $this->updateStatus(false);

        if (null !== $callback) {
            if (!$this->processPipes->haveReadSupport()) {
                $this->stop(0);
                throw new LogicException('Pass the callback to the "Process::start" method or call enableOutput to use a callback with "Process::wait".');
            }
            $this->callback = $this->buildCallback($callback);
        }

        do {
            $this->checkTimeout();
            $running = $this->isRunning() && ('\\' === \DIRECTORY_SEPARATOR || $this->processPipes->areOpen());
            $this->readPipes($running, '\\' !== \DIRECTORY_SEPARATOR || !$running);
        } while ($running);

        while ($this->isRunning()) {
            $this->checkTimeout();
            usleep(1000);
        }

        if ($this->processInformation['signaled'] && $this->processInformation['termsig'] !== $this->latestSignal) {
            throw new ProcessSignaledException($this);
        }

        return $this->exitcode;
    }

    /**
     * Waits until the callback returns true.
     *
     * The callback receives the type of output (out or err) and some bytes
     * from the output in real-time while writing the standard input to the process.
     * It allows to have feedback from the independent process during execution.
     *
     * @throws RuntimeException         When process timed out
     * @throws LogicException           When process is not yet started
     * @throws ProcessTimedOutException In case the timeout was reached
     */
    public function waitUntil(callable $callback): bool
    {
        $this->requireProcessIsStarted(__FUNCTION__);
        $this->updateStatus(false);

        if (!$this->processPipes->haveReadSupport()) {
            $this->stop(0);
            throw new LogicException('Pass the callback to the "Process::start" method or call enableOutput to use a callback with "Process::waitUntil".');
        }
        $callback = $this->buildCallback($callback);

        $ready = false;
        while (true) {
            $this->checkTimeout();
            $running = '\\' === \DIRECTORY_SEPARATOR ? $this->isRunning() : $this->processPipes->areOpen();
            $output = $this->processPipes->readAndWrite($running, '\\' !== \DIRECTORY_SEPARATOR || !$running);

            foreach ($output as $type => $data) {
                if (3 !== $type) {
                    $ready = $callback(self::STDOUT === $type ? self::OUT : self::ERR, $data) || $ready;
                } elseif (!isset($this->fallbackStatus['signaled'])) {
                    $this->fallbackStatus['exitcode'] = (int) $data;
                }
            }
            if ($ready) {
                return true;
            }
            if (!$running) {
                return false;
            }

            usleep(1000);
        }
    }

    /**
     * Returns the Pid (process identifier), if applicable.
     *
     * @return int|null The process id if running, null otherwise
     */
    public function getPid(): ?int
    {
        return $this->isRunning() ? $this->processInformation['pid'] : null;
    }

    /**
     * Sends a POSIX signal to the process.
     *
     * @param int $signal A valid POSIX signal (see https://php.net/pcntl.constants)
     *
     * @return $this
     *
     * @throws LogicException   In case the process is not running
     * @throws RuntimeException In case --enable-sigchild is activated and the process can't be killed
     * @throws RuntimeException In case of failure
     */
    public function signal(int $signal): static
    {
        $this->doSignal($signal, true);

        return $this;
    }

    /**
     * Disables fetching output and error output from the underlying process.
     *
     * @return $this
     *
     * @throws RuntimeException In case the process is already running
     * @throws LogicException   if an idle timeout is set
     */
    public function disableOutput(): static
    {
        if ($this->isRunning()) {
            throw new RuntimeException('Disabling output while the process is running is not possible.');
        }
        if (null !== $this->idleTimeout) {
            throw new LogicException('Output cannot be disabled while an idle timeout is set.');
        }

        $this->outputDisabled = true;

        return $this;
    }

    /**
     * Enables fetching output and error output from the underlying process.
     *
     * @return $this
     *
     * @throws RuntimeException In case the process is already running
     */
    public function enableOutput(): static
    {
        if ($this->isRunning()) {
            throw new RuntimeException('Enabling output while the process is running is not possible.');
        }

        $this->outputDisabled = false;

        return $this;
    }

    /**
     * Returns true in case the output is disabled, false otherwise.
     */
    public function isOutputDisabled(): bool
    {
        return $this->outputDisabled;
    }

    /**
     * Returns the current output of the process (STDOUT).
     *
     * @throws LogicException in case the output has been disabled
     * @throws LogicException In case the process is not started
     */
    public function getOutput(): string
    {
        $this->readPipesForOutput(__FUNCTION__);

        if (false === $ret = stream_get_contents($this->stdout, -1, 0)) {
            return '';
        }

        return $ret;
    }

    /**
     * Returns the output incrementally.
     *
     * In comparison with the getOutput method which always return the whole
     * output, this one returns the new output since the last call.
     *
     * @throws LogicException in case the output has been disabled
     * @throws LogicException In case the process is not started
     */
    public function getIncrementalOutput(): string
    {
        $this->readPipesForOutput(__FUNCTION__);

        $latest = stream_get_contents($this->stdout, -1, $this->incrementalOutputOffset);
        $this->incrementalOutputOffset = ftell($this->stdout);

        if (false === $latest) {
            return '';
        }

        return $latest;
    }

    /**
     * Returns an iterator to the output of the process, with the output type as keys (Process::OUT/ERR).
     *
     * @param int $flags A bit field of Process::ITER_* flags
     *
     * @return \Generator<string, string>
     *
     * @throws LogicException in case the output has been disabled
     * @throws LogicException In case the process is not started
     */
    public function getIterator(int $flags = 0): \Generator
    {
        $this->readPipesForOutput(__FUNCTION__, false);

        $clearOutput = !(self::ITER_KEEP_OUTPUT & $flags);
        $blocking = !(self::ITER_NON_BLOCKING & $flags);
        $yieldOut = !(self::ITER_SKIP_OUT & $flags);
        $yieldErr = !(self::ITER_SKIP_ERR & $flags);

        while (null !== $this->callback || ($yieldOut && !feof($this->stdout)) || ($yieldErr && !feof($this->stderr))) {
            if ($yieldOut) {
                $out = stream_get_contents($this->stdout, -1, $this->incrementalOutputOffset);

                if (isset($out[0])) {
                    if ($clearOutput) {
                        $this->clearOutput();
                    } else {
                        $this->incrementalOutputOffset = ftell($this->stdout);
                    }

                    yield self::OUT => $out;
                }
            }

            if ($yieldErr) {
                $err = stream_get_contents($this->stderr, -1, $this->incrementalErrorOutputOffset);

                if (isset($err[0])) {
                    if ($clearOutput) {
                        $this->clearErrorOutput();
                    } else {
                        $this->incrementalErrorOutputOffset = ftell($this->stderr);
                    }

                    yield self::ERR => $err;
                }
            }

            if (!$blocking && !isset($out[0]) && !isset($err[0])) {
                yield self::OUT => '';
            }

            $this->checkTimeout();
            $this->readPipesForOutput(__FUNCTION__, $blocking);
        }
    }

    /**
     * Clears the process output.
     *
     * @return $this
     */
    public function clearOutput(): static
    {
        ftruncate($this->stdout, 0);
        fseek($this->stdout, 0);
        $this->incrementalOutputOffset = 0;

        return $this;
    }

    /**
     * Returns the current error output of the process (STDERR).
     *
     * @throws LogicException in case the output has been disabled
     * @throws LogicException In case the process is not started
     */
    public function getErrorOutput(): string
    {
        $this->readPipesForOutput(__FUNCTION__);

        if (false === $ret = stream_get_contents($this->stderr, -1, 0)) {
            return '';
        }

        return $ret;
    }

    /**
     * Returns the errorOutput incrementally.
     *
     * In comparison with the getErrorOutput method which always return the
     * whole error output, this one returns the new error output since the last
     * call.
     *
     * @throws LogicException in case the output has been disabled
     * @throws LogicException In case the process is not started
     */
    public function getIncrementalErrorOutput(): string
    {
        $this->readPipesForOutput(__FUNCTION__);

        $latest = stream_get_contents($this->stderr, -1, $this->incrementalErrorOutputOffset);
        $this->incrementalErrorOutputOffset = ftell($this->stderr);

        if (false === $latest) {
            return '';
        }

        return $latest;
    }

    /**
     * Clears the process output.
     *
     * @return $this
     */
    public function clearErrorOutput(): static
    {
        ftruncate($this->stderr, 0);
        fseek($this->stderr, 0);
        $this->incrementalErrorOutputOffset = 0;

        return $this;
    }

    /**
     * Returns the exit code returned by the process.
     *
     * @return int|null The exit status code, null if the Process is not terminated
     */
    public function getExitCode(): ?int
    {
        $this->updateStatus(false);

        return $this->exitcode;
    }

    /**
     * Returns a string representation for the exit code returned by the process.
     *
     * This method relies on the Unix exit code status standardization
     * and might not be relevant for other operating systems.
     *
     * @return string|null A string representation for the exit status code, null if the Process is not terminated
     *
     * @see http://tldp.org/LDP/abs/html/exitcodes.html
     * @see http://en.wikipedia.org/wiki/Unix_signal
     */
    public function getExitCodeText(): ?string
    {
        if (null === $exitcode = $this->getExitCode()) {
            return null;
        }

        return self::$exitCodes[$exitcode] ?? 'Unknown error';
    }

    /**
     * Checks if the process ended successfully.
     */
    public function isSuccessful(): bool
    {
        return 0 === $this->getExitCode();
    }

    /**
     * Returns true if the child process has been terminated by an uncaught signal.
     *
     * It always returns false on Windows.
     *
     * @throws LogicException In case the process is not terminated
     */
    public function hasBeenSignaled(): bool
    {
        $this->requireProcessIsTerminated(__FUNCTION__);

        return $this->processInformation['signaled'];
    }

    /**
     * Returns the number of the signal that caused the child process to terminate its execution.
     *
     * It is only meaningful if hasBeenSignaled() returns true.
     *
     * @throws RuntimeException In case --enable-sigchild is activated
     * @throws LogicException   In case the process is not terminated
     */
    public function getTermSignal(): int
    {
        $this->requireProcessIsTerminated(__FUNCTION__);

        if ($this->isSigchildEnabled() && -1 === $this->processInformation['termsig']) {
            throw new RuntimeException('This PHP has been compiled with --enable-sigchild. Term signal cannot be retrieved.');
        }

        return $this->processInformation['termsig'];
    }

    /**
     * Returns true if the child process has been stopped by a signal.
     *
     * It always returns false on Windows.
     *
     * @throws LogicException In case the process is not terminated
     */
    public function hasBeenStopped(): bool
    {
        $this->requireProcessIsTerminated(__FUNCTION__);

        return $this->processInformation['stopped'];
    }

    /**
     * Returns the number of the signal that caused the child process to stop its execution.
     *
     * It is only meaningful if hasBeenStopped() returns true.
     *
     * @throws LogicException In case the process is not terminated
     */
    public function getStopSignal(): int
    {
        $this->requireProcessIsTerminated(__FUNCTION__);

        return $this->processInformation['stopsig'];
    }

    /**
     * Checks if the process is currently running.
     */
    public function isRunning(): bool
    {
        if (self::STATUS_STARTED !== $this->status) {
            return false;
        }

        $this->updateStatus(false);

        return $this->processInformation['running'];
    }

    /**
     * Checks if the process has been started with no regard to the current state.
     */
    public function isStarted(): bool
    {
        return self::STATUS_READY != $this->status;
    }

    /**
     * Checks if the process is terminated.
     */
    public function isTerminated(): bool
    {
        $this->updateStatus(false);

        return self::STATUS_TERMINATED == $this->status;
    }

    /**
     * Gets the process status.
     *
     * The status is one of: ready, started, terminated.
     */
    public function getStatus(): string
    {
        $this->updateStatus(false);

        return $this->status;
    }

    /**
     * Stops the process.
     *
     * @param int|float $timeout The timeout in seconds
     * @param int|null  $signal  A POSIX signal to send in case the process has not stop at timeout, default is SIGKILL (9)
     *
     * @return int|null The exit-code of the process or null if it's not running
     */
    public function stop(float $timeout = 10, ?int $signal = null): ?int
    {
        $timeoutMicro = microtime(true) + $timeout;
        if ($this->isRunning()) {
            // given SIGTERM may not be defined and that "proc_terminate" uses the constant value and not the constant itself, we use the same here
            $this->doSignal(15, false);
            do {
                usleep(1000);
            } while ($this->isRunning() && microtime(true) < $timeoutMicro);

            if ($this->isRunning()) {
                // Avoid exception here: process is supposed to be running, but it might have stopped just
                // after this line. In any case, let's silently discard the error, we cannot do anything.
                $this->doSignal($signal ?: 9, false);
            }
        }

        if ($this->isRunning()) {
            if (isset($this->fallbackStatus['pid'])) {
                unset($this->fallbackStatus['pid']);

                return $this->stop(0, $signal);
            }
            $this->close();
        }

        return $this->exitcode;
    }

    /**
     * Adds a line to the STDOUT stream.
     *
     * @internal
     */
    public function addOutput(string $line): void
    {
        $this->lastOutputTime = microtime(true);

        fseek($this->stdout, 0, \SEEK_END);
        fwrite($this->stdout, $line);
        fseek($this->stdout, $this->incrementalOutputOffset);
    }

    /**
     * Adds a line to the STDERR stream.
     *
     * @internal
     */
    public function addErrorOutput(string $line): void
    {
        $this->lastOutputTime = microtime(true);

        fseek($this->stderr, 0, \SEEK_END);
        fwrite($this->stderr, $line);
        fseek($this->stderr, $this->incrementalErrorOutputOffset);
    }

    /**
     * Gets the last output time in seconds.
     */
    public function getLastOutputTime(): ?float
    {
        return $this->lastOutputTime;
    }

    /**
     * Gets the command line to be executed.
     */
    public function getCommandLine(): string
    {
        return \is_array($this->commandline) ? implode(' ', array_map($this->escapeArgument(...), $this->commandline)) : $this->commandline;
    }

    /**
     * Gets the process timeout in seconds (max. runtime).
     */
    public function getTimeout(): ?float
    {
        return $this->timeout;
    }

    /**
     * Gets the process idle timeout in seconds (max. time since last output).
     */
    public function getIdleTimeout(): ?float
    {
        return $this->idleTimeout;
    }

    /**
     * Sets the process timeout (max. runtime) in seconds.
     *
     * To disable the timeout, set this value to null.
     *
     * @return $this
     *
     * @throws InvalidArgumentException if the timeout is negative
     */
    public function setTimeout(?float $timeout): static
    {
        $this->timeout = $this->validateTimeout($timeout);

        return $this;
    }

    /**
     * Sets the process idle timeout (max. time since last output) in seconds.
     *
     * To disable the timeout, set this value to null.
     *
     * @return $this
     *
     * @throws LogicException           if the output is disabled
     * @throws InvalidArgumentException if the timeout is negative
     */
    public function setIdleTimeout(?float $timeout): static
    {
        if (null !== $timeout && $this->outputDisabled) {
            throw new LogicException('Idle timeout cannot be set while the output is disabled.');
        }

        $this->idleTimeout = $this->validateTimeout($timeout);

        return $this;
    }

    /**
     * Enables or disables the TTY mode.
     *
     * @return $this
     *
     * @throws RuntimeException In case the TTY mode is not supported
     */
    public function setTty(bool $tty): static
    {
        if ('\\' === \DIRECTORY_SEPARATOR && $tty) {
            throw new RuntimeException('TTY mode is not supported on Windows platform.');
        }

        if ($tty && !self::isTtySupported()) {
            throw new RuntimeException('TTY mode requires /dev/tty to be read/writable.');
        }

        $this->tty = $tty;

        return $this;
    }

    /**
     * Checks if the TTY mode is enabled.
     */
    public function isTty(): bool
    {
        return $this->tty;
    }

    /**
     * Sets PTY mode.
     *
     * @return $this
     */
    public function setPty(bool $bool): static
    {
        $this->pty = $bool;

        return $this;
    }

    /**
     * Returns PTY state.
     */
    public function isPty(): bool
    {
        return $this->pty;
    }

    /**
     * Gets the working directory.
     */
    public function getWorkingDirectory(): ?string
    {
        if (null === $this->cwd) {
            // getcwd() will return false if any one of the parent directories does not have
            // the readable or search mode set, even if the current directory does
            return getcwd() ?: null;
        }

        return $this->cwd;
    }

    /**
     * Sets the current working directory.
     *
     * @return $this
     */
    public function setWorkingDirectory(string $cwd): static
    {
        $this->cwd = $cwd;

        return $this;
    }

    /**
     * Gets the environment variables.
     */
    public function getEnv(): array
    {
        return $this->env;
    }

    /**
     * Sets the environment variables.
     *
     * @param array<string|\Stringable> $env The new environment variables
     *
     * @return $this
     */
    public function setEnv(array $env): static
    {
        $this->env = $env;

        return $this;
    }

    /**
     * Gets the Process input.
     *
     * @return resource|string|\Iterator|null
     */
    public function getInput()
    {
        return $this->input;
    }

    /**
     * Sets the input.
     *
     * This content will be passed to the underlying process standard input.
     *
     * @param string|resource|\Traversable|self|null $input The content
     *
     * @return $this
     *
     * @throws LogicException In case the process is running
     */
    public function setInput(mixed $input): static
    {
        if ($this->isRunning()) {
            throw new LogicException('Input cannot be set while the process is running.');
        }

        $this->input = ProcessUtils::validateInput(__METHOD__, $input);

        return $this;
    }

    /**
     * Performs a check between the timeout definition and the time the process started.
     *
     * In case you run a background process (with the start method), you should
     * trigger this method regularly to ensure the process timeout
     *
     * @throws ProcessTimedOutException In case the timeout was reached
     */
    public function checkTimeout(): void
    {
        if (self::STATUS_STARTED !== $this->status) {
            return;
        }

        if (null !== $this->timeout && $this->timeout < microtime(true) - $this->starttime) {
            $this->stop(0);

            throw new ProcessTimedOutException($this, ProcessTimedOutException::TYPE_GENERAL);
        }

        if (null !== $this->idleTimeout && $this->idleTimeout < microtime(true) - $this->lastOutputTime) {
            $this->stop(0);

            throw new ProcessTimedOutException($this, ProcessTimedOutException::TYPE_IDLE);
        }
    }

    /**
     * @throws LogicException in case process is not started
     */
    public function getStartTime(): float
    {
        if (!$this->isStarted()) {
            throw new LogicException('Start time is only available after process start.');
        }

        return $this->starttime;
    }

    /**
     * Defines options to pass to the underlying proc_open().
     *
     * @see https://php.net/proc_open for the options supported by PHP.
     *
     * Enabling the "create_new_console" option allows a subprocess to continue
     * to run after the main process exited, on both Windows and *nix
     */
    public function setOptions(array $options): void
    {
        if ($this->isRunning()) {
            throw new RuntimeException('Setting options while the process is running is not possible.');
        }

        $defaultOptions = $this->options;
        $existingOptions = ['blocking_pipes', 'create_process_group', 'create_new_console'];

        foreach ($options as $key => $value) {
            if (!\in_array($key, $existingOptions)) {
                $this->options = $defaultOptions;
                throw new LogicException(sprintf('Invalid option "%s" passed to "%s()". Supported options are "%s".', $key, __METHOD__, implode('", "', $existingOptions)));
            }
            $this->options[$key] = $value;
        }
    }

    /**
     * Returns whether TTY is supported on the current operating system.
     */
    public static function isTtySupported(): bool
    {
        static $isTtySupported;

        return $isTtySupported ??= ('/' === \DIRECTORY_SEPARATOR && stream_isatty(\STDOUT));
    }

    /**
     * Returns whether PTY is supported on the current operating system.
     */
    public static function isPtySupported(): bool
    {
        static $result;

        if (null !== $result) {
            return $result;
        }

        if ('\\' === \DIRECTORY_SEPARATOR) {
            return $result = false;
        }

        return $result = (bool) @proc_open('echo 1 >/dev/null', [['pty'], ['pty'], ['pty']], $pipes);
    }

    /**
     * Creates the descriptors needed by the proc_open.
     */
    private function getDescriptors(bool $hasCallback): array
    {
        if ($this->input instanceof \Iterator) {
            $this->input->rewind();
        }
        if ('\\' === \DIRECTORY_SEPARATOR) {
            $this->processPipes = new WindowsPipes($this->input, !$this->outputDisabled || $hasCallback);
        } else {
            $this->processPipes = new UnixPipes($this->isTty(), $this->isPty(), $this->input, !$this->outputDisabled || $hasCallback);
        }

        return $this->processPipes->getDescriptors();
    }

    /**
     * Builds up the callback used by wait().
     *
     * The callbacks adds all occurred output to the specific buffer and calls
     * the user callback (if present) with the received output.
     *
     * @param callable|null $callback The user defined PHP callback
     */
    protected function buildCallback(?callable $callback = null): \Closure
    {
        if ($this->outputDisabled) {
            return fn ($type, $data): bool => null !== $callback && $callback($type, $data);
        }

        $out = self::OUT;

        return function ($type, $data) use ($callback, $out): bool {
            if ($out == $type) {
                $this->addOutput($data);
            } else {
                $this->addErrorOutput($data);
            }

            return null !== $callback && $callback($type, $data);
        };
    }

    /**
     * Updates the status of the process, reads pipes.
     *
     * @param bool $blocking Whether to use a blocking read call
     */
    protected function updateStatus(bool $blocking): void
    {
        if (self::STATUS_STARTED !== $this->status) {
            return;
        }

        $this->processInformation = proc_get_status($this->process);
        $running = $this->processInformation['running'];

        $this->readPipes($running && $blocking, '\\' !== \DIRECTORY_SEPARATOR || !$running);

        if ($this->fallbackStatus && $this->isSigchildEnabled()) {
            $this->processInformation = $this->fallbackStatus + $this->processInformation;
        }

        if (!$running) {
            $this->close();
        }
    }

    /**
     * Returns whether PHP has been compiled with the '--enable-sigchild' option or not.
     */
    protected function isSigchildEnabled(): bool
    {
        if (null !== self::$sigchild) {
            return self::$sigchild;
        }

        if (!\function_exists('phpinfo')) {
            return self::$sigchild = false;
        }

        ob_start();
        phpinfo(\INFO_GENERAL);

        return self::$sigchild = str_contains(ob_get_clean(), '--enable-sigchild');
    }

    /**
     * Reads pipes for the freshest output.
     *
     * @param string $caller   The name of the method that needs fresh outputs
     * @param bool   $blocking Whether to use blocking calls or not
     *
     * @throws LogicException in case output has been disabled or process is not started
     */
    private function readPipesForOutput(string $caller, bool $blocking = false): void
    {
        if ($this->outputDisabled) {
            throw new LogicException('Output has been disabled.');
        }

        $this->requireProcessIsStarted($caller);

        $this->updateStatus($blocking);
    }

    /**
     * Validates and returns the filtered timeout.
     *
     * @throws InvalidArgumentException if the given timeout is a negative number
     */
    private function validateTimeout(?float $timeout): ?float
    {
        $timeout = (float) $timeout;

        if (0.0 === $timeout) {
            $timeout = null;
        } elseif ($timeout < 0) {
            throw new InvalidArgumentException('The timeout value must be a valid positive integer or float number.');
        }

        return $timeout;
    }

    /**
     * Reads pipes, executes callback.
     *
     * @param bool $blocking Whether to use blocking calls or not
     * @param bool $close    Whether to close file handles or not
     */
    private function readPipes(bool $blocking, bool $close): void
    {
        $result = $this->processPipes->readAndWrite($blocking, $close);

        $callback = $this->callback;
        foreach ($result as $type => $data) {
            if (3 !== $type) {
                $callback(self::STDOUT === $type ? self::OUT : self::ERR, $data);
            } elseif (!isset($this->fallbackStatus['signaled'])) {
                $this->fallbackStatus['exitcode'] = (int) $data;
            }
        }
    }

    /**
     * Closes process resource, closes file handles, sets the exitcode.
     *
     * @return int The exitcode
     */
    private function close(): int
    {
        $this->processPipes->close();
        if (\is_resource($this->process)) {
            proc_close($this->process);
        }
        $this->exitcode = $this->processInformation['exitcode'];
        $this->status = self::STATUS_TERMINATED;

        if (-1 === $this->exitcode) {
            if ($this->processInformation['signaled'] && 0 < $this->processInformation['termsig']) {
                // if process has been signaled, no exitcode but a valid termsig, apply Unix convention
                $this->exitcode = 128 + $this->processInformation['termsig'];
            } elseif ($this->isSigchildEnabled()) {
                $this->processInformation['signaled'] = true;
                $this->processInformation['termsig'] = -1;
            }
        }

        // Free memory from self-reference callback created by buildCallback
        // Doing so in other contexts like __destruct or by garbage collector is ineffective
        // Now pipes are closed, so the callback is no longer necessary
        $this->callback = null;

        return $this->exitcode;
    }

    /**
     * Resets data related to the latest run of the process.
     */
    private function resetProcessData(): void
    {
        $this->starttime = null;
        $this->callback = null;
        $this->exitcode = null;
        $this->fallbackStatus = [];
        $this->processInformation = [];
        $this->stdout = fopen('php://temp/maxmemory:'.(1024 * 1024), 'w+');
        $this->stderr = fopen('php://temp/maxmemory:'.(1024 * 1024), 'w+');
        $this->process = null;
        $this->latestSignal = null;
        $this->status = self::STATUS_READY;
        $this->incrementalOutputOffset = 0;
        $this->incrementalErrorOutputOffset = 0;
    }

    /**
     * Sends a POSIX signal to the process.
     *
     * @param int  $signal         A valid POSIX signal (see https://php.net/pcntl.constants)
     * @param bool $throwException Whether to throw exception in case signal failed
     *
     * @throws LogicException   In case the process is not running
     * @throws RuntimeException In case --enable-sigchild is activated and the process can't be killed
     * @throws RuntimeException In case of failure
     */
    private function doSignal(int $signal, bool $throwException): bool
    {
        if (null === $pid = $this->getPid()) {
            if ($throwException) {
                throw new LogicException('Cannot send signal on a non running process.');
            }

            return false;
        }

        if ('\\' === \DIRECTORY_SEPARATOR) {
            exec(sprintf('taskkill /F /T /PID %d 2>&1', $pid), $output, $exitCode);
            if ($exitCode && $this->isRunning()) {
                if ($throwException) {
                    throw new RuntimeException(sprintf('Unable to kill the process (%s).', implode(' ', $output)));
                }

                return false;
            }
        } else {
            if (!$this->isSigchildEnabled()) {
                $ok = @proc_terminate($this->process, $signal);
            } elseif (\function_exists('posix_kill')) {
                $ok = @posix_kill($pid, $signal);
            } elseif ($ok = proc_open(sprintf('kill -%d %d', $signal, $pid), [2 => ['pipe', 'w']], $pipes)) {
                $ok = false === fgets($pipes[2]);
            }
            if (!$ok) {
                if ($throwException) {
                    throw new RuntimeException(sprintf('Error while sending signal "%s".', $signal));
                }

                return false;
            }
        }

        $this->latestSignal = $signal;
        $this->fallbackStatus['signaled'] = true;
        $this->fallbackStatus['exitcode'] = -1;
        $this->fallbackStatus['termsig'] = $this->latestSignal;

        return true;
    }

    private function prepareWindowsCommandLine(string $cmd, array &$env): string
    {
        $uid = uniqid('', true);
        $cmd = preg_replace_callback(
            '/"(?:(
                [^"%!^]*+
                (?:
                    (?: !LF! | "(?:\^[%!^])?+" )
                    [^"%!^]*+
                )++
            ) | [^"]*+ )"/x',
            function ($m) use (&$env, $uid) {
                static $varCount = 0;
                static $varCache = [];
                if (!isset($m[1])) {
                    return $m[0];
                }
                if (isset($varCache[$m[0]])) {
                    return $varCache[$m[0]];
                }
                if (str_contains($value = $m[1], "\0")) {
                    $value = str_replace("\0", '?', $value);
                }
                if (false === strpbrk($value, "\"%!\n")) {
                    return '"'.$value.'"';
                }

                $value = str_replace(['!LF!', '"^!"', '"^%"', '"^^"', '""'], ["\n", '!', '%', '^', '"'], $value);
                $value = '"'.preg_replace('/(\\\\*)"/', '$1$1\\"', $value).'"';
                $var = $uid.++$varCount;

                $env[$var] = $value;

                return $varCache[$m[0]] = '!'.$var.'!';
            },
            $cmd
        );

        $cmd = 'cmd /V:ON /E:ON /D /C ('.str_replace("\n", ' ', $cmd).')';
        foreach ($this->processPipes->getFiles() as $offset => $filename) {
            $cmd .= ' '.$offset.'>"'.$filename.'"';
        }

        return $cmd;
    }

    /**
     * Ensures the process is running or terminated, throws a LogicException if the process has a not started.
     *
     * @throws LogicException if the process has not run
     */
    private function requireProcessIsStarted(string $functionName): void
    {
        if (!$this->isStarted()) {
            throw new LogicException(sprintf('Process must be started before calling "%s()".', $functionName));
        }
    }

    /**
     * Ensures the process is terminated, throws a LogicException if the process has a status different than "terminated".
     *
     * @throws LogicException if the process is not yet terminated
     */
    private function requireProcessIsTerminated(string $functionName): void
    {
        if (!$this->isTerminated()) {
            throw new LogicException(sprintf('Process must be terminated before calling "%s()".', $functionName));
        }
    }

    /**
     * Escapes a string to be used as a shell argument.
     */
    private function escapeArgument(?string $argument): string
    {
        if ('' === $argument || null === $argument) {
            return '""';
        }
        if ('\\' !== \DIRECTORY_SEPARATOR) {
            return "'".str_replace("'", "'\\''", $argument)."'";
        }
        if (str_contains($argument, "\0")) {
            $argument = str_replace("\0", '?', $argument);
        }
        if (!preg_match('/[\/()%!^"<>&|\s]/', $argument)) {
            return $argument;
        }
        $argument = preg_replace('/(\\\\+)$/', '$1$1', $argument);

        return '"'.str_replace(['"', '^', '%', '!', "\n"], ['""', '"^^"', '"^%"', '"^!"', '!LF!'], $argument).'"';
    }

    private function replacePlaceholders(string $commandline, array $env): string
    {
        return preg_replace_callback('/"\$\{:([_a-zA-Z]++[_a-zA-Z0-9]*+)\}"/', function ($matches) use ($commandline, $env) {
            if (!isset($env[$matches[1]]) || false === $env[$matches[1]]) {
                throw new InvalidArgumentException(sprintf('Command line is missing a value for parameter "%s": ', $matches[1]).$commandline);
            }

            return $this->escapeArgument($env[$matches[1]]);
        }, $commandline);
    }

    private function getDefaultEnv(): array
    {
        $env = getenv();
        $env = ('\\' === \DIRECTORY_SEPARATOR ? array_intersect_ukey($env, $_SERVER, 'strcasecmp') : array_intersect_key($env, $_SERVER)) ?: $env;

        return $_ENV + ('\\' === \DIRECTORY_SEPARATOR ? array_diff_ukey($env, $_ENV, 'strcasecmp') : $env);
    }
}<|MERGE_RESOLUTION|>--- conflicted
+++ resolved
@@ -288,11 +288,7 @@
      * @throws RuntimeException When process is already running
      * @throws LogicException   In case a callback is provided and output has been disabled
      */
-<<<<<<< HEAD
-    public function start(callable $callback = null, array $env = []): void
-=======
-    public function start(?callable $callback = null, array $env = [])
->>>>>>> 115fb5be
+    public function start(?callable $callback = null, array $env = []): void
     {
         if ($this->isRunning()) {
             throw new RuntimeException('Process is already running.');
