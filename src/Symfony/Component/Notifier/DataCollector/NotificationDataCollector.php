<?php

/*
 * This file is part of the Symfony package.
 *
 * (c) Fabien Potencier <fabien@symfony.com>
 *
 * For the full copyright and license information, please view the LICENSE
 * file that was distributed with this source code.
 */

namespace Symfony\Component\Notifier\DataCollector;

use Symfony\Component\HttpFoundation\Request;
use Symfony\Component\HttpFoundation\Response;
use Symfony\Component\HttpKernel\DataCollector\DataCollector;
use Symfony\Component\Notifier\Event\NotificationEvents;
use Symfony\Component\Notifier\EventListener\NotificationLoggerListener;

/**
 * @author Fabien Potencier <fabien@symfony.com>
 */
final class NotificationDataCollector extends DataCollector
{
    private NotificationLoggerListener $logger;

    public function __construct(NotificationLoggerListener $logger)
    {
        $this->logger = $logger;
    }

<<<<<<< HEAD
    public function collect(Request $request, Response $response, \Throwable $exception = null): void
=======
    public function collect(Request $request, Response $response, ?\Throwable $exception = null): void
>>>>>>> a44829e2
    {
        $this->data['events'] = $this->logger->getEvents();
    }

    public function getEvents(): NotificationEvents
    {
        return $this->data['events'];
    }

    public function reset(): void
    {
        $this->data = [];
    }

    public function getName(): string
    {
        return 'notifier';
    }
}<|MERGE_RESOLUTION|>--- conflicted
+++ resolved
@@ -29,11 +29,7 @@
         $this->logger = $logger;
     }
 
-<<<<<<< HEAD
-    public function collect(Request $request, Response $response, \Throwable $exception = null): void
-=======
     public function collect(Request $request, Response $response, ?\Throwable $exception = null): void
->>>>>>> a44829e2
     {
         $this->data['events'] = $this->logger->getEvents();
     }
