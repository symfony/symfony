--- conflicted
+++ resolved
@@ -21,14 +21,7 @@
 
 final class IqsmsTransportTest extends TransportTestCase
 {
-<<<<<<< HEAD
-    public static function createTransport(HttpClientInterface $client = null): IqsmsTransport
-=======
-    /**
-     * @return IqsmsTransport
-     */
-    public static function createTransport(?HttpClientInterface $client = null): TransportInterface
->>>>>>> 2a31f2dd
+    public static function createTransport(?HttpClientInterface $client = null): IqsmsTransport
     {
         return new IqsmsTransport('login', 'password', 'sender', $client ?? new MockHttpClient());
     }
