{
    "name": "symfony/serializer",
    "type": "library",
    "description": "Handles serializing and deserializing data structures, including object graphs, into array structures or other formats like XML and JSON.",
    "keywords": [],
    "homepage": "https://symfony.com",
    "license": "MIT",
    "authors": [
        {
            "name": "Fabien Potencier",
            "email": "fabien@symfony.com"
        },
        {
            "name": "Symfony Community",
            "homepage": "https://symfony.com/contributors"
        }
    ],
    "require": {
        "php": ">=8.2",
        "symfony/deprecation-contracts": "^2.5|^3",
        "symfony/polyfill-ctype": "~1.8"
    },
    "require-dev": {
        "phpdocumentor/reflection-docblock": "^3.2|^4.0|^5.0",
<<<<<<< HEAD
=======
        "phpstan/phpdoc-parser": "^1.0",
>>>>>>> 5e38ed93
        "seld/jsonlint": "^1.10",
        "symfony/cache": "^6.4|^7.0",
        "symfony/config": "^6.4|^7.0",
        "symfony/console": "^6.4|^7.0",
<<<<<<< HEAD
        "symfony/dependency-injection": "^7.2",
=======
        "symfony/dependency-injection": "^6.4|^7.0",
>>>>>>> 5e38ed93
        "symfony/error-handler": "^6.4|^7.0",
        "symfony/filesystem": "^6.4|^7.0",
        "symfony/form": "^6.4|^7.0",
        "symfony/http-foundation": "^6.4|^7.0",
        "symfony/http-kernel": "^6.4|^7.0",
        "symfony/messenger": "^6.4|^7.0",
        "symfony/mime": "^6.4|^7.0",
        "symfony/property-access": "^6.4|^7.0",
        "symfony/property-info": "^6.4|^7.0",
        "symfony/translation-contracts": "^2.5|^3",
<<<<<<< HEAD
        "symfony/type-info": "^7.1",
=======
        "symfony/type-info": "^7.1.5",
>>>>>>> 5e38ed93
        "symfony/uid": "^6.4|^7.0",
        "symfony/validator": "^6.4|^7.0",
        "symfony/var-dumper": "^6.4|^7.0",
        "symfony/var-exporter": "^6.4|^7.0",
        "symfony/yaml": "^6.4|^7.0"
    },
    "conflict": {
        "phpdocumentor/reflection-docblock": "<3.2.2",
        "phpdocumentor/type-resolver": "<1.4.0",
        "symfony/dependency-injection": "<6.4",
        "symfony/property-access": "<6.4",
        "symfony/property-info": "<6.4",
<<<<<<< HEAD
=======
        "symfony/type-info": "<7.1.5",
>>>>>>> 5e38ed93
        "symfony/uid": "<6.4",
        "symfony/validator": "<6.4",
        "symfony/yaml": "<6.4"
    },
    "autoload": {
        "psr-4": { "Symfony\\Component\\Serializer\\": "" },
        "exclude-from-classmap": [
            "/Tests/"
        ]
    },
    "minimum-stability": "dev"
}<|MERGE_RESOLUTION|>--- conflicted
+++ resolved
@@ -22,19 +22,12 @@
     },
     "require-dev": {
         "phpdocumentor/reflection-docblock": "^3.2|^4.0|^5.0",
-<<<<<<< HEAD
-=======
         "phpstan/phpdoc-parser": "^1.0",
->>>>>>> 5e38ed93
         "seld/jsonlint": "^1.10",
         "symfony/cache": "^6.4|^7.0",
         "symfony/config": "^6.4|^7.0",
         "symfony/console": "^6.4|^7.0",
-<<<<<<< HEAD
         "symfony/dependency-injection": "^7.2",
-=======
-        "symfony/dependency-injection": "^6.4|^7.0",
->>>>>>> 5e38ed93
         "symfony/error-handler": "^6.4|^7.0",
         "symfony/filesystem": "^6.4|^7.0",
         "symfony/form": "^6.4|^7.0",
@@ -45,11 +38,7 @@
         "symfony/property-access": "^6.4|^7.0",
         "symfony/property-info": "^6.4|^7.0",
         "symfony/translation-contracts": "^2.5|^3",
-<<<<<<< HEAD
-        "symfony/type-info": "^7.1",
-=======
         "symfony/type-info": "^7.1.5",
->>>>>>> 5e38ed93
         "symfony/uid": "^6.4|^7.0",
         "symfony/validator": "^6.4|^7.0",
         "symfony/var-dumper": "^6.4|^7.0",
@@ -62,10 +51,7 @@
         "symfony/dependency-injection": "<6.4",
         "symfony/property-access": "<6.4",
         "symfony/property-info": "<6.4",
-<<<<<<< HEAD
-=======
         "symfony/type-info": "<7.1.5",
->>>>>>> 5e38ed93
         "symfony/uid": "<6.4",
         "symfony/validator": "<6.4",
         "symfony/yaml": "<6.4"
