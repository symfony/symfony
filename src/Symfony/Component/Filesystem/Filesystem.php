<?php

/*
 * This file is part of the Symfony package.
 *
 * (c) Fabien Potencier <fabien@symfony.com>
 *
 * For the full copyright and license information, please view the LICENSE
 * file that was distributed with this source code.
 */

namespace Symfony\Component\Filesystem;

use Symfony\Component\Filesystem\Exception\FileNotFoundException;
use Symfony\Component\Filesystem\Exception\InvalidArgumentException;
use Symfony\Component\Filesystem\Exception\IOException;

/**
 * Provides basic utility to manipulate the file system.
 *
 * @author Fabien Potencier <fabien@symfony.com>
 */
class Filesystem
{
    private static $lastError;

    /**
     * Copies a file.
     *
     * If the target file is older than the origin file, it's always overwritten.
     * If the target file is newer, it is overwritten only when the
     * $overwriteNewerFiles option is set to true.
     *
     * @throws FileNotFoundException When originFile doesn't exist
     * @throws IOException           When copy fails
     */
    public function copy(string $originFile, string $targetFile, bool $overwriteNewerFiles = false)
    {
        $originIsLocal = stream_is_local($originFile) || 0 === stripos($originFile, 'file://');
        if ($originIsLocal && !is_file($originFile)) {
            throw new FileNotFoundException(sprintf('Failed to copy "%s" because file does not exist.', $originFile), 0, null, $originFile);
        }

        $this->mkdir(\dirname($targetFile));

        $doCopy = true;
        if (!$overwriteNewerFiles && null === parse_url($originFile, \PHP_URL_HOST) && is_file($targetFile)) {
            $doCopy = filemtime($originFile) > filemtime($targetFile);
        }

        if ($doCopy) {
            // https://bugs.php.net/64634
            if (!$source = self::box('fopen', $originFile, 'r')) {
                throw new IOException(sprintf('Failed to copy "%s" to "%s" because source file could not be opened for reading: ', $originFile, $targetFile).self::$lastError, 0, null, $originFile);
            }

            // Stream context created to allow files overwrite when using FTP stream wrapper - disabled by default
            if (!$target = self::box('fopen', $targetFile, 'w', false, stream_context_create(['ftp' => ['overwrite' => true]]))) {
                throw new IOException(sprintf('Failed to copy "%s" to "%s" because target file could not be opened for writing: ', $originFile, $targetFile).self::$lastError, 0, null, $originFile);
            }

            $bytesCopied = stream_copy_to_stream($source, $target);
            fclose($source);
            fclose($target);
            unset($source, $target);

            if (!is_file($targetFile)) {
                throw new IOException(sprintf('Failed to copy "%s" to "%s".', $originFile, $targetFile), 0, null, $originFile);
            }

            if ($originIsLocal) {
                // Like `cp`, preserve executable permission bits
                self::box('chmod', $targetFile, fileperms($targetFile) | (fileperms($originFile) & 0111));

                if ($bytesCopied !== $bytesOrigin = filesize($originFile)) {
                    throw new IOException(sprintf('Failed to copy the whole content of "%s" to "%s" (%g of %g bytes copied).', $originFile, $targetFile, $bytesCopied, $bytesOrigin), 0, null, $originFile);
                }
            }
        }
    }

    /**
     * Creates a directory recursively.
     *
     * @param string|iterable $dirs The directory path
     *
     * @throws IOException On any directory creation failure
     */
    public function mkdir($dirs, int $mode = 0777)
    {
        foreach ($this->toIterable($dirs) as $dir) {
            if (is_dir($dir)) {
                continue;
            }

            if (!self::box('mkdir', $dir, $mode, true) && !is_dir($dir)) {
                throw new IOException(sprintf('Failed to create "%s": ', $dir).self::$lastError, 0, null, $dir);
            }
        }
    }

    /**
     * Checks the existence of files or directories.
     *
     * @param string|iterable $files A filename, an array of files, or a \Traversable instance to check
     *
     * @return bool
     */
    public function exists($files)
    {
        $maxPathLength = \PHP_MAXPATHLEN - 2;

        foreach ($this->toIterable($files) as $file) {
            if (\strlen($file) > $maxPathLength) {
                throw new IOException(sprintf('Could not check if file exist because path length exceeds %d characters.', $maxPathLength), 0, null, $file);
            }

            if (!file_exists($file)) {
                return false;
            }
        }

        return true;
    }

    /**
     * Sets access and modification time of file.
     *
     * @param string|iterable $files A filename, an array of files, or a \Traversable instance to create
     * @param int|null        $time  The touch time as a Unix timestamp, if not supplied the current system time is used
     * @param int|null        $atime The access time as a Unix timestamp, if not supplied the current system time is used
     *
     * @throws IOException When touch fails
     */
    public function touch($files, int $time = null, int $atime = null)
    {
        foreach ($this->toIterable($files) as $file) {
            if (!($time ? self::box('touch', $file, $time, $atime) : self::box('touch', $file))) {
                throw new IOException(sprintf('Failed to touch "%s": ', $file).self::$lastError, 0, null, $file);
            }
        }
    }

    /**
     * Removes files or directories.
     *
     * @param string|iterable $files A filename, an array of files, or a \Traversable instance to remove
     *
     * @throws IOException When removal fails
     */
    public function remove($files)
    {
        if ($files instanceof \Traversable) {
            $files = iterator_to_array($files, false);
        } elseif (!\is_array($files)) {
            $files = [$files];
        }

        self::doRemove($files, false);
    }

    private static function doRemove(array $files, bool $isRecursive): void
    {
        $files = array_reverse($files);
        foreach ($files as $file) {
            if (is_link($file)) {
                // See https://bugs.php.net/52176
                if (!(self::box('unlink', $file) || '\\' !== \DIRECTORY_SEPARATOR || self::box('rmdir', $file)) && file_exists($file)) {
                    throw new IOException(sprintf('Failed to remove symlink "%s": ', $file).self::$lastError);
                }
            } elseif (is_dir($file)) {
                if (!$isRecursive) {
                    $tmpName = \dirname(realpath($file)).'/.'.strrev(strtr(base64_encode(random_bytes(2)), '/=', '-.'));

                    if (file_exists($tmpName)) {
                        try {
                            self::doRemove([$tmpName], true);
                        } catch (IOException $e) {
                        }
                    }
<<<<<<< HEAD

                    if (!file_exists($tmpName) && self::box('rename', $file, $tmpName)) {
                        $origFile = $file;
                        $file = $tmpName;
                    } else {
                        $origFile = null;
                    }
                }

                $files = new \FilesystemIterator($file, \FilesystemIterator::CURRENT_AS_PATHNAME | \FilesystemIterator::SKIP_DOTS);
                self::doRemove(iterator_to_array($files, true), true);

=======

                    if (!file_exists($tmpName) && self::box('rename', $file, $tmpName)) {
                        $origFile = $file;
                        $file = $tmpName;
                    } else {
                        $origFile = null;
                    }
                }

                $files = new \FilesystemIterator($file, \FilesystemIterator::CURRENT_AS_PATHNAME | \FilesystemIterator::SKIP_DOTS);
                self::doRemove(iterator_to_array($files, true), true);

>>>>>>> f1643e87
                if (!self::box('rmdir', $file) && file_exists($file) && !$isRecursive) {
                    $lastError = self::$lastError;

                    if (null !== $origFile && self::box('rename', $file, $origFile)) {
                        $file = $origFile;
                    }

                    throw new IOException(sprintf('Failed to remove directory "%s": ', $file).$lastError);
                }
            } elseif (!self::box('unlink', $file) && (str_contains(self::$lastError, 'Permission denied') || file_exists($file))) {
                throw new IOException(sprintf('Failed to remove file "%s": ', $file).self::$lastError);
            }
        }
    }

    /**
     * Change mode for an array of files or directories.
     *
     * @param string|iterable $files     A filename, an array of files, or a \Traversable instance to change mode
     * @param int             $mode      The new mode (octal)
     * @param int             $umask     The mode mask (octal)
     * @param bool            $recursive Whether change the mod recursively or not
     *
     * @throws IOException When the change fails
     */
    public function chmod($files, int $mode, int $umask = 0000, bool $recursive = false)
    {
        foreach ($this->toIterable($files) as $file) {
            if ((\PHP_VERSION_ID < 80000 || \is_int($mode)) && !self::box('chmod', $file, $mode & ~$umask)) {
                throw new IOException(sprintf('Failed to chmod file "%s": ', $file).self::$lastError, 0, null, $file);
            }
            if ($recursive && is_dir($file) && !is_link($file)) {
                $this->chmod(new \FilesystemIterator($file), $mode, $umask, true);
            }
        }
    }

    /**
     * Change the owner of an array of files or directories.
     *
     * @param string|iterable $files     A filename, an array of files, or a \Traversable instance to change owner
     * @param string|int      $user      A user name or number
     * @param bool            $recursive Whether change the owner recursively or not
     *
     * @throws IOException When the change fails
     */
    public function chown($files, $user, bool $recursive = false)
    {
        foreach ($this->toIterable($files) as $file) {
            if ($recursive && is_dir($file) && !is_link($file)) {
                $this->chown(new \FilesystemIterator($file), $user, true);
            }
            if (is_link($file) && \function_exists('lchown')) {
                if (!self::box('lchown', $file, $user)) {
                    throw new IOException(sprintf('Failed to chown file "%s": ', $file).self::$lastError, 0, null, $file);
                }
            } else {
                if (!self::box('chown', $file, $user)) {
                    throw new IOException(sprintf('Failed to chown file "%s": ', $file).self::$lastError, 0, null, $file);
                }
            }
        }
    }

    /**
     * Change the group of an array of files or directories.
     *
     * @param string|iterable $files     A filename, an array of files, or a \Traversable instance to change group
     * @param string|int      $group     A group name or number
     * @param bool            $recursive Whether change the group recursively or not
     *
     * @throws IOException When the change fails
     */
    public function chgrp($files, $group, bool $recursive = false)
    {
        foreach ($this->toIterable($files) as $file) {
            if ($recursive && is_dir($file) && !is_link($file)) {
                $this->chgrp(new \FilesystemIterator($file), $group, true);
            }
            if (is_link($file) && \function_exists('lchgrp')) {
                if (!self::box('lchgrp', $file, $group)) {
                    throw new IOException(sprintf('Failed to chgrp file "%s": ', $file).self::$lastError, 0, null, $file);
                }
            } else {
                if (!self::box('chgrp', $file, $group)) {
                    throw new IOException(sprintf('Failed to chgrp file "%s": ', $file).self::$lastError, 0, null, $file);
                }
            }
        }
    }

    /**
     * Renames a file or a directory.
     *
     * @throws IOException When target file or directory already exists
     * @throws IOException When origin cannot be renamed
     */
    public function rename(string $origin, string $target, bool $overwrite = false)
    {
        // we check that target does not exist
        if (!$overwrite && $this->isReadable($target)) {
            throw new IOException(sprintf('Cannot rename because the target "%s" already exists.', $target), 0, null, $target);
        }

        if (!self::box('rename', $origin, $target)) {
            if (is_dir($origin)) {
                // See https://bugs.php.net/54097 & https://php.net/rename#113943
                $this->mirror($origin, $target, null, ['override' => $overwrite, 'delete' => $overwrite]);
                $this->remove($origin);

                return;
            }
            throw new IOException(sprintf('Cannot rename "%s" to "%s": ', $origin, $target).self::$lastError, 0, null, $target);
        }
    }

    /**
     * Tells whether a file exists and is readable.
     *
     * @throws IOException When windows path is longer than 258 characters
     */
    private function isReadable(string $filename): bool
    {
        $maxPathLength = \PHP_MAXPATHLEN - 2;

        if (\strlen($filename) > $maxPathLength) {
            throw new IOException(sprintf('Could not check if file is readable because path length exceeds %d characters.', $maxPathLength), 0, null, $filename);
        }

        return is_readable($filename);
    }

    /**
     * Creates a symbolic link or copy a directory.
     *
     * @throws IOException When symlink fails
     */
    public function symlink(string $originDir, string $targetDir, bool $copyOnWindows = false)
    {
        if ('\\' === \DIRECTORY_SEPARATOR) {
            $originDir = strtr($originDir, '/', '\\');
            $targetDir = strtr($targetDir, '/', '\\');

            if ($copyOnWindows) {
                $this->mirror($originDir, $targetDir);

                return;
            }
        }

        $this->mkdir(\dirname($targetDir));

        if (is_link($targetDir)) {
            if (readlink($targetDir) === $originDir) {
                return;
            }
            $this->remove($targetDir);
        }

        if (!self::box('symlink', $originDir, $targetDir)) {
            $this->linkException($originDir, $targetDir, 'symbolic');
        }
    }

    /**
     * Creates a hard link, or several hard links to a file.
     *
     * @param string|string[] $targetFiles The target file(s)
     *
     * @throws FileNotFoundException When original file is missing or not a file
     * @throws IOException           When link fails, including if link already exists
     */
    public function hardlink(string $originFile, $targetFiles)
    {
        if (!$this->exists($originFile)) {
            throw new FileNotFoundException(null, 0, null, $originFile);
        }

        if (!is_file($originFile)) {
            throw new FileNotFoundException(sprintf('Origin file "%s" is not a file.', $originFile));
        }

        foreach ($this->toIterable($targetFiles) as $targetFile) {
            if (is_file($targetFile)) {
                if (fileinode($originFile) === fileinode($targetFile)) {
                    continue;
                }
                $this->remove($targetFile);
            }

            if (!self::box('link', $originFile, $targetFile)) {
                $this->linkException($originFile, $targetFile, 'hard');
            }
        }
    }

    /**
     * @param string $linkType Name of the link type, typically 'symbolic' or 'hard'
     */
    private function linkException(string $origin, string $target, string $linkType)
    {
        if (self::$lastError) {
            if ('\\' === \DIRECTORY_SEPARATOR && str_contains(self::$lastError, 'error code(1314)')) {
                throw new IOException(sprintf('Unable to create "%s" link due to error code 1314: \'A required privilege is not held by the client\'. Do you have the required Administrator-rights?', $linkType), 0, null, $target);
            }
        }
        throw new IOException(sprintf('Failed to create "%s" link from "%s" to "%s": ', $linkType, $origin, $target).self::$lastError, 0, null, $target);
    }

    /**
     * Resolves links in paths.
     *
     * With $canonicalize = false (default)
     *      - if $path does not exist or is not a link, returns null
     *      - if $path is a link, returns the next direct target of the link without considering the existence of the target
     *
     * With $canonicalize = true
     *      - if $path does not exist, returns null
     *      - if $path exists, returns its absolute fully resolved final version
     *
     * @return string|null
     */
    public function readlink(string $path, bool $canonicalize = false)
    {
        if (!$canonicalize && !is_link($path)) {
            return null;
        }

        if ($canonicalize) {
            if (!$this->exists($path)) {
                return null;
            }

            if ('\\' === \DIRECTORY_SEPARATOR && \PHP_VERSION_ID < 70410) {
                $path = readlink($path);
            }

            return realpath($path);
        }

        if ('\\' === \DIRECTORY_SEPARATOR && \PHP_VERSION_ID < 70400) {
            return realpath($path);
        }

        return readlink($path);
    }

    /**
     * Given an existing path, convert it to a path relative to a given starting path.
     *
<<<<<<< HEAD
     * @return string Path of target relative to starting path
=======
     * @return string
>>>>>>> f1643e87
     */
    public function makePathRelative(string $endPath, string $startPath)
    {
        if (!$this->isAbsolutePath($startPath)) {
            throw new InvalidArgumentException(sprintf('The start path "%s" is not absolute.', $startPath));
        }

        if (!$this->isAbsolutePath($endPath)) {
            throw new InvalidArgumentException(sprintf('The end path "%s" is not absolute.', $endPath));
        }

        // Normalize separators on Windows
        if ('\\' === \DIRECTORY_SEPARATOR) {
            $endPath = str_replace('\\', '/', $endPath);
            $startPath = str_replace('\\', '/', $startPath);
        }

        $splitDriveLetter = function ($path) {
            return (\strlen($path) > 2 && ':' === $path[1] && '/' === $path[2] && ctype_alpha($path[0]))
                ? [substr($path, 2), strtoupper($path[0])]
                : [$path, null];
        };

        $splitPath = function ($path) {
            $result = [];

            foreach (explode('/', trim($path, '/')) as $segment) {
                if ('..' === $segment) {
                    array_pop($result);
                } elseif ('.' !== $segment && '' !== $segment) {
                    $result[] = $segment;
                }
            }

            return $result;
        };

        [$endPath, $endDriveLetter] = $splitDriveLetter($endPath);
        [$startPath, $startDriveLetter] = $splitDriveLetter($startPath);

        $startPathArr = $splitPath($startPath);
        $endPathArr = $splitPath($endPath);

        if ($endDriveLetter && $startDriveLetter && $endDriveLetter != $startDriveLetter) {
            // End path is on another drive, so no relative path exists
            return $endDriveLetter.':/'.($endPathArr ? implode('/', $endPathArr).'/' : '');
        }

        // Find for which directory the common path stops
        $index = 0;
        while (isset($startPathArr[$index]) && isset($endPathArr[$index]) && $startPathArr[$index] === $endPathArr[$index]) {
            ++$index;
        }

        // Determine how deep the start path is relative to the common path (ie, "web/bundles" = 2 levels)
        if (1 === \count($startPathArr) && '' === $startPathArr[0]) {
            $depth = 0;
        } else {
            $depth = \count($startPathArr) - $index;
        }

        // Repeated "../" for each level need to reach the common path
        $traverser = str_repeat('../', $depth);

        $endPathRemainder = implode('/', \array_slice($endPathArr, $index));

        // Construct $endPath from traversing to the common path, then to the remaining $endPath
        $relativePath = $traverser.('' !== $endPathRemainder ? $endPathRemainder.'/' : '');

        return '' === $relativePath ? './' : $relativePath;
    }

    /**
     * Mirrors a directory to another.
     *
     * Copies files and directories from the origin directory into the target directory. By default:
     *
     *  - existing files in the target directory will be overwritten, except if they are newer (see the `override` option)
     *  - files in the target directory that do not exist in the source directory will not be deleted (see the `delete` option)
     *
     * @param \Traversable|null $iterator Iterator that filters which files and directories to copy, if null a recursive iterator is created
     * @param array             $options  An array of boolean options
     *                                    Valid options are:
     *                                    - $options['override'] If true, target files newer than origin files are overwritten (see copy(), defaults to false)
     *                                    - $options['copy_on_windows'] Whether to copy files instead of links on Windows (see symlink(), defaults to false)
     *                                    - $options['delete'] Whether to delete files that are not in the source directory (defaults to false)
     *
     * @throws IOException When file type is unknown
     */
    public function mirror(string $originDir, string $targetDir, \Traversable $iterator = null, array $options = [])
    {
        $targetDir = rtrim($targetDir, '/\\');
        $originDir = rtrim($originDir, '/\\');
        $originDirLen = \strlen($originDir);

        if (!$this->exists($originDir)) {
            throw new IOException(sprintf('The origin directory specified "%s" was not found.', $originDir), 0, null, $originDir);
        }

        // Iterate in destination folder to remove obsolete entries
        if ($this->exists($targetDir) && isset($options['delete']) && $options['delete']) {
            $deleteIterator = $iterator;
            if (null === $deleteIterator) {
                $flags = \FilesystemIterator::SKIP_DOTS;
                $deleteIterator = new \RecursiveIteratorIterator(new \RecursiveDirectoryIterator($targetDir, $flags), \RecursiveIteratorIterator::CHILD_FIRST);
            }
            $targetDirLen = \strlen($targetDir);
            foreach ($deleteIterator as $file) {
                $origin = $originDir.substr($file->getPathname(), $targetDirLen);
                if (!$this->exists($origin)) {
                    $this->remove($file);
                }
            }
        }

        $copyOnWindows = $options['copy_on_windows'] ?? false;

        if (null === $iterator) {
            $flags = $copyOnWindows ? \FilesystemIterator::SKIP_DOTS | \FilesystemIterator::FOLLOW_SYMLINKS : \FilesystemIterator::SKIP_DOTS;
            $iterator = new \RecursiveIteratorIterator(new \RecursiveDirectoryIterator($originDir, $flags), \RecursiveIteratorIterator::SELF_FIRST);
        }

        $this->mkdir($targetDir);
        $filesCreatedWhileMirroring = [];

        foreach ($iterator as $file) {
            if ($file->getPathname() === $targetDir || $file->getRealPath() === $targetDir || isset($filesCreatedWhileMirroring[$file->getRealPath()])) {
                continue;
            }

            $target = $targetDir.substr($file->getPathname(), $originDirLen);
            $filesCreatedWhileMirroring[$target] = true;

            if (!$copyOnWindows && is_link($file)) {
                $this->symlink($file->getLinkTarget(), $target);
            } elseif (is_dir($file)) {
                $this->mkdir($target);
            } elseif (is_file($file)) {
                $this->copy($file, $target, $options['override'] ?? false);
            } else {
                throw new IOException(sprintf('Unable to guess "%s" file type.', $file), 0, null, $file);
            }
        }
    }

    /**
     * Returns whether the file path is an absolute path.
     *
     * @return bool
     */
    public function isAbsolutePath(string $file)
    {
        return '' !== $file && (strspn($file, '/\\', 0, 1)
            || (\strlen($file) > 3 && ctype_alpha($file[0])
                && ':' === $file[1]
                && strspn($file, '/\\', 2, 1)
            )
            || null !== parse_url($file, \PHP_URL_SCHEME)
        );
    }

    /**
     * Creates a temporary file with support for custom stream wrappers.
     *
     * @param string $prefix The prefix of the generated temporary filename
     *                       Note: Windows uses only the first three characters of prefix
     * @param string $suffix The suffix of the generated temporary filename
     *
     * @return string The new temporary filename (with path), or throw an exception on failure
     */
    public function tempnam(string $dir, string $prefix/*, string $suffix = ''*/)
    {
        $suffix = \func_num_args() > 2 ? func_get_arg(2) : '';
        [$scheme, $hierarchy] = $this->getSchemeAndHierarchy($dir);

        // If no scheme or scheme is "file" or "gs" (Google Cloud) create temp file in local filesystem
        if ((null === $scheme || 'file' === $scheme || 'gs' === $scheme) && '' === $suffix) {
            // If tempnam failed or no scheme return the filename otherwise prepend the scheme
            if ($tmpFile = self::box('tempnam', $hierarchy, $prefix)) {
                if (null !== $scheme && 'gs' !== $scheme) {
                    return $scheme.'://'.$tmpFile;
                }

                return $tmpFile;
            }

            throw new IOException('A temporary file could not be created: '.self::$lastError);
        }

        // Loop until we create a valid temp file or have reached 10 attempts
        for ($i = 0; $i < 10; ++$i) {
            // Create a unique filename
            $tmpFile = $dir.'/'.$prefix.uniqid(mt_rand(), true).$suffix;

            // Use fopen instead of file_exists as some streams do not support stat
            // Use mode 'x+' to atomically check existence and create to avoid a TOCTOU vulnerability
            if (!$handle = self::box('fopen', $tmpFile, 'x+')) {
                continue;
            }

            // Close the file if it was successfully opened
            self::box('fclose', $handle);

            return $tmpFile;
        }

        throw new IOException('A temporary file could not be created: '.self::$lastError);
    }

    /**
     * Atomically dumps content into a file.
     *
     * @param string|resource $content The data to write into the file
     *
     * @throws IOException if the file cannot be written to
     */
    public function dumpFile(string $filename, $content)
    {
        if (\is_array($content)) {
            throw new \TypeError(sprintf('Argument 2 passed to "%s()" must be string or resource, array given.', __METHOD__));
        }

        $dir = \dirname($filename);

        if (!is_dir($dir)) {
            $this->mkdir($dir);
        }

        // Will create a temp file with 0600 access rights
        // when the filesystem supports chmod.
        $tmpFile = $this->tempnam($dir, basename($filename));

        try {
            if (false === self::box('file_put_contents', $tmpFile, $content)) {
                throw new IOException(sprintf('Failed to write file "%s": ', $filename).self::$lastError, 0, null, $filename);
            }

            self::box('chmod', $tmpFile, file_exists($filename) ? fileperms($filename) : 0666 & ~umask());

            $this->rename($tmpFile, $filename, true);
        } finally {
            if (file_exists($tmpFile)) {
                self::box('unlink', $tmpFile);
            }
        }
    }

    /**
     * Appends content to an existing file.
     *
     * @param string|resource $content The content to append
     *
     * @throws IOException If the file is not writable
     */
    public function appendToFile(string $filename, $content)
    {
        if (\is_array($content)) {
            throw new \TypeError(sprintf('Argument 2 passed to "%s()" must be string or resource, array given.', __METHOD__));
        }

        $dir = \dirname($filename);

        if (!is_dir($dir)) {
            $this->mkdir($dir);
        }

        if (false === self::box('file_put_contents', $filename, $content, \FILE_APPEND)) {
            throw new IOException(sprintf('Failed to write file "%s": ', $filename).self::$lastError, 0, null, $filename);
        }
    }

    private function toIterable($files): iterable
    {
        return is_iterable($files) ? $files : [$files];
    }

    /**
     * Gets a 2-tuple of scheme (may be null) and hierarchical part of a filename (e.g. file:///tmp -> [file, tmp]).
     */
    private function getSchemeAndHierarchy(string $filename): array
    {
        $components = explode('://', $filename, 2);

        return 2 === \count($components) ? [$components[0], $components[1]] : [null, $components[0]];
    }

    /**
     * @param mixed ...$args
     *
     * @return mixed
     */
    private static function box(callable $func, ...$args)
    {
        self::$lastError = null;
        set_error_handler(__CLASS__.'::handleError');
        try {
            $result = $func(...$args);
            restore_error_handler();

            return $result;
        } catch (\Throwable $e) {
        }
        restore_error_handler();

        throw $e;
    }

    /**
     * @internal
     */
    public static function handleError(int $type, string $msg)
    {
        self::$lastError = $msg;
    }
}<|MERGE_RESOLUTION|>--- conflicted
+++ resolved
@@ -178,7 +178,6 @@
                         } catch (IOException $e) {
                         }
                     }
-<<<<<<< HEAD
 
                     if (!file_exists($tmpName) && self::box('rename', $file, $tmpName)) {
                         $origFile = $file;
@@ -191,20 +190,6 @@
                 $files = new \FilesystemIterator($file, \FilesystemIterator::CURRENT_AS_PATHNAME | \FilesystemIterator::SKIP_DOTS);
                 self::doRemove(iterator_to_array($files, true), true);
 
-=======
-
-                    if (!file_exists($tmpName) && self::box('rename', $file, $tmpName)) {
-                        $origFile = $file;
-                        $file = $tmpName;
-                    } else {
-                        $origFile = null;
-                    }
-                }
-
-                $files = new \FilesystemIterator($file, \FilesystemIterator::CURRENT_AS_PATHNAME | \FilesystemIterator::SKIP_DOTS);
-                self::doRemove(iterator_to_array($files, true), true);
-
->>>>>>> f1643e87
                 if (!self::box('rmdir', $file) && file_exists($file) && !$isRecursive) {
                     $lastError = self::$lastError;
 
@@ -455,11 +440,7 @@
     /**
      * Given an existing path, convert it to a path relative to a given starting path.
      *
-<<<<<<< HEAD
-     * @return string Path of target relative to starting path
-=======
      * @return string
->>>>>>> f1643e87
      */
     public function makePathRelative(string $endPath, string $startPath)
     {
