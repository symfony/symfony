<?php

/*
 * This file is part of the Symfony package.
 *
 * (c) Fabien Potencier <fabien@symfony.com>
 *
 * For the full copyright and license information, please view the LICENSE
 * file that was distributed with this source code.
 */

namespace Symfony\Component\HttpKernel\Tests\ControllerMetadata;

use Fake\ImportedAndFake;
use PHPUnit\Framework\TestCase;
use Symfony\Component\HttpKernel\ControllerMetadata\ArgumentMetadata;
use Symfony\Component\HttpKernel\ControllerMetadata\ArgumentMetadataFactory;
use Symfony\Component\HttpKernel\Tests\Fixtures\Attribute\Foo;
use Symfony\Component\HttpKernel\Tests\Fixtures\Controller\AttributeController;
use Symfony\Component\HttpKernel\Tests\Fixtures\Controller\BasicTypesController;
use Symfony\Component\HttpKernel\Tests\Fixtures\Controller\NullableController;
use Symfony\Component\HttpKernel\Tests\Fixtures\Controller\VariadicController;

class ArgumentMetadataFactoryTest extends TestCase
{
    /**
     * @var ArgumentMetadataFactory
     */
    private $factory;

    protected function setUp(): void
    {
        $this->factory = new ArgumentMetadataFactory();
    }

    public function testSignature1()
    {
        $arguments = $this->factory->createArgumentMetadata($this->signature1(...));

        $this->assertEquals([
            new ArgumentMetadata('foo', self::class, false, false, null),
            new ArgumentMetadata('bar', 'array', false, false, null),
            new ArgumentMetadata('baz', 'callable', false, false, null),
        ], $arguments);
    }

    public function testSignature2()
    {
        $arguments = $this->factory->createArgumentMetadata($this->signature2(...));

        $this->assertEquals([
            new ArgumentMetadata('foo', self::class, false, true, null, true),
            new ArgumentMetadata('bar', FakeClassThatDoesNotExist::class, false, true, null, true),
            new ArgumentMetadata('baz', 'Fake\ImportedAndFake', false, true, null, true),
        ], $arguments);
    }

    public function testSignature3()
    {
        $arguments = $this->factory->createArgumentMetadata($this->signature3(...));

        $this->assertEquals([
            new ArgumentMetadata('bar', FakeClassThatDoesNotExist::class, false, false, null),
            new ArgumentMetadata('baz', 'Fake\ImportedAndFake', false, false, null),
        ], $arguments);
    }

    public function testSignature4()
    {
        $arguments = $this->factory->createArgumentMetadata($this->signature4(...));

        $this->assertEquals([
            new ArgumentMetadata('foo', null, false, true, 'default'),
            new ArgumentMetadata('bar', null, false, true, 500),
            new ArgumentMetadata('baz', null, false, true, []),
        ], $arguments);
    }

    public function testSignature5()
    {
        $arguments = $this->factory->createArgumentMetadata($this->signature5(...));

        $this->assertEquals([
            new ArgumentMetadata('foo', 'array', false, true, null, true),
            new ArgumentMetadata('bar', null, false, true, null, true),
        ], $arguments);
    }

    public function testVariadicSignature()
    {
        $arguments = $this->factory->createArgumentMetadata([new VariadicController(), 'action']);

        $this->assertEquals([
            new ArgumentMetadata('foo', null, false, false, null),
            new ArgumentMetadata('bar', null, true, false, null),
        ], $arguments);
    }

    public function testBasicTypesSignature()
    {
        $arguments = $this->factory->createArgumentMetadata([new BasicTypesController(), 'action']);

        $this->assertEquals([
            new ArgumentMetadata('foo', 'string', false, false, null),
            new ArgumentMetadata('bar', 'int', false, false, null),
            new ArgumentMetadata('baz', 'float', false, false, null),
        ], $arguments);
    }

    public function testNamedClosure()
    {
        $arguments = $this->factory->createArgumentMetadata($this->signature1(...));

        $this->assertEquals([
            new ArgumentMetadata('foo', self::class, false, false, null),
            new ArgumentMetadata('bar', 'array', false, false, null),
            new ArgumentMetadata('baz', 'callable', false, false, null),
        ], $arguments);
    }

    public function testNullableTypesSignature()
    {
        $arguments = $this->factory->createArgumentMetadata([new NullableController(), 'action']);

        $this->assertEquals([
            new ArgumentMetadata('foo', 'string', false, false, null, true),
            new ArgumentMetadata('bar', \stdClass::class, false, false, null, true),
            new ArgumentMetadata('baz', 'string', false, true, 'value', true),
            new ArgumentMetadata('last', 'string', false, true, '', false),
        ], $arguments);
    }

    public function testAttributeSignature()
    {
        $arguments = $this->factory->createArgumentMetadata([new AttributeController(), 'action']);

        $this->assertEquals([
            new ArgumentMetadata('baz', 'string', false, false, null, false, [new Foo('bar')]),
        ], $arguments);
    }

    public function testMultipleAttributes()
    {
        $this->factory->createArgumentMetadata([new AttributeController(), 'multiAttributeArg']);
        $this->assertCount(1, $this->factory->createArgumentMetadata([new AttributeController(), 'multiAttributeArg'])[0]->getAttributes());
    }

    public function testIssue41478()
    {
        $arguments = $this->factory->createArgumentMetadata([new AttributeController(), 'issue41478']);
        $this->assertEquals([
            new ArgumentMetadata('baz', 'string', false, false, null, false, [new Foo('bar')]),
            new ArgumentMetadata('bat', 'string', false, false, null, false, []),
        ], $arguments);
    }

    public function signature1(self $foo, array $bar, callable $baz)
    {
    }

<<<<<<< HEAD
    public function signature2(self $foo = null, FakeClassThatDoesNotExist $bar = null, ImportedAndFake $baz = null)
=======
    private function signature2(?self $foo = null, ?FakeClassThatDoesNotExist $bar = null, ?ImportedAndFake $baz = null)
>>>>>>> 2a31f2dd
    {
    }

    public function signature3(FakeClassThatDoesNotExist $bar, ImportedAndFake $baz)
    {
    }

    public function signature4($foo = 'default', $bar = 500, $baz = [])
    {
    }

<<<<<<< HEAD
    public function signature5(array $foo = null, $bar = null)
=======
    private function signature5(?array $foo = null, $bar = null)
>>>>>>> 2a31f2dd
    {
    }
}<|MERGE_RESOLUTION|>--- conflicted
+++ resolved
@@ -158,11 +158,7 @@
     {
     }
 
-<<<<<<< HEAD
-    public function signature2(self $foo = null, FakeClassThatDoesNotExist $bar = null, ImportedAndFake $baz = null)
-=======
-    private function signature2(?self $foo = null, ?FakeClassThatDoesNotExist $bar = null, ?ImportedAndFake $baz = null)
->>>>>>> 2a31f2dd
+    public function signature2(?self $foo = null, ?FakeClassThatDoesNotExist $bar = null, ?ImportedAndFake $baz = null)
     {
     }
 
@@ -174,11 +170,7 @@
     {
     }
 
-<<<<<<< HEAD
-    public function signature5(array $foo = null, $bar = null)
-=======
-    private function signature5(?array $foo = null, $bar = null)
->>>>>>> 2a31f2dd
+    public function signature5(?array $foo = null, $bar = null)
     {
     }
 }