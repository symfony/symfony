<?php

/*
 * This file is part of the Symfony package.
 *
 * (c) Fabien Potencier <fabien@symfony.com>
 *
 * For the full copyright and license information, please view the LICENSE
 * file that was distributed with this source code.
 */

namespace Symfony\Component\DependencyInjection;

use Composer\InstalledVersions;
use Psr\Container\ContainerInterface as PsrContainerInterface;
use Symfony\Component\Config\Resource\ClassExistenceResource;
use Symfony\Component\Config\Resource\ComposerResource;
use Symfony\Component\Config\Resource\DirectoryResource;
use Symfony\Component\Config\Resource\FileExistenceResource;
use Symfony\Component\Config\Resource\FileResource;
use Symfony\Component\Config\Resource\GlobResource;
use Symfony\Component\Config\Resource\ReflectionClassResource;
use Symfony\Component\Config\Resource\ResourceInterface;
use Symfony\Component\DependencyInjection\Argument\AbstractArgument;
use Symfony\Component\DependencyInjection\Argument\IteratorArgument;
use Symfony\Component\DependencyInjection\Argument\RewindableGenerator;
use Symfony\Component\DependencyInjection\Argument\ServiceClosureArgument;
use Symfony\Component\DependencyInjection\Argument\ServiceLocator;
use Symfony\Component\DependencyInjection\Argument\ServiceLocatorArgument;
use Symfony\Component\DependencyInjection\Attribute\Target;
use Symfony\Component\DependencyInjection\Compiler\Compiler;
use Symfony\Component\DependencyInjection\Compiler\CompilerPassInterface;
use Symfony\Component\DependencyInjection\Compiler\PassConfig;
use Symfony\Component\DependencyInjection\Compiler\ResolveEnvPlaceholdersPass;
use Symfony\Component\DependencyInjection\Exception\BadMethodCallException;
use Symfony\Component\DependencyInjection\Exception\InvalidArgumentException;
use Symfony\Component\DependencyInjection\Exception\LogicException;
use Symfony\Component\DependencyInjection\Exception\RuntimeException;
use Symfony\Component\DependencyInjection\Exception\ServiceCircularReferenceException;
use Symfony\Component\DependencyInjection\Exception\ServiceNotFoundException;
use Symfony\Component\DependencyInjection\Extension\ExtensionInterface;
use Symfony\Component\DependencyInjection\LazyProxy\Instantiator\InstantiatorInterface;
use Symfony\Component\DependencyInjection\LazyProxy\Instantiator\RealServiceInstantiator;
use Symfony\Component\DependencyInjection\ParameterBag\EnvPlaceholderParameterBag;
use Symfony\Component\DependencyInjection\ParameterBag\ParameterBag;
use Symfony\Component\DependencyInjection\ParameterBag\ParameterBagInterface;
use Symfony\Component\ExpressionLanguage\Expression;
use Symfony\Component\ExpressionLanguage\ExpressionFunctionProviderInterface;

/**
 * ContainerBuilder is a DI container that provides an API to easily describe services.
 *
 * @author Fabien Potencier <fabien@symfony.com>
 */
class ContainerBuilder extends Container implements TaggedContainerInterface
{
    /**
     * @var ExtensionInterface[]
     */
    private $extensions = [];

    /**
     * @var ExtensionInterface[]
     */
    private $extensionsByNs = [];

    /**
     * @var Definition[]
     */
    private $definitions = [];

    /**
     * @var Alias[]
     */
    private $aliasDefinitions = [];

    /**
     * @var ResourceInterface[]
     */
    private $resources = [];

    private $extensionConfigs = [];

    /**
     * @var Compiler
     */
    private $compiler;

    private $trackResources;

    /**
     * @var InstantiatorInterface|null
     */
    private $proxyInstantiator;

    /**
     * @var ExpressionLanguage|null
     */
    private $expressionLanguage;

    /**
     * @var ExpressionFunctionProviderInterface[]
     */
    private $expressionLanguageProviders = [];

    /**
     * @var string[] with tag names used by findTaggedServiceIds
     */
    private $usedTags = [];

    /**
     * @var string[][] a map of env var names to their placeholders
     */
    private $envPlaceholders = [];

    /**
     * @var int[] a map of env vars to their resolution counter
     */
    private $envCounters = [];

    /**
     * @var string[] the list of vendor directories
     */
    private $vendors;

    private $autoconfiguredInstanceof = [];

    /**
     * @var callable[]
     */
    private $autoconfiguredAttributes = [];

    private $removedIds = [];

    private $removedBindingIds = [];

    private const INTERNAL_TYPES = [
        'int' => true,
        'float' => true,
        'string' => true,
        'bool' => true,
        'resource' => true,
        'object' => true,
        'array' => true,
        'null' => true,
        'callable' => true,
        'iterable' => true,
        'mixed' => true,
    ];

    public function __construct(ParameterBagInterface $parameterBag = null)
    {
        parent::__construct($parameterBag);

        $this->trackResources = interface_exists(ResourceInterface::class);
        $this->setDefinition('service_container', (new Definition(ContainerInterface::class))->setSynthetic(true)->setPublic(true));
        $this->setAlias(PsrContainerInterface::class, new Alias('service_container', false))->setDeprecated('symfony/dependency-injection', '5.1', $deprecationMessage = 'The "%alias_id%" autowiring alias is deprecated. Define it explicitly in your app if you want to keep using it.');
        $this->setAlias(ContainerInterface::class, new Alias('service_container', false))->setDeprecated('symfony/dependency-injection', '5.1', $deprecationMessage);
    }

    /**
     * @var \ReflectionClass[] a list of class reflectors
     */
    private $classReflectors;

    /**
     * Sets the track resources flag.
     *
     * If you are not using the loaders and therefore don't want
     * to depend on the Config component, set this flag to false.
     */
    public function setResourceTracking(bool $track)
    {
        $this->trackResources = $track;
    }

    /**
     * Checks if resources are tracked.
     *
     * @return bool
     */
    public function isTrackingResources()
    {
        return $this->trackResources;
    }

    /**
     * Sets the instantiator to be used when fetching proxies.
     */
    public function setProxyInstantiator(InstantiatorInterface $proxyInstantiator)
    {
        $this->proxyInstantiator = $proxyInstantiator;
    }

    public function registerExtension(ExtensionInterface $extension)
    {
        $this->extensions[$extension->getAlias()] = $extension;

        if (false !== $extension->getNamespace()) {
            $this->extensionsByNs[$extension->getNamespace()] = $extension;
        }
    }

    /**
     * Returns an extension by alias or namespace.
     *
<<<<<<< HEAD
     * @return ExtensionInterface An extension instance
=======
     * @return ExtensionInterface
>>>>>>> f1643e87
     *
     * @throws LogicException if the extension is not registered
     */
    public function getExtension(string $name)
    {
        if (isset($this->extensions[$name])) {
            return $this->extensions[$name];
        }

        if (isset($this->extensionsByNs[$name])) {
            return $this->extensionsByNs[$name];
        }

        throw new LogicException(sprintf('Container extension "%s" is not registered.', $name));
    }

    /**
     * Returns all registered extensions.
     *
     * @return ExtensionInterface[]
     */
    public function getExtensions()
    {
        return $this->extensions;
    }

    /**
     * Checks if we have an extension.
     *
<<<<<<< HEAD
     * @return bool If the extension exists
=======
     * @return bool
>>>>>>> f1643e87
     */
    public function hasExtension(string $name)
    {
        return isset($this->extensions[$name]) || isset($this->extensionsByNs[$name]);
    }

    /**
     * Returns an array of resources loaded to build this configuration.
     *
     * @return ResourceInterface[]
     */
    public function getResources()
    {
        return array_values($this->resources);
    }

    /**
     * @return $this
     */
    public function addResource(ResourceInterface $resource)
    {
        if (!$this->trackResources) {
            return $this;
        }

        if ($resource instanceof GlobResource && $this->inVendors($resource->getPrefix())) {
            return $this;
        }

        $this->resources[(string) $resource] = $resource;

        return $this;
    }

    /**
     * Sets the resources for this configuration.
     *
     * @param ResourceInterface[] $resources An array of resources
     *
     * @return $this
     */
    public function setResources(array $resources)
    {
        if (!$this->trackResources) {
            return $this;
        }

        $this->resources = $resources;

        return $this;
    }

    /**
     * Adds the object class hierarchy as resources.
     *
     * @param object|string $object An object instance or class name
     *
     * @return $this
     */
    public function addObjectResource($object)
    {
        if ($this->trackResources) {
            if (\is_object($object)) {
                $object = \get_class($object);
            }
            if (!isset($this->classReflectors[$object])) {
                $this->classReflectors[$object] = new \ReflectionClass($object);
            }
            $class = $this->classReflectors[$object];

            foreach ($class->getInterfaceNames() as $name) {
                if (null === $interface = &$this->classReflectors[$name]) {
                    $interface = new \ReflectionClass($name);
                }
                $file = $interface->getFileName();
                if (false !== $file && file_exists($file)) {
                    $this->fileExists($file);
                }
            }
            do {
                $file = $class->getFileName();
                if (false !== $file && file_exists($file)) {
                    $this->fileExists($file);
                }
                foreach ($class->getTraitNames() as $name) {
                    $this->addObjectResource($name);
                }
            } while ($class = $class->getParentClass());
        }

        return $this;
    }

    /**
     * Retrieves the requested reflection class and registers it for resource tracking.
     *
     * @throws \ReflectionException when a parent class/interface/trait is not found and $throw is true
     *
     * @final
     */
    public function getReflectionClass(?string $class, bool $throw = true): ?\ReflectionClass
    {
        if (!$class = $this->getParameterBag()->resolveValue($class)) {
            return null;
        }

        if (isset(self::INTERNAL_TYPES[$class])) {
            return null;
        }

        $resource = $classReflector = null;

        try {
            if (isset($this->classReflectors[$class])) {
                $classReflector = $this->classReflectors[$class];
            } elseif (class_exists(ClassExistenceResource::class)) {
                $resource = new ClassExistenceResource($class, false);
                $classReflector = $resource->isFresh(0) ? false : new \ReflectionClass($class);
            } else {
                $classReflector = class_exists($class) ? new \ReflectionClass($class) : false;
            }
        } catch (\ReflectionException $e) {
            if ($throw) {
                throw $e;
            }
        }

        if ($this->trackResources) {
            if (!$classReflector) {
                $this->addResource($resource ?? new ClassExistenceResource($class, false));
            } elseif (!$classReflector->isInternal()) {
                $path = $classReflector->getFileName();

                if (!$this->inVendors($path)) {
                    $this->addResource(new ReflectionClassResource($classReflector, $this->vendors));
                }
            }
            $this->classReflectors[$class] = $classReflector;
        }

        return $classReflector ?: null;
    }

    /**
     * Checks whether the requested file or directory exists and registers the result for resource tracking.
     *
     * @param string      $path          The file or directory path for which to check the existence
     * @param bool|string $trackContents Whether to track contents of the given resource. If a string is passed,
     *                                   it will be used as pattern for tracking contents of the requested directory
     *
     * @final
     */
    public function fileExists(string $path, $trackContents = true): bool
    {
        $exists = file_exists($path);

        if (!$this->trackResources || $this->inVendors($path)) {
            return $exists;
        }

        if (!$exists) {
            $this->addResource(new FileExistenceResource($path));

            return $exists;
        }

        if (is_dir($path)) {
            if ($trackContents) {
                $this->addResource(new DirectoryResource($path, \is_string($trackContents) ? $trackContents : null));
            } else {
                $this->addResource(new GlobResource($path, '/*', false));
            }
        } elseif ($trackContents) {
            $this->addResource(new FileResource($path));
        }

        return $exists;
    }

    /**
     * Loads the configuration for an extension.
     *
     * @param string $extension The extension alias or namespace
     * @param array  $values    An array of values that customizes the extension
     *
     * @return $this
     *
     * @throws BadMethodCallException When this ContainerBuilder is compiled
     * @throws \LogicException        if the extension is not registered
     */
    public function loadFromExtension(string $extension, array $values = null)
    {
        if ($this->isCompiled()) {
            throw new BadMethodCallException('Cannot load from an extension on a compiled container.');
        }

        if (\func_num_args() < 2) {
            $values = [];
        }

        $namespace = $this->getExtension($extension)->getAlias();

        $this->extensionConfigs[$namespace][] = $values;

        return $this;
    }

    /**
     * Adds a compiler pass.
     *
     * @param string $type     The type of compiler pass
     * @param int    $priority Used to sort the passes
     *
     * @return $this
     */
    public function addCompilerPass(CompilerPassInterface $pass, string $type = PassConfig::TYPE_BEFORE_OPTIMIZATION, int $priority = 0)
    {
        $this->getCompiler()->addPass($pass, $type, $priority);

        $this->addObjectResource($pass);

        return $this;
    }

    /**
     * Returns the compiler pass config which can then be modified.
     *
     * @return PassConfig
     */
    public function getCompilerPassConfig()
    {
        return $this->getCompiler()->getPassConfig();
    }

    /**
     * Returns the compiler.
     *
     * @return Compiler
     */
    public function getCompiler()
    {
        if (null === $this->compiler) {
            $this->compiler = new Compiler();
        }

        return $this->compiler;
    }

    /**
     * Sets a service.
     *
     * @throws BadMethodCallException When this ContainerBuilder is compiled
     */
    public function set(string $id, ?object $service)
    {
        if ($this->isCompiled() && (isset($this->definitions[$id]) && !$this->definitions[$id]->isSynthetic())) {
            // setting a synthetic service on a compiled container is alright
            throw new BadMethodCallException(sprintf('Setting service "%s" for an unknown or non-synthetic service definition on a compiled container is not allowed.', $id));
        }

        unset($this->definitions[$id], $this->aliasDefinitions[$id], $this->removedIds[$id]);

        parent::set($id, $service);
    }

    /**
     * Removes a service definition.
     */
    public function removeDefinition(string $id)
    {
        if (isset($this->definitions[$id])) {
            unset($this->definitions[$id]);
            $this->removedIds[$id] = true;
        }
    }

    /**
     * Returns true if the given service is defined.
     *
     * @param string $id The service identifier
     *
     * @return bool
     */
    public function has(string $id)
    {
        return isset($this->definitions[$id]) || isset($this->aliasDefinitions[$id]) || parent::has($id);
    }

    /**
<<<<<<< HEAD
     * @return object|null The associated service
=======
     * @return object|null
>>>>>>> f1643e87
     *
     * @throws InvalidArgumentException          when no definitions are available
     * @throws ServiceCircularReferenceException When a circular reference is detected
     * @throws ServiceNotFoundException          When the service is not defined
     * @throws \Exception
     *
     * @see Reference
     */
    public function get(string $id, int $invalidBehavior = ContainerInterface::EXCEPTION_ON_INVALID_REFERENCE)
    {
        if ($this->isCompiled() && isset($this->removedIds[$id]) && ContainerInterface::EXCEPTION_ON_INVALID_REFERENCE >= $invalidBehavior) {
            return parent::get($id);
        }

        return $this->doGet($id, $invalidBehavior);
    }

    private function doGet(string $id, int $invalidBehavior = ContainerInterface::EXCEPTION_ON_INVALID_REFERENCE, array &$inlineServices = null, bool $isConstructorArgument = false)
    {
        if (isset($inlineServices[$id])) {
            return $inlineServices[$id];
        }
        if (null === $inlineServices) {
            $isConstructorArgument = true;
            $inlineServices = [];
        }
        try {
            if (ContainerInterface::IGNORE_ON_UNINITIALIZED_REFERENCE === $invalidBehavior) {
                return parent::get($id, $invalidBehavior);
            }
            if ($service = parent::get($id, ContainerInterface::NULL_ON_INVALID_REFERENCE)) {
                return $service;
            }
        } catch (ServiceCircularReferenceException $e) {
            if ($isConstructorArgument) {
                throw $e;
            }
        }

        if (!isset($this->definitions[$id]) && isset($this->aliasDefinitions[$id])) {
            $alias = $this->aliasDefinitions[$id];

            if ($alias->isDeprecated()) {
                $deprecation = $alias->getDeprecation($id);
                trigger_deprecation($deprecation['package'], $deprecation['version'], $deprecation['message']);
            }

            return $this->doGet((string) $alias, $invalidBehavior, $inlineServices, $isConstructorArgument);
        }

        try {
            $definition = $this->getDefinition($id);
        } catch (ServiceNotFoundException $e) {
            if (ContainerInterface::EXCEPTION_ON_INVALID_REFERENCE < $invalidBehavior) {
                return null;
            }

            throw $e;
        }

        if ($definition->hasErrors() && $e = $definition->getErrors()) {
            throw new RuntimeException(reset($e));
        }

        if ($isConstructorArgument) {
            $this->loading[$id] = true;
        }

        try {
            return $this->createService($definition, $inlineServices, $isConstructorArgument, $id);
        } finally {
            if ($isConstructorArgument) {
                unset($this->loading[$id]);
            }
        }
    }

    /**
     * Merges a ContainerBuilder with the current ContainerBuilder configuration.
     *
     * Service definitions overrides the current defined ones.
     *
     * But for parameters, they are overridden by the current ones. It allows
     * the parameters passed to the container constructor to have precedence
     * over the loaded ones.
     *
     *     $container = new ContainerBuilder(new ParameterBag(['foo' => 'bar']));
     *     $loader = new LoaderXXX($container);
     *     $loader->load('resource_name');
     *     $container->register('foo', 'stdClass');
     *
     * In the above example, even if the loaded resource defines a foo
     * parameter, the value will still be 'bar' as defined in the ContainerBuilder
     * constructor.
     *
     * @throws BadMethodCallException When this ContainerBuilder is compiled
     */
    public function merge(self $container)
    {
        if ($this->isCompiled()) {
            throw new BadMethodCallException('Cannot merge on a compiled container.');
        }

        $this->addDefinitions($container->getDefinitions());
        $this->addAliases($container->getAliases());
        $this->getParameterBag()->add($container->getParameterBag()->all());

        if ($this->trackResources) {
            foreach ($container->getResources() as $resource) {
                $this->addResource($resource);
            }
        }

        foreach ($this->extensions as $name => $extension) {
            if (!isset($this->extensionConfigs[$name])) {
                $this->extensionConfigs[$name] = [];
            }

            $this->extensionConfigs[$name] = array_merge($this->extensionConfigs[$name], $container->getExtensionConfig($name));
        }

        if ($this->getParameterBag() instanceof EnvPlaceholderParameterBag && $container->getParameterBag() instanceof EnvPlaceholderParameterBag) {
            $envPlaceholders = $container->getParameterBag()->getEnvPlaceholders();
            $this->getParameterBag()->mergeEnvPlaceholders($container->getParameterBag());
        } else {
            $envPlaceholders = [];
        }

        foreach ($container->envCounters as $env => $count) {
            if (!$count && !isset($envPlaceholders[$env])) {
                continue;
            }
            if (!isset($this->envCounters[$env])) {
                $this->envCounters[$env] = $count;
            } else {
                $this->envCounters[$env] += $count;
            }
        }

        foreach ($container->getAutoconfiguredInstanceof() as $interface => $childDefinition) {
            if (isset($this->autoconfiguredInstanceof[$interface])) {
                throw new InvalidArgumentException(sprintf('"%s" has already been autoconfigured and merge() does not support merging autoconfiguration for the same class/interface.', $interface));
            }

            $this->autoconfiguredInstanceof[$interface] = $childDefinition;
        }

        foreach ($container->getAutoconfiguredAttributes() as $attribute => $configurator) {
            if (isset($this->autoconfiguredAttributes[$attribute])) {
                throw new InvalidArgumentException(sprintf('"%s" has already been autoconfigured and merge() does not support merging autoconfiguration for the same attribute.', $attribute));
            }

            $this->autoconfiguredAttributes[$attribute] = $configurator;
        }
    }

    /**
     * Returns the configuration array for the given extension.
     *
<<<<<<< HEAD
     * @return array An array of configuration
=======
     * @return array
>>>>>>> f1643e87
     */
    public function getExtensionConfig(string $name)
    {
        if (!isset($this->extensionConfigs[$name])) {
            $this->extensionConfigs[$name] = [];
        }

        return $this->extensionConfigs[$name];
    }

    /**
     * Prepends a config array to the configs of the given extension.
     */
    public function prependExtensionConfig(string $name, array $config)
    {
        if (!isset($this->extensionConfigs[$name])) {
            $this->extensionConfigs[$name] = [];
        }

        array_unshift($this->extensionConfigs[$name], $config);
    }

    /**
     * Compiles the container.
     *
     * This method passes the container to compiler
     * passes whose job is to manipulate and optimize
     * the container.
     *
     * The main compiler passes roughly do four things:
     *
     *  * The extension configurations are merged;
     *  * Parameter values are resolved;
     *  * The parameter bag is frozen;
     *  * Extension loading is disabled.
     *
     * @param bool $resolveEnvPlaceholders Whether %env()% parameters should be resolved using the current
     *                                     env vars or be replaced by uniquely identifiable placeholders.
     *                                     Set to "true" when you want to use the current ContainerBuilder
     *                                     directly, keep to "false" when the container is dumped instead.
     */
    public function compile(bool $resolveEnvPlaceholders = false)
    {
        $compiler = $this->getCompiler();

        if ($this->trackResources) {
            foreach ($compiler->getPassConfig()->getPasses() as $pass) {
                $this->addObjectResource($pass);
            }
        }
        $bag = $this->getParameterBag();

        if ($resolveEnvPlaceholders && $bag instanceof EnvPlaceholderParameterBag) {
            $compiler->addPass(new ResolveEnvPlaceholdersPass(), PassConfig::TYPE_AFTER_REMOVING, -1000);
        }

        $compiler->compile($this);

        foreach ($this->definitions as $id => $definition) {
            if ($this->trackResources && $definition->isLazy()) {
                $this->getReflectionClass($definition->getClass());
            }
        }

        $this->extensionConfigs = [];

        if ($bag instanceof EnvPlaceholderParameterBag) {
            if ($resolveEnvPlaceholders) {
                $this->parameterBag = new ParameterBag($this->resolveEnvPlaceholders($bag->all(), true));
            }

            $this->envPlaceholders = $bag->getEnvPlaceholders();
        }

        parent::compile();

        foreach ($this->definitions + $this->aliasDefinitions as $id => $definition) {
            if (!$definition->isPublic() || $definition->isPrivate()) {
                $this->removedIds[$id] = true;
            }
        }
    }

    /**
     * {@inheritdoc}
     */
    public function getServiceIds()
    {
        return array_map('strval', array_unique(array_merge(array_keys($this->getDefinitions()), array_keys($this->aliasDefinitions), parent::getServiceIds())));
    }

    /**
     * Gets removed service or alias ids.
     *
     * @return array
     */
    public function getRemovedIds()
    {
        return $this->removedIds;
    }

    /**
     * Adds the service aliases.
     */
    public function addAliases(array $aliases)
    {
        foreach ($aliases as $alias => $id) {
            $this->setAlias($alias, $id);
        }
    }

    /**
     * Sets the service aliases.
     */
    public function setAliases(array $aliases)
    {
        $this->aliasDefinitions = [];
        $this->addAliases($aliases);
    }

    /**
     * Sets an alias for an existing service.
     *
     * @param string       $alias The alias to create
     * @param string|Alias $id    The service to alias
     *
     * @return Alias
     *
     * @throws InvalidArgumentException if the id is not a string or an Alias
     * @throws InvalidArgumentException if the alias is for itself
     */
    public function setAlias(string $alias, $id)
    {
        if ('' === $alias || '\\' === $alias[-1] || \strlen($alias) !== strcspn($alias, "\0\r\n'")) {
            throw new InvalidArgumentException(sprintf('Invalid alias id: "%s".', $alias));
        }

        if (\is_string($id)) {
            $id = new Alias($id);
        } elseif (!$id instanceof Alias) {
            throw new InvalidArgumentException('$id must be a string, or an Alias object.');
        }

        if ($alias === (string) $id) {
            throw new InvalidArgumentException(sprintf('An alias can not reference itself, got a circular reference on "%s".', $alias));
        }

        unset($this->definitions[$alias], $this->removedIds[$alias]);

        return $this->aliasDefinitions[$alias] = $id;
    }

    public function removeAlias(string $alias)
    {
        if (isset($this->aliasDefinitions[$alias])) {
            unset($this->aliasDefinitions[$alias]);
            $this->removedIds[$alias] = true;
        }
    }

    /**
<<<<<<< HEAD
     * @return bool true if the alias exists, false otherwise
=======
     * @return bool
>>>>>>> f1643e87
     */
    public function hasAlias(string $id)
    {
        return isset($this->aliasDefinitions[$id]);
    }

    /**
     * @return Alias[]
     */
    public function getAliases()
    {
        return $this->aliasDefinitions;
    }

    /**
<<<<<<< HEAD
     * @return Alias An Alias instance
=======
     * @return Alias
>>>>>>> f1643e87
     *
     * @throws InvalidArgumentException if the alias does not exist
     */
    public function getAlias(string $id)
    {
        if (!isset($this->aliasDefinitions[$id])) {
            throw new InvalidArgumentException(sprintf('The service alias "%s" does not exist.', $id));
        }

        return $this->aliasDefinitions[$id];
    }

    /**
     * Registers a service definition.
     *
     * This methods allows for simple registration of service definition
     * with a fluid interface.
     *
<<<<<<< HEAD
     * @return Definition A Definition instance
=======
     * @return Definition
>>>>>>> f1643e87
     */
    public function register(string $id, string $class = null)
    {
        return $this->setDefinition($id, new Definition($class));
    }

    /**
     * Registers an autowired service definition.
     *
     * This method implements a shortcut for using setDefinition() with
     * an autowired definition.
     *
<<<<<<< HEAD
     * @return Definition The created definition
=======
     * @return Definition
>>>>>>> f1643e87
     */
    public function autowire(string $id, string $class = null)
    {
        return $this->setDefinition($id, (new Definition($class))->setAutowired(true));
    }

    /**
     * Adds the service definitions.
     *
     * @param Definition[] $definitions An array of service definitions
     */
    public function addDefinitions(array $definitions)
    {
        foreach ($definitions as $id => $definition) {
            $this->setDefinition($id, $definition);
        }
    }

    /**
     * Sets the service definitions.
     *
     * @param Definition[] $definitions An array of service definitions
     */
    public function setDefinitions(array $definitions)
    {
        $this->definitions = [];
        $this->addDefinitions($definitions);
    }

    /**
     * Gets all service definitions.
     *
     * @return Definition[]
     */
    public function getDefinitions()
    {
        return $this->definitions;
    }

    /**
     * Sets a service definition.
     *
<<<<<<< HEAD
     * @return Definition the service definition
=======
     * @return Definition
>>>>>>> f1643e87
     *
     * @throws BadMethodCallException When this ContainerBuilder is compiled
     */
    public function setDefinition(string $id, Definition $definition)
    {
        if ($this->isCompiled()) {
            throw new BadMethodCallException('Adding definition to a compiled container is not allowed.');
        }

        if ('' === $id || '\\' === $id[-1] || \strlen($id) !== strcspn($id, "\0\r\n'")) {
            throw new InvalidArgumentException(sprintf('Invalid service id: "%s".', $id));
        }

        unset($this->aliasDefinitions[$id], $this->removedIds[$id]);

        return $this->definitions[$id] = $definition;
    }

    /**
     * Returns true if a service definition exists under the given identifier.
     *
<<<<<<< HEAD
     * @return bool true if the service definition exists, false otherwise
=======
     * @return bool
>>>>>>> f1643e87
     */
    public function hasDefinition(string $id)
    {
        return isset($this->definitions[$id]);
    }

    /**
     * Gets a service definition.
     *
<<<<<<< HEAD
     * @return Definition A Definition instance
=======
     * @return Definition
>>>>>>> f1643e87
     *
     * @throws ServiceNotFoundException if the service definition does not exist
     */
    public function getDefinition(string $id)
    {
        if (!isset($this->definitions[$id])) {
            throw new ServiceNotFoundException($id);
        }

        return $this->definitions[$id];
    }

    /**
     * Gets a service definition by id or alias.
     *
     * The method "unaliases" recursively to return a Definition instance.
     *
<<<<<<< HEAD
     * @return Definition A Definition instance
=======
     * @return Definition
>>>>>>> f1643e87
     *
     * @throws ServiceNotFoundException if the service definition does not exist
     */
    public function findDefinition(string $id)
    {
        $seen = [];
        while (isset($this->aliasDefinitions[$id])) {
            $id = (string) $this->aliasDefinitions[$id];

            if (isset($seen[$id])) {
                $seen = array_values($seen);
                $seen = \array_slice($seen, array_search($id, $seen));
                $seen[] = $id;

                throw new ServiceCircularReferenceException($id, $seen);
            }

            $seen[$id] = $id;
        }

        return $this->getDefinition($id);
    }

    /**
     * Creates a service for a service definition.
     *
     * @return mixed
     *
     * @throws RuntimeException         When the factory definition is incomplete
     * @throws RuntimeException         When the service is a synthetic service
     * @throws InvalidArgumentException When configure callable is not callable
     */
    private function createService(Definition $definition, array &$inlineServices, bool $isConstructorArgument = false, string $id = null, bool $tryProxy = true)
    {
        if (null === $id && isset($inlineServices[$h = spl_object_hash($definition)])) {
            return $inlineServices[$h];
        }

        if ($definition instanceof ChildDefinition) {
            throw new RuntimeException(sprintf('Constructing service "%s" from a parent definition is not supported at build time.', $id));
        }

        if ($definition->isSynthetic()) {
            throw new RuntimeException(sprintf('You have requested a synthetic service ("%s"). The DIC does not know how to construct this service.', $id));
        }

        if ($definition->isDeprecated()) {
            $deprecation = $definition->getDeprecation($id);
            trigger_deprecation($deprecation['package'], $deprecation['version'], $deprecation['message']);
        }

        if ($tryProxy && $definition->isLazy() && !$tryProxy = !($proxy = $this->proxyInstantiator) || $proxy instanceof RealServiceInstantiator) {
            $proxy = $proxy->instantiateProxy(
                $this,
                $definition,
                $id, function () use ($definition, &$inlineServices, $id) {
                    return $this->createService($definition, $inlineServices, true, $id, false);
                }
            );
            $this->shareService($definition, $proxy, $id, $inlineServices);

            return $proxy;
        }

        $parameterBag = $this->getParameterBag();

        if (null !== $definition->getFile()) {
            require_once $parameterBag->resolveValue($definition->getFile());
        }

        $arguments = $this->doResolveServices($parameterBag->unescapeValue($parameterBag->resolveValue($definition->getArguments())), $inlineServices, $isConstructorArgument);

        if (null !== $factory = $definition->getFactory()) {
            if (\is_array($factory)) {
                $factory = [$this->doResolveServices($parameterBag->resolveValue($factory[0]), $inlineServices, $isConstructorArgument), $factory[1]];
            } elseif (!\is_string($factory)) {
                throw new RuntimeException(sprintf('Cannot create service "%s" because of invalid factory.', $id));
            }
        }

        if (null !== $id && $definition->isShared() && isset($this->services[$id]) && ($tryProxy || !$definition->isLazy())) {
            return $this->services[$id];
        }

        if (null !== $factory) {
            $service = $factory(...$arguments);

            if (!$definition->isDeprecated() && \is_array($factory) && \is_string($factory[0])) {
                $r = new \ReflectionClass($factory[0]);

                if (0 < strpos($r->getDocComment(), "\n * @deprecated ")) {
                    trigger_deprecation('', '', 'The "%s" service relies on the deprecated "%s" factory class. It should either be deprecated or its factory upgraded.', $id, $r->name);
                }
            }
        } else {
            $r = new \ReflectionClass($parameterBag->resolveValue($definition->getClass()));

            $service = null === $r->getConstructor() ? $r->newInstance() : $r->newInstanceArgs(array_values($arguments));

            if (!$definition->isDeprecated() && 0 < strpos($r->getDocComment(), "\n * @deprecated ")) {
                trigger_deprecation('', '', 'The "%s" service relies on the deprecated "%s" class. It should either be deprecated or its implementation upgraded.', $id, $r->name);
            }
        }

        $lastWitherIndex = null;
        foreach ($definition->getMethodCalls() as $k => $call) {
            if ($call[2] ?? false) {
                $lastWitherIndex = $k;
            }
        }

        if (null === $lastWitherIndex && ($tryProxy || !$definition->isLazy())) {
            // share only if proxying failed, or if not a proxy, and if no withers are found
            $this->shareService($definition, $service, $id, $inlineServices);
        }

        $properties = $this->doResolveServices($parameterBag->unescapeValue($parameterBag->resolveValue($definition->getProperties())), $inlineServices);
        foreach ($properties as $name => $value) {
            $service->$name = $value;
        }

        foreach ($definition->getMethodCalls() as $k => $call) {
            $service = $this->callMethod($service, $call, $inlineServices);

            if ($lastWitherIndex === $k && ($tryProxy || !$definition->isLazy())) {
                // share only if proxying failed, or if not a proxy, and this is the last wither
                $this->shareService($definition, $service, $id, $inlineServices);
            }
        }

        if ($callable = $definition->getConfigurator()) {
            if (\is_array($callable)) {
                $callable[0] = $parameterBag->resolveValue($callable[0]);

                if ($callable[0] instanceof Reference) {
                    $callable[0] = $this->doGet((string) $callable[0], $callable[0]->getInvalidBehavior(), $inlineServices);
                } elseif ($callable[0] instanceof Definition) {
                    $callable[0] = $this->createService($callable[0], $inlineServices);
                }
            }

            if (!\is_callable($callable)) {
                throw new InvalidArgumentException(sprintf('The configure callable for class "%s" is not a callable.', get_debug_type($service)));
            }

            $callable($service);
        }

        return $service;
    }

    /**
     * Replaces service references by the real service instance and evaluates expressions.
     *
     * @param mixed $value A value
     *
     * @return mixed The same value with all service references replaced by
     *               the real service instances and all expressions evaluated
     */
    public function resolveServices($value)
    {
        return $this->doResolveServices($value);
    }

    private function doResolveServices($value, array &$inlineServices = [], bool $isConstructorArgument = false)
    {
        if (\is_array($value)) {
            foreach ($value as $k => $v) {
                $value[$k] = $this->doResolveServices($v, $inlineServices, $isConstructorArgument);
            }
        } elseif ($value instanceof ServiceClosureArgument) {
            $reference = $value->getValues()[0];
            $value = function () use ($reference) {
                return $this->resolveServices($reference);
            };
        } elseif ($value instanceof IteratorArgument) {
            $value = new RewindableGenerator(function () use ($value, &$inlineServices) {
                foreach ($value->getValues() as $k => $v) {
                    foreach (self::getServiceConditionals($v) as $s) {
                        if (!$this->has($s)) {
                            continue 2;
                        }
                    }
                    foreach (self::getInitializedConditionals($v) as $s) {
                        if (!$this->doGet($s, ContainerInterface::IGNORE_ON_UNINITIALIZED_REFERENCE, $inlineServices)) {
                            continue 2;
                        }
                    }

                    yield $k => $this->doResolveServices($v, $inlineServices);
                }
            }, function () use ($value): int {
                $count = 0;
                foreach ($value->getValues() as $v) {
                    foreach (self::getServiceConditionals($v) as $s) {
                        if (!$this->has($s)) {
                            continue 2;
                        }
                    }
                    foreach (self::getInitializedConditionals($v) as $s) {
                        if (!$this->doGet($s, ContainerInterface::IGNORE_ON_UNINITIALIZED_REFERENCE)) {
                            continue 2;
                        }
                    }

                    ++$count;
                }

                return $count;
            });
        } elseif ($value instanceof ServiceLocatorArgument) {
            $refs = $types = [];
            foreach ($value->getValues() as $k => $v) {
                if ($v) {
                    $refs[$k] = [$v];
                    $types[$k] = $v instanceof TypedReference ? $v->getType() : '?';
                }
            }
            $value = new ServiceLocator(\Closure::fromCallable([$this, 'resolveServices']), $refs, $types);
        } elseif ($value instanceof Reference) {
            $value = $this->doGet((string) $value, $value->getInvalidBehavior(), $inlineServices, $isConstructorArgument);
        } elseif ($value instanceof Definition) {
            $value = $this->createService($value, $inlineServices, $isConstructorArgument);
        } elseif ($value instanceof Parameter) {
            $value = $this->getParameter((string) $value);
        } elseif ($value instanceof Expression) {
            $value = $this->getExpressionLanguage()->evaluate($value, ['container' => $this]);
        } elseif ($value instanceof AbstractArgument) {
            throw new RuntimeException($value->getTextWithContext());
        }

        return $value;
    }

    /**
     * Returns service ids for a given tag.
     *
     * Example:
     *
     *     $container->register('foo')->addTag('my.tag', ['hello' => 'world']);
     *
     *     $serviceIds = $container->findTaggedServiceIds('my.tag');
     *     foreach ($serviceIds as $serviceId => $tags) {
     *         foreach ($tags as $tag) {
     *             echo $tag['hello'];
     *         }
     *     }
     *
     * @return array An array of tags with the tagged service as key, holding a list of attribute arrays
     */
    public function findTaggedServiceIds(string $name, bool $throwOnAbstract = false)
    {
        $this->usedTags[] = $name;
        $tags = [];
        foreach ($this->getDefinitions() as $id => $definition) {
            if ($definition->hasTag($name)) {
                if ($throwOnAbstract && $definition->isAbstract()) {
                    throw new InvalidArgumentException(sprintf('The service "%s" tagged "%s" must not be abstract.', $id, $name));
                }
                $tags[$id] = $definition->getTag($name);
            }
        }

        return $tags;
    }

    /**
     * Returns all tags the defined services use.
     *
     * @return array
     */
    public function findTags()
    {
        $tags = [];
        foreach ($this->getDefinitions() as $id => $definition) {
            $tags = array_merge(array_keys($definition->getTags()), $tags);
        }

        return array_unique($tags);
    }

    /**
     * Returns all tags not queried by findTaggedServiceIds.
     *
     * @return string[]
     */
    public function findUnusedTags()
    {
        return array_values(array_diff($this->findTags(), $this->usedTags));
    }

    public function addExpressionLanguageProvider(ExpressionFunctionProviderInterface $provider)
    {
        $this->expressionLanguageProviders[] = $provider;
    }

    /**
     * @return ExpressionFunctionProviderInterface[]
     */
    public function getExpressionLanguageProviders()
    {
        return $this->expressionLanguageProviders;
    }

    /**
     * Returns a ChildDefinition that will be used for autoconfiguring the interface/class.
     *
     * @return ChildDefinition
     */
    public function registerForAutoconfiguration(string $interface)
    {
        if (!isset($this->autoconfiguredInstanceof[$interface])) {
            $this->autoconfiguredInstanceof[$interface] = new ChildDefinition('');
        }

        return $this->autoconfiguredInstanceof[$interface];
    }

    /**
     * Registers an attribute that will be used for autoconfiguring annotated classes.
     *
     * The configurator will receive a ChildDefinition instance, an instance of the attribute and the corresponding \ReflectionClass, in that order.
     */
    public function registerAttributeForAutoconfiguration(string $attributeClass, callable $configurator): void
    {
        $this->autoconfiguredAttributes[$attributeClass] = $configurator;
    }

    /**
     * Registers an autowiring alias that only binds to a specific argument name.
     *
     * The argument name is derived from $name if provided (from $id otherwise)
     * using camel case: "foo.bar" or "foo_bar" creates an alias bound to
     * "$fooBar"-named arguments with $type as type-hint. Such arguments will
     * receive the service $id when autowiring is used.
     */
    public function registerAliasForArgument(string $id, string $type, string $name = null): Alias
    {
        $name = (new Target($name ?? $id))->name;

        if (!preg_match('/^[a-zA-Z_\x7f-\xff]/', $name)) {
            throw new InvalidArgumentException(sprintf('Invalid argument name "%s" for service "%s": the first character must be a letter.', $name, $id));
        }

        return $this->setAlias($type.' $'.$name, $id);
    }

    /**
     * Returns an array of ChildDefinition[] keyed by interface.
     *
     * @return ChildDefinition[]
     */
    public function getAutoconfiguredInstanceof()
    {
        return $this->autoconfiguredInstanceof;
    }

    /**
     * @return callable[]
     */
    public function getAutoconfiguredAttributes(): array
    {
        return $this->autoconfiguredAttributes;
    }

    /**
     * Resolves env parameter placeholders in a string or an array.
     *
     * @param mixed            $value     The value to resolve
     * @param string|true|null $format    A sprintf() format returning the replacement for each env var name or
     *                                    null to resolve back to the original "%env(VAR)%" format or
     *                                    true to resolve to the actual values of the referenced env vars
     * @param array            &$usedEnvs Env vars found while resolving are added to this array
     *
     * @return mixed The value with env parameters resolved if a string or an array is passed
     */
    public function resolveEnvPlaceholders($value, $format = null, array &$usedEnvs = null)
    {
        if (null === $format) {
            $format = '%%env(%s)%%';
        }

        $bag = $this->getParameterBag();
        if (true === $format) {
            $value = $bag->resolveValue($value);
        }

        if ($value instanceof Definition) {
            $value = (array) $value;
        }

        if (\is_array($value)) {
            $result = [];
            foreach ($value as $k => $v) {
                $result[\is_string($k) ? $this->resolveEnvPlaceholders($k, $format, $usedEnvs) : $k] = $this->resolveEnvPlaceholders($v, $format, $usedEnvs);
            }

            return $result;
        }

        if (!\is_string($value) || 38 > \strlen($value)) {
            return $value;
        }
        $envPlaceholders = $bag instanceof EnvPlaceholderParameterBag ? $bag->getEnvPlaceholders() : $this->envPlaceholders;

        $completed = false;
        foreach ($envPlaceholders as $env => $placeholders) {
            foreach ($placeholders as $placeholder) {
                if (false !== stripos($value, $placeholder)) {
                    if (true === $format) {
                        $resolved = $bag->escapeValue($this->getEnv($env));
                    } else {
                        $resolved = sprintf($format, $env);
                    }
                    if ($placeholder === $value) {
                        $value = $resolved;
                        $completed = true;
                    } else {
                        if (!\is_string($resolved) && !is_numeric($resolved)) {
                            throw new RuntimeException(sprintf('A string value must be composed of strings and/or numbers, but found parameter "env(%s)" of type "%s" inside string value "%s".', $env, get_debug_type($resolved), $this->resolveEnvPlaceholders($value)));
                        }
                        $value = str_ireplace($placeholder, $resolved, $value);
                    }
                    $usedEnvs[$env] = $env;
                    $this->envCounters[$env] = isset($this->envCounters[$env]) ? 1 + $this->envCounters[$env] : 1;

                    if ($completed) {
                        break 2;
                    }
                }
            }
        }

        return $value;
    }

    /**
     * Get statistics about env usage.
     *
     * @return int[] The number of time each env vars has been resolved
     */
    public function getEnvCounters()
    {
        $bag = $this->getParameterBag();
        $envPlaceholders = $bag instanceof EnvPlaceholderParameterBag ? $bag->getEnvPlaceholders() : $this->envPlaceholders;

        foreach ($envPlaceholders as $env => $placeholders) {
            if (!isset($this->envCounters[$env])) {
                $this->envCounters[$env] = 0;
            }
        }

        return $this->envCounters;
    }

    /**
     * @final
     */
    public function log(CompilerPassInterface $pass, string $message)
    {
        $this->getCompiler()->log($pass, $this->resolveEnvPlaceholders($message));
    }

    /**
     * Checks whether a class is available and will remain available in the "no-dev" mode of Composer.
     *
     * When parent packages are provided and if any of them is in dev-only mode,
     * the class will be considered available even if it is also in dev-only mode.
     */
    final public static function willBeAvailable(string $package, string $class, array $parentPackages): bool
    {
        if (!class_exists($class) && !interface_exists($class, false) && !trait_exists($class, false)) {
            return false;
        }

        if (!class_exists(InstalledVersions::class) || !InstalledVersions::isInstalled($package) || InstalledVersions::isInstalled($package, false)) {
            return true;
        }

        // the package is installed but in dev-mode only, check if this applies to one of the parent packages too

        $rootPackage = InstalledVersions::getRootPackage()['name'] ?? '';

        if ('symfony/symfony' === $rootPackage) {
            return true;
        }

        foreach ($parentPackages as $parentPackage) {
            if ($rootPackage === $parentPackage || (InstalledVersions::isInstalled($parentPackage) && !InstalledVersions::isInstalled($parentPackage, false))) {
                return true;
            }
        }

        return false;
    }

    /**
     * Gets removed binding ids.
     *
     * @internal
     */
    public function getRemovedBindingIds(): array
    {
        return $this->removedBindingIds;
    }

    /**
     * Removes bindings for a service.
     *
     * @internal
     */
    public function removeBindings(string $id)
    {
        if ($this->hasDefinition($id)) {
            foreach ($this->getDefinition($id)->getBindings() as $key => $binding) {
                [, $bindingId] = $binding->getValues();
                $this->removedBindingIds[(int) $bindingId] = true;
            }
        }
    }

    /**
     * Returns the Service Conditionals.
     *
     * @param mixed $value An array of conditionals to return
     *
     * @internal
     */
    public static function getServiceConditionals($value): array
    {
        $services = [];

        if (\is_array($value)) {
            foreach ($value as $v) {
                $services = array_unique(array_merge($services, self::getServiceConditionals($v)));
            }
        } elseif ($value instanceof Reference && ContainerInterface::IGNORE_ON_INVALID_REFERENCE === $value->getInvalidBehavior()) {
            $services[] = (string) $value;
        }

        return $services;
    }

    /**
     * Returns the initialized conditionals.
     *
     * @param mixed $value An array of conditionals to return
     *
     * @internal
     */
    public static function getInitializedConditionals($value): array
    {
        $services = [];

        if (\is_array($value)) {
            foreach ($value as $v) {
                $services = array_unique(array_merge($services, self::getInitializedConditionals($v)));
            }
        } elseif ($value instanceof Reference && ContainerInterface::IGNORE_ON_UNINITIALIZED_REFERENCE === $value->getInvalidBehavior()) {
            $services[] = (string) $value;
        }

        return $services;
    }

    /**
     * Computes a reasonably unique hash of a value.
     *
     * @param mixed $value A serializable value
     *
     * @return string
     */
    public static function hash($value)
    {
        $hash = substr(base64_encode(hash('sha256', serialize($value), true)), 0, 7);

        return str_replace(['/', '+'], ['.', '_'], $hash);
    }

    /**
     * {@inheritdoc}
     */
    protected function getEnv(string $name)
    {
        $value = parent::getEnv($name);
        $bag = $this->getParameterBag();

        if (!\is_string($value) || !$bag instanceof EnvPlaceholderParameterBag) {
            return $value;
        }

        $envPlaceholders = $bag->getEnvPlaceholders();
        if (isset($envPlaceholders[$name][$value])) {
            $bag = new ParameterBag($bag->all());

            return $bag->unescapeValue($bag->get("env($name)"));
        }
        foreach ($envPlaceholders as $env => $placeholders) {
            if (isset($placeholders[$value])) {
                return $this->getEnv($env);
            }
        }

        $this->resolving["env($name)"] = true;
        try {
            return $bag->unescapeValue($this->resolveEnvPlaceholders($bag->escapeValue($value), true));
        } finally {
            unset($this->resolving["env($name)"]);
        }
    }

    private function callMethod(object $service, array $call, array &$inlineServices)
    {
        foreach (self::getServiceConditionals($call[1]) as $s) {
            if (!$this->has($s)) {
                return $service;
            }
        }
        foreach (self::getInitializedConditionals($call[1]) as $s) {
            if (!$this->doGet($s, ContainerInterface::IGNORE_ON_UNINITIALIZED_REFERENCE, $inlineServices)) {
                return $service;
            }
        }

        $result = $service->{$call[0]}(...$this->doResolveServices($this->getParameterBag()->unescapeValue($this->getParameterBag()->resolveValue($call[1])), $inlineServices));

        return empty($call[2]) ? $service : $result;
    }

    /**
     * Shares a given service in the container.
     *
     * @param mixed $service
     */
    private function shareService(Definition $definition, $service, ?string $id, array &$inlineServices)
    {
        $inlineServices[$id ?? spl_object_hash($definition)] = $service;

        if (null !== $id && $definition->isShared()) {
            $this->services[$id] = $service;
            unset($this->loading[$id]);
        }
    }

    private function getExpressionLanguage(): ExpressionLanguage
    {
        if (null === $this->expressionLanguage) {
            if (!class_exists(\Symfony\Component\ExpressionLanguage\ExpressionLanguage::class)) {
                throw new LogicException('Unable to use expressions as the Symfony ExpressionLanguage component is not installed.');
            }
            $this->expressionLanguage = new ExpressionLanguage(null, $this->expressionLanguageProviders);
        }

        return $this->expressionLanguage;
    }

    private function inVendors(string $path): bool
    {
        if (null === $this->vendors) {
            $this->vendors = (new ComposerResource())->getVendors();
        }
        $path = realpath($path) ?: $path;

        foreach ($this->vendors as $vendor) {
            if (str_starts_with($path, $vendor) && false !== strpbrk(substr($path, \strlen($vendor), 1), '/'.\DIRECTORY_SEPARATOR)) {
                $this->addResource(new FileResource($vendor.'/composer/installed.json'));

                return true;
            }
        }

        return false;
    }
}<|MERGE_RESOLUTION|>--- conflicted
+++ resolved
@@ -204,11 +204,7 @@
     /**
      * Returns an extension by alias or namespace.
      *
-<<<<<<< HEAD
-     * @return ExtensionInterface An extension instance
-=======
      * @return ExtensionInterface
->>>>>>> f1643e87
      *
      * @throws LogicException if the extension is not registered
      */
@@ -238,11 +234,7 @@
     /**
      * Checks if we have an extension.
      *
-<<<<<<< HEAD
-     * @return bool If the extension exists
-=======
      * @return bool
->>>>>>> f1643e87
      */
     public function hasExtension(string $name)
     {
@@ -532,11 +524,7 @@
     }
 
     /**
-<<<<<<< HEAD
-     * @return object|null The associated service
-=======
      * @return object|null
->>>>>>> f1643e87
      *
      * @throws InvalidArgumentException          when no definitions are available
      * @throws ServiceCircularReferenceException When a circular reference is detected
@@ -696,11 +684,7 @@
     /**
      * Returns the configuration array for the given extension.
      *
-<<<<<<< HEAD
-     * @return array An array of configuration
-=======
      * @return array
->>>>>>> f1643e87
      */
     public function getExtensionConfig(string $name)
     {
@@ -862,11 +846,7 @@
     }
 
     /**
-<<<<<<< HEAD
-     * @return bool true if the alias exists, false otherwise
-=======
      * @return bool
->>>>>>> f1643e87
      */
     public function hasAlias(string $id)
     {
@@ -882,11 +862,7 @@
     }
 
     /**
-<<<<<<< HEAD
-     * @return Alias An Alias instance
-=======
      * @return Alias
->>>>>>> f1643e87
      *
      * @throws InvalidArgumentException if the alias does not exist
      */
@@ -905,11 +881,7 @@
      * This methods allows for simple registration of service definition
      * with a fluid interface.
      *
-<<<<<<< HEAD
-     * @return Definition A Definition instance
-=======
      * @return Definition
->>>>>>> f1643e87
      */
     public function register(string $id, string $class = null)
     {
@@ -922,11 +894,7 @@
      * This method implements a shortcut for using setDefinition() with
      * an autowired definition.
      *
-<<<<<<< HEAD
-     * @return Definition The created definition
-=======
      * @return Definition
->>>>>>> f1643e87
      */
     public function autowire(string $id, string $class = null)
     {
@@ -969,11 +937,7 @@
     /**
      * Sets a service definition.
      *
-<<<<<<< HEAD
-     * @return Definition the service definition
-=======
      * @return Definition
->>>>>>> f1643e87
      *
      * @throws BadMethodCallException When this ContainerBuilder is compiled
      */
@@ -995,11 +959,7 @@
     /**
      * Returns true if a service definition exists under the given identifier.
      *
-<<<<<<< HEAD
-     * @return bool true if the service definition exists, false otherwise
-=======
      * @return bool
->>>>>>> f1643e87
      */
     public function hasDefinition(string $id)
     {
@@ -1009,11 +969,7 @@
     /**
      * Gets a service definition.
      *
-<<<<<<< HEAD
-     * @return Definition A Definition instance
-=======
      * @return Definition
->>>>>>> f1643e87
      *
      * @throws ServiceNotFoundException if the service definition does not exist
      */
@@ -1031,11 +987,7 @@
      *
      * The method "unaliases" recursively to return a Definition instance.
      *
-<<<<<<< HEAD
-     * @return Definition A Definition instance
-=======
      * @return Definition
->>>>>>> f1643e87
      *
      * @throws ServiceNotFoundException if the service definition does not exist
      */
