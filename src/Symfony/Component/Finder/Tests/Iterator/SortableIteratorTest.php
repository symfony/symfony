<?php

/*
 * This file is part of the Symfony package.
 *
 * (c) Fabien Potencier <fabien@symfony.com>
 *
 * For the full copyright and license information, please view the LICENSE
 * file that was distributed with this source code.
 */

namespace Symfony\Component\Finder\Tests\Iterator;

use Symfony\Component\Finder\Iterator\SortableIterator;

class SortableIteratorTest extends RealIteratorTestCase
{
    public function testConstructor()
    {
        try {
            new SortableIterator(new Iterator([]), -255);
            $this->fail('__construct() throws an \InvalidArgumentException exception if the mode is not valid');
        } catch (\Exception $e) {
            $this->assertInstanceOf(\InvalidArgumentException::class, $e, '__construct() throws an \InvalidArgumentException exception if the mode is not valid');
        }
    }

    /**
     * @dataProvider getAcceptData
     */
    public function testAccept($mode, $expected)
    {
        if (!\is_callable($mode)) {
            switch ($mode) {
                case SortableIterator::SORT_BY_ACCESSED_TIME:
                    touch(self::toAbsolute('.git'));
                    sleep(1);
                    touch(self::toAbsolute('.bar'), time());
                    break;
                case SortableIterator::SORT_BY_CHANGED_TIME:
                    sleep(1);
                    file_put_contents(self::toAbsolute('test.php'), 'foo');
                    sleep(1);
                    file_put_contents(self::toAbsolute('test.py'), 'foo');
                    break;
                case SortableIterator::SORT_BY_MODIFIED_TIME:
                    file_put_contents(self::toAbsolute('test.php'), 'foo');
                    sleep(1);
                    file_put_contents(self::toAbsolute('test.py'), 'foo');
                    break;
            }
        }

        $inner = new Iterator(self::$files);

        $iterator = new SortableIterator($inner, $mode);

        if (SortableIterator::SORT_BY_ACCESSED_TIME === $mode
            || SortableIterator::SORT_BY_CHANGED_TIME === $mode
            || SortableIterator::SORT_BY_MODIFIED_TIME === $mode
        ) {
            if ('\\' === \DIRECTORY_SEPARATOR && SortableIterator::SORT_BY_MODIFIED_TIME !== $mode) {
                $this->markTestSkipped('Sorting by atime or ctime is not supported on Windows');
            }
            $this->assertOrderedIteratorForGroups($expected, $iterator);
        } else {
            $this->assertOrderedIterator($expected, $iterator);
        }
    }

    public function getAcceptData()
    {
        $sortByName = [
            '.bar',
            '.foo',
            '.foo/.bar',
            '.foo/bar',
            '.git',
            'Zephire.php',
            'foo',
            'foo bar',
            'foo/bar.tmp',
            'qux',
            'qux/baz_100_1.py',
            'qux/baz_1_2.py',
            'qux_0_1.php',
            'qux_1000_1.php',
            'qux_1002_0.php',
            'qux_10_2.php',
            'qux_12_0.php',
            'qux_2_0.php',
            'test.php',
            'test.py',
            'toto',
            'toto/.git',
            'zebulon.php',
        ];

        $sortByType = [
            '.foo',
            '.git',
            'foo',
            'qux',
            'toto',
            'toto/.git',
            '.bar',
            '.foo/.bar',
            '.foo/bar',
            'Zephire.php',
            'foo bar',
            'foo/bar.tmp',
            'qux/baz_100_1.py',
            'qux/baz_1_2.py',
            'qux_0_1.php',
            'qux_1000_1.php',
            'qux_1002_0.php',
            'qux_10_2.php',
            'qux_12_0.php',
            'qux_2_0.php',
            'test.php',
            'test.py',
            'zebulon.php',
        ];

        $sortByAccessedTime = [
            // For these two files the access time was set to 2005-10-15
            ['foo/bar.tmp', 'test.php'],
            // These files were created more or less at the same time
            [
                '.git',
                '.foo',
                '.foo/.bar',
                '.foo/bar',
                'test.py',
                'Zephire.php',
                'foo',
                'toto',
                'toto/.git',
                'foo bar',
                'qux',
                'qux/baz_100_1.py',
                'qux/baz_1_2.py',
                'qux_0_1.php',
                'qux_1000_1.php',
                'qux_1002_0.php',
                'qux_10_2.php',
                'qux_12_0.php',
                'qux_2_0.php',
                'zebulon.php',
            ],
            // This file was accessed after sleeping for 1 sec
            ['.bar'],
        ];

        $sortByChangedTime = [
            [
                '.git',
                '.foo',
                '.foo/.bar',
                '.foo/bar',
                '.bar',
                'Zephire.php',
                'foo',
                'foo/bar.tmp',
                'toto',
                'toto/.git',
                'foo bar',
                'qux',
                'qux/baz_100_1.py',
                'qux/baz_1_2.py',
                'qux_0_1.php',
                'qux_1000_1.php',
                'qux_1002_0.php',
                'qux_10_2.php',
                'qux_12_0.php',
                'qux_2_0.php',
                'zebulon.php',
            ],
            ['test.php'],
            ['test.py'],
        ];

        $sortByModifiedTime = [
            [
                '.git',
                '.foo',
                '.foo/.bar',
                '.foo/bar',
                '.bar',
                'Zephire.php',
                'foo',
                'foo/bar.tmp',
                'toto',
                'toto/.git',
                'foo bar',
                'qux',
                'qux/baz_100_1.py',
                'qux/baz_1_2.py',
                'qux_0_1.php',
                'qux_1000_1.php',
                'qux_1002_0.php',
                'qux_10_2.php',
                'qux_12_0.php',
                'qux_2_0.php',
                'zebulon.php',
            ],
            ['test.php'],
            ['test.py'],
        ];

        $sortByNameNatural = [
            '.bar',
            '.foo',
            '.foo/.bar',
            '.foo/bar',
            '.git',
            'Zephire.php',
            'foo',
            'foo/bar.tmp',
            'foo bar',
            'qux',
            'qux/baz_1_2.py',
            'qux/baz_100_1.py',
            'qux_0_1.php',
            'qux_2_0.php',
            'qux_10_2.php',
            'qux_12_0.php',
            'qux_1000_1.php',
            'qux_1002_0.php',
            'test.php',
            'test.py',
            'toto',
            'toto/.git',
            'zebulon.php',
        ];

        $customComparison = [
            '.bar',
            '.foo',
            '.foo/.bar',
            '.foo/bar',
            '.git',
            'Zephire.php',
            'foo',
            'foo bar',
            'foo/bar.tmp',
            'qux',
            'qux/baz_100_1.py',
            'qux/baz_1_2.py',
            'qux_0_1.php',
            'qux_1000_1.php',
            'qux_1002_0.php',
            'qux_10_2.php',
            'qux_12_0.php',
            'qux_2_0.php',
            'test.php',
            'test.py',
            'toto',
            'toto/.git',
            'zebulon.php',
        ];

        return [
<<<<<<< HEAD
            [SortableIterator::SORT_BY_NAME, static::toAbsolute($sortByName)],
            [SortableIterator::SORT_BY_TYPE, static::toAbsolute($sortByType)],
            [SortableIterator::SORT_BY_ACCESSED_TIME, static::toAbsolute($sortByAccessedTime)],
            [SortableIterator::SORT_BY_CHANGED_TIME, static::toAbsolute($sortByChangedTime)],
            [SortableIterator::SORT_BY_MODIFIED_TIME, static::toAbsolute($sortByModifiedTime)],
            [SortableIterator::SORT_BY_NAME_NATURAL, static::toAbsolute($sortByNameNatural)],
            [fn (\SplFileInfo $a, \SplFileInfo $b) => strcmp($a->getRealPath(), $b->getRealPath()), self::toAbsolute($customComparison)],
=======
            [SortableIterator::SORT_BY_NAME, self::toAbsolute($sortByName)],
            [SortableIterator::SORT_BY_TYPE, self::toAbsolute($sortByType)],
            [SortableIterator::SORT_BY_ACCESSED_TIME, self::toAbsolute($sortByAccessedTime)],
            [SortableIterator::SORT_BY_CHANGED_TIME, self::toAbsolute($sortByChangedTime)],
            [SortableIterator::SORT_BY_MODIFIED_TIME, self::toAbsolute($sortByModifiedTime)],
            [SortableIterator::SORT_BY_NAME_NATURAL, self::toAbsolute($sortByNameNatural)],
            [function (\SplFileInfo $a, \SplFileInfo $b) { return strcmp($a->getRealPath(), $b->getRealPath()); }, self::toAbsolute($customComparison)],
>>>>>>> 24db321a
        ];
    }
}<|MERGE_RESOLUTION|>--- conflicted
+++ resolved
@@ -261,23 +261,13 @@
         ];
 
         return [
-<<<<<<< HEAD
-            [SortableIterator::SORT_BY_NAME, static::toAbsolute($sortByName)],
-            [SortableIterator::SORT_BY_TYPE, static::toAbsolute($sortByType)],
-            [SortableIterator::SORT_BY_ACCESSED_TIME, static::toAbsolute($sortByAccessedTime)],
-            [SortableIterator::SORT_BY_CHANGED_TIME, static::toAbsolute($sortByChangedTime)],
-            [SortableIterator::SORT_BY_MODIFIED_TIME, static::toAbsolute($sortByModifiedTime)],
-            [SortableIterator::SORT_BY_NAME_NATURAL, static::toAbsolute($sortByNameNatural)],
-            [fn (\SplFileInfo $a, \SplFileInfo $b) => strcmp($a->getRealPath(), $b->getRealPath()), self::toAbsolute($customComparison)],
-=======
             [SortableIterator::SORT_BY_NAME, self::toAbsolute($sortByName)],
             [SortableIterator::SORT_BY_TYPE, self::toAbsolute($sortByType)],
             [SortableIterator::SORT_BY_ACCESSED_TIME, self::toAbsolute($sortByAccessedTime)],
             [SortableIterator::SORT_BY_CHANGED_TIME, self::toAbsolute($sortByChangedTime)],
             [SortableIterator::SORT_BY_MODIFIED_TIME, self::toAbsolute($sortByModifiedTime)],
             [SortableIterator::SORT_BY_NAME_NATURAL, self::toAbsolute($sortByNameNatural)],
-            [function (\SplFileInfo $a, \SplFileInfo $b) { return strcmp($a->getRealPath(), $b->getRealPath()); }, self::toAbsolute($customComparison)],
->>>>>>> 24db321a
+            [fn (\SplFileInfo $a, \SplFileInfo $b) => strcmp($a->getRealPath(), $b->getRealPath()), self::toAbsolute($customComparison)],
         ];
     }
 }