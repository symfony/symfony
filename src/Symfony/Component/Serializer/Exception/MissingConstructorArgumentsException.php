<?php

/*
 * This file is part of the Symfony package.
 *
 * (c) Fabien Potencier <fabien@symfony.com>
 *
 * For the full copyright and license information, please view the LICENSE
 * file that was distributed with this source code.
 */

namespace Symfony\Component\Serializer\Exception;

/**
 * @author Maxime VEBER <maxime.veber@nekland.fr>
 */
class MissingConstructorArgumentsException extends RuntimeException
{
    /**
     * @param string[]          $missingArguments
     * @param class-string|null $class
     */
    public function __construct(
        string $message,
        int $code = 0,
<<<<<<< HEAD
        \Throwable $previous = null,
=======
        ?\Throwable $previous = null,
>>>>>>> a44829e2
        private array $missingArguments = [],
        private ?string $class = null,
    ) {
        parent::__construct($message, $code, $previous);
    }

    /**
     * @return string[]
     */
    public function getMissingConstructorArguments(): array
    {
        return $this->missingArguments;
    }

    /**
     * @return class-string|null
     */
    public function getClass(): ?string
    {
        return $this->class;
    }
}<|MERGE_RESOLUTION|>--- conflicted
+++ resolved
@@ -23,11 +23,7 @@
     public function __construct(
         string $message,
         int $code = 0,
-<<<<<<< HEAD
-        \Throwable $previous = null,
-=======
         ?\Throwable $previous = null,
->>>>>>> a44829e2
         private array $missingArguments = [],
         private ?string $class = null,
     ) {
