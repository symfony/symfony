<?php

/*
 * This file is part of the Symfony package.
 *
 * (c) Fabien Potencier <fabien@symfony.com>
 *
 * For the full copyright and license information, please view the LICENSE
 * file that was distributed with this source code.
 */

namespace Symfony\Component\Security\Http\Firewall;

use Psr\Log\LoggerInterface;
use Symfony\Component\HttpFoundation\Request;
use Symfony\Component\HttpKernel\Event\RequestEvent;
use Symfony\Component\Security\Core\Authentication\AuthenticationManagerInterface;
use Symfony\Component\Security\Core\Authentication\Token\Storage\TokenStorageInterface;
use Symfony\Component\Security\Core\Authentication\Token\TokenInterface;
use Symfony\Component\Security\Core\Authentication\Token\UsernamePasswordToken;
use Symfony\Component\Security\Core\Exception\AuthenticationException;
use Symfony\Component\Security\Http\EntryPoint\AuthenticationEntryPointInterface;
use Symfony\Component\Security\Http\Session\SessionAuthenticationStrategyInterface;

trigger_deprecation('symfony/security-http', '5.3', 'The "%s" class is deprecated, use the new authenticator system instead.', AnonymousAuthenticationListener::class);

/**
 * BasicAuthenticationListener implements Basic HTTP authentication.
 *
 * @author Fabien Potencier <fabien@symfony.com>
 *
 * @final
 *
 * @deprecated since Symfony 5.3, use the new authenticator system instead
 */
class BasicAuthenticationListener extends AbstractListener
{
    private $tokenStorage;
    private $authenticationManager;
    private $providerKey;
    private $authenticationEntryPoint;
    private $logger;
    private $ignoreFailure;
    private $sessionStrategy;

    public function __construct(TokenStorageInterface $tokenStorage, AuthenticationManagerInterface $authenticationManager, string $providerKey, AuthenticationEntryPointInterface $authenticationEntryPoint, LoggerInterface $logger = null)
    {
        if (empty($providerKey)) {
            throw new \InvalidArgumentException('$providerKey must not be empty.');
        }

        $this->tokenStorage = $tokenStorage;
        $this->authenticationManager = $authenticationManager;
        $this->providerKey = $providerKey;
        $this->authenticationEntryPoint = $authenticationEntryPoint;
        $this->logger = $logger;
        $this->ignoreFailure = false;
    }

    /**
     * {@inheritdoc}
     */
    public function supports(Request $request): ?bool
    {
        return null !== $request->headers->get('PHP_AUTH_USER');
    }

    /**
     * Handles basic authentication.
     */
    public function authenticate(RequestEvent $event)
    {
        $request = $event->getRequest();

        if (null === $username = $request->headers->get('PHP_AUTH_USER')) {
            return;
        }

        if (null !== $token = $this->tokenStorage->getToken()) {
<<<<<<< HEAD
            // @deprecated since 5.3, change to $token->getUserIdentifier() in 6.0
            if ($token instanceof UsernamePasswordToken && $token->isAuthenticated(false) && (method_exists($token, 'getUserIdentifier') ? $token->getUserIdentifier() : $token->getUsername()) === $username) {
=======
            // @deprecated since Symfony 5.3, change to $token->getUserIdentifier() in 6.0
            if ($token instanceof UsernamePasswordToken && $token->isAuthenticated() && (method_exists($token, 'getUserIdentifier') ? $token->getUserIdentifier() : $token->getUsername()) === $username) {
>>>>>>> 785a6ab5
                return;
            }
        }

        if (null !== $this->logger) {
            $this->logger->info('Basic authentication Authorization header found for user.', ['username' => $username]);
        }

        try {
            $token = $this->authenticationManager->authenticate(new UsernamePasswordToken($username, $request->headers->get('PHP_AUTH_PW'), $this->providerKey));

            $this->migrateSession($request, $token);

            $this->tokenStorage->setToken($token);
        } catch (AuthenticationException $e) {
            $token = $this->tokenStorage->getToken();
            if ($token instanceof UsernamePasswordToken && $this->providerKey === $token->getFirewallName()) {
                $this->tokenStorage->setToken(null);
            }

            if (null !== $this->logger) {
                $this->logger->info('Basic authentication failed for user.', ['username' => $username, 'exception' => $e]);
            }

            if ($this->ignoreFailure) {
                return;
            }

            $event->setResponse($this->authenticationEntryPoint->start($request, $e));
        }
    }

    /**
     * Call this method if your authentication token is stored to a session.
     *
     * @final
     */
    public function setSessionAuthenticationStrategy(SessionAuthenticationStrategyInterface $sessionStrategy)
    {
        $this->sessionStrategy = $sessionStrategy;
    }

    private function migrateSession(Request $request, TokenInterface $token)
    {
        if (!$this->sessionStrategy || !$request->hasSession() || !$request->hasPreviousSession()) {
            return;
        }

        $this->sessionStrategy->onAuthentication($request, $token);
    }
}<|MERGE_RESOLUTION|>--- conflicted
+++ resolved
@@ -77,13 +77,8 @@
         }
 
         if (null !== $token = $this->tokenStorage->getToken()) {
-<<<<<<< HEAD
-            // @deprecated since 5.3, change to $token->getUserIdentifier() in 6.0
+            // @deprecated since Symfony 5.3, change to $token->getUserIdentifier() in 6.0
             if ($token instanceof UsernamePasswordToken && $token->isAuthenticated(false) && (method_exists($token, 'getUserIdentifier') ? $token->getUserIdentifier() : $token->getUsername()) === $username) {
-=======
-            // @deprecated since Symfony 5.3, change to $token->getUserIdentifier() in 6.0
-            if ($token instanceof UsernamePasswordToken && $token->isAuthenticated() && (method_exists($token, 'getUserIdentifier') ? $token->getUserIdentifier() : $token->getUsername()) === $username) {
->>>>>>> 785a6ab5
                 return;
             }
         }
