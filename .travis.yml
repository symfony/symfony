language: php

dist: trusty
sudo: false

git:
    depth: 1

addons:
    apt_packages:
        - parallel
        - language-pack-fr-base
        - ldap-utils
        - slapd

env:
    global:
        - MIN_PHP=7.1.3
        - SYMFONY_PROCESS_PHP_TEST_BINARY=~/.phpenv/shims/php

matrix:
    include:
        - php: 7.1.3
        - php: 7.1
          env: deps=high
        - php: 7.2
          env: deps=low

    fast_finish: true

cache:
    directories:
        - .phpunit
        - php-$MIN_PHP
        - php-ext

services:
    - memcached
    - mongodb
    - redis-server

before_install:
    - |
      # General configuration
      stty cols 120
      mkdir /tmp/slapd
      slapd -f src/Symfony/Component/Ldap/Tests/Fixtures/conf/slapd.conf -h ldap://localhost:3389 &
      PHP=$TRAVIS_PHP_VERSION
      [ -d ~/.composer ] || mkdir ~/.composer
      cp .composer/* ~/.composer/
      export PHPUNIT=$(readlink -f ./phpunit)
      export PHPUNIT_X="$PHPUNIT --exclude-group tty,benchmark,intl-data"
      export COMPOSER_UP='composer update --no-progress --no-suggest --ansi'

      nanoseconds() {
          local cmd="date"
          local format="+%s%N"
          local os=$(uname)
          if hash gdate > /dev/null 2>&1; then
            cmd="gdate"
          elif [[ "$os" = Darwin ]]; then
            format="+%s000000000"
          fi
          $cmd -u $format
      }
      export -f nanoseconds

      # tfold is a helper to create folded reports
      tfold () {
          local title=$1
          local fold=$(echo $title | sed -r 's/[^-_A-Za-z0-9]+/./g')
          shift
          local id=$(printf %08x $(( RANDOM * RANDOM )))
          local start=$(nanoseconds)
          echo -e "travis_fold:start:$fold"
          echo -e "travis_time:start:$id"
          echo -e "\\e[1;34m$title\\e[0m"

          bash -xc "$*" 2>&1
          local ok=$?
          local end=$(nanoseconds)
          echo -e "\\ntravis_time:end:$id:start=$start,finish=$end,duration=$(($end-$start))"
          (exit $ok) &&
              echo -e "\\e[32mOK\\e[0m $title\\n\\ntravis_fold:end:$fold" ||
              echo -e "\\e[41mKO\\e[0m $title\\n"
          (exit $ok)
      }
      export -f tfold

      # php.ini configuration
      INI=~/.phpenv/versions/$(phpenv version-name)/etc/conf.d/travis.ini
      phpenv config-rm xdebug.ini || echo "xdebug not available"
      echo date.timezone = Europe/Paris >> $INI
      echo memory_limit = -1 >> $INI
      echo session.gc_probability = 0 >> $INI
      echo opcache.enable_cli = 1 >> $INI
      echo apc.enable_cli = 1 >> $INI
      echo extension = redis.so >> $INI
      echo extension = memcached.so >> $INI

      # tpecl is a helper to compile and cache php extensions
      tpecl () {
          local ext_name=$1
          local ext_so=$2
          local INI=$3
          local ext_dir=$(php -r "echo ini_get('extension_dir');")
          local ext_cache=php-ext/$(basename $ext_dir)/$ext_name

          if [[ -e $ext_cache/$ext_so ]]; then
              echo extension = $ext_cache/$ext_so >> $INI
          else
              mkdir -p $ext_cache
              echo yes | pecl install -f $ext_name &&
              cp $ext_dir/$ext_so $ext_cache
          fi
      }
      export -f tpecl

      # Matrix lines for intermediate PHP versions are skipped for pull requests
      if [[ ! $deps && ! $PHP = $MIN_PHP && $TRAVIS_PULL_REQUEST != false ]]; then
          deps=skip
          skip=1
      else
          COMPONENTS=$(find src/Symfony -mindepth 3 -type f -name phpunit.xml.dist -printf '%h\n')
      fi

    - |
      # Install sigchild-enabled PHP to test the Process component on the lowest PHP matrix line
      if [[ ! $deps && $PHP = $MIN_PHP && ! -d php-$MIN_PHP/sapi ]]; then
          wget http://php.net/get/php-$MIN_PHP.tar.bz2/from/this/mirror -O - | tar -xj &&
          (cd php-$MIN_PHP && ./configure --enable-sigchild --enable-pcntl && make -j2)
      fi

    - |
      # Install extra PHP extensions
<<<<<<< HEAD
      if [[ ! $skip ]]; then
=======
      if [[ ! $skip && $PHP = 5.* ]]; then
          ([[ $deps ]] || tfold ext.symfony_debug 'cd src/Symfony/Component/Debug/Resources/ext && phpize && ./configure && make && echo extension = $(pwd)/modules/symfony_debug.so >> '"$INI")
          tfold ext.apcu tpecl apcu-4.0.11 apcu.so $INI
      elif [[ ! $skip && $PHP = 7.* ]]; then
>>>>>>> 952da169
          # install libsodium
          if [[ ! -e php-ext/$(php -r "echo basename(ini_get('extension_dir'));")/libsodium/sodium.so ]]; then
              sudo add-apt-repository ppa:ondrej/php -y
              sudo apt-get update -q
              sudo apt-get install libsodium-dev -y
          fi

          tfold ext.apcu tpecl apcu-5.1.6 apcu.so $INI
          tfold ext.libsodium tpecl libsodium sodium.so $INI
          tfold ext.mongodb tpecl mongodb-1.4.0RC1 mongodb.so $INI
      fi

    - |
      # Load fixtures
      if [[ ! $skip ]]; then
          ldapadd -h localhost:3389 -D cn=admin,dc=symfony,dc=com -w symfony -f src/Symfony/Component/Ldap/Tests/Fixtures/data/base.ldif &&
          ldapadd -h localhost:3389 -D cn=admin,dc=symfony,dc=com -w symfony -f src/Symfony/Component/Ldap/Tests/Fixtures/data/fixtures.ldif
      fi

install:
    - |
      # Create local composer packages for each patched components and reference them in composer.json files when cross-testing components
      if [[ ! $deps ]]; then
          php .github/build-packages.php HEAD^ src/Symfony/Bridge/PhpUnit
      elif [[ ! $skip ]]; then
          export SYMFONY_DEPRECATIONS_HELPER=weak &&
          cp composer.json composer.json.orig &&
          echo -e '{\n"require":{'"$(grep phpunit-bridge composer.json)"'"php":"*"},"minimum-stability":"dev"}' > composer.json &&
          php .github/build-packages.php HEAD^ $COMPONENTS &&
          mv composer.json composer.json.phpunit &&
          mv composer.json.orig composer.json
      fi

    - |
      # For the master branch, when deps=high, the version before master is checked out and tested with the locally patched components
      if [[ $deps = high && $TRAVIS_BRANCH = master ]]; then
          SYMFONY_VERSION=$(git ls-remote --heads | grep -o '/[1-9].*' | tail -n 1 | sed s/.//) &&
          git fetch origin $SYMFONY_VERSION &&
          git checkout -m FETCH_HEAD &&
          COMPONENTS=$(find src/Symfony -mindepth 3 -type f -name phpunit.xml.dist -printf '%h\n')
      elif [[ ! $skip ]]; then
          SYMFONY_VERSION=$(cat composer.json | grep '^ *"dev-master". *"[1-9]' | grep -o '[0-9.]*')
      fi

    - |
      # Legacy tests are skipped when deps=high and when the current branch version has not the same major version number than the next one
      [[ $deps = high && ${SYMFONY_VERSION%.*} != $(git show $(git ls-remote --heads | grep -FA1 /$SYMFONY_VERSION | tail -n 1):composer.json | grep '^ *"dev-master". *"[1-9]' | grep -o '[0-9]*' | head -n 1) ]] && LEGACY=,legacy

      export COMPOSER_ROOT_VERSION=$SYMFONY_VERSION.x-dev
      if [[ ! $skip && $deps ]]; then mv composer.json.phpunit composer.json; fi

      if [[ ! $skip ]]; then
          ([[ $deps ]] && cd src/Symfony/Component/HttpFoundation; composer require --dev --no-update mongodb/mongodb)
      fi

    - if [[ ! $skip ]]; then $COMPOSER_UP; fi
    - if [[ ! $skip ]]; then ./phpunit install; fi
    - php -i

    - |
      run_tests () {
          set -e
          if [[ $skip ]]; then
              echo -e "\\n\\e[1;34mIntermediate PHP version $PHP is skipped for pull requests.\\e[0m"
          elif [[ $deps = high ]]; then
              echo "$COMPONENTS" | parallel --gnu -j10% "tfold {} 'cd {} && $COMPOSER_UP && $PHPUNIT_X$LEGACY'"
          elif [[ $deps = low ]]; then
              echo "$COMPONENTS" | parallel --gnu -j10% "tfold {} 'cd {} && $COMPOSER_UP --prefer-lowest --prefer-stable && $PHPUNIT_X'"
          else
              echo "$COMPONENTS" | parallel --gnu "tfold {} $PHPUNIT_X {}"
              tfold tty-group $PHPUNIT --group tty
              if [[ $PHP = $MIN_PHP ]]; then
                  tfold src/Symfony/Component/Process.sigchild SYMFONY_DEPRECATIONS_HELPER=weak php-$MIN_PHP/sapi/cli/php ./phpunit --colors=always src/Symfony/Component/Process/
              fi
          fi
      }

script:
    - (run_tests)<|MERGE_RESOLUTION|>--- conflicted
+++ resolved
@@ -133,14 +133,7 @@
 
     - |
       # Install extra PHP extensions
-<<<<<<< HEAD
       if [[ ! $skip ]]; then
-=======
-      if [[ ! $skip && $PHP = 5.* ]]; then
-          ([[ $deps ]] || tfold ext.symfony_debug 'cd src/Symfony/Component/Debug/Resources/ext && phpize && ./configure && make && echo extension = $(pwd)/modules/symfony_debug.so >> '"$INI")
-          tfold ext.apcu tpecl apcu-4.0.11 apcu.so $INI
-      elif [[ ! $skip && $PHP = 7.* ]]; then
->>>>>>> 952da169
           # install libsodium
           if [[ ! -e php-ext/$(php -r "echo basename(ini_get('extension_dir'));")/libsodium/sodium.so ]]; then
               sudo add-apt-repository ppa:ondrej/php -y
