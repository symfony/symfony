--- conflicted
+++ resolved
@@ -19,12 +19,8 @@
         "php": ">=5.3.3"
     },
     "require-dev": {
-<<<<<<< HEAD
+        "symfony/phpunit-bridge": "~2.7",
         "symfony/css-selector": "~2.3"
-=======
-        "symfony/phpunit-bridge": "~2.7",
-        "symfony/css-selector": "~2.0,>=2.0.5"
->>>>>>> 4a63bde7
     },
     "suggest": {
         "symfony/css-selector": ""
