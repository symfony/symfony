--- conflicted
+++ resolved
@@ -17,15 +17,6 @@
 /**
  * Attribute to define a group sequence provider.
  *
-<<<<<<< HEAD
-=======
- * @Annotation
- *
- * @NamedArgumentConstructor
- *
- * @Target({"CLASS", "ANNOTATION"})
- *
->>>>>>> 0a6504ac
  * @author Bernhard Schussek <bschussek@gmail.com>
  */
 #[\Attribute(\Attribute::TARGET_CLASS)]
