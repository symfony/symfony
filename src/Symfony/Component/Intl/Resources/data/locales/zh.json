--- conflicted
+++ resolved
@@ -115,10 +115,6 @@
         "en_CX": "英语（圣诞岛）",
         "en_CY": "英语（塞浦路斯）",
         "en_DE": "英语（德国）",
-<<<<<<< HEAD
-        "en_DG": "英语（迪戈加西亚岛）",
-=======
->>>>>>> ed04f242
         "en_DK": "英语（丹麦）",
         "en_DM": "英语（多米尼克）",
         "en_ER": "英语（厄立特里亚）",
@@ -211,19 +207,11 @@
         "es_CR": "西班牙语（哥斯达黎加）",
         "es_CU": "西班牙语（古巴）",
         "es_DO": "西班牙语（多米尼加共和国）",
-<<<<<<< HEAD
-        "es_EA": "西班牙语（休达及梅利利亚）",
-=======
->>>>>>> ed04f242
         "es_EC": "西班牙语（厄瓜多尔）",
         "es_ES": "西班牙语（西班牙）",
         "es_GQ": "西班牙语（赤道几内亚）",
         "es_GT": "西班牙语（危地马拉）",
         "es_HN": "西班牙语（洪都拉斯）",
-<<<<<<< HEAD
-        "es_IC": "西班牙语（加纳利群岛）",
-=======
->>>>>>> ed04f242
         "es_MX": "西班牙语（墨西哥）",
         "es_NI": "西班牙语（尼加拉瓜）",
         "es_PA": "西班牙语（巴拿马）",
@@ -516,37 +504,21 @@
         "sq": "阿尔巴尼亚语",
         "sq_AL": "阿尔巴尼亚语（阿尔巴尼亚）",
         "sq_MK": "阿尔巴尼亚语（北马其顿）",
-<<<<<<< HEAD
-        "sq_XK": "阿尔巴尼亚语（科索沃）",
-=======
->>>>>>> ed04f242
         "sr": "塞尔维亚语",
         "sr_BA": "塞尔维亚语（波斯尼亚和黑塞哥维那）",
         "sr_Cyrl": "塞尔维亚语（西里尔文）",
         "sr_Cyrl_BA": "塞尔维亚语（西里尔文，波斯尼亚和黑塞哥维那）",
         "sr_Cyrl_ME": "塞尔维亚语（西里尔文，黑山）",
         "sr_Cyrl_RS": "塞尔维亚语（西里尔文，塞尔维亚）",
-<<<<<<< HEAD
-        "sr_Cyrl_XK": "塞尔维亚语（西里尔文，科索沃）",
-=======
->>>>>>> ed04f242
         "sr_Latn": "塞尔维亚语（拉丁文）",
         "sr_Latn_BA": "塞尔维亚语（拉丁文，波斯尼亚和黑塞哥维那）",
         "sr_Latn_ME": "塞尔维亚语（拉丁文，黑山）",
         "sr_Latn_RS": "塞尔维亚语（拉丁文，塞尔维亚）",
-<<<<<<< HEAD
         "sr_Latn_XK": "塞尔维亚语（拉丁文，科索沃）",
         "sr_ME": "塞尔维亚语（黑山）",
         "sr_RS": "塞尔维亚语（塞尔维亚）",
-        "sr_XK": "塞尔维亚语（科索沃）",
-=======
-        "sr_ME": "塞尔维亚语（黑山）",
-        "sr_RS": "塞尔维亚语（塞尔维亚）",
->>>>>>> ed04f242
-        "sv": "瑞典语",
         "sv_AX": "瑞典语（奥兰群岛）",
         "sv_FI": "瑞典语（芬兰）",
-        "sv_SE": "瑞典语（瑞典）",
         "sw": "斯瓦希里语",
         "sw_CD": "斯瓦希里语（刚果（金））",
         "sw_KE": "斯瓦希里语（肯尼亚）",
