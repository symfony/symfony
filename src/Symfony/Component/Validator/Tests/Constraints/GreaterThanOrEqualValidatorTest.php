--- conflicted
+++ resolved
@@ -21,13 +21,9 @@
  */
 class GreaterThanOrEqualValidatorTest extends AbstractComparisonValidatorTestCase
 {
-<<<<<<< HEAD
-    protected function createValidator(): GreaterThanOrEqualValidator
-=======
     use IcuCompatibilityTrait;
 
-    protected function createValidator()
->>>>>>> e95605c6
+    protected function createValidator(): GreaterThanOrEqualValidator
     {
         return new GreaterThanOrEqualValidator();
     }
