--- conflicted
+++ resolved
@@ -152,11 +152,6 @@
      * @param string $groupHash The group's name or hash, if it is group
      *                          sequence
      *
-<<<<<<< HEAD
-     * @internal Used by the validator engine
-=======
-     * @return bool
->>>>>>> b4128fde
      */
     public function isGroupValidated(string $cacheKey, string $groupHash): bool;
 
@@ -174,11 +169,6 @@
      * @param string $cacheKey       The hash of the object
      * @param string $constraintHash The hash of the constraint
      *
-<<<<<<< HEAD
-     * @internal Used by the validator engine
-=======
-     * @return bool
->>>>>>> b4128fde
      */
     public function isConstraintValidated(string $cacheKey, string $constraintHash): bool;
 
@@ -196,11 +186,6 @@
      *
      * @param string $cacheKey The hash of the object
      *
-<<<<<<< HEAD
-     * @internal Used by the validator engine
-=======
-     * @return bool
->>>>>>> b4128fde
      *
      * @see ObjectInitializerInterface
      */
