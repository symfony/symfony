<?php

/*
 * This file is part of the Symfony package.
 *
 * (c) Fabien Potencier <fabien@symfony.com>
 *
 * For the full copyright and license information, please view the LICENSE
 * file that was distributed with this source code.
 */

namespace Symfony\Component\PasswordHasher\Hasher;

use Symfony\Component\PasswordHasher\PasswordHasherInterface;

/**
 * Hashes passwords using the best available hasher.
 * Verifies them using a chain of hashers.
 *
 * /!\ Don't put a PlaintextPasswordHasher in the list as that'd mean a leaked hash
 * could be used to authenticate successfully without knowing the cleartext password.
 *
 * @author Nicolas Grekas <p@tchwork.com>
 */
final class MigratingPasswordHasher implements PasswordHasherInterface
{
    private PasswordHasherInterface $bestHasher;
    private array $extraHashers;

    public function __construct(PasswordHasherInterface $bestHasher, PasswordHasherInterface ...$extraHashers)
    {
        $this->bestHasher = $bestHasher;
        $this->extraHashers = $extraHashers;
    }

<<<<<<< HEAD
    public function hash(#[\SensitiveParameter] string $plainPassword, string $salt = null): string
=======
    public function hash(string $plainPassword, ?string $salt = null): string
>>>>>>> 2a31f2dd
    {
        return $this->bestHasher->hash($plainPassword, $salt);
    }

<<<<<<< HEAD
    public function verify(string $hashedPassword, #[\SensitiveParameter] string $plainPassword, string $salt = null): bool
=======
    public function verify(string $hashedPassword, string $plainPassword, ?string $salt = null): bool
>>>>>>> 2a31f2dd
    {
        if ($this->bestHasher->verify($hashedPassword, $plainPassword, $salt)) {
            return true;
        }

        if (!$this->bestHasher->needsRehash($hashedPassword)) {
            return false;
        }

        foreach ($this->extraHashers as $hasher) {
            if ($hasher->verify($hashedPassword, $plainPassword, $salt)) {
                return true;
            }
        }

        return false;
    }

    public function needsRehash(string $hashedPassword): bool
    {
        return $this->bestHasher->needsRehash($hashedPassword);
    }
}<|MERGE_RESOLUTION|>--- conflicted
+++ resolved
@@ -33,20 +33,12 @@
         $this->extraHashers = $extraHashers;
     }
 
-<<<<<<< HEAD
-    public function hash(#[\SensitiveParameter] string $plainPassword, string $salt = null): string
-=======
-    public function hash(string $plainPassword, ?string $salt = null): string
->>>>>>> 2a31f2dd
+    public function hash(#[\SensitiveParameter] string $plainPassword, ?string $salt = null): string
     {
         return $this->bestHasher->hash($plainPassword, $salt);
     }
 
-<<<<<<< HEAD
-    public function verify(string $hashedPassword, #[\SensitiveParameter] string $plainPassword, string $salt = null): bool
-=======
-    public function verify(string $hashedPassword, string $plainPassword, ?string $salt = null): bool
->>>>>>> 2a31f2dd
+    public function verify(string $hashedPassword, #[\SensitiveParameter] string $plainPassword, ?string $salt = null): bool
     {
         if ($this->bestHasher->verify($hashedPassword, $plainPassword, $salt)) {
             return true;
