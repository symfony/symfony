<?php

/*
 * This file is part of the Symfony package.
 *
 * (c) Fabien Potencier <fabien@symfony.com>
 *
 * For the full copyright and license information, please view the LICENSE
 * file that was distributed with this source code.
 */

namespace Symfony\Component\Validator\Constraints;

use Symfony\Component\Intl\Languages;
use Symfony\Component\Validator\Constraint;
use Symfony\Component\Validator\Exception\LogicException;

/**
 * Validates that a value is a valid language Unicode language identifier.
 *
 * @see https://unicode.org/reports/tr35/#Unicode_language_identifier
 *
 * @author Bernhard Schussek <bschussek@gmail.com>
 */
#[\Attribute(\Attribute::TARGET_PROPERTY | \Attribute::TARGET_METHOD | \Attribute::IS_REPEATABLE)]
class Language extends Constraint
{
    public const NO_SUCH_LANGUAGE_ERROR = 'ee65fec4-9a20-4202-9f39-ca558cd7bdf7';

    protected const ERROR_NAMES = [
        self::NO_SUCH_LANGUAGE_ERROR => 'NO_SUCH_LANGUAGE_ERROR',
    ];

    public string $message = 'This value is not a valid language.';
    public bool $alpha3 = false;

    /**
     * @param array<string,mixed>|null $options
     * @param bool|null                $alpha3  Pass true to validate the language with three-letter code (ISO 639-2 (2T)) or false with two-letter code (ISO 639-1) (defaults to false)
     * @param string[]|null            $groups
     */
    public function __construct(
<<<<<<< HEAD
        array $options = null,
        string $message = null,
        bool $alpha3 = null,
        array $groups = null,
        mixed $payload = null,
=======
        ?array $options = null,
        ?string $message = null,
        ?bool $alpha3 = null,
        ?array $groups = null,
        mixed $payload = null
>>>>>>> 6cd40eaa
    ) {
        if (!class_exists(Languages::class)) {
            throw new LogicException('The Intl component is required to use the Language constraint. Try running "composer require symfony/intl".');
        }

        parent::__construct($options, $groups, $payload);

        $this->message = $message ?? $this->message;
        $this->alpha3 = $alpha3 ?? $this->alpha3;
    }
}<|MERGE_RESOLUTION|>--- conflicted
+++ resolved
@@ -40,19 +40,11 @@
      * @param string[]|null            $groups
      */
     public function __construct(
-<<<<<<< HEAD
-        array $options = null,
-        string $message = null,
-        bool $alpha3 = null,
-        array $groups = null,
-        mixed $payload = null,
-=======
         ?array $options = null,
         ?string $message = null,
         ?bool $alpha3 = null,
         ?array $groups = null,
-        mixed $payload = null
->>>>>>> 6cd40eaa
+        mixed $payload = null,
     ) {
         if (!class_exists(Languages::class)) {
             throw new LogicException('The Intl component is required to use the Language constraint. Try running "composer require symfony/intl".');
