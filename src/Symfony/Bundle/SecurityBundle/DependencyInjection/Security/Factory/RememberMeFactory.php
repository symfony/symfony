--- conflicted
+++ resolved
@@ -184,19 +184,12 @@
         return 'remember_me';
     }
 
-<<<<<<< HEAD
+    public function getPriority(): int
+    {
+        return self::PRIORITY;
+    }
+
     public function getKey(): string
-=======
-    /**
-     * {@inheritDoc}
-     */
-    public function getPriority(): int
-    {
-        return self::PRIORITY;
-    }
-
-    public function getKey()
->>>>>>> d46b34e2
     {
         return 'remember-me';
     }
