--- conflicted
+++ resolved
@@ -16,16 +16,8 @@
         }
     ],
     "require": {
-<<<<<<< HEAD
         "php": ">=8.0.2",
-        "symfony/polyfill-ctype": "^1.8",
-        "symfony/polyfill-php80": "^1.16",
-        "symfony/polyfill-php81": "^1.22"
-=======
-        "php": ">=7.2.5",
-        "symfony/deprecation-contracts": "^2.1",
         "symfony/polyfill-ctype": "^1.8"
->>>>>>> 3b71d1aa
     },
     "require-dev": {
         "symfony/console": "^5.4|^6.0"
