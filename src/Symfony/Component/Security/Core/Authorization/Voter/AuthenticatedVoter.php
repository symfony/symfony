<?php

/*
 * This file is part of the Symfony package.
 *
 * (c) Fabien Potencier <fabien@symfony.com>
 *
 * For the full copyright and license information, please view the LICENSE
 * file that was distributed with this source code.
 */

namespace Symfony\Component\Security\Core\Authorization\Voter;

use Symfony\Component\Security\Core\Authentication\AuthenticationTrustResolverInterface;
<<<<<<< HEAD
=======
use Symfony\Component\Security\Core\Authentication\Token\NullToken;
>>>>>>> f1643e87
use Symfony\Component\Security\Core\Authentication\Token\SwitchUserToken;
use Symfony\Component\Security\Core\Authentication\Token\TokenInterface;

/**
 * AuthenticatedVoter votes if an attribute like IS_AUTHENTICATED_FULLY,
 * IS_AUTHENTICATED_REMEMBERED, IS_AUTHENTICATED is present.
 *
 * This list is most restrictive to least restrictive checking.
 *
 * @author Fabien Potencier <fabien@symfony.com>
 * @author Johannes M. Schmitt <schmittjoh@gmail.com>
 */
class AuthenticatedVoter implements VoterInterface
{
    public const IS_AUTHENTICATED_FULLY = 'IS_AUTHENTICATED_FULLY';
    public const IS_AUTHENTICATED_REMEMBERED = 'IS_AUTHENTICATED_REMEMBERED';
    /**
     * @deprecated since Symfony 5.4
     */
    public const IS_AUTHENTICATED_ANONYMOUSLY = 'IS_AUTHENTICATED_ANONYMOUSLY';
<<<<<<< HEAD
    public const IS_ANONYMOUS = 'IS_ANONYMOUS';
=======
    /**
     * @deprecated since Symfony 5.4
     */
    public const IS_ANONYMOUS = 'IS_ANONYMOUS';
    public const IS_AUTHENTICATED = 'IS_AUTHENTICATED';
>>>>>>> f1643e87
    public const IS_IMPERSONATOR = 'IS_IMPERSONATOR';
    public const IS_REMEMBERED = 'IS_REMEMBERED';
    public const PUBLIC_ACCESS = 'PUBLIC_ACCESS';

    private $authenticationTrustResolver;

    public function __construct(AuthenticationTrustResolverInterface $authenticationTrustResolver)
    {
        $this->authenticationTrustResolver = $authenticationTrustResolver;
    }

    /**
     * {@inheritdoc}
     */
    public function vote(TokenInterface $token, $subject, array $attributes)
    {
        if ($attributes === [self::PUBLIC_ACCESS]) {
            return VoterInterface::ACCESS_GRANTED;
        }

        $result = VoterInterface::ACCESS_ABSTAIN;
        foreach ($attributes as $attribute) {
            if (null === $attribute || (self::IS_AUTHENTICATED_FULLY !== $attribute
                    && self::IS_AUTHENTICATED_REMEMBERED !== $attribute
                    && self::IS_AUTHENTICATED_ANONYMOUSLY !== $attribute
<<<<<<< HEAD
=======
                    && self::IS_AUTHENTICATED !== $attribute
>>>>>>> f1643e87
                    && self::IS_ANONYMOUS !== $attribute
                    && self::IS_IMPERSONATOR !== $attribute
                    && self::IS_REMEMBERED !== $attribute)) {
                continue;
            }

            $result = VoterInterface::ACCESS_DENIED;

            if (self::IS_AUTHENTICATED_FULLY === $attribute
                && $this->authenticationTrustResolver->isFullFledged($token)) {
                return VoterInterface::ACCESS_GRANTED;
            }

            if (self::IS_AUTHENTICATED_REMEMBERED === $attribute
                && ($this->authenticationTrustResolver->isRememberMe($token)
                    || $this->authenticationTrustResolver->isFullFledged($token))) {
                return VoterInterface::ACCESS_GRANTED;
            }

            if (self::IS_AUTHENTICATED_ANONYMOUSLY === $attribute
                && ($this->authenticationTrustResolver->isAnonymous($token)
                    || $this->authenticationTrustResolver->isRememberMe($token)
                    || $this->authenticationTrustResolver->isFullFledged($token))) {
                trigger_deprecation('symfony/security-core', '5.4', 'The "IS_AUTHENTICATED_ANONYMOUSLY" security attribute is deprecated, use "IS_AUTHENTICATED" or "IS_AUTHENTICATED_FULLY" instead if you want to check if the request is (fully) authenticated.');

                return VoterInterface::ACCESS_GRANTED;
            }

            // @deprecated $this->authenticationTrustResolver must implement isAuthenticated() in 6.0
            if (self::IS_AUTHENTICATED === $attribute
                && (method_exists($this->authenticationTrustResolver, 'isAuthenticated')
                    ? $this->authenticationTrustResolver->isAuthenticated($token)
                    : (null !== $token && !$token instanceof NullToken))) {
                return VoterInterface::ACCESS_GRANTED;
            }

            if (self::IS_REMEMBERED === $attribute && $this->authenticationTrustResolver->isRememberMe($token)) {
                return VoterInterface::ACCESS_GRANTED;
            }

            if (self::IS_ANONYMOUS === $attribute && $this->authenticationTrustResolver->isAnonymous($token)) {
                trigger_deprecation('symfony/security-core', '5.4', 'The "IS_ANONYMOUSLY" security attribute is deprecated, anonymous no longer exists in version 6.');

                return VoterInterface::ACCESS_GRANTED;
            }

            if (self::IS_IMPERSONATOR === $attribute && $token instanceof SwitchUserToken) {
                return VoterInterface::ACCESS_GRANTED;
            }

            if (self::IS_REMEMBERED === $attribute && $this->authenticationTrustResolver->isRememberMe($token)) {
                return VoterInterface::ACCESS_GRANTED;
            }

            if (self::IS_ANONYMOUS === $attribute && $this->authenticationTrustResolver->isAnonymous($token)) {
                return VoterInterface::ACCESS_GRANTED;
            }

            if (self::IS_IMPERSONATOR === $attribute && $token instanceof SwitchUserToken) {
                return VoterInterface::ACCESS_GRANTED;
            }
        }

        return $result;
    }
}<|MERGE_RESOLUTION|>--- conflicted
+++ resolved
@@ -12,10 +12,7 @@
 namespace Symfony\Component\Security\Core\Authorization\Voter;
 
 use Symfony\Component\Security\Core\Authentication\AuthenticationTrustResolverInterface;
-<<<<<<< HEAD
-=======
 use Symfony\Component\Security\Core\Authentication\Token\NullToken;
->>>>>>> f1643e87
 use Symfony\Component\Security\Core\Authentication\Token\SwitchUserToken;
 use Symfony\Component\Security\Core\Authentication\Token\TokenInterface;
 
@@ -36,15 +33,11 @@
      * @deprecated since Symfony 5.4
      */
     public const IS_AUTHENTICATED_ANONYMOUSLY = 'IS_AUTHENTICATED_ANONYMOUSLY';
-<<<<<<< HEAD
-    public const IS_ANONYMOUS = 'IS_ANONYMOUS';
-=======
     /**
      * @deprecated since Symfony 5.4
      */
     public const IS_ANONYMOUS = 'IS_ANONYMOUS';
     public const IS_AUTHENTICATED = 'IS_AUTHENTICATED';
->>>>>>> f1643e87
     public const IS_IMPERSONATOR = 'IS_IMPERSONATOR';
     public const IS_REMEMBERED = 'IS_REMEMBERED';
     public const PUBLIC_ACCESS = 'PUBLIC_ACCESS';
@@ -70,10 +63,7 @@
             if (null === $attribute || (self::IS_AUTHENTICATED_FULLY !== $attribute
                     && self::IS_AUTHENTICATED_REMEMBERED !== $attribute
                     && self::IS_AUTHENTICATED_ANONYMOUSLY !== $attribute
-<<<<<<< HEAD
-=======
                     && self::IS_AUTHENTICATED !== $attribute
->>>>>>> f1643e87
                     && self::IS_ANONYMOUS !== $attribute
                     && self::IS_IMPERSONATOR !== $attribute
                     && self::IS_REMEMBERED !== $attribute)) {
@@ -123,18 +113,6 @@
             if (self::IS_IMPERSONATOR === $attribute && $token instanceof SwitchUserToken) {
                 return VoterInterface::ACCESS_GRANTED;
             }
-
-            if (self::IS_REMEMBERED === $attribute && $this->authenticationTrustResolver->isRememberMe($token)) {
-                return VoterInterface::ACCESS_GRANTED;
-            }
-
-            if (self::IS_ANONYMOUS === $attribute && $this->authenticationTrustResolver->isAnonymous($token)) {
-                return VoterInterface::ACCESS_GRANTED;
-            }
-
-            if (self::IS_IMPERSONATOR === $attribute && $token instanceof SwitchUserToken) {
-                return VoterInterface::ACCESS_GRANTED;
-            }
         }
 
         return $result;
