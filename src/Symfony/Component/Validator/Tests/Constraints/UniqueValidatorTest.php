--- conflicted
+++ resolved
@@ -61,11 +61,7 @@
     /**
      * @dataProvider getInvalidValues
      */
-<<<<<<< HEAD
-    public function testInvalidValues($value, string $expectedErrorPath)
-=======
-    public function testInvalidValues($value, $expectedMessageParam)
->>>>>>> d69938cd
+    public function testInvalidValues($value, $expectedMessageParam, string $expectedErrorPath)
     {
         $constraint = new Unique([
             'message' => 'myMessage',
@@ -84,21 +80,12 @@
         $object = new \stdClass();
 
         return [
-<<<<<<< HEAD
-            yield 'not unique booleans' => [[true, true], 'property.path[1]'],
-            yield 'not unique integers' => [[1, 2, 3, 3], 'property.path[3]'],
-            yield 'not unique floats' => [[0.1, 0.2, 0.1], 'property.path[2]'],
-            yield 'not unique string' => [['a', 'b', 'a'], 'property.path[2]'],
-            yield 'not unique arrays' => [[[1, 1], [2, 3], [1, 1]], 'property.path[2]'],
-            yield 'not unique objects' => [[$object, $object], 'property.path[1]'],
-=======
-            yield 'not unique booleans' => [[true, true], 'true'],
-            yield 'not unique integers' => [[1, 2, 3, 3], 3],
-            yield 'not unique floats' => [[0.1, 0.2, 0.1], 0.1],
-            yield 'not unique string' => [['a', 'b', 'a'], '"a"'],
-            yield 'not unique arrays' => [[[1, 1], [2, 3], [1, 1]], 'array'],
-            yield 'not unique objects' => [[$object, $object], 'object'],
->>>>>>> d69938cd
+            yield 'not unique booleans' => [[true, true], 'true', 'property.path[1]'],
+            yield 'not unique integers' => [[1, 2, 3, 3], 3, 'property.path[3]'],
+            yield 'not unique floats' => [[0.1, 0.2, 0.1], 0.1, 'property.path[2]'],
+            yield 'not unique string' => [['a', 'b', 'a'], '"a"', 'property.path[2]'],
+            yield 'not unique arrays' => [[[1, 1], [2, 3], [1, 1]], 'array', 'property.path[2]'],
+            yield 'not unique objects' => [[$object, $object], 'object', 'property.path[1]'],
         ];
     }
 
@@ -264,11 +251,7 @@
     /**
      * @dataProvider getInvalidCollectionValues
      */
-<<<<<<< HEAD
-    public function testInvalidCollectionValues(array $value, array $fields, string $expectedErrorPath)
-=======
-    public function testInvalidCollectionValues(array $value, array $fields, string $expectedMessageParam)
->>>>>>> d69938cd
+    public function testInvalidCollectionValues(array $value, array $fields, string $expectedMessageParam, string $expectedErrorPath)
     {
         $this->validator->validate($value, new Unique([
             'message' => 'myMessage',
@@ -287,45 +270,27 @@
             'unique string' => [[
                 ['lang' => 'eng', 'translation' => 'hi'],
                 ['lang' => 'eng', 'translation' => 'hello'],
-<<<<<<< HEAD
-            ], ['lang'], 'property.path[1]'],
-=======
-            ], ['lang'], 'array'],
->>>>>>> d69938cd
+            ], ['lang'], 'array', 'property.path[1]'],
             'unique floats' => [[
                 ['latitude' => 51.509865, 'longitude' => -0.118092, 'poi' => 'capital'],
                 ['latitude' => 52.520008, 'longitude' => 13.404954],
                 ['latitude' => 51.509865, 'longitude' => -0.118092],
-<<<<<<< HEAD
-            ], ['latitude', 'longitude'], 'property.path[2]'],
+            ], ['latitude', 'longitude'], 'array', 'property.path[2]'],
             'unique int' => [[
                 ['id' => 1, 'email' => 'bar@email.com'],
                 ['id' => 1, 'email' => 'foo@email.com'],
-            ], ['id'], 'property.path[1]'],
-            'unique null' => [
-                [null, null],
-                [],
-                'property.path[1]',
-=======
-            ], ['latitude', 'longitude'], 'array'],
-            'unique int' => [[
-                ['id' => 1, 'email' => 'bar@email.com'],
-                ['id' => 1, 'email' => 'foo@email.com'],
-            ], ['id'], 'array'],
+            ], ['id'], 'array', 'property.path[1]'],
             'unique null' => [
                 [null, null],
                 [],
                 'null',
->>>>>>> d69938cd
+                'property.path[1]',
             ],
             'unique field null' => [
                 [['nullField' => null], ['nullField' => null]],
                 ['nullField'],
-<<<<<<< HEAD
+                'array',
                 'property.path[1]',
-=======
-                'array',
->>>>>>> d69938cd
             ],
         ];
     }
@@ -403,7 +368,7 @@
         );
 
         $this->buildViolation('This collection should contain only unique elements.')
-            ->setParameter('{{ value }}', 'object')
+            ->setParameter('{{ value }}', 'array')
             ->setCode(Unique::IS_NOT_UNIQUE)
             ->atPath('property.path[2].code')
             ->assertRaised();
