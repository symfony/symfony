<?php

/*
 * This file is part of the Symfony package.
 *
 * (c) Fabien Potencier <fabien@symfony.com>
 *
 * For the full copyright and license information, please view the LICENSE
 * file that was distributed with this source code.
 */

namespace Symfony\Component\Serializer\Annotation;

class_exists(\Symfony\Component\Serializer\Attribute\SerializedName::class);

<<<<<<< HEAD
/**
 * @author Fabien Bourigault <bourigaultfabien@gmail.com>
 */
#[\Attribute(\Attribute::TARGET_METHOD | \Attribute::TARGET_PROPERTY)]
final class SerializedName
{
    public function __construct(private readonly string $serializedName)
    {
        if ('' === $serializedName) {
            throw new InvalidArgumentException(sprintf('Parameter given to "%s" must be a non-empty string.', self::class));
        }
    }

    public function getSerializedName(): string
=======
if (false) {
    #[\Attribute(\Attribute::TARGET_METHOD | \Attribute::TARGET_PROPERTY)]
    final class SerializedName
>>>>>>> 61023a73
    {
    }
}<|MERGE_RESOLUTION|>--- conflicted
+++ resolved
@@ -13,26 +13,9 @@
 
 class_exists(\Symfony\Component\Serializer\Attribute\SerializedName::class);
 
-<<<<<<< HEAD
-/**
- * @author Fabien Bourigault <bourigaultfabien@gmail.com>
- */
-#[\Attribute(\Attribute::TARGET_METHOD | \Attribute::TARGET_PROPERTY)]
-final class SerializedName
-{
-    public function __construct(private readonly string $serializedName)
-    {
-        if ('' === $serializedName) {
-            throw new InvalidArgumentException(sprintf('Parameter given to "%s" must be a non-empty string.', self::class));
-        }
-    }
-
-    public function getSerializedName(): string
-=======
 if (false) {
     #[\Attribute(\Attribute::TARGET_METHOD | \Attribute::TARGET_PROPERTY)]
     final class SerializedName
->>>>>>> 61023a73
     {
     }
 }