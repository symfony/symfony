--- conflicted
+++ resolved
@@ -21,11 +21,8 @@
 interface ParentNodeDefinitionInterface extends BuilderAwareInterface
 {
     /**
-<<<<<<< HEAD
-=======
      * Returns a builder to add children nodes.
      *
->>>>>>> 1f119cc1
      * @return NodeBuilder
      */
     public function children();
@@ -46,12 +43,4 @@
      * @return $this
      */
     public function append(NodeDefinition $node);
-<<<<<<< HEAD
-=======
-
-    /**
-     * Sets a custom children builder.
-     */
-    public function setBuilder(NodeBuilder $builder);
->>>>>>> 1f119cc1
 }