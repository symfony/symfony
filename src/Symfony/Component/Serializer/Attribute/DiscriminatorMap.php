<?php

/*
 * This file is part of the Symfony package.
 *
 * (c) Fabien Potencier <fabien@symfony.com>
 *
 * For the full copyright and license information, please view the LICENSE
 * file that was distributed with this source code.
 */

namespace Symfony\Component\Serializer\Attribute;

use Symfony\Component\Serializer\Exception\InvalidArgumentException;

/**
 * @author Samuel Roze <samuel.roze@gmail.com>
<<<<<<< HEAD
 *
 * @final
=======
>>>>>>> adec7304
 */
#[\Attribute(\Attribute::TARGET_CLASS)]
class DiscriminatorMap
{
    public function __construct(
        private readonly string $typeProperty,
        private readonly array $mapping,
    ) {
        if (empty($typeProperty)) {
            throw new InvalidArgumentException(sprintf('Parameter "typeProperty" given to "%s" cannot be empty.', static::class));
        }

        if (empty($mapping)) {
            throw new InvalidArgumentException(sprintf('Parameter "mapping" given to "%s" cannot be empty.', static::class));
        }
    }

    public function getTypeProperty(): string
    {
        return $this->typeProperty;
    }

    public function getMapping(): array
    {
        return $this->mapping;
    }
}

if (!class_exists(\Symfony\Component\Serializer\Annotation\DiscriminatorMap::class, false)) {
    class_alias(DiscriminatorMap::class, \Symfony\Component\Serializer\Annotation\DiscriminatorMap::class);
}<|MERGE_RESOLUTION|>--- conflicted
+++ resolved
@@ -15,11 +15,6 @@
 
 /**
  * @author Samuel Roze <samuel.roze@gmail.com>
-<<<<<<< HEAD
- *
- * @final
-=======
->>>>>>> adec7304
  */
 #[\Attribute(\Attribute::TARGET_CLASS)]
 class DiscriminatorMap
