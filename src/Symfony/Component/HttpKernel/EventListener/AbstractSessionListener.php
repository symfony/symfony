<?php

/*
 * This file is part of the Symfony package.
 *
 * (c) Fabien Potencier <fabien@symfony.com>
 *
 * For the full copyright and license information, please view the LICENSE
 * file that was distributed with this source code.
 */

namespace Symfony\Component\HttpKernel\EventListener;

use Psr\Container\ContainerInterface;
use Symfony\Component\EventDispatcher\EventSubscriberInterface;
use Symfony\Component\HttpFoundation\Cookie;
use Symfony\Component\HttpFoundation\Session\Session;
use Symfony\Component\HttpFoundation\Session\SessionInterface;
use Symfony\Component\HttpFoundation\Session\SessionUtils;
use Symfony\Component\HttpKernel\Event\RequestEvent;
use Symfony\Component\HttpKernel\Event\ResponseEvent;
use Symfony\Component\HttpKernel\Exception\UnexpectedSessionUsageException;
use Symfony\Component\HttpKernel\KernelEvents;
use Symfony\Contracts\Service\ResetInterface;

/**
 * Sets the session onto the request on the "kernel.request" event and saves
 * it on the "kernel.response" event.
 *
 * In addition, if the session has been started it overrides the Cache-Control
 * header in such a way that all caching is disabled in that case.
 * If you have a scenario where caching responses with session information in
 * them makes sense, you can disable this behaviour by setting the header
 * AbstractSessionListener::NO_AUTO_CACHE_CONTROL_HEADER on the response.
 *
 * @author Johannes M. Schmitt <schmittjoh@gmail.com>
 * @author Tobias Schultze <http://tobion.de>
 */
abstract class AbstractSessionListener implements EventSubscriberInterface, ResetInterface
{
    public const NO_AUTO_CACHE_CONTROL_HEADER = 'Symfony-Session-NoAutoCacheControl';

<<<<<<< HEAD
    protected ?ContainerInterface $container;
=======
    /**
     * @internal
     */
    protected $container;
>>>>>>> 5a2ebb74
    private bool $debug;

    /**
     * @var array<string, mixed>
     */
    private array $sessionOptions;

    /**
     * @internal
     */
    public function __construct(ContainerInterface $container = null, bool $debug = false, array $sessionOptions = [])
    {
        $this->container = $container;
        $this->debug = $debug;
        $this->sessionOptions = $sessionOptions;
    }

    /**
     * @internal
     */
    public function onKernelRequest(RequestEvent $event): void
    {
        if (!$event->isMainRequest()) {
            return;
        }

        $request = $event->getRequest();
        if (!$request->hasSession()) {
            $request->setSessionFactory(function () use ($request) {
                // Prevent calling `$this->getSession()` twice in case the Request (and the below factory) is cloned
                static $sess;

                if (!$sess) {
                    $sess = $this->getSession();
                    $request->setSession($sess);

                    /*
                     * For supporting sessions in php runtime with runners like roadrunner or swoole, the session
                     * cookie needs to be read from the cookie bag and set on the session storage.
                     *
                     * Do not set it when a native php session is active.
                     */
                    if ($sess && !$sess->isStarted() && \PHP_SESSION_ACTIVE !== session_status()) {
                        $sessionId = $sess->getId() ?: $request->cookies->get($sess->getName(), '');
                        $sess->setId($sessionId);
                    }
                }

                return $sess;
            });
        }
    }

    /**
     * @internal
     */
    public function onKernelResponse(ResponseEvent $event): void
    {
        if (!$event->isMainRequest() || (!$this->container->has('initialized_session') && !$event->getRequest()->hasSession())) {
            return;
        }

        $response = $event->getResponse();
        $autoCacheControl = !$response->headers->has(self::NO_AUTO_CACHE_CONTROL_HEADER);
        // Always remove the internal header if present
        $response->headers->remove(self::NO_AUTO_CACHE_CONTROL_HEADER);
        if (!$event->getRequest()->hasSession(true)) {
            return;
        }
        $session = $event->getRequest()->getSession();

        if ($session->isStarted()) {
            /*
             * Saves the session, in case it is still open, before sending the response/headers.
             *
             * This ensures several things in case the developer did not save the session explicitly:
             *
             *  * If a session save handler without locking is used, it ensures the data is available
             *    on the next request, e.g. after a redirect. PHPs auto-save at script end via
             *    session_register_shutdown is executed after fastcgi_finish_request. So in this case
             *    the data could be missing the next request because it might not be saved the moment
             *    the new request is processed.
             *  * A locking save handler (e.g. the native 'files') circumvents concurrency problems like
             *    the one above. But by saving the session before long-running things in the terminate event,
             *    we ensure the session is not blocked longer than needed.
             *  * When regenerating the session ID no locking is involved in PHPs session design. See
             *    https://bugs.php.net/61470 for a discussion. So in this case, the session must
             *    be saved anyway before sending the headers with the new session ID. Otherwise session
             *    data could get lost again for concurrent requests with the new ID. One result could be
             *    that you get logged out after just logging in.
             *
             * This listener should be executed as one of the last listeners, so that previous listeners
             * can still operate on the open session. This prevents the overhead of restarting it.
             * Listeners after closing the session can still work with the session as usual because
             * Symfonys session implementation starts the session on demand. So writing to it after
             * it is saved will just restart it.
             */
            $session->save();

            /*
             * For supporting sessions in php runtime with runners like roadrunner or swoole the session
             * cookie need to be written on the response object and should not be written by PHP itself.
             */
            $sessionName = $session->getName();
            $sessionId = $session->getId();
            $sessionOptions = $this->getSessionOptions($this->sessionOptions);
            $sessionCookiePath = $sessionOptions['cookie_path'] ?? '/';
            $sessionCookieDomain = $sessionOptions['cookie_domain'] ?? null;
            $sessionCookieSecure = $sessionOptions['cookie_secure'] ?? false;
            $sessionCookieHttpOnly = $sessionOptions['cookie_httponly'] ?? true;
            $sessionCookieSameSite = $sessionOptions['cookie_samesite'] ?? Cookie::SAMESITE_LAX;
            $sessionUseCookies = $sessionOptions['use_cookies'] ?? true;

            SessionUtils::popSessionCookie($sessionName, $sessionId);

            if ($sessionUseCookies) {
                $request = $event->getRequest();
                $requestSessionCookieId = $request->cookies->get($sessionName);

                $isSessionEmpty = ($session instanceof Session ? $session->isEmpty() : !$session->all()) && empty($_SESSION); // checking $_SESSION to keep compatibility with native sessions
                if ($requestSessionCookieId && $isSessionEmpty) {
                    // PHP internally sets the session cookie value to "deleted" when setcookie() is called with empty string $value argument
                    // which happens in \Symfony\Component\HttpFoundation\Session\Storage\Handler\AbstractSessionHandler::destroy
                    // when the session gets invalidated (for example on logout) so we must handle this case here too
                    // otherwise we would send two Set-Cookie headers back with the response
                    SessionUtils::popSessionCookie($sessionName, 'deleted');
                    $response->headers->clearCookie(
                        $sessionName,
                        $sessionCookiePath,
                        $sessionCookieDomain,
                        $sessionCookieSecure,
                        $sessionCookieHttpOnly,
                        $sessionCookieSameSite
                    );
                } elseif ($sessionId !== $requestSessionCookieId && !$isSessionEmpty) {
                    $expire = 0;
                    $lifetime = $sessionOptions['cookie_lifetime'] ?? null;
                    if ($lifetime) {
                        $expire = time() + $lifetime;
                    }

                    $response->headers->setCookie(
                        Cookie::create(
                            $sessionName,
                            $sessionId,
                            $expire,
                            $sessionCookiePath,
                            $sessionCookieDomain,
                            $sessionCookieSecure,
                            $sessionCookieHttpOnly,
                            false,
                            $sessionCookieSameSite
                        )
                    );
                }
            }
        }

        if ($session instanceof Session ? 0 === $session->getUsageIndex() : !$session->isStarted()) {
            return;
        }

        if ($autoCacheControl) {
            $maxAge = $response->headers->hasCacheControlDirective('public') ? 0 : (int) $response->getMaxAge();
            $response
                ->setExpires(new \DateTimeImmutable('+'.$maxAge.' seconds'))
                ->setPrivate()
                ->setMaxAge($maxAge)
                ->headers->addCacheControlDirective('must-revalidate');
        }

        if (!$event->getRequest()->attributes->get('_stateless', false)) {
            return;
        }

        if ($this->debug) {
            throw new UnexpectedSessionUsageException('Session was used while the request was declared stateless.');
        }

        if ($this->container->has('logger')) {
            $this->container->get('logger')->warning('Session was used while the request was declared stateless.');
        }
    }

    /**
     * @internal
     */
    public function onSessionUsage(): void
    {
        if (!$this->debug) {
            return;
        }

        if ($this->container?->has('session_collector')) {
            $this->container->get('session_collector')();
        }

        if (!$requestStack = $this->container?->has('request_stack') ? $this->container->get('request_stack') : null) {
            return;
        }

        $stateless = false;
        $clonedRequestStack = clone $requestStack;
        while (null !== ($request = $clonedRequestStack->pop()) && !$stateless) {
            $stateless = $request->attributes->get('_stateless');
        }

        if (!$stateless) {
            return;
        }

        if (!$session = $requestStack->getCurrentRequest()->getSession()) {
            return;
        }

        if ($session->isStarted()) {
            $session->save();
        }

        throw new UnexpectedSessionUsageException('Session was used while the request was declared stateless.');
    }

    /**
     * @internal
     */
    public static function getSubscribedEvents(): array
    {
        return [
            KernelEvents::REQUEST => ['onKernelRequest', 128],
            // low priority to come after regular response listeners
            KernelEvents::RESPONSE => ['onKernelResponse', -1000],
        ];
    }

    /**
     * @internal
     */
    public function reset(): void
    {
        if (\PHP_SESSION_ACTIVE === session_status()) {
            session_abort();
        }

        session_unset();
        $_SESSION = [];

        if (!headers_sent()) { // session id can only be reset when no headers were so we check for headers_sent first
            session_id('');
        }
    }

    /**
     * Gets the session object.
     *
     * @internal
     */
    abstract protected function getSession(): ?SessionInterface;

    private function getSessionOptions(array $sessionOptions): array
    {
        $mergedSessionOptions = [];

        foreach (session_get_cookie_params() as $key => $value) {
            $mergedSessionOptions['cookie_'.$key] = $value;
        }

        foreach ($sessionOptions as $key => $value) {
            // do the same logic as in the NativeSessionStorage
            if ('cookie_secure' === $key && 'auto' === $value) {
                continue;
            }
            $mergedSessionOptions[$key] = $value;
        }

        return $mergedSessionOptions;
    }
}<|MERGE_RESOLUTION|>--- conflicted
+++ resolved
@@ -40,14 +40,11 @@
 {
     public const NO_AUTO_CACHE_CONTROL_HEADER = 'Symfony-Session-NoAutoCacheControl';
 
-<<<<<<< HEAD
+    /**
+     * @internal
+     */
     protected ?ContainerInterface $container;
-=======
-    /**
-     * @internal
-     */
-    protected $container;
->>>>>>> 5a2ebb74
+
     private bool $debug;
 
     /**
