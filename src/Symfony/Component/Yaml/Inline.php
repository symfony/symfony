<?php

/*
 * This file is part of the Symfony package.
 *
 * (c) Fabien Potencier <fabien@symfony.com>
 *
 * For the full copyright and license information, please view the LICENSE
 * file that was distributed with this source code.
 */

namespace Symfony\Component\Yaml;

use Symfony\Component\Yaml\Exception\ParseException;
use Symfony\Component\Yaml\Exception\DumpException;
use Symfony\Component\Yaml\Tag\TaggedValue;

/**
 * Inline implements a YAML parser/dumper for the YAML inline syntax.
 *
 * @author Fabien Potencier <fabien@symfony.com>
 *
 * @internal
 */
class Inline
{
    const REGEX_QUOTED_STRING = '(?:"([^"\\\\]*+(?:\\\\.[^"\\\\]*+)*+)"|\'([^\']*+(?:\'\'[^\']*+)*+)\')';

    public static $parsedLineNumber = -1;
    public static $parsedFilename;

    private static $exceptionOnInvalidType = false;
    private static $objectSupport = false;
    private static $objectForMap = false;
    private static $constantSupport = false;

    /**
     * @param int         $flags
     * @param int|null    $parsedLineNumber
     * @param string|null $parsedFilename
     */
    public static function initialize($flags, $parsedLineNumber = null, $parsedFilename = null)
    {
        self::$exceptionOnInvalidType = (bool) (Yaml::PARSE_EXCEPTION_ON_INVALID_TYPE & $flags);
        self::$objectSupport = (bool) (Yaml::PARSE_OBJECT & $flags);
        self::$objectForMap = (bool) (Yaml::PARSE_OBJECT_FOR_MAP & $flags);
        self::$constantSupport = (bool) (Yaml::PARSE_CONSTANT & $flags);
        self::$parsedFilename = $parsedFilename;
        self::$parsedLineNumber = null !== $parsedLineNumber ? $parsedLineNumber : -1;
    }

    /**
     * Converts a YAML string to a PHP value.
     *
     * @param string $value      A YAML string
     * @param int    $flags      A bit field of PARSE_* constants to customize the YAML parser behavior
     * @param array  $references Mapping of variable names to values
     *
     * @return mixed A PHP value
     *
     * @throws ParseException
     */
    public static function parse($value, $flags = 0, $references = array())
    {
        if (is_bool($flags)) {
            @trigger_error('Passing a boolean flag to toggle exception handling is deprecated since version 3.1 and will be removed in 4.0. Use the Yaml::PARSE_EXCEPTION_ON_INVALID_TYPE flag instead.', E_USER_DEPRECATED);

            if ($flags) {
                $flags = Yaml::PARSE_EXCEPTION_ON_INVALID_TYPE;
            } else {
                $flags = 0;
            }
        }

        if (func_num_args() >= 3 && !is_array($references)) {
            @trigger_error('Passing a boolean flag to toggle object support is deprecated since version 3.1 and will be removed in 4.0. Use the Yaml::PARSE_OBJECT flag instead.', E_USER_DEPRECATED);

            if ($references) {
                $flags |= Yaml::PARSE_OBJECT;
            }

            if (func_num_args() >= 4) {
                @trigger_error('Passing a boolean flag to toggle object for map support is deprecated since version 3.1 and will be removed in 4.0. Use the Yaml::PARSE_OBJECT_FOR_MAP flag instead.', E_USER_DEPRECATED);

                if (func_get_arg(3)) {
                    $flags |= Yaml::PARSE_OBJECT_FOR_MAP;
                }
            }

            if (func_num_args() >= 5) {
                $references = func_get_arg(4);
            } else {
                $references = array();
            }
        }

        self::initialize($flags);

        $value = trim($value);

        if ('' === $value) {
            return '';
        }

        if (2 /* MB_OVERLOAD_STRING */ & (int) ini_get('mbstring.func_overload')) {
            $mbEncoding = mb_internal_encoding();
            mb_internal_encoding('ASCII');
        }

        $i = 0;
        $tag = self::parseTag($value, $i, $flags);
        switch ($value[$i]) {
            case '[':
                $result = self::parseSequence($value, $flags, $i, $references);
                ++$i;
                break;
            case '{':
                $result = self::parseMapping($value, $flags, $i, $references);
                ++$i;
                break;
            default:
                $result = self::parseScalar($value, $flags, null, $i, null === $tag, $references);
        }

        if (null !== $tag) {
            return new TaggedValue($tag, $result);
        }

        // some comments are allowed at the end
        if (preg_replace('/\s+#.*$/A', '', substr($value, $i))) {
            throw new ParseException(sprintf('Unexpected characters near "%s".', substr($value, $i)), self::$parsedLineNumber, $value, self::$parsedFilename);
        }

        if (isset($mbEncoding)) {
            mb_internal_encoding($mbEncoding);
        }

        return $result;
    }

    /**
     * Dumps a given PHP variable to a YAML string.
     *
     * @param mixed $value The PHP variable to convert
     * @param int   $flags A bit field of Yaml::DUMP_* constants to customize the dumped YAML string
     *
     * @return string The YAML string representing the PHP value
     *
     * @throws DumpException When trying to dump PHP resource
     */
    public static function dump($value, $flags = 0)
    {
        if (is_bool($flags)) {
            @trigger_error('Passing a boolean flag to toggle exception handling is deprecated since version 3.1 and will be removed in 4.0. Use the Yaml::DUMP_EXCEPTION_ON_INVALID_TYPE flag instead.', E_USER_DEPRECATED);

            if ($flags) {
                $flags = Yaml::DUMP_EXCEPTION_ON_INVALID_TYPE;
            } else {
                $flags = 0;
            }
        }

        if (func_num_args() >= 3) {
            @trigger_error('Passing a boolean flag to toggle object support is deprecated since version 3.1 and will be removed in 4.0. Use the Yaml::DUMP_OBJECT flag instead.', E_USER_DEPRECATED);

            if (func_get_arg(2)) {
                $flags |= Yaml::DUMP_OBJECT;
            }
        }

        switch (true) {
            case is_resource($value):
                if (Yaml::DUMP_EXCEPTION_ON_INVALID_TYPE & $flags) {
                    throw new DumpException(sprintf('Unable to dump PHP resources in a YAML file ("%s").', get_resource_type($value)));
                }

                return 'null';
            case $value instanceof \DateTimeInterface:
                return $value->format('c');
            case is_object($value):
                if ($value instanceof TaggedValue) {
                    return '!'.$value->getTag().' '.self::dump($value->getValue(), $flags);
                }

                if (Yaml::DUMP_OBJECT & $flags) {
                    return '!php/object '.self::dump(serialize($value));
                }

                if (Yaml::DUMP_OBJECT_AS_MAP & $flags && ($value instanceof \stdClass || $value instanceof \ArrayObject)) {
                    return self::dumpArray($value, $flags & ~Yaml::DUMP_EMPTY_ARRAY_AS_SEQUENCE);
                }

                if (Yaml::DUMP_EXCEPTION_ON_INVALID_TYPE & $flags) {
                    throw new DumpException('Object support when dumping a YAML file has been disabled.');
                }

                return 'null';
            case is_array($value):
                return self::dumpArray($value, $flags);
            case null === $value:
                return 'null';
            case true === $value:
                return 'true';
            case false === $value:
                return 'false';
            case ctype_digit($value):
                return is_string($value) ? "'$value'" : (int) $value;
            case is_numeric($value):
                $locale = setlocale(LC_NUMERIC, 0);
                if (false !== $locale) {
                    setlocale(LC_NUMERIC, 'C');
                }
                if (is_float($value)) {
                    $repr = (string) $value;
                    if (is_infinite($value)) {
                        $repr = str_ireplace('INF', '.Inf', $repr);
                    } elseif (floor($value) == $value && $repr == $value) {
                        // Preserve float data type since storing a whole number will result in integer value.
                        $repr = '!!float '.$repr;
                    }
                } else {
                    $repr = is_string($value) ? "'$value'" : (string) $value;
                }
                if (false !== $locale) {
                    setlocale(LC_NUMERIC, $locale);
                }

                return $repr;
            case '' == $value:
                return "''";
            case self::isBinaryString($value):
                return '!!binary '.base64_encode($value);
            case Escaper::requiresDoubleQuoting($value):
                return Escaper::escapeWithDoubleQuotes($value);
            case Escaper::requiresSingleQuoting($value):
            case Parser::preg_match('{^[0-9]+[_0-9]*$}', $value):
            case Parser::preg_match(self::getHexRegex(), $value):
            case Parser::preg_match(self::getTimestampRegex(), $value):
                return Escaper::escapeWithSingleQuotes($value);
            default:
                return $value;
        }
    }

    /**
     * Check if given array is hash or just normal indexed array.
     *
     * @internal
     *
     * @param array|\ArrayObject|\stdClass $value The PHP array or array-like object to check
     *
     * @return bool true if value is hash array, false otherwise
     */
    public static function isHash($value)
    {
        if ($value instanceof \stdClass || $value instanceof \ArrayObject) {
            return true;
        }

        $expectedKey = 0;

        foreach ($value as $key => $val) {
            if ($key !== $expectedKey++) {
                return true;
            }
        }

        return false;
    }

    /**
     * Dumps a PHP array to a YAML string.
     *
     * @param array $value The PHP array to dump
     * @param int   $flags A bit field of Yaml::DUMP_* constants to customize the dumped YAML string
     *
     * @return string The YAML string representing the PHP array
     */
    private static function dumpArray($value, $flags)
    {
        // array
        if (($value || Yaml::DUMP_EMPTY_ARRAY_AS_SEQUENCE & $flags) && !self::isHash($value)) {
            $output = array();
            foreach ($value as $val) {
                $output[] = self::dump($val, $flags);
            }

            return sprintf('[%s]', implode(', ', $output));
        }

        // hash
        $output = array();
        foreach ($value as $key => $val) {
            $output[] = sprintf('%s: %s', self::dump($key, $flags), self::dump($val, $flags));
        }

        return sprintf('{ %s }', implode(', ', $output));
    }

    /**
     * Parses a YAML scalar.
     *
     * @param string   $scalar
     * @param int      $flags
     * @param string[] $delimiters
     * @param int      &$i
     * @param bool     $evaluate
     * @param array    $references
     *
     * @return string
     *
     * @throws ParseException When malformed inline YAML string is parsed
     *
     * @internal
     */
    public static function parseScalar($scalar, $flags = 0, $delimiters = null, &$i = 0, $evaluate = true, $references = array(), $legacyOmittedKeySupport = false)
    {
        if (in_array($scalar[$i], array('"', "'"))) {
            // quoted scalar
            $output = self::parseQuotedScalar($scalar, $i);

            if (null !== $delimiters) {
                $tmp = ltrim(substr($scalar, $i), ' ');
                if (!in_array($tmp[0], $delimiters)) {
                    throw new ParseException(sprintf('Unexpected characters (%s).', substr($scalar, $i)), self::$parsedLineNumber, $scalar, self::$parsedFilename);
                }
            }
        } else {
            // "normal" string
            if (!$delimiters) {
                $output = substr($scalar, $i);
                $i += strlen($output);

                // remove comments
                if (Parser::preg_match('/[ \t]+#/', $output, $match, PREG_OFFSET_CAPTURE)) {
                    $output = substr($output, 0, $match[0][1]);
                }
            } elseif (Parser::preg_match('/^(.'.($legacyOmittedKeySupport ? '+' : '*').'?)('.implode('|', $delimiters).')/', substr($scalar, $i), $match)) {
                $output = $match[1];
                $i += strlen($output);
            } else {
                throw new ParseException(sprintf('Malformed inline YAML string: %s.', $scalar), self::$parsedLineNumber, null, self::$parsedFilename);
            }

            // a non-quoted string cannot start with @ or ` (reserved) nor with a scalar indicator (| or >)
            if ($output && ('@' === $output[0] || '`' === $output[0] || '|' === $output[0] || '>' === $output[0])) {
                throw new ParseException(sprintf('The reserved indicator "%s" cannot start a plain scalar; you need to quote the scalar.', $output[0]), self::$parsedLineNumber, $output, self::$parsedFilename);
            }

            if ($output && '%' === $output[0]) {
<<<<<<< HEAD
                @trigger_error(self::getDeprecationMessage(sprintf('Not quoting the scalar "%s" starting with the "%%" indicator character is deprecated since Symfony 3.1 and will throw a ParseException in 4.0.', $output)), E_USER_DEPRECATED);
=======
                @trigger_error(sprintf('Not quoting the scalar "%s" starting with the "%%" indicator character is deprecated since Symfony 3.1 and will throw a ParseException in 4.0 on line %d.', $output, self::$parsedLineNumber + 1), E_USER_DEPRECATED);
>>>>>>> 00638003
            }

            if ($evaluate) {
                $output = self::evaluateScalar($output, $flags, $references);
            }
        }

        return $output;
    }

    /**
     * Parses a YAML quoted scalar.
     *
     * @param string $scalar
     * @param int    &$i
     *
     * @return string
     *
     * @throws ParseException When malformed inline YAML string is parsed
     */
    private static function parseQuotedScalar($scalar, &$i)
    {
        if (!Parser::preg_match('/'.self::REGEX_QUOTED_STRING.'/Au', substr($scalar, $i), $match)) {
            throw new ParseException(sprintf('Malformed inline YAML string: %s.', substr($scalar, $i)), self::$parsedLineNumber, $scalar, self::$parsedFilename);
        }

        $output = substr($match[0], 1, strlen($match[0]) - 2);

        $unescaper = new Unescaper();
        if ('"' == $scalar[$i]) {
            $output = $unescaper->unescapeDoubleQuotedString($output);
        } else {
            $output = $unescaper->unescapeSingleQuotedString($output);
        }

        $i += strlen($match[0]);

        return $output;
    }

    /**
     * Parses a YAML sequence.
     *
     * @param string $sequence
     * @param int    $flags
     * @param int    &$i
     * @param array  $references
     *
     * @return array
     *
     * @throws ParseException When malformed inline YAML string is parsed
     */
    private static function parseSequence($sequence, $flags, &$i = 0, $references = array())
    {
        $output = array();
        $len = strlen($sequence);
        ++$i;

        // [foo, bar, ...]
        while ($i < $len) {
            if (']' === $sequence[$i]) {
                return $output;
            }
            if (',' === $sequence[$i] || ' ' === $sequence[$i]) {
                ++$i;

                continue;
            }

            $tag = self::parseTag($sequence, $i, $flags);
            switch ($sequence[$i]) {
                case '[':
                    // nested sequence
                    $value = self::parseSequence($sequence, $flags, $i, $references);
                    break;
                case '{':
                    // nested mapping
                    $value = self::parseMapping($sequence, $flags, $i, $references);
                    break;
                default:
                    $isQuoted = in_array($sequence[$i], array('"', "'"));
                    $value = self::parseScalar($sequence, $flags, array(',', ']'), $i, null === $tag, $references);

                    // the value can be an array if a reference has been resolved to an array var
                    if (is_string($value) && !$isQuoted && false !== strpos($value, ': ')) {
                        // embedded mapping?
                        try {
                            $pos = 0;
                            $value = self::parseMapping('{'.$value.'}', $flags, $pos, $references);
                        } catch (\InvalidArgumentException $e) {
                            // no, it's not
                        }
                    }

                    --$i;
            }

            if (null !== $tag) {
                $value = new TaggedValue($tag, $value);
            }

            $output[] = $value;

            ++$i;
        }

        throw new ParseException(sprintf('Malformed inline YAML string: %s.', $sequence), self::$parsedLineNumber, null, self::$parsedFilename);
    }

    /**
     * Parses a YAML mapping.
     *
     * @param string $mapping
     * @param int    $flags
     * @param int    &$i
     * @param array  $references
     *
     * @return array|\stdClass
     *
     * @throws ParseException When malformed inline YAML string is parsed
     */
    private static function parseMapping($mapping, $flags, &$i = 0, $references = array())
    {
        $output = array();
        $len = strlen($mapping);
        ++$i;

        // {foo: bar, bar:foo, ...}
        while ($i < $len) {
            switch ($mapping[$i]) {
                case ' ':
                case ',':
                    ++$i;
                    continue 2;
                case '}':
                    if (self::$objectForMap) {
                        return (object) $output;
                    }

                    return $output;
            }

            // key
            $isKeyQuoted = in_array($mapping[$i], array('"', "'"), true);
            $key = self::parseScalar($mapping, $flags, array(':', ' '), $i, false, array(), true);

            if (':' !== $key && false === $i = strpos($mapping, ':', $i)) {
                break;
            }

            if (':' === $key) {
<<<<<<< HEAD
                @trigger_error(self::getDeprecationMessage('Omitting the key of a mapping is deprecated and will throw a ParseException in 4.0.'), E_USER_DEPRECATED);
=======
                @trigger_error(sprintf('Omitting the key of a mapping is deprecated and will throw a ParseException in 4.0 on line %d.', self::$parsedLineNumber + 1), E_USER_DEPRECATED);
>>>>>>> 00638003
            }

            if (!$isKeyQuoted) {
                $evaluatedKey = self::evaluateScalar($key, $flags, $references);

                if ('' !== $key && $evaluatedKey !== $key && !is_string($evaluatedKey) && !is_int($evaluatedKey)) {
<<<<<<< HEAD
                    @trigger_error(self::getDeprecationMessage('Implicit casting of incompatible mapping keys to strings is deprecated since version 3.3 and will throw \Symfony\Component\Yaml\Exception\ParseException in 4.0. Quote your evaluable mapping keys instead.'), E_USER_DEPRECATED);
=======
                    @trigger_error(sprintf('Implicit casting of incompatible mapping keys to strings is deprecated since version 3.3 and will throw \Symfony\Component\Yaml\Exception\ParseException in 4.0. Quote your evaluable mapping keys instead on line %d.', self::$parsedLineNumber + 1), E_USER_DEPRECATED);
>>>>>>> 00638003
                }
            }

            if (':' !== $key && !$isKeyQuoted && (!isset($mapping[$i + 1]) || !in_array($mapping[$i + 1], array(' ', ',', '[', ']', '{', '}'), true))) {
<<<<<<< HEAD
                @trigger_error(self::getDeprecationMessage('Using a colon after an unquoted mapping key that is not followed by an indication character (i.e. " ", ",", "[", "]", "{", "}") is deprecated since version 3.2 and will throw a ParseException in 4.0.'), E_USER_DEPRECATED);
=======
                @trigger_error(sprintf('Using a colon after an unquoted mapping key that is not followed by an indication character (i.e. " ", ",", "[", "]", "{", "}") is deprecated since version 3.2 and will throw a ParseException in 4.0 on line %d.', self::$parsedLineNumber + 1), E_USER_DEPRECATED);
>>>>>>> 00638003
            }

            while ($i < $len) {
                if (':' === $mapping[$i] || ' ' === $mapping[$i]) {
                    ++$i;

                    continue;
                }

                $tag = self::parseTag($mapping, $i, $flags);
                $duplicate = false;
                switch ($mapping[$i]) {
                    case '[':
                        // nested sequence
                        $value = self::parseSequence($mapping, $flags, $i, $references);
                        // Spec: Keys MUST be unique; first one wins.
                        // Parser cannot abort this mapping earlier, since lines
                        // are processed sequentially.
                        if (isset($output[$key])) {
<<<<<<< HEAD
                            @trigger_error(self::getDeprecationMessage(sprintf('Duplicate key "%s" detected whilst parsing YAML. Silent handling of duplicate mapping keys in YAML is deprecated since version 3.2 and will throw \Symfony\Component\Yaml\Exception\ParseException in 4.0.', $key)), E_USER_DEPRECATED);
=======
                            @trigger_error(sprintf('Duplicate key "%s" detected whilst parsing YAML. Silent handling of duplicate mapping keys in YAML is deprecated since version 3.2 and will throw \Symfony\Component\Yaml\Exception\ParseException in 4.0 on line %d.', $key, self::$parsedLineNumber + 1), E_USER_DEPRECATED);
>>>>>>> 00638003
                            $duplicate = true;
                        }
                        break;
                    case '{':
                        // nested mapping
                        $value = self::parseMapping($mapping, $flags, $i, $references);
                        // Spec: Keys MUST be unique; first one wins.
                        // Parser cannot abort this mapping earlier, since lines
                        // are processed sequentially.
                        if (isset($output[$key])) {
<<<<<<< HEAD
                            @trigger_error(self::getDeprecationMessage(sprintf('Duplicate key "%s" detected whilst parsing YAML. Silent handling of duplicate mapping keys in YAML is deprecated since version 3.2 and will throw \Symfony\Component\Yaml\Exception\ParseException in 4.0.', $key)), E_USER_DEPRECATED);
=======
                            @trigger_error(sprintf('Duplicate key "%s" detected whilst parsing YAML. Silent handling of duplicate mapping keys in YAML is deprecated since version 3.2 and will throw \Symfony\Component\Yaml\Exception\ParseException in 4.0 on line %d.', $key, self::$parsedLineNumber + 1), E_USER_DEPRECATED);
>>>>>>> 00638003
                            $duplicate = true;
                        }
                        break;
                    default:
                        $value = self::parseScalar($mapping, $flags, array(',', '}'), $i, null === $tag, $references);
                        // Spec: Keys MUST be unique; first one wins.
                        // Parser cannot abort this mapping earlier, since lines
                        // are processed sequentially.
                        if (isset($output[$key])) {
<<<<<<< HEAD
                            @trigger_error(self::getDeprecationMessage(sprintf('Duplicate key "%s" detected whilst parsing YAML. Silent handling of duplicate mapping keys in YAML is deprecated since version 3.2 and will throw \Symfony\Component\Yaml\Exception\ParseException in 4.0.', $key)), E_USER_DEPRECATED);
=======
                            @trigger_error(sprintf('Duplicate key "%s" detected whilst parsing YAML. Silent handling of duplicate mapping keys in YAML is deprecated since version 3.2 and will throw \Symfony\Component\Yaml\Exception\ParseException in 4.0 on line %d.', $key, self::$parsedLineNumber + 1), E_USER_DEPRECATED);
>>>>>>> 00638003
                            $duplicate = true;
                        }
                        --$i;
                }

                if (!$duplicate) {
                    if (null !== $tag) {
                        $output[$key] = new TaggedValue($tag, $value);
                    } else {
                        $output[$key] = $value;
                    }
                }
                ++$i;

                continue 2;
            }
        }

        throw new ParseException(sprintf('Malformed inline YAML string: %s.', $mapping), self::$parsedLineNumber, null, self::$parsedFilename);
    }

    /**
     * Evaluates scalars and replaces magic values.
     *
     * @param string $scalar
     * @param int    $flags
     * @param array  $references
     *
     * @return mixed The evaluated YAML string
     *
     * @throws ParseException when object parsing support was disabled and the parser detected a PHP object or when a reference could not be resolved
     */
    private static function evaluateScalar($scalar, $flags, $references = array())
    {
        $scalar = trim($scalar);
        $scalarLower = strtolower($scalar);

        if (0 === strpos($scalar, '*')) {
            if (false !== $pos = strpos($scalar, '#')) {
                $value = substr($scalar, 1, $pos - 2);
            } else {
                $value = substr($scalar, 1);
            }

            // an unquoted *
            if (false === $value || '' === $value) {
                throw new ParseException('A reference must contain at least one character.', self::$parsedLineNumber, $value, self::$parsedFilename);
            }

            if (!array_key_exists($value, $references)) {
                throw new ParseException(sprintf('Reference "%s" does not exist.', $value), self::$parsedLineNumber, $value, self::$parsedFilename);
            }

            return $references[$value];
        }

        switch (true) {
            case 'null' === $scalarLower:
            case '' === $scalar:
            case '~' === $scalar:
                return;
            case 'true' === $scalarLower:
                return true;
            case 'false' === $scalarLower:
                return false;
            case '!' === $scalar[0]:
                switch (true) {
                    case 0 === strpos($scalar, '!str'):
                        @trigger_error(self::getDeprecationMessage('Support for the !str tag is deprecated since version 3.4. Use the !!str tag instead.'), E_USER_DEPRECATED);

                        return (string) substr($scalar, 5);
                    case 0 === strpos($scalar, '!!str '):
                        return (string) substr($scalar, 6);
                    case 0 === strpos($scalar, '! '):
                        @trigger_error(self::getDeprecationMessage('Using the non-specific tag "!" is deprecated since version 3.4 as its behavior will change in 4.0. It will force non-evaluating your values in 4.0. Use plain integers or !!float instead.'), E_USER_DEPRECATED);

                        return (int) self::parseScalar(substr($scalar, 2), $flags);
                    case 0 === strpos($scalar, '!php/object:'):
                        if (self::$objectSupport) {
                            @trigger_error(self::getDeprecationMessage('The !php/object: tag to indicate dumped PHP objects is deprecated since version 3.4 and will be removed in 4.0. Use the !php/object (without the colon) tag instead.'), E_USER_DEPRECATED);

                            return unserialize(substr($scalar, 12));
                        }

                        if (self::$exceptionOnInvalidType) {
                            throw new ParseException('Object support when parsing a YAML file has been disabled.', self::$parsedLineNumber, $scalar, self::$parsedFilename);
                        }

                        return;
                    case 0 === strpos($scalar, '!!php/object:'):
                        if (self::$objectSupport) {
<<<<<<< HEAD
                            @trigger_error(self::getDeprecationMessage('The !!php/object: tag to indicate dumped PHP objects is deprecated since version 3.1 and will be removed in 4.0. Use the !php/object (without the colon) tag instead.'), E_USER_DEPRECATED);
=======
                            @trigger_error(sprintf('The !!php/object tag to indicate dumped PHP objects is deprecated since version 3.1 and will be removed in 4.0. Use the !php/object tag instead on line %d.', self::$parsedLineNumber + 1), E_USER_DEPRECATED);
>>>>>>> 00638003

                            return unserialize(substr($scalar, 13));
                        }

                        if (self::$exceptionOnInvalidType) {
                            throw new ParseException('Object support when parsing a YAML file has been disabled.', self::$parsedLineNumber, $scalar, self::$parsedFilename);
                        }

                        return;
                    case 0 === strpos($scalar, '!php/object'):
                        if (self::$objectSupport) {
                            return unserialize(self::parseScalar(substr($scalar, 12)));
                        }

                        if (self::$exceptionOnInvalidType) {
                            throw new ParseException('Object support when parsing a YAML file has been disabled.', self::$parsedLineNumber, $scalar, self::$parsedFilename);
                        }

                        return;
                    case 0 === strpos($scalar, '!php/const:'):
                        if (self::$constantSupport) {
                            @trigger_error(self::getDeprecationMessage('The !php/const: tag to indicate dumped PHP constants is deprecated since version 3.4 and will be removed in 4.0. Use the !php/const (without the colon) tag instead.'), E_USER_DEPRECATED);

                            if (defined($const = substr($scalar, 11))) {
                                return constant($const);
                            }

                            throw new ParseException(sprintf('The constant "%s" is not defined.', $const), self::$parsedLineNumber, $scalar, self::$parsedFilename);
                        }
                        if (self::$exceptionOnInvalidType) {
                            throw new ParseException(sprintf('The string "%s" could not be parsed as a constant. Have you forgotten to pass the "Yaml::PARSE_CONSTANT" flag to the parser?', $scalar), self::$parsedLineNumber, $scalar, self::$parsedFilename);
                        }

                        return;
                    case 0 === strpos($scalar, '!php/const'):
                        if (self::$constantSupport) {
                            if (defined($const = self::parseScalar(substr($scalar, 11)))) {
                                return constant($const);
                            }

                            throw new ParseException(sprintf('The constant "%s" is not defined.', $const), self::$parsedLineNumber, $scalar, self::$parsedFilename);
                        }
                        if (self::$exceptionOnInvalidType) {
                            throw new ParseException(sprintf('The string "%s" could not be parsed as a constant. Have you forgotten to pass the "Yaml::PARSE_CONSTANT" flag to the parser?', $scalar), self::$parsedLineNumber, $scalar, self::$parsedFilename);
                        }

                        return;
                    case 0 === strpos($scalar, '!!float '):
                        return (float) substr($scalar, 8);
                    case 0 === strpos($scalar, '!!binary '):
                        return self::evaluateBinaryScalar(substr($scalar, 9));
                    default:
<<<<<<< HEAD
                        @trigger_error(self::getDeprecationMessage(sprintf('Using the unquoted scalar value "%s" is deprecated since version 3.3 and will be considered as a tagged value in 4.0. You must quote it.', $scalar)), E_USER_DEPRECATED);
=======
                        @trigger_error(sprintf('Using the unquoted scalar value "%s" is deprecated since version 3.3 and will be considered as a tagged value in 4.0. You must quote it on line %d.', $scalar, self::$parsedLineNumber + 1), E_USER_DEPRECATED);
>>>>>>> 00638003
                }

            // Optimize for returning strings.
            // no break
            case '+' === $scalar[0] || '-' === $scalar[0] || '.' === $scalar[0] || is_numeric($scalar[0]):
                switch (true) {
                    case Parser::preg_match('{^[+-]?[0-9][0-9_]*$}', $scalar):
                        $scalar = str_replace('_', '', (string) $scalar);
                        // omitting the break / return as integers are handled in the next case
                        // no break
                    case ctype_digit($scalar):
                        $raw = $scalar;
                        $cast = (int) $scalar;

                        return '0' == $scalar[0] ? octdec($scalar) : (((string) $raw == (string) $cast) ? $cast : $raw);
                    case '-' === $scalar[0] && ctype_digit(substr($scalar, 1)):
                        $raw = $scalar;
                        $cast = (int) $scalar;

                        return '0' == $scalar[1] ? octdec($scalar) : (((string) $raw === (string) $cast) ? $cast : $raw);
                    case is_numeric($scalar):
                    case Parser::preg_match(self::getHexRegex(), $scalar):
                        $scalar = str_replace('_', '', $scalar);

                        return '0x' === $scalar[0].$scalar[1] ? hexdec($scalar) : (float) $scalar;
                    case '.inf' === $scalarLower:
                    case '.nan' === $scalarLower:
                        return -log(0);
                    case '-.inf' === $scalarLower:
                        return log(0);
                    case Parser::preg_match('/^(-|\+)?[0-9][0-9,]*(\.[0-9_]+)?$/', $scalar):
                    case Parser::preg_match('/^(-|\+)?[0-9][0-9_]*(\.[0-9_]+)?$/', $scalar):
                        if (false !== strpos($scalar, ',')) {
<<<<<<< HEAD
                            @trigger_error(self::getDeprecationMessage('Using the comma as a group separator for floats is deprecated since version 3.2 and will be removed in 4.0.'), E_USER_DEPRECATED);
=======
                            @trigger_error(sprintf('Using the comma as a group separator for floats is deprecated since version 3.2 and will be removed in 4.0 on line %d.', self::$parsedLineNumber + 1), E_USER_DEPRECATED);
>>>>>>> 00638003
                        }

                        return (float) str_replace(array(',', '_'), '', $scalar);
                    case Parser::preg_match(self::getTimestampRegex(), $scalar):
                        if (Yaml::PARSE_DATETIME & $flags) {
                            // When no timezone is provided in the parsed date, YAML spec says we must assume UTC.
                            return new \DateTime($scalar, new \DateTimeZone('UTC'));
                        }

                        $timeZone = date_default_timezone_get();
                        date_default_timezone_set('UTC');
                        $time = strtotime($scalar);
                        date_default_timezone_set($timeZone);

                        return $time;
                }
        }

        return (string) $scalar;
    }

    /**
     * @param string $value
     * @param int    &$i
     * @param int    $flags
     *
     * @return null|string
     */
    private static function parseTag($value, &$i, $flags)
    {
        if ('!' !== $value[$i]) {
            return;
        }

        $tagLength = strcspn($value, " \t\n", $i + 1);
        $tag = substr($value, $i + 1, $tagLength);

        $nextOffset = $i + $tagLength + 1;
        $nextOffset += strspn($value, ' ', $nextOffset);

        // Is followed by a scalar
        if ((!isset($value[$nextOffset]) || !in_array($value[$nextOffset], array('[', '{'), true)) && 'tagged' !== $tag) {
            // Manage non-whitelisted scalars in {@link self::evaluateScalar()}
            return;
        }

        // Built-in tags
        if ($tag && '!' === $tag[0]) {
            throw new ParseException(sprintf('The built-in tag "!%s" is not implemented.', $tag), self::$parsedLineNumber, $value, self::$parsedFilename);
        }

        if (Yaml::PARSE_CUSTOM_TAGS & $flags) {
            $i = $nextOffset;

            return $tag;
        }

        throw new ParseException(sprintf('Tags support is not enabled. Enable the `Yaml::PARSE_CUSTOM_TAGS` flag to use "!%s".', $tag), self::$parsedLineNumber, $value, self::$parsedFilename);
    }

    /**
     * @param string $scalar
     *
     * @return string
     *
     * @internal
     */
    public static function evaluateBinaryScalar($scalar)
    {
        $parsedBinaryData = self::parseScalar(preg_replace('/\s/', '', $scalar));

        if (0 !== (strlen($parsedBinaryData) % 4)) {
            throw new ParseException(sprintf('The normalized base64 encoded data (data without whitespace characters) length must be a multiple of four (%d bytes given).', strlen($parsedBinaryData)), self::$parsedLineNumber, $scalar, self::$parsedFilename);
        }

        if (!Parser::preg_match('#^[A-Z0-9+/]+={0,2}$#i', $parsedBinaryData)) {
            throw new ParseException(sprintf('The base64 encoded data (%s) contains invalid characters.', $parsedBinaryData), self::$parsedLineNumber, $scalar, self::$parsedFilename);
        }

        return base64_decode($parsedBinaryData, true);
    }

    private static function isBinaryString($value)
    {
        return !preg_match('//u', $value) || preg_match('/[^\x00\x07-\x0d\x1B\x20-\xff]/', $value);
    }

    /**
     * Gets a regex that matches a YAML date.
     *
     * @return string The regular expression
     *
     * @see http://www.yaml.org/spec/1.2/spec.html#id2761573
     */
    private static function getTimestampRegex()
    {
        return <<<EOF
        ~^
        (?P<year>[0-9][0-9][0-9][0-9])
        -(?P<month>[0-9][0-9]?)
        -(?P<day>[0-9][0-9]?)
        (?:(?:[Tt]|[ \t]+)
        (?P<hour>[0-9][0-9]?)
        :(?P<minute>[0-9][0-9])
        :(?P<second>[0-9][0-9])
        (?:\.(?P<fraction>[0-9]*))?
        (?:[ \t]*(?P<tz>Z|(?P<tz_sign>[-+])(?P<tz_hour>[0-9][0-9]?)
        (?::(?P<tz_minute>[0-9][0-9]))?))?)?
        $~x
EOF;
    }

    /**
     * Gets a regex that matches a YAML number in hexadecimal notation.
     *
     * @return string
     */
    private static function getHexRegex()
    {
        return '~^0x[0-9a-f_]++$~i';
    }

    private static function getDeprecationMessage($message)
    {
        $message = rtrim($message, '.');

        if (null !== self::$parsedFilename) {
            $message .= ' in '.self::$parsedFilename;
        }

        if (-1 !== self::$parsedLineNumber) {
            $message .= ' on line '.self::$parsedLineNumber;
        }

        return $message.'.';
    }
}<|MERGE_RESOLUTION|>--- conflicted
+++ resolved
@@ -39,14 +39,14 @@
      * @param int|null    $parsedLineNumber
      * @param string|null $parsedFilename
      */
-    public static function initialize($flags, $parsedLineNumber = null, $parsedFilename = null)
+    public static function initialize($flags, $parsedLineNumber = 0, $parsedFilename = null)
     {
         self::$exceptionOnInvalidType = (bool) (Yaml::PARSE_EXCEPTION_ON_INVALID_TYPE & $flags);
         self::$objectSupport = (bool) (Yaml::PARSE_OBJECT & $flags);
         self::$objectForMap = (bool) (Yaml::PARSE_OBJECT_FOR_MAP & $flags);
         self::$constantSupport = (bool) (Yaml::PARSE_CONSTANT & $flags);
         self::$parsedFilename = $parsedFilename;
-        self::$parsedLineNumber = null !== $parsedLineNumber ? $parsedLineNumber : -1;
+        self::$parsedLineNumber = $parsedLineNumber;
     }
 
     /**
@@ -128,7 +128,7 @@
 
         // some comments are allowed at the end
         if (preg_replace('/\s+#.*$/A', '', substr($value, $i))) {
-            throw new ParseException(sprintf('Unexpected characters near "%s".', substr($value, $i)), self::$parsedLineNumber, $value, self::$parsedFilename);
+            throw new ParseException(sprintf('Unexpected characters near "%s".', substr($value, $i)), self::$parsedLineNumber + 1, $value, self::$parsedFilename);
         }
 
         if (isset($mbEncoding)) {
@@ -322,7 +322,7 @@
             if (null !== $delimiters) {
                 $tmp = ltrim(substr($scalar, $i), ' ');
                 if (!in_array($tmp[0], $delimiters)) {
-                    throw new ParseException(sprintf('Unexpected characters (%s).', substr($scalar, $i)), self::$parsedLineNumber, $scalar, self::$parsedFilename);
+                    throw new ParseException(sprintf('Unexpected characters (%s).', substr($scalar, $i)), self::$parsedLineNumber + 1, $scalar, self::$parsedFilename);
                 }
             }
         } else {
@@ -339,20 +339,16 @@
                 $output = $match[1];
                 $i += strlen($output);
             } else {
-                throw new ParseException(sprintf('Malformed inline YAML string: %s.', $scalar), self::$parsedLineNumber, null, self::$parsedFilename);
+                throw new ParseException(sprintf('Malformed inline YAML string: %s.', $scalar), self::$parsedLineNumber + 1, null, self::$parsedFilename);
             }
 
             // a non-quoted string cannot start with @ or ` (reserved) nor with a scalar indicator (| or >)
             if ($output && ('@' === $output[0] || '`' === $output[0] || '|' === $output[0] || '>' === $output[0])) {
-                throw new ParseException(sprintf('The reserved indicator "%s" cannot start a plain scalar; you need to quote the scalar.', $output[0]), self::$parsedLineNumber, $output, self::$parsedFilename);
+                throw new ParseException(sprintf('The reserved indicator "%s" cannot start a plain scalar; you need to quote the scalar.', $output[0]), self::$parsedLineNumber + 1, $output, self::$parsedFilename);
             }
 
             if ($output && '%' === $output[0]) {
-<<<<<<< HEAD
                 @trigger_error(self::getDeprecationMessage(sprintf('Not quoting the scalar "%s" starting with the "%%" indicator character is deprecated since Symfony 3.1 and will throw a ParseException in 4.0.', $output)), E_USER_DEPRECATED);
-=======
-                @trigger_error(sprintf('Not quoting the scalar "%s" starting with the "%%" indicator character is deprecated since Symfony 3.1 and will throw a ParseException in 4.0 on line %d.', $output, self::$parsedLineNumber + 1), E_USER_DEPRECATED);
->>>>>>> 00638003
             }
 
             if ($evaluate) {
@@ -376,7 +372,7 @@
     private static function parseQuotedScalar($scalar, &$i)
     {
         if (!Parser::preg_match('/'.self::REGEX_QUOTED_STRING.'/Au', substr($scalar, $i), $match)) {
-            throw new ParseException(sprintf('Malformed inline YAML string: %s.', substr($scalar, $i)), self::$parsedLineNumber, $scalar, self::$parsedFilename);
+            throw new ParseException(sprintf('Malformed inline YAML string: %s.', substr($scalar, $i)), self::$parsedLineNumber + 1, $scalar, self::$parsedFilename);
         }
 
         $output = substr($match[0], 1, strlen($match[0]) - 2);
@@ -459,7 +455,7 @@
             ++$i;
         }
 
-        throw new ParseException(sprintf('Malformed inline YAML string: %s.', $sequence), self::$parsedLineNumber, null, self::$parsedFilename);
+        throw new ParseException(sprintf('Malformed inline YAML string: %s.', $sequence), self::$parsedLineNumber + 1, null, self::$parsedFilename);
     }
 
     /**
@@ -504,31 +500,19 @@
             }
 
             if (':' === $key) {
-<<<<<<< HEAD
                 @trigger_error(self::getDeprecationMessage('Omitting the key of a mapping is deprecated and will throw a ParseException in 4.0.'), E_USER_DEPRECATED);
-=======
-                @trigger_error(sprintf('Omitting the key of a mapping is deprecated and will throw a ParseException in 4.0 on line %d.', self::$parsedLineNumber + 1), E_USER_DEPRECATED);
->>>>>>> 00638003
             }
 
             if (!$isKeyQuoted) {
                 $evaluatedKey = self::evaluateScalar($key, $flags, $references);
 
                 if ('' !== $key && $evaluatedKey !== $key && !is_string($evaluatedKey) && !is_int($evaluatedKey)) {
-<<<<<<< HEAD
                     @trigger_error(self::getDeprecationMessage('Implicit casting of incompatible mapping keys to strings is deprecated since version 3.3 and will throw \Symfony\Component\Yaml\Exception\ParseException in 4.0. Quote your evaluable mapping keys instead.'), E_USER_DEPRECATED);
-=======
-                    @trigger_error(sprintf('Implicit casting of incompatible mapping keys to strings is deprecated since version 3.3 and will throw \Symfony\Component\Yaml\Exception\ParseException in 4.0. Quote your evaluable mapping keys instead on line %d.', self::$parsedLineNumber + 1), E_USER_DEPRECATED);
->>>>>>> 00638003
                 }
             }
 
             if (':' !== $key && !$isKeyQuoted && (!isset($mapping[$i + 1]) || !in_array($mapping[$i + 1], array(' ', ',', '[', ']', '{', '}'), true))) {
-<<<<<<< HEAD
                 @trigger_error(self::getDeprecationMessage('Using a colon after an unquoted mapping key that is not followed by an indication character (i.e. " ", ",", "[", "]", "{", "}") is deprecated since version 3.2 and will throw a ParseException in 4.0.'), E_USER_DEPRECATED);
-=======
-                @trigger_error(sprintf('Using a colon after an unquoted mapping key that is not followed by an indication character (i.e. " ", ",", "[", "]", "{", "}") is deprecated since version 3.2 and will throw a ParseException in 4.0 on line %d.', self::$parsedLineNumber + 1), E_USER_DEPRECATED);
->>>>>>> 00638003
             }
 
             while ($i < $len) {
@@ -548,11 +532,7 @@
                         // Parser cannot abort this mapping earlier, since lines
                         // are processed sequentially.
                         if (isset($output[$key])) {
-<<<<<<< HEAD
                             @trigger_error(self::getDeprecationMessage(sprintf('Duplicate key "%s" detected whilst parsing YAML. Silent handling of duplicate mapping keys in YAML is deprecated since version 3.2 and will throw \Symfony\Component\Yaml\Exception\ParseException in 4.0.', $key)), E_USER_DEPRECATED);
-=======
-                            @trigger_error(sprintf('Duplicate key "%s" detected whilst parsing YAML. Silent handling of duplicate mapping keys in YAML is deprecated since version 3.2 and will throw \Symfony\Component\Yaml\Exception\ParseException in 4.0 on line %d.', $key, self::$parsedLineNumber + 1), E_USER_DEPRECATED);
->>>>>>> 00638003
                             $duplicate = true;
                         }
                         break;
@@ -563,11 +543,7 @@
                         // Parser cannot abort this mapping earlier, since lines
                         // are processed sequentially.
                         if (isset($output[$key])) {
-<<<<<<< HEAD
                             @trigger_error(self::getDeprecationMessage(sprintf('Duplicate key "%s" detected whilst parsing YAML. Silent handling of duplicate mapping keys in YAML is deprecated since version 3.2 and will throw \Symfony\Component\Yaml\Exception\ParseException in 4.0.', $key)), E_USER_DEPRECATED);
-=======
-                            @trigger_error(sprintf('Duplicate key "%s" detected whilst parsing YAML. Silent handling of duplicate mapping keys in YAML is deprecated since version 3.2 and will throw \Symfony\Component\Yaml\Exception\ParseException in 4.0 on line %d.', $key, self::$parsedLineNumber + 1), E_USER_DEPRECATED);
->>>>>>> 00638003
                             $duplicate = true;
                         }
                         break;
@@ -577,11 +553,7 @@
                         // Parser cannot abort this mapping earlier, since lines
                         // are processed sequentially.
                         if (isset($output[$key])) {
-<<<<<<< HEAD
                             @trigger_error(self::getDeprecationMessage(sprintf('Duplicate key "%s" detected whilst parsing YAML. Silent handling of duplicate mapping keys in YAML is deprecated since version 3.2 and will throw \Symfony\Component\Yaml\Exception\ParseException in 4.0.', $key)), E_USER_DEPRECATED);
-=======
-                            @trigger_error(sprintf('Duplicate key "%s" detected whilst parsing YAML. Silent handling of duplicate mapping keys in YAML is deprecated since version 3.2 and will throw \Symfony\Component\Yaml\Exception\ParseException in 4.0 on line %d.', $key, self::$parsedLineNumber + 1), E_USER_DEPRECATED);
->>>>>>> 00638003
                             $duplicate = true;
                         }
                         --$i;
@@ -600,7 +572,7 @@
             }
         }
 
-        throw new ParseException(sprintf('Malformed inline YAML string: %s.', $mapping), self::$parsedLineNumber, null, self::$parsedFilename);
+        throw new ParseException(sprintf('Malformed inline YAML string: %s.', $mapping), self::$parsedLineNumber + 1, null, self::$parsedFilename);
     }
 
     /**
@@ -628,11 +600,11 @@
 
             // an unquoted *
             if (false === $value || '' === $value) {
-                throw new ParseException('A reference must contain at least one character.', self::$parsedLineNumber, $value, self::$parsedFilename);
+                throw new ParseException('A reference must contain at least one character.', self::$parsedLineNumber + 1, $value, self::$parsedFilename);
             }
 
             if (!array_key_exists($value, $references)) {
-                throw new ParseException(sprintf('Reference "%s" does not exist.', $value), self::$parsedLineNumber, $value, self::$parsedFilename);
+                throw new ParseException(sprintf('Reference "%s" does not exist.', $value), self::$parsedLineNumber + 1, $value, self::$parsedFilename);
             }
 
             return $references[$value];
@@ -667,23 +639,19 @@
                         }
 
                         if (self::$exceptionOnInvalidType) {
-                            throw new ParseException('Object support when parsing a YAML file has been disabled.', self::$parsedLineNumber, $scalar, self::$parsedFilename);
+                            throw new ParseException('Object support when parsing a YAML file has been disabled.', self::$parsedLineNumber + 1, $scalar, self::$parsedFilename);
                         }
 
                         return;
                     case 0 === strpos($scalar, '!!php/object:'):
                         if (self::$objectSupport) {
-<<<<<<< HEAD
                             @trigger_error(self::getDeprecationMessage('The !!php/object: tag to indicate dumped PHP objects is deprecated since version 3.1 and will be removed in 4.0. Use the !php/object (without the colon) tag instead.'), E_USER_DEPRECATED);
-=======
-                            @trigger_error(sprintf('The !!php/object tag to indicate dumped PHP objects is deprecated since version 3.1 and will be removed in 4.0. Use the !php/object tag instead on line %d.', self::$parsedLineNumber + 1), E_USER_DEPRECATED);
->>>>>>> 00638003
 
                             return unserialize(substr($scalar, 13));
                         }
 
                         if (self::$exceptionOnInvalidType) {
-                            throw new ParseException('Object support when parsing a YAML file has been disabled.', self::$parsedLineNumber, $scalar, self::$parsedFilename);
+                            throw new ParseException('Object support when parsing a YAML file has been disabled.', self::$parsedLineNumber + 1, $scalar, self::$parsedFilename);
                         }
 
                         return;
@@ -693,7 +661,7 @@
                         }
 
                         if (self::$exceptionOnInvalidType) {
-                            throw new ParseException('Object support when parsing a YAML file has been disabled.', self::$parsedLineNumber, $scalar, self::$parsedFilename);
+                            throw new ParseException('Object support when parsing a YAML file has been disabled.', self::$parsedLineNumber + 1, $scalar, self::$parsedFilename);
                         }
 
                         return;
@@ -705,10 +673,10 @@
                                 return constant($const);
                             }
 
-                            throw new ParseException(sprintf('The constant "%s" is not defined.', $const), self::$parsedLineNumber, $scalar, self::$parsedFilename);
+                            throw new ParseException(sprintf('The constant "%s" is not defined.', $const), self::$parsedLineNumber + 1, $scalar, self::$parsedFilename);
                         }
                         if (self::$exceptionOnInvalidType) {
-                            throw new ParseException(sprintf('The string "%s" could not be parsed as a constant. Have you forgotten to pass the "Yaml::PARSE_CONSTANT" flag to the parser?', $scalar), self::$parsedLineNumber, $scalar, self::$parsedFilename);
+                            throw new ParseException(sprintf('The string "%s" could not be parsed as a constant. Have you forgotten to pass the "Yaml::PARSE_CONSTANT" flag to the parser?', $scalar), self::$parsedLineNumber + 1, $scalar, self::$parsedFilename);
                         }
 
                         return;
@@ -718,10 +686,10 @@
                                 return constant($const);
                             }
 
-                            throw new ParseException(sprintf('The constant "%s" is not defined.', $const), self::$parsedLineNumber, $scalar, self::$parsedFilename);
+                            throw new ParseException(sprintf('The constant "%s" is not defined.', $const), self::$parsedLineNumber + 1, $scalar, self::$parsedFilename);
                         }
                         if (self::$exceptionOnInvalidType) {
-                            throw new ParseException(sprintf('The string "%s" could not be parsed as a constant. Have you forgotten to pass the "Yaml::PARSE_CONSTANT" flag to the parser?', $scalar), self::$parsedLineNumber, $scalar, self::$parsedFilename);
+                            throw new ParseException(sprintf('The string "%s" could not be parsed as a constant. Have you forgotten to pass the "Yaml::PARSE_CONSTANT" flag to the parser?', $scalar), self::$parsedLineNumber + 1, $scalar, self::$parsedFilename);
                         }
 
                         return;
@@ -730,11 +698,7 @@
                     case 0 === strpos($scalar, '!!binary '):
                         return self::evaluateBinaryScalar(substr($scalar, 9));
                     default:
-<<<<<<< HEAD
                         @trigger_error(self::getDeprecationMessage(sprintf('Using the unquoted scalar value "%s" is deprecated since version 3.3 and will be considered as a tagged value in 4.0. You must quote it.', $scalar)), E_USER_DEPRECATED);
-=======
-                        @trigger_error(sprintf('Using the unquoted scalar value "%s" is deprecated since version 3.3 and will be considered as a tagged value in 4.0. You must quote it on line %d.', $scalar, self::$parsedLineNumber + 1), E_USER_DEPRECATED);
->>>>>>> 00638003
                 }
 
             // Optimize for returning strings.
@@ -768,11 +732,7 @@
                     case Parser::preg_match('/^(-|\+)?[0-9][0-9,]*(\.[0-9_]+)?$/', $scalar):
                     case Parser::preg_match('/^(-|\+)?[0-9][0-9_]*(\.[0-9_]+)?$/', $scalar):
                         if (false !== strpos($scalar, ',')) {
-<<<<<<< HEAD
                             @trigger_error(self::getDeprecationMessage('Using the comma as a group separator for floats is deprecated since version 3.2 and will be removed in 4.0.'), E_USER_DEPRECATED);
-=======
-                            @trigger_error(sprintf('Using the comma as a group separator for floats is deprecated since version 3.2 and will be removed in 4.0 on line %d.', self::$parsedLineNumber + 1), E_USER_DEPRECATED);
->>>>>>> 00638003
                         }
 
                         return (float) str_replace(array(',', '_'), '', $scalar);
@@ -821,7 +781,7 @@
 
         // Built-in tags
         if ($tag && '!' === $tag[0]) {
-            throw new ParseException(sprintf('The built-in tag "!%s" is not implemented.', $tag), self::$parsedLineNumber, $value, self::$parsedFilename);
+            throw new ParseException(sprintf('The built-in tag "!%s" is not implemented.', $tag), self::$parsedLineNumber + 1, $value, self::$parsedFilename);
         }
 
         if (Yaml::PARSE_CUSTOM_TAGS & $flags) {
@@ -830,7 +790,7 @@
             return $tag;
         }
 
-        throw new ParseException(sprintf('Tags support is not enabled. Enable the `Yaml::PARSE_CUSTOM_TAGS` flag to use "!%s".', $tag), self::$parsedLineNumber, $value, self::$parsedFilename);
+        throw new ParseException(sprintf('Tags support is not enabled. Enable the `Yaml::PARSE_CUSTOM_TAGS` flag to use "!%s".', $tag), self::$parsedLineNumber + 1, $value, self::$parsedFilename);
     }
 
     /**
@@ -845,11 +805,11 @@
         $parsedBinaryData = self::parseScalar(preg_replace('/\s/', '', $scalar));
 
         if (0 !== (strlen($parsedBinaryData) % 4)) {
-            throw new ParseException(sprintf('The normalized base64 encoded data (data without whitespace characters) length must be a multiple of four (%d bytes given).', strlen($parsedBinaryData)), self::$parsedLineNumber, $scalar, self::$parsedFilename);
+            throw new ParseException(sprintf('The normalized base64 encoded data (data without whitespace characters) length must be a multiple of four (%d bytes given).', strlen($parsedBinaryData)), self::$parsedLineNumber + 1, $scalar, self::$parsedFilename);
         }
 
         if (!Parser::preg_match('#^[A-Z0-9+/]+={0,2}$#i', $parsedBinaryData)) {
-            throw new ParseException(sprintf('The base64 encoded data (%s) contains invalid characters.', $parsedBinaryData), self::$parsedLineNumber, $scalar, self::$parsedFilename);
+            throw new ParseException(sprintf('The base64 encoded data (%s) contains invalid characters.', $parsedBinaryData), self::$parsedLineNumber + 1, $scalar, self::$parsedFilename);
         }
 
         return base64_decode($parsedBinaryData, true);
@@ -904,7 +864,7 @@
         }
 
         if (-1 !== self::$parsedLineNumber) {
-            $message .= ' on line '.self::$parsedLineNumber;
+            $message .= ' on line '.(self::$parsedLineNumber + 1);
         }
 
         return $message.'.';
