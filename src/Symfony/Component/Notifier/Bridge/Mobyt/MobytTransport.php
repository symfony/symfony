--- conflicted
+++ resolved
@@ -30,23 +30,14 @@
 
     private string $typeQuality;
 
-<<<<<<< HEAD
     public function __construct(
         private string $accountSid,
         #[\SensitiveParameter] private string $authToken,
         private string $from,
-        string $typeQuality = null,
-        HttpClientInterface $client = null,
-        EventDispatcherInterface $dispatcher = null,
+        ?string $typeQuality = null,
+        ?HttpClientInterface $client = null,
+        ?EventDispatcherInterface $dispatcher = null,
     ) {
-=======
-    public function __construct(string $accountSid, #[\SensitiveParameter] string $authToken, string $from, ?string $typeQuality = null, ?HttpClientInterface $client = null, ?EventDispatcherInterface $dispatcher = null)
-    {
-        $this->accountSid = $accountSid;
-        $this->authToken = $authToken;
-        $this->from = $from;
-
->>>>>>> 6cd40eaa
         $typeQuality ??= MobytOptions::MESSAGE_TYPE_QUALITY_LOW;
         MobytOptions::validateMessageType($typeQuality);
 
