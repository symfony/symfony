<?php

/*
 * This file is part of the Symfony package.
 *
 * (c) Fabien Potencier <fabien@symfony.com>
 *
 * For the full copyright and license information, please view the LICENSE
 * file that was distributed with this source code.
 */

namespace Symfony\Bundle\FrameworkBundle\DependencyInjection;

use Doctrine\DBAL\Connection;
use Psr\Log\LogLevel;
use Seld\JsonLint\JsonParser;
use Symfony\Bundle\FullStack;
use Symfony\Component\Asset\Package;
use Symfony\Component\AssetMapper\AssetMapper;
use Symfony\Component\AssetMapper\ImportMap\ImportMapManager;
use Symfony\Component\Cache\Adapter\DoctrineAdapter;
use Symfony\Component\Config\Definition\Builder\ArrayNodeDefinition;
use Symfony\Component\Config\Definition\Builder\NodeBuilder;
use Symfony\Component\Config\Definition\Builder\TreeBuilder;
use Symfony\Component\Config\Definition\ConfigurationInterface;
use Symfony\Component\Config\Definition\Exception\InvalidConfigurationException;
use Symfony\Component\DependencyInjection\ContainerBuilder;
use Symfony\Component\DependencyInjection\Exception\LogicException;
use Symfony\Component\Form\Form;
use Symfony\Component\HtmlSanitizer\HtmlSanitizerInterface;
use Symfony\Component\HttpClient\HttpClient;
use Symfony\Component\HttpFoundation\Cookie;
use Symfony\Component\Lock\Lock;
use Symfony\Component\Lock\Store\SemaphoreStore;
use Symfony\Component\Mailer\Mailer;
use Symfony\Component\Messenger\MessageBusInterface;
use Symfony\Component\Notifier\Notifier;
use Symfony\Component\PropertyAccess\PropertyAccessor;
use Symfony\Component\PropertyInfo\PropertyInfoExtractorInterface;
use Symfony\Component\RateLimiter\Policy\TokenBucketLimiter;
use Symfony\Component\RemoteEvent\RemoteEvent;
use Symfony\Component\Scheduler\Schedule;
use Symfony\Component\Semaphore\Semaphore;
use Symfony\Component\Serializer\Encoder\JsonDecode;
use Symfony\Component\Serializer\Serializer;
use Symfony\Component\Translation\Translator;
use Symfony\Component\Uid\Factory\UuidFactory;
use Symfony\Component\Validator\Validation;
use Symfony\Component\Webhook\Controller\WebhookController;
use Symfony\Component\WebLink\HttpHeaderSerializer;
use Symfony\Component\Workflow\WorkflowEvents;

/**
 * FrameworkExtension configuration structure.
 */
class Configuration implements ConfigurationInterface
{
    private bool $debug;

    /**
     * @param bool $debug Whether debugging is enabled or not
     */
    public function __construct(bool $debug)
    {
        $this->debug = $debug;
    }

    /**
     * Generates the configuration tree builder.
     */
    public function getConfigTreeBuilder(): TreeBuilder
    {
        $treeBuilder = new TreeBuilder('framework');
        $rootNode = $treeBuilder->getRootNode();

        $rootNode
            ->beforeNormalization()
                ->ifTrue(fn ($v) => !isset($v['assets']) && isset($v['templating']) && class_exists(Package::class))
                ->then(function ($v) {
                    $v['assets'] = [];

                    return $v;
                })
            ->end()
<<<<<<< HEAD
=======
            ->validate()
                ->always(function ($v) {
                    if (!isset($v['http_method_override'])) {
                        trigger_deprecation('symfony/framework-bundle', '6.1', 'Not setting the "framework.http_method_override" config option is deprecated. It will default to "false" in 7.0.');

                        $v['http_method_override'] = true;
                    }
                    if (!isset($v['handle_all_throwables'])) {
                        trigger_deprecation('symfony/framework-bundle', '6.4', 'Not setting the "framework.handle_all_throwables" config option is deprecated. It will default to "true" in 7.0.');
                    }

                    return $v;
                })
            ->end()
>>>>>>> 44396020
            ->fixXmlConfig('enabled_locale')
            ->children()
                ->scalarNode('secret')->end()
                ->booleanNode('http_method_override')
                    ->info("Set true to enable support for the '_method' request parameter to determine the intended HTTP method on POST requests. Note: When using the HttpCache, you need to call the method in your front controller instead")
                    ->defaultFalse()
                ->end()
                ->scalarNode('trust_x_sendfile_type_header')
                    ->info('Set true to enable support for xsendfile in binary file responses.')
                    ->defaultFalse()
                ->end()
                ->scalarNode('ide')->defaultValue('%env(default::SYMFONY_IDE)%')->end()
                ->booleanNode('test')->end()
                ->scalarNode('default_locale')->defaultValue('en')->end()
                ->booleanNode('set_locale_from_accept_language')
                    ->info('Whether to use the Accept-Language HTTP header to set the Request locale (only when the "_locale" request attribute is not passed).')
                    ->defaultFalse()
                ->end()
                ->booleanNode('set_content_language_from_locale')
                    ->info('Whether to set the Content-Language HTTP header on the Response using the Request locale.')
                    ->defaultFalse()
                ->end()
                ->arrayNode('enabled_locales')
                    ->info('Defines the possible locales for the application. This list is used for generating translations files, but also to restrict which locales are allowed when it is set from Accept-Language header (using "set_locale_from_accept_language").')
                    ->prototype('scalar')->end()
                ->end()
                ->arrayNode('trusted_hosts')
                    ->beforeNormalization()->ifString()->then(fn ($v) => [$v])->end()
                    ->prototype('scalar')->end()
                ->end()
                ->scalarNode('trusted_proxies')->end()
                ->arrayNode('trusted_headers')
                    ->fixXmlConfig('trusted_header')
                    ->performNoDeepMerging()
                    ->defaultValue(['x-forwarded-for', 'x-forwarded-port', 'x-forwarded-proto'])
                    ->beforeNormalization()->ifString()->then(fn ($v) => $v ? array_map('trim', explode(',', $v)) : [])->end()
                    ->enumPrototype()
                        ->values([
                            'forwarded',
                            'x-forwarded-for', 'x-forwarded-host', 'x-forwarded-proto', 'x-forwarded-port', 'x-forwarded-prefix',
                        ])
                    ->end()
                ->end()
                ->scalarNode('error_controller')
                    ->defaultValue('error_controller')
                ->end()
                ->booleanNode('handle_all_throwables')->info('HttpKernel will handle all kinds of \Throwable')->end()
            ->end()
        ;

        $willBeAvailable = static function (string $package, string $class, string $parentPackage = null) {
            $parentPackages = (array) $parentPackage;
            $parentPackages[] = 'symfony/framework-bundle';

            return ContainerBuilder::willBeAvailable($package, $class, $parentPackages);
        };

        $enableIfStandalone = fn (string $package, string $class) => !class_exists(FullStack::class) && $willBeAvailable($package, $class) ? 'canBeDisabled' : 'canBeEnabled';

        $this->addCsrfSection($rootNode);
        $this->addFormSection($rootNode, $enableIfStandalone);
        $this->addHttpCacheSection($rootNode);
        $this->addEsiSection($rootNode);
        $this->addSsiSection($rootNode);
        $this->addFragmentsSection($rootNode);
        $this->addProfilerSection($rootNode);
        $this->addWorkflowSection($rootNode);
        $this->addRouterSection($rootNode);
        $this->addSessionSection($rootNode);
        $this->addRequestSection($rootNode);
        $this->addAssetsSection($rootNode, $enableIfStandalone);
        $this->addAssetMapperSection($rootNode, $enableIfStandalone);
        $this->addTranslatorSection($rootNode, $enableIfStandalone);
        $this->addValidationSection($rootNode, $enableIfStandalone);
        $this->addAnnotationsSection($rootNode);
        $this->addSerializerSection($rootNode, $enableIfStandalone);
        $this->addPropertyAccessSection($rootNode, $willBeAvailable);
        $this->addPropertyInfoSection($rootNode, $enableIfStandalone);
        $this->addCacheSection($rootNode, $willBeAvailable);
        $this->addPhpErrorsSection($rootNode);
        $this->addExceptionsSection($rootNode);
        $this->addWebLinkSection($rootNode, $enableIfStandalone);
        $this->addLockSection($rootNode, $enableIfStandalone);
        $this->addSemaphoreSection($rootNode, $enableIfStandalone);
        $this->addMessengerSection($rootNode, $enableIfStandalone);
        $this->addSchedulerSection($rootNode, $enableIfStandalone);
        $this->addRobotsIndexSection($rootNode);
        $this->addHttpClientSection($rootNode, $enableIfStandalone);
        $this->addMailerSection($rootNode, $enableIfStandalone);
        $this->addSecretsSection($rootNode);
        $this->addNotifierSection($rootNode, $enableIfStandalone);
        $this->addRateLimiterSection($rootNode, $enableIfStandalone);
        $this->addUidSection($rootNode, $enableIfStandalone);
        $this->addHtmlSanitizerSection($rootNode, $enableIfStandalone);
        $this->addWebhookSection($rootNode, $enableIfStandalone);
        $this->addRemoteEventSection($rootNode, $enableIfStandalone);

        return $treeBuilder;
    }

    private function addSecretsSection(ArrayNodeDefinition $rootNode): void
    {
        $rootNode
            ->children()
                ->arrayNode('secrets')
                    ->canBeDisabled()
                    ->children()
                        ->scalarNode('vault_directory')->defaultValue('%kernel.project_dir%/config/secrets/%kernel.runtime_environment%')->cannotBeEmpty()->end()
                        ->scalarNode('local_dotenv_file')->defaultValue('%kernel.project_dir%/.env.%kernel.environment%.local')->end()
                        ->scalarNode('decryption_env_var')->defaultValue('base64:default::SYMFONY_DECRYPTION_SECRET')->end()
                    ->end()
                ->end()
            ->end()
        ;
    }

    private function addCsrfSection(ArrayNodeDefinition $rootNode): void
    {
        $rootNode
            ->children()
                ->arrayNode('csrf_protection')
                    ->treatFalseLike(['enabled' => false])
                    ->treatTrueLike(['enabled' => true])
                    ->treatNullLike(['enabled' => true])
                    ->addDefaultsIfNotSet()
                    ->children()
                        // defaults to framework.session.enabled && !class_exists(FullStack::class) && interface_exists(CsrfTokenManagerInterface::class)
                        ->booleanNode('enabled')->defaultNull()->end()
                    ->end()
                ->end()
            ->end()
        ;
    }

    private function addFormSection(ArrayNodeDefinition $rootNode, callable $enableIfStandalone): void
    {
        $rootNode
            ->children()
                ->arrayNode('form')
                    ->info('form configuration')
                    ->{$enableIfStandalone('symfony/form', Form::class)}()
                    ->children()
                        ->arrayNode('csrf_protection')
                            ->treatFalseLike(['enabled' => false])
                            ->treatTrueLike(['enabled' => true])
                            ->treatNullLike(['enabled' => true])
                            ->addDefaultsIfNotSet()
                            ->children()
                                ->booleanNode('enabled')->defaultNull()->end() // defaults to framework.csrf_protection.enabled
                                ->scalarNode('field_name')->defaultValue('_token')->end()
                            ->end()
                        ->end()
                    ->end()
                ->end()
            ->end()
        ;
    }

    private function addHttpCacheSection(ArrayNodeDefinition $rootNode): void
    {
        $rootNode
            ->children()
                ->arrayNode('http_cache')
                    ->info('HTTP cache configuration')
                    ->canBeEnabled()
                    ->fixXmlConfig('private_header')
                    ->children()
                        ->booleanNode('debug')->defaultValue('%kernel.debug%')->end()
                        ->enumNode('trace_level')
                            ->values(['none', 'short', 'full'])
                        ->end()
                        ->scalarNode('trace_header')->end()
                        ->integerNode('default_ttl')->end()
                        ->arrayNode('private_headers')
                            ->performNoDeepMerging()
                            ->scalarPrototype()->end()
                        ->end()
                        ->arrayNode('skip_response_headers')
                            ->performNoDeepMerging()
                            ->scalarPrototype()->end()
                        ->end()
                        ->booleanNode('allow_reload')->end()
                        ->booleanNode('allow_revalidate')->end()
                        ->integerNode('stale_while_revalidate')->end()
                        ->integerNode('stale_if_error')->end()
                        ->booleanNode('terminate_on_cache_hit')->end()
                    ->end()
                ->end()
            ->end()
        ;
    }

    private function addEsiSection(ArrayNodeDefinition $rootNode): void
    {
        $rootNode
            ->children()
                ->arrayNode('esi')
                    ->info('esi configuration')
                    ->canBeEnabled()
                ->end()
            ->end()
        ;
    }

    private function addSsiSection(ArrayNodeDefinition $rootNode): void
    {
        $rootNode
            ->children()
                ->arrayNode('ssi')
                    ->info('ssi configuration')
                    ->canBeEnabled()
                ->end()
            ->end();
    }

    private function addFragmentsSection(ArrayNodeDefinition $rootNode): void
    {
        $rootNode
            ->children()
                ->arrayNode('fragments')
                    ->info('fragments configuration')
                    ->canBeEnabled()
                    ->children()
                        ->scalarNode('hinclude_default_template')->defaultNull()->end()
                        ->scalarNode('path')->defaultValue('/_fragment')->end()
                    ->end()
                ->end()
            ->end()
        ;
    }

    private function addProfilerSection(ArrayNodeDefinition $rootNode): void
    {
        $rootNode
            ->children()
                ->arrayNode('profiler')
                    ->info('profiler configuration')
                    ->canBeEnabled()
                    ->children()
                        ->booleanNode('collect')->defaultTrue()->end()
                        ->scalarNode('collect_parameter')->defaultNull()->info('The name of the parameter to use to enable or disable collection on a per request basis')->end()
                        ->booleanNode('only_exceptions')->defaultFalse()->end()
                        ->booleanNode('only_main_requests')->defaultFalse()->end()
                        ->scalarNode('dsn')->defaultValue('file:%kernel.cache_dir%/profiler')->end()
                        ->booleanNode('collect_serializer_data')->info('Enables the serializer data collector and profiler panel')->defaultFalse()->end()
                    ->end()
                ->end()
            ->end()
        ;
    }

    private function addWorkflowSection(ArrayNodeDefinition $rootNode): void
    {
        $rootNode
            ->fixXmlConfig('workflow')
            ->children()
                ->arrayNode('workflows')
                    ->canBeEnabled()
                    ->beforeNormalization()
                        ->always(function ($v) {
                            if (\is_array($v) && true === $v['enabled']) {
                                $workflows = $v;
                                unset($workflows['enabled']);

                                if (1 === \count($workflows) && isset($workflows[0]['enabled']) && 1 === \count($workflows[0])) {
                                    $workflows = [];
                                }

                                if (1 === \count($workflows) && isset($workflows['workflows']) && !array_is_list($workflows['workflows']) && array_diff(array_keys($workflows['workflows']), ['audit_trail', 'type', 'marking_store', 'supports', 'support_strategy', 'initial_marking', 'places', 'transitions'])) {
                                    $workflows = $workflows['workflows'];
                                }

                                foreach ($workflows as $key => $workflow) {
                                    if (isset($workflow['enabled']) && false === $workflow['enabled']) {
                                        throw new LogicException(sprintf('Cannot disable a single workflow. Remove the configuration for the workflow "%s" instead.', $key));
                                    }

                                    unset($workflows[$key]['enabled']);
                                }

                                $v = [
                                    'enabled' => true,
                                    'workflows' => $workflows,
                                ];
                            }

                            return $v;
                        })
                    ->end()
                    ->children()
                        ->arrayNode('workflows')
                            ->useAttributeAsKey('name')
                            ->prototype('array')
                                ->fixXmlConfig('support')
                                ->fixXmlConfig('place')
                                ->fixXmlConfig('transition')
                                ->fixXmlConfig('event_to_dispatch', 'events_to_dispatch')
                                ->children()
                                    ->arrayNode('audit_trail')
                                        ->canBeEnabled()
                                    ->end()
                                    ->enumNode('type')
                                        ->values(['workflow', 'state_machine'])
                                        ->defaultValue('state_machine')
                                    ->end()
                                    ->arrayNode('marking_store')
                                        ->children()
                                            ->enumNode('type')
                                                ->values(['method'])
                                            ->end()
                                            ->scalarNode('property')
                                                ->cannotBeEmpty()
                                            ->end()
                                            ->scalarNode('service')
                                                ->cannotBeEmpty()
                                            ->end()
                                        ->end()
                                    ->end()
                                    ->arrayNode('supports')
                                        ->beforeNormalization()
                                            ->ifString()
                                            ->then(fn ($v) => [$v])
                                        ->end()
                                        ->prototype('scalar')
                                            ->cannotBeEmpty()
                                            ->validate()
                                                ->ifTrue(fn ($v) => !class_exists($v) && !interface_exists($v, false))
                                                ->thenInvalid('The supported class or interface "%s" does not exist.')
                                            ->end()
                                        ->end()
                                    ->end()
                                    ->scalarNode('support_strategy')
                                        ->cannotBeEmpty()
                                    ->end()
                                    ->arrayNode('initial_marking')
                                        ->beforeNormalization()->castToArray()->end()
                                        ->defaultValue([])
                                        ->prototype('scalar')->end()
                                    ->end()
                                    ->variableNode('events_to_dispatch')
                                        ->defaultValue(null)
                                        ->validate()
                                            ->ifTrue(function ($v) {
                                                if (null === $v) {
                                                    return false;
                                                }
                                                if (!\is_array($v)) {
                                                    return true;
                                                }

                                                foreach ($v as $value) {
                                                    if (!\is_string($value)) {
                                                        return true;
                                                    }
                                                    if (class_exists(WorkflowEvents::class) && !\in_array($value, WorkflowEvents::ALIASES)) {
                                                        return true;
                                                    }
                                                }

                                                return false;
                                            })
                                            ->thenInvalid('The value must be "null" or an array of workflow events (like ["workflow.enter"]).')
                                        ->end()
                                        ->info('Select which Transition events should be dispatched for this Workflow')
                                        ->example(['workflow.enter', 'workflow.transition'])
                                    ->end()
                                    ->arrayNode('places')
                                        ->beforeNormalization()
                                            ->always()
                                            ->then(function ($places) {
                                                if (!\is_array($places)) {
                                                    throw new InvalidConfigurationException('The "places" option must be an array in workflow configuration.');
                                                }

                                                // It's an indexed array of shape  ['place1', 'place2']
                                                if (isset($places[0]) && \is_string($places[0])) {
                                                    return array_map(function (string $place) {
                                                        return ['name' => $place];
                                                    }, $places);
                                                }

                                                // It's an indexed array, we let the validation occur
                                                if (isset($places[0]) && \is_array($places[0])) {
                                                    return $places;
                                                }

                                                foreach ($places as $name => $place) {
                                                    if (\is_array($place) && \array_key_exists('name', $place)) {
                                                        continue;
                                                    }
                                                    $place['name'] = $name;
                                                    $places[$name] = $place;
                                                }

                                                return array_values($places);
                                            })
                                        ->end()
                                        ->isRequired()
                                        ->requiresAtLeastOneElement()
                                        ->prototype('array')
                                            ->children()
                                                ->scalarNode('name')
                                                    ->isRequired()
                                                    ->cannotBeEmpty()
                                                ->end()
                                                ->arrayNode('metadata')
                                                    ->normalizeKeys(false)
                                                    ->defaultValue([])
                                                    ->example(['color' => 'blue', 'description' => 'Workflow to manage article.'])
                                                    ->prototype('variable')
                                                    ->end()
                                                ->end()
                                            ->end()
                                        ->end()
                                    ->end()
                                    ->arrayNode('transitions')
                                        ->beforeNormalization()
                                            ->always()
                                            ->then(function ($transitions) {
                                                if (!\is_array($transitions)) {
                                                    throw new InvalidConfigurationException('The "transitions" option must be an array in workflow configuration.');
                                                }

                                                // It's an indexed array, we let the validation occur
                                                if (isset($transitions[0]) && \is_array($transitions[0])) {
                                                    return $transitions;
                                                }

                                                foreach ($transitions as $name => $transition) {
                                                    if (\is_array($transition) && \array_key_exists('name', $transition)) {
                                                        continue;
                                                    }
                                                    $transition['name'] = $name;
                                                    $transitions[$name] = $transition;
                                                }

                                                return $transitions;
                                            })
                                        ->end()
                                        ->isRequired()
                                        ->requiresAtLeastOneElement()
                                        ->prototype('array')
                                            ->children()
                                                ->scalarNode('name')
                                                    ->isRequired()
                                                    ->cannotBeEmpty()
                                                ->end()
                                                ->scalarNode('guard')
                                                    ->cannotBeEmpty()
                                                    ->info('An expression to block the transition')
                                                    ->example('is_fully_authenticated() and is_granted(\'ROLE_JOURNALIST\') and subject.getTitle() == \'My first article\'')
                                                ->end()
                                                ->arrayNode('from')
                                                    ->beforeNormalization()
                                                        ->ifString()
                                                        ->then(fn ($v) => [$v])
                                                    ->end()
                                                    ->requiresAtLeastOneElement()
                                                    ->prototype('scalar')
                                                        ->cannotBeEmpty()
                                                    ->end()
                                                ->end()
                                                ->arrayNode('to')
                                                    ->beforeNormalization()
                                                        ->ifString()
                                                        ->then(fn ($v) => [$v])
                                                    ->end()
                                                    ->requiresAtLeastOneElement()
                                                    ->prototype('scalar')
                                                        ->cannotBeEmpty()
                                                    ->end()
                                                ->end()
                                                ->arrayNode('metadata')
                                                    ->normalizeKeys(false)
                                                    ->defaultValue([])
                                                    ->example(['color' => 'blue', 'description' => 'Workflow to manage article.'])
                                                    ->prototype('variable')
                                                    ->end()
                                                ->end()
                                            ->end()
                                        ->end()
                                    ->end()
                                    ->arrayNode('metadata')
                                        ->normalizeKeys(false)
                                        ->defaultValue([])
                                        ->example(['color' => 'blue', 'description' => 'Workflow to manage article.'])
                                        ->prototype('variable')
                                        ->end()
                                    ->end()
                                ->end()
                                ->validate()
                                    ->ifTrue(function ($v) {
                                        return $v['supports'] && isset($v['support_strategy']);
                                    })
                                    ->thenInvalid('"supports" and "support_strategy" cannot be used together.')
                                ->end()
                                ->validate()
                                    ->ifTrue(function ($v) {
                                        return !$v['supports'] && !isset($v['support_strategy']);
                                    })
                                    ->thenInvalid('"supports" or "support_strategy" should be configured.')
                                ->end()
                                ->beforeNormalization()
                                        ->always()
                                        ->then(function ($values) {
                                            // Special case to deal with XML when the user wants an empty array
                                            if (\array_key_exists('event_to_dispatch', $values) && null === $values['event_to_dispatch']) {
                                                $values['events_to_dispatch'] = [];
                                                unset($values['event_to_dispatch']);
                                            }

                                            return $values;
                                        })
                                ->end()
                            ->end()
                        ->end()
                    ->end()
                ->end()
            ->end()
        ;
    }

    private function addRouterSection(ArrayNodeDefinition $rootNode): void
    {
        $rootNode
            ->children()
                ->arrayNode('router')
                    ->info('router configuration')
                    ->canBeEnabled()
                    ->children()
                        ->scalarNode('resource')->isRequired()->end()
                        ->scalarNode('type')->end()
                        ->scalarNode('cache_dir')->defaultValue('%kernel.cache_dir%')->end()
                        ->scalarNode('default_uri')
                            ->info('The default URI used to generate URLs in a non-HTTP context')
                            ->defaultNull()
                        ->end()
                        ->scalarNode('http_port')->defaultValue(80)->end()
                        ->scalarNode('https_port')->defaultValue(443)->end()
                        ->scalarNode('strict_requirements')
                            ->info(
                                "set to true to throw an exception when a parameter does not match the requirements\n".
                                "set to false to disable exceptions when a parameter does not match the requirements (and return null instead)\n".
                                "set to null to disable parameter checks against requirements\n".
                                "'true' is the preferred configuration in development mode, while 'false' or 'null' might be preferred in production"
                            )
                            ->defaultTrue()
                        ->end()
                        ->booleanNode('utf8')->defaultTrue()->end()
                    ->end()
                ->end()
            ->end()
        ;
    }

    private function addSessionSection(ArrayNodeDefinition $rootNode): void
    {
        $rootNode
            ->validate()
                ->always(function (array $v): array {
                    if ($v['session']['enabled']) {
                        if (!\array_key_exists('cookie_secure', $v['session'])) {
                            trigger_deprecation('symfony/framework-bundle', '6.4', 'Not setting the "framework.session.cookie_secure" config option is deprecated. It will default to "auto" in 7.0.');
                        }

                        if (!\array_key_exists('cookie_samesite', $v['session'])) {
                            trigger_deprecation('symfony/framework-bundle', '6.4', 'Not setting the "framework.session.cookie_samesite" config option is deprecated. It will default to "lax" in 7.0.');
                        }

                        if (!\array_key_exists('handler_id', $v['session'])) {
                            trigger_deprecation('symfony/framework-bundle', '6.4', 'Not setting the "framework.session.handler_id" config option is deprecated. It will default to "session.handler.native_file" when "framework.session.save_path" is set or "null" otherwise in 7.0.');
                        }
                    }

                    $v['session'] += ['cookie_samesite' => null, 'handler_id' => 'session.handler.native_file'];

                    return $v;
                })
            ->end()
            ->children()
                ->arrayNode('session')
                    ->info('session configuration')
                    ->canBeEnabled()
                    ->children()
                        ->scalarNode('storage_factory_id')->defaultValue('session.storage.factory.native')->end()
                        ->scalarNode('handler_id')->end()
                        ->scalarNode('name')
                            ->validate()
                                ->ifTrue(function ($v) {
                                    parse_str($v, $parsed);

                                    return implode('&', array_keys($parsed)) !== (string) $v;
                                })
                                ->thenInvalid('Session name %s contains illegal character(s)')
                            ->end()
                        ->end()
                        ->scalarNode('cookie_lifetime')->end()
                        ->scalarNode('cookie_path')->end()
                        ->scalarNode('cookie_domain')->end()
                        ->enumNode('cookie_secure')->values([true, false, 'auto'])->end()
                        ->booleanNode('cookie_httponly')->defaultTrue()->end()
                        ->enumNode('cookie_samesite')->values([null, Cookie::SAMESITE_LAX, Cookie::SAMESITE_STRICT, Cookie::SAMESITE_NONE])->end()
                        ->booleanNode('use_cookies')->end()
                        ->scalarNode('gc_divisor')->end()
                        ->scalarNode('gc_probability')->defaultValue(1)->end()
                        ->scalarNode('gc_maxlifetime')->end()
                        ->scalarNode('save_path')->defaultValue('%kernel.cache_dir%/sessions')->end()
                        ->integerNode('metadata_update_threshold')
                            ->defaultValue(0)
                            ->info('seconds to wait between 2 session metadata updates')
                        ->end()
                        ->integerNode('sid_length')
                            ->min(22)
                            ->max(256)
                        ->end()
                        ->integerNode('sid_bits_per_character')
                            ->min(4)
                            ->max(6)
                        ->end()
                    ->end()
                ->end()
            ->end()
        ;
    }

    private function addRequestSection(ArrayNodeDefinition $rootNode): void
    {
        $rootNode
            ->children()
                ->arrayNode('request')
                    ->info('request configuration')
                    ->canBeEnabled()
                    ->fixXmlConfig('format')
                    ->children()
                        ->arrayNode('formats')
                            ->useAttributeAsKey('name')
                            ->prototype('array')
                                ->beforeNormalization()
                                    ->ifTrue(fn ($v) => \is_array($v) && isset($v['mime_type']))
                                    ->then(fn ($v) => $v['mime_type'])
                                ->end()
                                ->beforeNormalization()->castToArray()->end()
                                ->prototype('scalar')->end()
                            ->end()
                        ->end()
                    ->end()
                ->end()
            ->end()
        ;
    }

    private function addAssetsSection(ArrayNodeDefinition $rootNode, callable $enableIfStandalone): void
    {
        $rootNode
            ->children()
                ->arrayNode('assets')
                    ->info('assets configuration')
                    ->{$enableIfStandalone('symfony/asset', Package::class)}()
                    ->fixXmlConfig('base_url')
                    ->children()
                        ->booleanNode('strict_mode')
                            ->info('Throw an exception if an entry is missing from the manifest.json')
                            ->defaultFalse()
                        ->end()
                        ->scalarNode('version_strategy')->defaultNull()->end()
                        ->scalarNode('version')->defaultNull()->end()
                        ->scalarNode('version_format')->defaultValue('%%s?%%s')->end()
                        ->scalarNode('json_manifest_path')->defaultNull()->end()
                        ->scalarNode('base_path')->defaultValue('')->end()
                        ->arrayNode('base_urls')
                            ->requiresAtLeastOneElement()
                            ->beforeNormalization()->castToArray()->end()
                            ->prototype('scalar')->end()
                        ->end()
                    ->end()
                    ->validate()
                        ->ifTrue(function ($v) {
                            return isset($v['version_strategy']) && isset($v['version']);
                        })
                        ->thenInvalid('You cannot use both "version_strategy" and "version" at the same time under "assets".')
                    ->end()
                    ->validate()
                        ->ifTrue(function ($v) {
                            return isset($v['version_strategy']) && isset($v['json_manifest_path']);
                        })
                        ->thenInvalid('You cannot use both "version_strategy" and "json_manifest_path" at the same time under "assets".')
                    ->end()
                    ->validate()
                        ->ifTrue(function ($v) {
                            return isset($v['version']) && isset($v['json_manifest_path']);
                        })
                        ->thenInvalid('You cannot use both "version" and "json_manifest_path" at the same time under "assets".')
                    ->end()
                    ->fixXmlConfig('package')
                    ->children()
                        ->arrayNode('packages')
                            ->normalizeKeys(false)
                            ->useAttributeAsKey('name')
                            ->prototype('array')
                                ->fixXmlConfig('base_url')
                                ->children()
                                    ->booleanNode('strict_mode')
                                        ->info('Throw an exception if an entry is missing from the manifest.json')
                                        ->defaultFalse()
                                    ->end()
                                    ->scalarNode('version_strategy')->defaultNull()->end()
                                    ->scalarNode('version')
                                        ->beforeNormalization()
                                        ->ifTrue(fn ($v) => '' === $v)
                                        ->then(fn () => null)
                                        ->end()
                                    ->end()
                                    ->scalarNode('version_format')->defaultNull()->end()
                                    ->scalarNode('json_manifest_path')->defaultNull()->end()
                                    ->scalarNode('base_path')->defaultValue('')->end()
                                    ->arrayNode('base_urls')
                                        ->requiresAtLeastOneElement()
                                        ->beforeNormalization()->castToArray()->end()
                                        ->prototype('scalar')->end()
                                    ->end()
                                ->end()
                                ->validate()
                                    ->ifTrue(function ($v) {
                                        return isset($v['version_strategy']) && isset($v['version']);
                                    })
                                    ->thenInvalid('You cannot use both "version_strategy" and "version" at the same time under "assets" packages.')
                                ->end()
                                ->validate()
                                    ->ifTrue(function ($v) {
                                        return isset($v['version_strategy']) && isset($v['json_manifest_path']);
                                    })
                                    ->thenInvalid('You cannot use both "version_strategy" and "json_manifest_path" at the same time under "assets" packages.')
                                ->end()
                                ->validate()
                                    ->ifTrue(function ($v) {
                                        return isset($v['version']) && isset($v['json_manifest_path']);
                                    })
                                    ->thenInvalid('You cannot use both "version" and "json_manifest_path" at the same time under "assets" packages.')
                                ->end()
                            ->end()
                        ->end()
                    ->end()
                ->end()
            ->end()
        ;
    }

    private function addAssetMapperSection(ArrayNodeDefinition $rootNode, callable $enableIfStandalone): void
    {
        $rootNode
            ->children()
                ->arrayNode('asset_mapper')
                    ->info('Asset Mapper configuration')
                    ->{$enableIfStandalone('symfony/asset-mapper', AssetMapper::class)}()
                    ->fixXmlConfig('path')
                    ->fixXmlConfig('excluded_pattern')
                    ->fixXmlConfig('extension')
                    ->fixXmlConfig('importmap_script_attribute')
                    ->children()
                        // add array node called "paths" that will be an array of strings
                        ->arrayNode('paths')
                            ->info('Directories that hold assets that should be in the mapper. Can be a simple array of an array of ["path/to/assets": "namespace"]')
                            ->example(['assets/'])
                            ->normalizeKeys(false)
                            ->useAttributeAsKey('namespace')
                            ->beforeNormalization()
                                ->always()
                                ->then(function ($v) {
                                    $result = [];
                                    foreach ($v as $key => $item) {
                                        // "dir" => "namespace"
                                        if (\is_string($key)) {
                                            $result[$key] = $item;

                                            continue;
                                        }

                                        if (\is_array($item)) {
                                            // $item = ["namespace" => "the/namespace", "value" => "the/dir"]
                                            $result[$item['value']] = $item['namespace'] ?? '';
                                        } else {
                                            // $item = "the/dir"
                                            $result[$item] = '';
                                        }
                                    }

                                    return $result;
                                })
                            ->end()
                            ->prototype('scalar')->end()
                        ->end()
                        ->arrayNode('excluded_patterns')
                            ->info('Array of glob patterns of asset file paths that should not be in the asset mapper')
                            ->prototype('scalar')->end()
                            ->example(['*/assets/build/*', '*/*_.scss'])
                        ->end()
                        ->booleanNode('server')
                            ->info('If true, a "dev server" will return the assets from the public directory (true in "debug" mode only by default)')
                            ->defaultValue($this->debug)
                        ->end()
                        ->scalarNode('public_prefix')
                            ->info('The public path where the assets will be written to (and served from when "server" is true)')
                            ->defaultValue('/assets/')
                        ->end()
                        ->enumNode('missing_import_mode')
                            ->values(['strict', 'warn', 'ignore'])
                            ->info('Behavior if an asset cannot be found when imported from JavaScript or CSS files - e.g. "import \'./non-existent.js\'". "strict" means an exception is thrown, "warn" means a warning is logged, "ignore" means the import is left as-is.')
                            ->defaultValue('warn')
                        ->end()
                        ->arrayNode('extensions')
                            ->info('Key-value pair of file extensions set to their mime type.')
                            ->normalizeKeys(false)
                            ->useAttributeAsKey('extension')
                            ->example(['.zip' => 'application/zip'])
                            ->prototype('scalar')->end()
                        ->end()
                        ->scalarNode('importmap_path')
                            ->info('The path of the importmap.php file.')
                            ->defaultValue('%kernel.project_dir%/importmap.php')
                        ->end()
                        ->scalarNode('importmap_polyfill')
                            ->info('URL of the ES Module Polyfill to use, false to disable. Defaults to using a CDN URL.')
                            ->defaultValue(null)
                        ->end()
                        ->arrayNode('importmap_script_attributes')
                            ->info('Key-value pair of attributes to add to script tags output for the importmap.')
                            ->normalizeKeys(false)
                            ->useAttributeAsKey('key')
                            ->example(['data-turbo-track' => 'reload'])
                            ->prototype('scalar')->end()
                        ->end()
                        ->scalarNode('vendor_dir')
                            ->info('The directory to store JavaScript vendors.')
                            ->defaultValue('%kernel.project_dir%/assets/vendor')
                        ->end()
                        ->scalarNode('provider')
                            ->info('The provider (CDN) to use'.(class_exists(ImportMapManager::class) ? sprintf(' (e.g.: "%s").', implode('", "', ImportMapManager::PROVIDERS)) : '.'))
                            ->defaultValue('jsdelivr.esm')
                        ->end()
                    ->end()
                ->end()
            ->end()
        ;
    }

    private function addTranslatorSection(ArrayNodeDefinition $rootNode, callable $enableIfStandalone): void
    {
        $rootNode
            ->children()
                ->arrayNode('translator')
                    ->info('translator configuration')
                    ->{$enableIfStandalone('symfony/translation', Translator::class)}()
                    ->fixXmlConfig('fallback')
                    ->fixXmlConfig('path')
                    ->fixXmlConfig('provider')
                    ->children()
                        ->arrayNode('fallbacks')
                            ->info('Defaults to the value of "default_locale".')
                            ->beforeNormalization()->ifString()->then(fn ($v) => [$v])->end()
                            ->prototype('scalar')->end()
                            ->defaultValue([])
                        ->end()
                        ->booleanNode('logging')->defaultValue(false)->end()
                        ->scalarNode('formatter')->defaultValue('translator.formatter.default')->end()
                        ->scalarNode('cache_dir')->defaultValue('%kernel.cache_dir%/translations')->end()
                        ->scalarNode('default_path')
                            ->info('The default path used to load translations')
                            ->defaultValue('%kernel.project_dir%/translations')
                        ->end()
                        ->arrayNode('paths')
                            ->prototype('scalar')->end()
                        ->end()
                        ->arrayNode('pseudo_localization')
                            ->canBeEnabled()
                            ->fixXmlConfig('localizable_html_attribute')
                            ->children()
                                ->booleanNode('accents')->defaultTrue()->end()
                                ->floatNode('expansion_factor')
                                    ->min(1.0)
                                    ->defaultValue(1.0)
                                ->end()
                                ->booleanNode('brackets')->defaultTrue()->end()
                                ->booleanNode('parse_html')->defaultFalse()->end()
                                ->arrayNode('localizable_html_attributes')
                                    ->prototype('scalar')->end()
                                ->end()
                            ->end()
                        ->end()
                        ->arrayNode('providers')
                            ->info('Translation providers you can read/write your translations from')
                            ->useAttributeAsKey('name')
                            ->prototype('array')
                                ->fixXmlConfig('domain')
                                ->fixXmlConfig('locale')
                                ->children()
                                    ->scalarNode('dsn')->end()
                                    ->arrayNode('domains')
                                        ->prototype('scalar')->end()
                                        ->defaultValue([])
                                    ->end()
                                    ->arrayNode('locales')
                                        ->prototype('scalar')->end()
                                        ->defaultValue([])
                                        ->info('If not set, all locales listed under framework.enabled_locales are used.')
                                    ->end()
                                ->end()
                            ->end()
                            ->defaultValue([])
                        ->end()
                    ->end()
                ->end()
            ->end()
        ;
    }

    private function addValidationSection(ArrayNodeDefinition $rootNode, callable $enableIfStandalone): void
    {
        $rootNode
            ->validate()
                ->always(function ($v) {
                    if ($v['validation']['enabled'] && !\array_key_exists('email_validation_mode', $v['validation'])) {
                        trigger_deprecation('symfony/framework-bundle', '6.4', 'Not setting the "framework.validation.email_validation_mode" config option is deprecated. It will default to "html5" in 7.0.');
                    }

                    return $v;
                })
            ->end()
            ->children()
                ->arrayNode('validation')
                    ->info('validation configuration')
                    ->{$enableIfStandalone('symfony/validator', Validation::class)}()
                    ->children()
                        ->scalarNode('cache')->end()
                        ->booleanNode('enable_annotations')->{!class_exists(FullStack::class) ? 'defaultTrue' : 'defaultFalse'}()->end()
                        ->arrayNode('static_method')
                            ->defaultValue(['loadValidatorMetadata'])
                            ->prototype('scalar')->end()
                            ->treatFalseLike([])
                            ->validate()->castToArray()->end()
                        ->end()
                        ->scalarNode('translation_domain')->defaultValue('validators')->end()
                        ->enumNode('email_validation_mode')->values(['html5', 'loose', 'strict'])->end()
                        ->arrayNode('mapping')
                            ->addDefaultsIfNotSet()
                            ->fixXmlConfig('path')
                            ->children()
                                ->arrayNode('paths')
                                    ->prototype('scalar')->end()
                                ->end()
                            ->end()
                        ->end()
                        ->arrayNode('not_compromised_password')
                            ->canBeDisabled()
                            ->children()
                                ->booleanNode('enabled')
                                    ->defaultTrue()
                                    ->info('When disabled, compromised passwords will be accepted as valid.')
                                ->end()
                                ->scalarNode('endpoint')
                                    ->defaultNull()
                                    ->info('API endpoint for the NotCompromisedPassword Validator.')
                                ->end()
                            ->end()
                        ->end()
                        ->arrayNode('auto_mapping')
                            ->info('A collection of namespaces for which auto-mapping will be enabled by default, or null to opt-in with the EnableAutoMapping constraint.')
                            ->example([
                                'App\\Entity\\' => [],
                                'App\\WithSpecificLoaders\\' => ['validator.property_info_loader'],
                            ])
                            ->useAttributeAsKey('namespace')
                            ->normalizeKeys(false)
                            ->beforeNormalization()
                                ->ifArray()
                                ->then(function (array $values): array {
                                    foreach ($values as $k => $v) {
                                        if (isset($v['service'])) {
                                            continue;
                                        }

                                        if (isset($v['namespace'])) {
                                            $values[$k]['services'] = [];
                                            continue;
                                        }

                                        if (!\is_array($v)) {
                                            $values[$v]['services'] = [];
                                            unset($values[$k]);
                                            continue;
                                        }

                                        $tmp = $v;
                                        unset($values[$k]);
                                        $values[$k]['services'] = $tmp;
                                    }

                                    return $values;
                                })
                            ->end()
                            ->arrayPrototype()
                                ->fixXmlConfig('service')
                                ->children()
                                    ->arrayNode('services')
                                        ->prototype('scalar')->end()
                                    ->end()
                                ->end()
                            ->end()
                        ->end()
                    ->end()
                ->end()
            ->end()
        ;
    }

    private function addAnnotationsSection(ArrayNodeDefinition $rootNode): void
    {
        $rootNode
            ->children()
                ->arrayNode('annotations')
                    ->canBeEnabled()
                    ->validate()
                        ->ifTrue(static fn (array $v) => $v['enabled'])
                        ->thenInvalid('Enabling the doctrine/annotations integration is not supported anymore.')
                ->end()
            ->end()
        ;
    }

    private function addSerializerSection(ArrayNodeDefinition $rootNode, callable $enableIfStandalone): void
    {
        $rootNode
            ->children()
                ->arrayNode('serializer')
                    ->info('serializer configuration')
                    ->{$enableIfStandalone('symfony/serializer', Serializer::class)}()
                    ->children()
                        ->booleanNode('enable_annotations')->{!class_exists(FullStack::class) ? 'defaultTrue' : 'defaultFalse'}()->end()
                        ->scalarNode('name_converter')->end()
                        ->scalarNode('circular_reference_handler')->end()
                        ->scalarNode('max_depth_handler')->end()
                        ->arrayNode('mapping')
                            ->addDefaultsIfNotSet()
                            ->fixXmlConfig('path')
                            ->children()
                                ->arrayNode('paths')
                                    ->prototype('scalar')->end()
                                ->end()
                            ->end()
                        ->end()
                        ->arrayNode('default_context')
                            ->normalizeKeys(false)
                            ->useAttributeAsKey('name')
                            ->beforeNormalization()
                                ->ifTrue(fn () => $this->debug && class_exists(JsonParser::class))
                                ->then(fn (array $v) => $v + [JsonDecode::DETAILED_ERROR_MESSAGES => true])
                            ->end()
                            ->defaultValue([])
                            ->prototype('variable')->end()
                        ->end()
                    ->end()
                ->end()
            ->end()
        ;
    }

    private function addPropertyAccessSection(ArrayNodeDefinition $rootNode, callable $willBeAvailable): void
    {
        $rootNode
            ->children()
                ->arrayNode('property_access')
                    ->addDefaultsIfNotSet()
                    ->info('Property access configuration')
                    ->{$willBeAvailable('symfony/property-access', PropertyAccessor::class) ? 'canBeDisabled' : 'canBeEnabled'}()
                    ->children()
                        ->booleanNode('magic_call')->defaultFalse()->end()
                        ->booleanNode('magic_get')->defaultTrue()->end()
                        ->booleanNode('magic_set')->defaultTrue()->end()
                        ->booleanNode('throw_exception_on_invalid_index')->defaultFalse()->end()
                        ->booleanNode('throw_exception_on_invalid_property_path')->defaultTrue()->end()
                    ->end()
                ->end()
            ->end()
        ;
    }

    private function addPropertyInfoSection(ArrayNodeDefinition $rootNode, callable $enableIfStandalone): void
    {
        $rootNode
            ->children()
                ->arrayNode('property_info')
                    ->info('Property info configuration')
                    ->{$enableIfStandalone('symfony/property-info', PropertyInfoExtractorInterface::class)}()
                ->end()
            ->end()
        ;
    }

    private function addCacheSection(ArrayNodeDefinition $rootNode, callable $willBeAvailable): void
    {
        $rootNode
            ->children()
                ->arrayNode('cache')
                    ->info('Cache configuration')
                    ->addDefaultsIfNotSet()
                    ->fixXmlConfig('pool')
                    ->children()
                        ->scalarNode('prefix_seed')
                            ->info('Used to namespace cache keys when using several apps with the same shared backend')
                            ->defaultValue('_%kernel.project_dir%.%kernel.container_class%')
                            ->example('my-application-name/%kernel.environment%')
                        ->end()
                        ->scalarNode('app')
                            ->info('App related cache pools configuration')
                            ->defaultValue('cache.adapter.filesystem')
                        ->end()
                        ->scalarNode('system')
                            ->info('System related cache pools configuration')
                            ->defaultValue('cache.adapter.system')
                        ->end()
                        ->scalarNode('directory')->defaultValue('%kernel.cache_dir%/pools/app')->end()
                        ->scalarNode('default_psr6_provider')->end()
                        ->scalarNode('default_redis_provider')->defaultValue('redis://localhost')->end()
                        ->scalarNode('default_memcached_provider')->defaultValue('memcached://localhost')->end()
                        ->scalarNode('default_doctrine_dbal_provider')->defaultValue('database_connection')->end()
                        ->scalarNode('default_pdo_provider')->defaultValue($willBeAvailable('doctrine/dbal', Connection::class) && class_exists(DoctrineAdapter::class) ? 'database_connection' : null)->end()
                        ->arrayNode('pools')
                            ->useAttributeAsKey('name')
                            ->prototype('array')
                                ->fixXmlConfig('adapter')
                                ->beforeNormalization()
                                    ->ifTrue(fn ($v) => isset($v['provider']) && \is_array($v['adapters'] ?? $v['adapter'] ?? null) && 1 < \count($v['adapters'] ?? $v['adapter']))
                                    ->thenInvalid('Pool cannot have a "provider" while more than one adapter is defined')
                                ->end()
                                ->children()
                                    ->arrayNode('adapters')
                                        ->performNoDeepMerging()
                                        ->info('One or more adapters to chain for creating the pool, defaults to "cache.app".')
                                        ->beforeNormalization()->castToArray()->end()
                                        ->beforeNormalization()
                                            ->always()->then(function ($values) {
                                                if ([0] === array_keys($values) && \is_array($values[0])) {
                                                    return $values[0];
                                                }
                                                $adapters = [];

                                                foreach ($values as $k => $v) {
                                                    if (\is_int($k) && \is_string($v)) {
                                                        $adapters[] = $v;
                                                    } elseif (!\is_array($v)) {
                                                        $adapters[$k] = $v;
                                                    } elseif (isset($v['provider'])) {
                                                        $adapters[$v['provider']] = $v['name'] ?? $v;
                                                    } else {
                                                        $adapters[] = $v['name'] ?? $v;
                                                    }
                                                }

                                                return $adapters;
                                            })
                                        ->end()
                                        ->prototype('scalar')->end()
                                    ->end()
                                    ->scalarNode('tags')->defaultNull()->end()
                                    ->booleanNode('public')->defaultFalse()->end()
                                    ->scalarNode('default_lifetime')
                                        ->info('Default lifetime of the pool')
                                        ->example('"300" for 5 minutes expressed in seconds, "PT5M" for five minutes expressed as ISO 8601 time interval, or "5 minutes" as a date expression')
                                    ->end()
                                    ->scalarNode('provider')
                                        ->info('Overwrite the setting from the default provider for this adapter.')
                                    ->end()
                                    ->scalarNode('early_expiration_message_bus')
                                        ->example('"messenger.default_bus" to send early expiration events to the default Messenger bus.')
                                    ->end()
                                    ->scalarNode('clearer')->end()
                                ->end()
                            ->end()
                            ->validate()
                                ->ifTrue(fn ($v) => isset($v['cache.app']) || isset($v['cache.system']))
                                ->thenInvalid('"cache.app" and "cache.system" are reserved names')
                            ->end()
                        ->end()
                    ->end()
                ->end()
            ->end()
        ;
    }

    private function addPhpErrorsSection(ArrayNodeDefinition $rootNode): void
    {
        $rootNode
            ->validate()
                ->always(function (array $v): array {
                    if (!\array_key_exists('log', $v['php_errors'])) {
                        trigger_deprecation('symfony/framework-bundle', '6.4', 'Not setting the "framework.php_errors.log" config option is deprecated. It will default to "true" in 7.0.');

                        $v['php_errors']['log'] = $this->debug;
                    }

                    return $v;
                })
            ->end()
            ->children()
                ->arrayNode('php_errors')
                    ->info('PHP errors handling configuration')
                    ->addDefaultsIfNotSet()
                    ->children()
                        ->variableNode('log')
                            ->info('Use the application logger instead of the PHP logger for logging PHP errors.')
                            ->example('"true" to use the default configuration: log all errors. "false" to disable. An integer bit field of E_* constants, or an array mapping E_* constants to log levels.')
                            ->treatNullLike($this->debug)
                            ->beforeNormalization()
                                ->ifArray()
                                ->then(function (array $v): array {
                                    if (!($v[0]['type'] ?? false)) {
                                        return $v;
                                    }

                                    // Fix XML normalization

                                    $ret = [];
                                    foreach ($v as ['type' => $type, 'logLevel' => $logLevel]) {
                                        $ret[$type] = $logLevel;
                                    }

                                    return $ret;
                                })
                            ->end()
                            ->validate()
                                ->ifTrue(fn ($v) => !(\is_int($v) || \is_bool($v) || \is_array($v)))
                                ->thenInvalid('The "php_errors.log" parameter should be either an integer, a boolean, or an array')
                            ->end()
                        ->end()
                        ->booleanNode('throw')
                            ->info('Throw PHP errors as \ErrorException instances.')
                            ->defaultValue($this->debug)
                            ->treatNullLike($this->debug)
                        ->end()
                    ->end()
                ->end()
            ->end()
        ;
    }

    private function addExceptionsSection(ArrayNodeDefinition $rootNode): void
    {
        $logLevels = (new \ReflectionClass(LogLevel::class))->getConstants();

        $rootNode
            ->fixXmlConfig('exception')
            ->children()
                ->arrayNode('exceptions')
                    ->info('Exception handling configuration')
                    ->useAttributeAsKey('class')
                    ->prototype('array')
                        ->children()
                            ->scalarNode('log_level')
                                ->info('The level of log message. Null to let Symfony decide.')
                                ->validate()
                                    ->ifTrue(fn ($v) => null !== $v && !\in_array($v, $logLevels, true))
                                    ->thenInvalid(sprintf('The log level is not valid. Pick one among "%s".', implode('", "', $logLevels)))
                                ->end()
                                ->defaultNull()
                            ->end()
                            ->scalarNode('status_code')
                                ->info('The status code of the response. Null or 0 to let Symfony decide.')
                                ->beforeNormalization()
                                    ->ifTrue(fn ($v) => 0 === $v)
                                    ->then(fn ($v) => null)
                                ->end()
                                ->validate()
                                    ->ifTrue(fn ($v) => null !== $v && ($v < 100 || $v > 599))
                                    ->thenInvalid('The status code is not valid. Pick a value between 100 and 599.')
                                ->end()
                                ->defaultNull()
                            ->end()
                        ->end()
                    ->end()
                ->end()
            ->end()
        ;
    }

    private function addLockSection(ArrayNodeDefinition $rootNode, callable $enableIfStandalone): void
    {
        $rootNode
            ->children()
                ->arrayNode('lock')
                    ->info('Lock configuration')
                    ->{$enableIfStandalone('symfony/lock', Lock::class)}()
                    ->beforeNormalization()
                        ->ifString()->then(fn ($v) => ['enabled' => true, 'resources' => $v])
                    ->end()
                    ->beforeNormalization()
                        ->ifTrue(fn ($v) => \is_array($v) && !isset($v['enabled']))
                        ->then(fn ($v) => $v + ['enabled' => true])
                    ->end()
                    ->beforeNormalization()
                        ->ifTrue(fn ($v) => \is_array($v) && !isset($v['resources']) && !isset($v['resource']))
                        ->then(function ($v) {
                            $e = $v['enabled'];
                            unset($v['enabled']);

                            return ['enabled' => $e, 'resources' => $v];
                        })
                    ->end()
                    ->addDefaultsIfNotSet()
                    ->validate()
                        ->ifTrue(fn ($config) => $config['enabled'] && !$config['resources'])
                        ->thenInvalid('At least one resource must be defined.')
                    ->end()
                    ->fixXmlConfig('resource')
                    ->children()
                        ->arrayNode('resources')
                            ->normalizeKeys(false)
                            ->useAttributeAsKey('name')
                            ->defaultValue(['default' => [class_exists(SemaphoreStore::class) && SemaphoreStore::isSupported() ? 'semaphore' : 'flock']])
                            ->beforeNormalization()
                                ->ifString()->then(fn ($v) => ['default' => $v])
                            ->end()
                            ->beforeNormalization()
                                ->ifTrue(fn ($v) => \is_array($v) && array_is_list($v))
                                ->then(function ($v) {
                                    $resources = [];
                                    foreach ($v as $resource) {
                                        $resources[] = \is_array($resource) && isset($resource['name'])
                                            ? [$resource['name'] => $resource['value']]
                                            : ['default' => $resource]
                                        ;
                                    }

                                    return array_merge_recursive([], ...$resources);
                                })
                            ->end()
                            ->prototype('array')
                                ->performNoDeepMerging()
                                ->beforeNormalization()->ifString()->then(fn ($v) => [$v])->end()
                                ->prototype('scalar')->end()
                            ->end()
                        ->end()
                    ->end()
                ->end()
            ->end()
        ;
    }

    private function addSemaphoreSection(ArrayNodeDefinition $rootNode, callable $enableIfStandalone): void
    {
        $rootNode
            ->children()
                ->arrayNode('semaphore')
                    ->info('Semaphore configuration')
                    ->{$enableIfStandalone('symfony/semaphore', Semaphore::class)}()
                    ->beforeNormalization()
                        ->ifString()->then(fn ($v) => ['enabled' => true, 'resources' => $v])
                    ->end()
                    ->beforeNormalization()
                        ->ifTrue(fn ($v) => \is_array($v) && !isset($v['enabled']))
                        ->then(fn ($v) => $v + ['enabled' => true])
                    ->end()
                    ->beforeNormalization()
                        ->ifTrue(fn ($v) => \is_array($v) && !isset($v['resources']) && !isset($v['resource']))
                        ->then(function ($v) {
                            $e = $v['enabled'];
                            unset($v['enabled']);

                            return ['enabled' => $e, 'resources' => $v];
                        })
                    ->end()
                    ->addDefaultsIfNotSet()
                    ->fixXmlConfig('resource')
                    ->children()
                        ->arrayNode('resources')
                            ->normalizeKeys(false)
                            ->useAttributeAsKey('name')
                            ->requiresAtLeastOneElement()
                            ->beforeNormalization()
                                ->ifString()->then(fn ($v) => ['default' => $v])
                            ->end()
                            ->beforeNormalization()
                                ->ifTrue(fn ($v) => \is_array($v) && array_is_list($v))
                                ->then(function ($v) {
                                    $resources = [];
                                    foreach ($v as $resource) {
                                        $resources[] = \is_array($resource) && isset($resource['name'])
                                            ? [$resource['name'] => $resource['value']]
                                            : ['default' => $resource]
                                        ;
                                    }

                                    return array_merge_recursive([], ...$resources);
                                })
                            ->end()
                            ->prototype('scalar')->end()
                        ->end()
                    ->end()
                ->end()
            ->end()
        ;
    }

    private function addWebLinkSection(ArrayNodeDefinition $rootNode, callable $enableIfStandalone): void
    {
        $rootNode
            ->children()
                ->arrayNode('web_link')
                    ->info('web links configuration')
                    ->{$enableIfStandalone('symfony/weblink', HttpHeaderSerializer::class)}()
                ->end()
            ->end()
        ;
    }

    private function addMessengerSection(ArrayNodeDefinition $rootNode, callable $enableIfStandalone): void
    {
        $rootNode
            ->children()
                ->arrayNode('messenger')
                    ->info('Messenger configuration')
                    ->{$enableIfStandalone('symfony/messenger', MessageBusInterface::class)}()
                    ->fixXmlConfig('transport')
                    ->fixXmlConfig('bus', 'buses')
                    ->validate()
                        ->ifTrue(fn ($v) => isset($v['buses']) && \count($v['buses']) > 1 && null === $v['default_bus'])
                        ->thenInvalid('You must specify the "default_bus" if you define more than one bus.')
                    ->end()
                    ->validate()
                        ->ifTrue(fn ($v) => isset($v['buses']) && null !== $v['default_bus'] && !isset($v['buses'][$v['default_bus']]))
                        ->then(fn ($v) => throw new InvalidConfigurationException(sprintf('The specified default bus "%s" is not configured. Available buses are "%s".', $v['default_bus'], implode('", "', array_keys($v['buses'])))))
                    ->end()
                    ->children()
                        ->arrayNode('routing')
                            ->normalizeKeys(false)
                            ->useAttributeAsKey('message_class')
                            ->beforeNormalization()
                                ->always()
                                ->then(function ($config) {
                                    if (!\is_array($config)) {
                                        return [];
                                    }
                                    // If XML config with only one routing attribute
                                    if (2 === \count($config) && isset($config['message-class']) && isset($config['sender'])) {
                                        $config = [0 => $config];
                                    }

                                    $newConfig = [];
                                    foreach ($config as $k => $v) {
                                        if (!\is_int($k)) {
                                            $newConfig[$k] = [
                                                'senders' => $v['senders'] ?? (\is_array($v) ? array_values($v) : [$v]),
                                            ];
                                        } else {
                                            $newConfig[$v['message-class']]['senders'] = array_map(
                                                function ($a) {
                                                    return \is_string($a) ? $a : $a['service'];
                                                },
                                                array_values($v['sender'])
                                            );
                                        }
                                    }

                                    return $newConfig;
                                })
                            ->end()
                            ->prototype('array')
                                ->performNoDeepMerging()
                                ->children()
                                    ->arrayNode('senders')
                                        ->requiresAtLeastOneElement()
                                        ->prototype('scalar')->end()
                                    ->end()
                                ->end()
                            ->end()
                        ->end()
                        ->arrayNode('serializer')
                            ->addDefaultsIfNotSet()
                            ->children()
                                ->scalarNode('default_serializer')
                                    ->defaultValue('messenger.transport.native_php_serializer')
                                    ->info('Service id to use as the default serializer for the transports.')
                                ->end()
                                ->arrayNode('symfony_serializer')
                                    ->addDefaultsIfNotSet()
                                    ->children()
                                        ->scalarNode('format')->defaultValue('json')->info('Serialization format for the messenger.transport.symfony_serializer service (which is not the serializer used by default).')->end()
                                        ->arrayNode('context')
                                            ->normalizeKeys(false)
                                            ->useAttributeAsKey('name')
                                            ->defaultValue([])
                                            ->info('Context array for the messenger.transport.symfony_serializer service (which is not the serializer used by default).')
                                            ->prototype('variable')->end()
                                        ->end()
                                    ->end()
                                ->end()
                            ->end()
                        ->end()
                        ->arrayNode('transports')
                            ->normalizeKeys(false)
                            ->useAttributeAsKey('name')
                            ->arrayPrototype()
                                ->beforeNormalization()
                                    ->ifString()
                                    ->then(function (string $dsn) {
                                        return ['dsn' => $dsn];
                                    })
                                ->end()
                                ->fixXmlConfig('option')
                                ->children()
                                    ->scalarNode('dsn')->end()
                                    ->scalarNode('serializer')->defaultNull()->info('Service id of a custom serializer to use.')->end()
                                    ->arrayNode('options')
                                        ->normalizeKeys(false)
                                        ->defaultValue([])
                                        ->prototype('variable')
                                        ->end()
                                    ->end()
                                    ->scalarNode('failure_transport')
                                        ->defaultNull()
                                        ->info('Transport name to send failed messages to (after all retries have failed).')
                                    ->end()
                                    ->arrayNode('retry_strategy')
                                        ->addDefaultsIfNotSet()
                                        ->beforeNormalization()
                                            ->always(function ($v) {
                                                if (isset($v['service']) && (isset($v['max_retries']) || isset($v['delay']) || isset($v['multiplier']) || isset($v['max_delay']))) {
                                                    throw new \InvalidArgumentException('The "service" cannot be used along with the other "retry_strategy" options.');
                                                }

                                                return $v;
                                            })
                                        ->end()
                                        ->children()
                                            ->scalarNode('service')->defaultNull()->info('Service id to override the retry strategy entirely')->end()
                                            ->integerNode('max_retries')->defaultValue(3)->min(0)->end()
                                            ->integerNode('delay')->defaultValue(1000)->min(0)->info('Time in ms to delay (or the initial value when multiplier is used)')->end()
                                            ->floatNode('multiplier')->defaultValue(2)->min(1)->info('If greater than 1, delay will grow exponentially for each retry: this delay = (delay * (multiple ^ retries))')->end()
                                            ->integerNode('max_delay')->defaultValue(0)->min(0)->info('Max time in ms that a retry should ever be delayed (0 = infinite)')->end()
                                        ->end()
                                    ->end()
                                    ->scalarNode('rate_limiter')
                                        ->defaultNull()
                                        ->info('Rate limiter name to use when processing messages')
                                    ->end()
                                ->end()
                            ->end()
                        ->end()
                        ->scalarNode('failure_transport')
                            ->defaultNull()
                            ->info('Transport name to send failed messages to (after all retries have failed).')
                        ->end()
                        ->arrayNode('stop_worker_on_signals')
                            ->defaultValue([])
                            ->info('A list of signals that should stop the worker; defaults to SIGTERM and SIGINT.')
                            ->integerPrototype()->end()
                        ->end()
                        ->scalarNode('default_bus')->defaultNull()->end()
                        ->arrayNode('buses')
                            ->defaultValue(['messenger.bus.default' => ['default_middleware' => ['enabled' => true, 'allow_no_handlers' => false, 'allow_no_senders' => true], 'middleware' => []]])
                            ->normalizeKeys(false)
                            ->useAttributeAsKey('name')
                            ->arrayPrototype()
                                ->addDefaultsIfNotSet()
                                ->children()
                                    ->arrayNode('default_middleware')
                                        ->beforeNormalization()
                                            ->ifTrue(fn ($v) => \is_string($v) || \is_bool($v))
                                            ->then(fn ($v) => [
                                                'enabled' => 'allow_no_handlers' === $v ? true : $v,
                                                'allow_no_handlers' => 'allow_no_handlers' === $v,
                                                'allow_no_senders' => true,
                                            ])
                                        ->end()
                                        ->canBeDisabled()
                                        ->children()
                                            ->booleanNode('allow_no_handlers')->defaultFalse()->end()
                                            ->booleanNode('allow_no_senders')->defaultTrue()->end()
                                        ->end()
                                    ->end()
                                    ->arrayNode('middleware')
                                        ->performNoDeepMerging()
                                        ->beforeNormalization()
                                            ->ifTrue(fn ($v) => \is_string($v) || (\is_array($v) && !\is_int(key($v))))
                                            ->then(fn ($v) => [$v])
                                        ->end()
                                        ->defaultValue([])
                                        ->arrayPrototype()
                                            ->beforeNormalization()
                                                ->always()
                                                ->then(function ($middleware): array {
                                                    if (!\is_array($middleware)) {
                                                        return ['id' => $middleware];
                                                    }
                                                    if (isset($middleware['id'])) {
                                                        return $middleware;
                                                    }
                                                    if (1 < \count($middleware)) {
                                                        throw new \InvalidArgumentException('Invalid middleware at path "framework.messenger": a map with a single factory id as key and its arguments as value was expected, '.json_encode($middleware).' given.');
                                                    }

                                                    return [
                                                        'id' => key($middleware),
                                                        'arguments' => current($middleware),
                                                    ];
                                                })
                                            ->end()
                                            ->fixXmlConfig('argument')
                                            ->children()
                                                ->scalarNode('id')->isRequired()->cannotBeEmpty()->end()
                                                ->arrayNode('arguments')
                                                    ->normalizeKeys(false)
                                                    ->defaultValue([])
                                                    ->prototype('variable')
                                                ->end()
                                            ->end()
                                        ->end()
                                    ->end()
                                ->end()
                            ->end()
                        ->end()
                    ->end()
                ->end()
            ->end()
        ;
    }

    private function addSchedulerSection(ArrayNodeDefinition $rootNode, callable $enableIfStandalone): void
    {
        $rootNode
            ->children()
                ->arrayNode('scheduler')
                    ->info('Scheduler configuration')
                    ->{$enableIfStandalone('symfony/scheduler', Schedule::class)}()
                ->end()
            ->end()
        ;
    }

    private function addRobotsIndexSection(ArrayNodeDefinition $rootNode): void
    {
        $rootNode
            ->children()
                ->booleanNode('disallow_search_engine_index')
                    ->info('Enabled by default when debug is enabled.')
                    ->defaultValue($this->debug)
                    ->treatNullLike($this->debug)
                ->end()
            ->end()
        ;
    }

    private function addHttpClientSection(ArrayNodeDefinition $rootNode, callable $enableIfStandalone): void
    {
        $rootNode
            ->children()
                ->arrayNode('http_client')
                    ->info('HTTP Client configuration')
                    ->{$enableIfStandalone('symfony/http-client', HttpClient::class)}()
                    ->fixXmlConfig('scoped_client')
                    ->beforeNormalization()
                        ->always(function ($config) {
                            if (empty($config['scoped_clients']) || !\is_array($config['default_options']['retry_failed'] ?? null)) {
                                return $config;
                            }

                            foreach ($config['scoped_clients'] as &$scopedConfig) {
                                if (!isset($scopedConfig['retry_failed']) || true === $scopedConfig['retry_failed']) {
                                    $scopedConfig['retry_failed'] = $config['default_options']['retry_failed'];
                                    continue;
                                }
                                if (\is_array($scopedConfig['retry_failed'])) {
                                    $scopedConfig['retry_failed'] = $scopedConfig['retry_failed'] + $config['default_options']['retry_failed'];
                                }
                            }

                            return $config;
                        })
                    ->end()
                    ->children()
                        ->integerNode('max_host_connections')
                            ->info('The maximum number of connections to a single host.')
                        ->end()
                        ->arrayNode('default_options')
                            ->fixXmlConfig('header')
                            ->children()
                                ->arrayNode('headers')
                                    ->info('Associative array: header => value(s).')
                                    ->useAttributeAsKey('name')
                                    ->normalizeKeys(false)
                                    ->variablePrototype()->end()
                                ->end()
                                ->arrayNode('vars')
                                    ->info('Associative array: the default vars used to expand the templated URI.')
                                    ->normalizeKeys(false)
                                    ->variablePrototype()->end()
                                ->end()
                                ->integerNode('max_redirects')
                                    ->info('The maximum number of redirects to follow.')
                                ->end()
                                ->scalarNode('http_version')
                                    ->info('The default HTTP version, typically 1.1 or 2.0, leave to null for the best version.')
                                ->end()
                                ->arrayNode('resolve')
                                    ->info('Associative array: domain => IP.')
                                    ->useAttributeAsKey('host')
                                    ->beforeNormalization()
                                        ->always(function ($config) {
                                            if (!\is_array($config)) {
                                                return [];
                                            }
                                            if (!isset($config['host'], $config['value']) || \count($config) > 2) {
                                                return $config;
                                            }

                                            return [$config['host'] => $config['value']];
                                        })
                                    ->end()
                                    ->normalizeKeys(false)
                                    ->scalarPrototype()->end()
                                ->end()
                                ->scalarNode('proxy')
                                    ->info('The URL of the proxy to pass requests through or null for automatic detection.')
                                ->end()
                                ->scalarNode('no_proxy')
                                    ->info('A comma separated list of hosts that do not require a proxy to be reached.')
                                ->end()
                                ->floatNode('timeout')
                                    ->info('The idle timeout, defaults to the "default_socket_timeout" ini parameter.')
                                ->end()
                                ->floatNode('max_duration')
                                    ->info('The maximum execution time for the request+response as a whole.')
                                ->end()
                                ->scalarNode('bindto')
                                    ->info('A network interface name, IP address, a host name or a UNIX socket to bind to.')
                                ->end()
                                ->booleanNode('verify_peer')
                                    ->info('Indicates if the peer should be verified in a TLS context.')
                                ->end()
                                ->booleanNode('verify_host')
                                    ->info('Indicates if the host should exist as a certificate common name.')
                                ->end()
                                ->scalarNode('cafile')
                                    ->info('A certificate authority file.')
                                ->end()
                                ->scalarNode('capath')
                                    ->info('A directory that contains multiple certificate authority files.')
                                ->end()
                                ->scalarNode('local_cert')
                                    ->info('A PEM formatted certificate file.')
                                ->end()
                                ->scalarNode('local_pk')
                                    ->info('A private key file.')
                                ->end()
                                ->scalarNode('passphrase')
                                    ->info('The passphrase used to encrypt the "local_pk" file.')
                                ->end()
                                ->scalarNode('ciphers')
                                    ->info('A list of TLS ciphers separated by colons, commas or spaces (e.g. "RC3-SHA:TLS13-AES-128-GCM-SHA256"...)')
                                ->end()
                                ->arrayNode('peer_fingerprint')
                                    ->info('Associative array: hashing algorithm => hash(es).')
                                    ->normalizeKeys(false)
                                    ->children()
                                        ->variableNode('sha1')->end()
                                        ->variableNode('pin-sha256')->end()
                                        ->variableNode('md5')->end()
                                    ->end()
                                ->end()
                                ->scalarNode('crypto_method')
                                    ->info('The minimum version of TLS to accept; must be one of STREAM_CRYPTO_METHOD_TLSv*_CLIENT constants.')
                                ->end()
                                ->arrayNode('extra')
                                    ->info('Extra options for specific HTTP client')
                                    ->normalizeKeys(false)
                                    ->variablePrototype()->end()
                                ->end()
                                ->append($this->createHttpClientRetrySection())
                            ->end()
                        ->end()
                        ->scalarNode('mock_response_factory')
                            ->info('The id of the service that should generate mock responses. It should be either an invokable or an iterable.')
                        ->end()
                        ->arrayNode('scoped_clients')
                            ->useAttributeAsKey('name')
                            ->normalizeKeys(false)
                            ->arrayPrototype()
                                ->fixXmlConfig('header')
                                ->beforeNormalization()
                                    ->always()
                                    ->then(function ($config) {
                                        if (!class_exists(HttpClient::class)) {
                                            throw new LogicException('HttpClient support cannot be enabled as the component is not installed. Try running "composer require symfony/http-client".');
                                        }

                                        return \is_array($config) ? $config : ['base_uri' => $config];
                                    })
                                ->end()
                                ->validate()
                                    ->ifTrue(fn ($v) => !isset($v['scope']) && !isset($v['base_uri']))
                                    ->thenInvalid('Either "scope" or "base_uri" should be defined.')
                                ->end()
                                ->validate()
                                    ->ifTrue(fn ($v) => !empty($v['query']) && !isset($v['base_uri']))
                                    ->thenInvalid('"query" applies to "base_uri" but no base URI is defined.')
                                ->end()
                                ->children()
                                    ->scalarNode('scope')
                                        ->info('The regular expression that the request URL must match before adding the other options. When none is provided, the base URI is used instead.')
                                        ->cannotBeEmpty()
                                    ->end()
                                    ->scalarNode('base_uri')
                                        ->info('The URI to resolve relative URLs, following rules in RFC 3985, section 2.')
                                        ->cannotBeEmpty()
                                    ->end()
                                    ->scalarNode('auth_basic')
                                        ->info('An HTTP Basic authentication "username:password".')
                                    ->end()
                                    ->scalarNode('auth_bearer')
                                        ->info('A token enabling HTTP Bearer authorization.')
                                    ->end()
                                    ->scalarNode('auth_ntlm')
                                        ->info('A "username:password" pair to use Microsoft NTLM authentication (requires the cURL extension).')
                                    ->end()
                                    ->arrayNode('query')
                                        ->info('Associative array of query string values merged with the base URI.')
                                        ->useAttributeAsKey('key')
                                        ->beforeNormalization()
                                            ->always(function ($config) {
                                                if (!\is_array($config)) {
                                                    return [];
                                                }
                                                if (!isset($config['key'], $config['value']) || \count($config) > 2) {
                                                    return $config;
                                                }

                                                return [$config['key'] => $config['value']];
                                            })
                                        ->end()
                                        ->normalizeKeys(false)
                                        ->scalarPrototype()->end()
                                    ->end()
                                    ->arrayNode('headers')
                                        ->info('Associative array: header => value(s).')
                                        ->useAttributeAsKey('name')
                                        ->normalizeKeys(false)
                                        ->variablePrototype()->end()
                                    ->end()
                                    ->integerNode('max_redirects')
                                        ->info('The maximum number of redirects to follow.')
                                    ->end()
                                    ->scalarNode('http_version')
                                        ->info('The default HTTP version, typically 1.1 or 2.0, leave to null for the best version.')
                                    ->end()
                                    ->arrayNode('resolve')
                                        ->info('Associative array: domain => IP.')
                                        ->useAttributeAsKey('host')
                                        ->beforeNormalization()
                                            ->always(function ($config) {
                                                if (!\is_array($config)) {
                                                    return [];
                                                }
                                                if (!isset($config['host'], $config['value']) || \count($config) > 2) {
                                                    return $config;
                                                }

                                                return [$config['host'] => $config['value']];
                                            })
                                        ->end()
                                        ->normalizeKeys(false)
                                        ->scalarPrototype()->end()
                                    ->end()
                                    ->scalarNode('proxy')
                                        ->info('The URL of the proxy to pass requests through or null for automatic detection.')
                                    ->end()
                                    ->scalarNode('no_proxy')
                                        ->info('A comma separated list of hosts that do not require a proxy to be reached.')
                                    ->end()
                                    ->floatNode('timeout')
                                        ->info('The idle timeout, defaults to the "default_socket_timeout" ini parameter.')
                                    ->end()
                                    ->floatNode('max_duration')
                                        ->info('The maximum execution time for the request+response as a whole.')
                                    ->end()
                                    ->scalarNode('bindto')
                                        ->info('A network interface name, IP address, a host name or a UNIX socket to bind to.')
                                    ->end()
                                    ->booleanNode('verify_peer')
                                        ->info('Indicates if the peer should be verified in a TLS context.')
                                    ->end()
                                    ->booleanNode('verify_host')
                                        ->info('Indicates if the host should exist as a certificate common name.')
                                    ->end()
                                    ->scalarNode('cafile')
                                        ->info('A certificate authority file.')
                                    ->end()
                                    ->scalarNode('capath')
                                        ->info('A directory that contains multiple certificate authority files.')
                                    ->end()
                                    ->scalarNode('local_cert')
                                        ->info('A PEM formatted certificate file.')
                                    ->end()
                                    ->scalarNode('local_pk')
                                        ->info('A private key file.')
                                    ->end()
                                    ->scalarNode('passphrase')
                                        ->info('The passphrase used to encrypt the "local_pk" file.')
                                    ->end()
                                    ->scalarNode('ciphers')
                                        ->info('A list of TLS ciphers separated by colons, commas or spaces (e.g. "RC3-SHA:TLS13-AES-128-GCM-SHA256"...)')
                                    ->end()
                                    ->arrayNode('peer_fingerprint')
                                        ->info('Associative array: hashing algorithm => hash(es).')
                                        ->normalizeKeys(false)
                                        ->children()
                                            ->variableNode('sha1')->end()
                                            ->variableNode('pin-sha256')->end()
                                            ->variableNode('md5')->end()
                                        ->end()
                                    ->end()
                                    ->arrayNode('extra')
                                        ->info('Extra options for specific HTTP client')
                                        ->normalizeKeys(false)
                                        ->variablePrototype()->end()
                                    ->end()
                                    ->append($this->createHttpClientRetrySection())
                                ->end()
                            ->end()
                        ->end()
                    ->end()
                ->end()
            ->end()
        ;
    }

    private function createHttpClientRetrySection(): ArrayNodeDefinition
    {
        $root = new NodeBuilder();

        return $root
            ->arrayNode('retry_failed')
                ->fixXmlConfig('http_code')
                ->canBeEnabled()
                ->addDefaultsIfNotSet()
                ->beforeNormalization()
                    ->always(function ($v) {
                        if (isset($v['retry_strategy']) && (isset($v['http_codes']) || isset($v['delay']) || isset($v['multiplier']) || isset($v['max_delay']) || isset($v['jitter']))) {
                            throw new \InvalidArgumentException('The "retry_strategy" option cannot be used along with the "http_codes", "delay", "multiplier", "max_delay" or "jitter" options.');
                        }

                        return $v;
                    })
                ->end()
                ->children()
                    ->scalarNode('retry_strategy')->defaultNull()->info('service id to override the retry strategy')->end()
                    ->arrayNode('http_codes')
                        ->performNoDeepMerging()
                        ->beforeNormalization()
                            ->ifArray()
                            ->then(static function ($v) {
                                $list = [];
                                foreach ($v as $key => $val) {
                                    if (is_numeric($val)) {
                                        $list[] = ['code' => $val];
                                    } elseif (\is_array($val)) {
                                        if (isset($val['code']) || isset($val['methods'])) {
                                            $list[] = $val;
                                        } else {
                                            $list[] = ['code' => $key, 'methods' => $val];
                                        }
                                    } elseif (true === $val || null === $val) {
                                        $list[] = ['code' => $key];
                                    }
                                }

                                return $list;
                            })
                        ->end()
                        ->useAttributeAsKey('code')
                        ->arrayPrototype()
                            ->fixXmlConfig('method')
                            ->children()
                                ->integerNode('code')->end()
                                ->arrayNode('methods')
                                    ->beforeNormalization()
                                    ->ifArray()
                                        ->then(fn ($v) => array_map('strtoupper', $v))
                                    ->end()
                                    ->prototype('scalar')->end()
                                    ->info('A list of HTTP methods that triggers a retry for this status code. When empty, all methods are retried')
                                ->end()
                            ->end()
                        ->end()
                        ->info('A list of HTTP status code that triggers a retry')
                    ->end()
                    ->integerNode('max_retries')->defaultValue(3)->min(0)->end()
                    ->integerNode('delay')->defaultValue(1000)->min(0)->info('Time in ms to delay (or the initial value when multiplier is used)')->end()
                    ->floatNode('multiplier')->defaultValue(2)->min(1)->info('If greater than 1, delay will grow exponentially for each retry: delay * (multiple ^ retries)')->end()
                    ->integerNode('max_delay')->defaultValue(0)->min(0)->info('Max time in ms that a retry should ever be delayed (0 = infinite)')->end()
                    ->floatNode('jitter')->defaultValue(0.1)->min(0)->max(1)->info('Randomness in percent (between 0 and 1) to apply to the delay')->end()
                ->end()
        ;
    }

    private function addMailerSection(ArrayNodeDefinition $rootNode, callable $enableIfStandalone): void
    {
        $rootNode
            ->children()
                ->arrayNode('mailer')
                    ->info('Mailer configuration')
                    ->{$enableIfStandalone('symfony/mailer', Mailer::class)}()
                    ->validate()
                        ->ifTrue(fn ($v) => isset($v['dsn']) && \count($v['transports']))
                        ->thenInvalid('"dsn" and "transports" cannot be used together.')
                    ->end()
                    ->fixXmlConfig('transport')
                    ->fixXmlConfig('header')
                    ->children()
                        ->scalarNode('message_bus')->defaultNull()->info('The message bus to use. Defaults to the default bus if the Messenger component is installed.')->end()
                        ->scalarNode('dsn')->defaultNull()->end()
                        ->arrayNode('transports')
                            ->useAttributeAsKey('name')
                            ->prototype('scalar')->end()
                        ->end()
                        ->arrayNode('envelope')
                            ->info('Mailer Envelope configuration')
                            ->children()
                                ->scalarNode('sender')->end()
                                ->arrayNode('recipients')
                                    ->performNoDeepMerging()
                                    ->beforeNormalization()
                                    ->ifArray()
                                        ->then(fn ($v) => array_filter(array_values($v)))
                                    ->end()
                                    ->prototype('scalar')->end()
                                ->end()
                            ->end()
                        ->end()
                        ->arrayNode('headers')
                            ->normalizeKeys(false)
                            ->useAttributeAsKey('name')
                            ->prototype('array')
                                ->normalizeKeys(false)
                                ->beforeNormalization()
                                    ->ifTrue(fn ($v) => !\is_array($v) || array_keys($v) !== ['value'])
                                    ->then(fn ($v) => ['value' => $v])
                                ->end()
                                ->children()
                                    ->variableNode('value')->end()
                                ->end()
                            ->end()
                        ->end()
                    ->end()
                ->end()
            ->end()
        ;
    }

    private function addNotifierSection(ArrayNodeDefinition $rootNode, callable $enableIfStandalone): void
    {
        $rootNode
            ->children()
                ->arrayNode('notifier')
                    ->info('Notifier configuration')
                    ->{$enableIfStandalone('symfony/notifier', Notifier::class)}()
                    ->children()
                        ->scalarNode('message_bus')->defaultNull()->info('The message bus to use. Defaults to the default bus if the Messenger component is installed.')->end()
                    ->end()
                    ->fixXmlConfig('chatter_transport')
                    ->children()
                        ->arrayNode('chatter_transports')
                            ->useAttributeAsKey('name')
                            ->prototype('scalar')->end()
                        ->end()
                    ->end()
                    ->fixXmlConfig('texter_transport')
                    ->children()
                        ->arrayNode('texter_transports')
                            ->useAttributeAsKey('name')
                            ->prototype('scalar')->end()
                        ->end()
                    ->end()
                    ->children()
                        ->booleanNode('notification_on_failed_messages')->defaultFalse()->end()
                    ->end()
                    ->children()
                        ->arrayNode('channel_policy')
                            ->useAttributeAsKey('name')
                            ->prototype('array')
                                ->beforeNormalization()->ifString()->then(fn ($v) => [$v])->end()
                                ->prototype('scalar')->end()
                            ->end()
                        ->end()
                    ->end()
                    ->fixXmlConfig('admin_recipient')
                    ->children()
                        ->arrayNode('admin_recipients')
                            ->prototype('array')
                                ->children()
                                    ->scalarNode('email')->cannotBeEmpty()->end()
                                    ->scalarNode('phone')->defaultValue('')->end()
                                ->end()
                            ->end()
                        ->end()
                    ->end()
                ->end()
            ->end()
        ;
    }

    private function addWebhookSection(ArrayNodeDefinition $rootNode, callable $enableIfStandalone): void
    {
        $rootNode
            ->children()
                ->arrayNode('webhook')
                    ->info('Webhook configuration')
                    ->{$enableIfStandalone('symfony/webhook', WebhookController::class)}()
                    ->children()
                        ->scalarNode('message_bus')->defaultValue('messenger.default_bus')->info('The message bus to use.')->end()
                        ->arrayNode('routing')
                            ->normalizeKeys(false)
                            ->useAttributeAsKey('type')
                            ->prototype('array')
                                ->children()
                                ->scalarNode('service')
                                    ->isRequired()
                                    ->cannotBeEmpty()
                                ->end()
                                ->scalarNode('secret')
                                    ->defaultValue('')
                                ->end()
                            ->end()
                        ->end()
                    ->end()
                ->end()
            ->end()
        ;
    }

    private function addRemoteEventSection(ArrayNodeDefinition $rootNode, callable $enableIfStandalone): void
    {
        $rootNode
            ->children()
                ->arrayNode('remote-event')
                    ->info('RemoteEvent configuration')
                    ->{$enableIfStandalone('symfony/remote-event', RemoteEvent::class)}()
                ->end()
            ->end()
        ;
    }

    private function addRateLimiterSection(ArrayNodeDefinition $rootNode, callable $enableIfStandalone): void
    {
        $rootNode
            ->children()
                ->arrayNode('rate_limiter')
                    ->info('Rate limiter configuration')
                    ->{$enableIfStandalone('symfony/rate-limiter', TokenBucketLimiter::class)}()
                    ->fixXmlConfig('limiter')
                    ->beforeNormalization()
                        ->ifTrue(fn ($v) => \is_array($v) && !isset($v['limiters']) && !isset($v['limiter']))
                        ->then(function (array $v) {
                            $newV = [
                                'enabled' => $v['enabled'] ?? true,
                            ];
                            unset($v['enabled']);

                            $newV['limiters'] = $v;

                            return $newV;
                        })
                    ->end()
                    ->children()
                        ->arrayNode('limiters')
                            ->useAttributeAsKey('name')
                            ->arrayPrototype()
                                ->children()
                                    ->scalarNode('lock_factory')
                                        ->info('The service ID of the lock factory used by this limiter (or null to disable locking)')
                                        ->defaultValue('lock.factory')
                                    ->end()
                                    ->scalarNode('cache_pool')
                                        ->info('The cache pool to use for storing the current limiter state')
                                        ->defaultValue('cache.rate_limiter')
                                    ->end()
                                    ->scalarNode('storage_service')
                                        ->info('The service ID of a custom storage implementation, this precedes any configured "cache_pool"')
                                        ->defaultNull()
                                    ->end()
                                    ->enumNode('policy')
                                        ->info('The algorithm to be used by this limiter')
                                        ->isRequired()
                                        ->values(['fixed_window', 'token_bucket', 'sliding_window', 'no_limit'])
                                    ->end()
                                    ->integerNode('limit')
                                        ->info('The maximum allowed hits in a fixed interval or burst')
                                    ->end()
                                    ->scalarNode('interval')
                                        ->info('Configures the fixed interval if "policy" is set to "fixed_window" or "sliding_window". The value must be a number followed by "second", "minute", "hour", "day", "week" or "month" (or their plural equivalent).')
                                    ->end()
                                    ->arrayNode('rate')
                                        ->info('Configures the fill rate if "policy" is set to "token_bucket"')
                                        ->children()
                                            ->scalarNode('interval')
                                                ->info('Configures the rate interval. The value must be a number followed by "second", "minute", "hour", "day", "week" or "month" (or their plural equivalent).')
                                            ->end()
                                            ->integerNode('amount')->info('Amount of tokens to add each interval')->defaultValue(1)->end()
                                        ->end()
                                    ->end()
                                ->end()
                                ->validate()
                                    ->ifTrue(fn ($v) => 'no_limit' !== $v['policy'] && !isset($v['limit']))
                                    ->thenInvalid('A limit must be provided when using a policy different than "no_limit".')
                                ->end()
                            ->end()
                        ->end()
                    ->end()
                ->end()
            ->end()
        ;
    }

    private function addUidSection(ArrayNodeDefinition $rootNode, callable $enableIfStandalone): void
    {
        $rootNode
            ->validate()
                ->always(function ($v) {
                    if ($v['uid']['enabled']) {
                        if (!\array_key_exists('default_uuid_version', $v['uid'])) {
                            trigger_deprecation('symfony/framework-bundle', '6.4', 'Not setting the "framework.uid.default_uuid_version" config option is deprecated. It will default to "7" in 7.0.');
                        }

                        if (!\array_key_exists('time_based_uuid_version', $v['uid'])) {
                            trigger_deprecation('symfony/framework-bundle', '6.4', 'Not setting the "framework.uid.time_based_uuid_version" config option is deprecated. It will default to "7" in 7.0.');
                        }
                    }

                    $v['uid'] += ['default_uuid_version' => 6, 'time_based_uuid_version' => 6];

                    return $v;
                })
            ->end()
            ->children()
                ->arrayNode('uid')
                    ->info('Uid configuration')
                    ->{$enableIfStandalone('symfony/uid', UuidFactory::class)}()
                    ->addDefaultsIfNotSet()
                    ->children()
                        ->enumNode('default_uuid_version')
                            ->values([7, 6, 4, 1])
                        ->end()
                        ->enumNode('name_based_uuid_version')
                            ->defaultValue(5)
                            ->values([5, 3])
                        ->end()
                        ->scalarNode('name_based_uuid_namespace')
                            ->cannotBeEmpty()
                        ->end()
                        ->enumNode('time_based_uuid_version')
                            ->values([7, 6, 1])
                        ->end()
                        ->scalarNode('time_based_uuid_node')
                            ->cannotBeEmpty()
                        ->end()
                    ->end()
                ->end()
            ->end()
        ;
    }

    private function addHtmlSanitizerSection(ArrayNodeDefinition $rootNode, callable $enableIfStandalone): void
    {
        $rootNode
            ->children()
                ->arrayNode('html_sanitizer')
                    ->info('HtmlSanitizer configuration')
                    ->{$enableIfStandalone('symfony/html-sanitizer', HtmlSanitizerInterface::class)}()
                    ->fixXmlConfig('sanitizer')
                    ->children()
                        ->arrayNode('sanitizers')
                            ->useAttributeAsKey('name')
                            ->arrayPrototype()
                                ->fixXmlConfig('allow_element')
                                ->fixXmlConfig('block_element')
                                ->fixXmlConfig('drop_element')
                                ->fixXmlConfig('allow_attribute')
                                ->fixXmlConfig('drop_attribute')
                                ->fixXmlConfig('force_attribute')
                                ->fixXmlConfig('allowed_link_scheme')
                                ->fixXmlConfig('allowed_link_host')
                                ->fixXmlConfig('allowed_media_scheme')
                                ->fixXmlConfig('allowed_media_host')
                                ->fixXmlConfig('with_attribute_sanitizer')
                                ->fixXmlConfig('without_attribute_sanitizer')
                                ->children()
                                    ->booleanNode('allow_safe_elements')
                                        ->info('Allows "safe" elements and attributes.')
                                        ->defaultFalse()
                                    ->end()
                                    ->booleanNode('allow_static_elements')
                                        ->info('Allows all static elements and attributes from the W3C Sanitizer API standard.')
                                        ->defaultFalse()
                                    ->end()
                                    ->arrayNode('allow_elements')
                                        ->info('Configures the elements that the sanitizer should retain from the input. The element name is the key, the value is either a list of allowed attributes for this element or "*" to allow the default set of attributes (https://wicg.github.io/sanitizer-api/#default-configuration).')
                                        ->example(['i' => '*', 'a' => ['title'], 'span' => 'class'])
                                        ->normalizeKeys(false)
                                        ->useAttributeAsKey('name')
                                        ->variablePrototype()
                                            ->beforeNormalization()
                                                ->ifArray()->then(fn ($n) => $n['attribute'] ?? $n)
                                            ->end()
                                            ->validate()
                                                ->ifTrue(fn ($n): bool => !\is_string($n) && !\is_array($n))
                                                ->thenInvalid('The value must be either a string or an array of strings.')
                                            ->end()
                                        ->end()
                                    ->end()
                                    ->arrayNode('block_elements')
                                        ->info('Configures elements as blocked. Blocked elements are elements the sanitizer should remove from the input, but retain their children.')
                                        ->beforeNormalization()
                                            ->ifString()
                                            ->then(fn (string $n): array => (array) $n)
                                        ->end()
                                        ->scalarPrototype()->end()
                                    ->end()
                                    ->arrayNode('drop_elements')
                                        ->info('Configures elements as dropped. Dropped elements are elements the sanitizer should remove from the input, including their children.')
                                        ->beforeNormalization()
                                            ->ifString()
                                            ->then(fn (string $n): array => (array) $n)
                                        ->end()
                                        ->scalarPrototype()->end()
                                    ->end()
                                    ->arrayNode('allow_attributes')
                                        ->info('Configures attributes as allowed. Allowed attributes are attributes the sanitizer should retain from the input.')
                                        ->normalizeKeys(false)
                                        ->useAttributeAsKey('name')
                                        ->variablePrototype()
                                            ->beforeNormalization()
                                                ->ifArray()->then(fn ($n) => $n['element'] ?? $n)
                                            ->end()
                                        ->end()
                                    ->end()
                                    ->arrayNode('drop_attributes')
                                        ->info('Configures attributes as dropped. Dropped attributes are attributes the sanitizer should remove from the input.')
                                        ->normalizeKeys(false)
                                        ->useAttributeAsKey('name')
                                        ->variablePrototype()
                                            ->beforeNormalization()
                                                ->ifArray()->then(fn ($n) => $n['element'] ?? $n)
                                            ->end()
                                        ->end()
                                    ->end()
                                    ->arrayNode('force_attributes')
                                        ->info('Forcefully set the values of certain attributes on certain elements.')
                                        ->normalizeKeys(false)
                                        ->useAttributeAsKey('name')
                                        ->arrayPrototype()
                                            ->normalizeKeys(false)
                                            ->useAttributeAsKey('name')
                                            ->scalarPrototype()->end()
                                        ->end()
                                    ->end()
                                    ->booleanNode('force_https_urls')
                                        ->info('Transforms URLs using the HTTP scheme to use the HTTPS scheme instead.')
                                        ->defaultFalse()
                                    ->end()
                                    ->arrayNode('allowed_link_schemes')
                                        ->info('Allows only a given list of schemes to be used in links href attributes.')
                                        ->scalarPrototype()->end()
                                    ->end()
                                    ->variableNode('allowed_link_hosts')
                                        ->info('Allows only a given list of hosts to be used in links href attributes.')
                                        ->defaultValue(null)
                                        ->validate()
                                            ->ifTrue(fn ($v) => !\is_array($v) && null !== $v)
                                            ->thenInvalid('The "allowed_link_hosts" parameter must be an array or null')
                                        ->end()
                                    ->end()
                                    ->booleanNode('allow_relative_links')
                                        ->info('Allows relative URLs to be used in links href attributes.')
                                        ->defaultFalse()
                                    ->end()
                                    ->arrayNode('allowed_media_schemes')
                                        ->info('Allows only a given list of schemes to be used in media source attributes (img, audio, video, ...).')
                                        ->scalarPrototype()->end()
                                    ->end()
                                    ->variableNode('allowed_media_hosts')
                                        ->info('Allows only a given list of hosts to be used in media source attributes (img, audio, video, ...).')
                                        ->defaultValue(null)
                                        ->validate()
                                            ->ifTrue(fn ($v) => !\is_array($v) && null !== $v)
                                            ->thenInvalid('The "allowed_media_hosts" parameter must be an array or null')
                                        ->end()
                                    ->end()
                                    ->booleanNode('allow_relative_medias')
                                        ->info('Allows relative URLs to be used in media source attributes (img, audio, video, ...).')
                                        ->defaultFalse()
                                    ->end()
                                    ->arrayNode('with_attribute_sanitizers')
                                        ->info('Registers custom attribute sanitizers.')
                                        ->scalarPrototype()->end()
                                    ->end()
                                    ->arrayNode('without_attribute_sanitizers')
                                        ->info('Unregisters custom attribute sanitizers.')
                                        ->scalarPrototype()->end()
                                    ->end()
                                    ->integerNode('max_input_length')
                                        ->info('The maximum length allowed for the sanitized input.')
                                        ->defaultValue(0)
                                    ->end()
                                ->end()
                            ->end()
                        ->end()
                    ->end()
                ->end()
            ->end()
        ;
    }
}<|MERGE_RESOLUTION|>--- conflicted
+++ resolved
@@ -82,15 +82,8 @@
                     return $v;
                 })
             ->end()
-<<<<<<< HEAD
-=======
             ->validate()
                 ->always(function ($v) {
-                    if (!isset($v['http_method_override'])) {
-                        trigger_deprecation('symfony/framework-bundle', '6.1', 'Not setting the "framework.http_method_override" config option is deprecated. It will default to "false" in 7.0.');
-
-                        $v['http_method_override'] = true;
-                    }
                     if (!isset($v['handle_all_throwables'])) {
                         trigger_deprecation('symfony/framework-bundle', '6.4', 'Not setting the "framework.handle_all_throwables" config option is deprecated. It will default to "true" in 7.0.');
                     }
@@ -98,7 +91,6 @@
                     return $v;
                 })
             ->end()
->>>>>>> 44396020
             ->fixXmlConfig('enabled_locale')
             ->children()
                 ->scalarNode('secret')->end()
