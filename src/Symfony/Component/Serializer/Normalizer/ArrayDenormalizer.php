--- conflicted
+++ resolved
@@ -44,11 +44,7 @@
     /**
      * @throws NotNormalizableValueException
      */
-<<<<<<< HEAD
-    public function denormalize(mixed $data, string $type, string $format = null, array $context = []): array
-=======
     public function denormalize(mixed $data, string $type, ?string $format = null, array $context = []): array
->>>>>>> a44829e2
     {
         if (null === $this->denormalizer) {
             throw new BadMethodCallException('Please set a denormalizer before calling denormalize()!');
@@ -78,11 +74,7 @@
         return $data;
     }
 
-<<<<<<< HEAD
-    public function supportsDenormalization(mixed $data, string $type, string $format = null, array $context = []): bool
-=======
     public function supportsDenormalization(mixed $data, string $type, ?string $format = null, array $context = []): bool
->>>>>>> a44829e2
     {
         if (null === $this->denormalizer) {
             throw new BadMethodCallException(sprintf('The nested denormalizer needs to be set to allow "%s()" to be used.', __METHOD__));
