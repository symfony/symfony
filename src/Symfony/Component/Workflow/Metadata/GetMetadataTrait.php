<?php

/*
 * This file is part of the Symfony package.
 *
 * (c) Fabien Potencier <fabien@symfony.com>
 *
 * For the full copyright and license information, please view the LICENSE
 * file that was distributed with this source code.
 */

namespace Symfony\Component\Workflow\Metadata;

use Symfony\Component\Workflow\Transition;

/**
 * @author Grégoire Pineau <lyrixx@lyrixx.info>
 */
trait GetMetadataTrait
{
    /**
     * @return mixed
     */
<<<<<<< HEAD
    public function getMetadata(string $key, string|Transition $subject = null)
=======
    public function getMetadata(string $key, string|Transition|null $subject = null)
>>>>>>> a44829e2
    {
        if (null === $subject) {
            return $this->getWorkflowMetadata()[$key] ?? null;
        }

        $metadataBag = \is_string($subject) ? $this->getPlaceMetadata($subject) : $this->getTransitionMetadata($subject);

        return $metadataBag[$key] ?? null;
    }
}<|MERGE_RESOLUTION|>--- conflicted
+++ resolved
@@ -21,11 +21,7 @@
     /**
      * @return mixed
      */
-<<<<<<< HEAD
-    public function getMetadata(string $key, string|Transition $subject = null)
-=======
     public function getMetadata(string $key, string|Transition|null $subject = null)
->>>>>>> a44829e2
     {
         if (null === $subject) {
             return $this->getWorkflowMetadata()[$key] ?? null;
