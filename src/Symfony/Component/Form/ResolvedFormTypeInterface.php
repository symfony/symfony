--- conflicted
+++ resolved
@@ -52,11 +52,7 @@
     /**
      * Creates a new form view for a form of this type.
      */
-<<<<<<< HEAD
-    public function createView(FormInterface $form, FormView $parent = null): FormView;
-=======
     public function createView(FormInterface $form, ?FormView $parent = null): FormView;
->>>>>>> a44829e2
 
     /**
      * Configures a form builder for the type hierarchy.
