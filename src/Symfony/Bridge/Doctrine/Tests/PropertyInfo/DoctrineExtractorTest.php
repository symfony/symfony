<?php

/*
 * This file is part of the Symfony package.
 *
 * (c) Fabien Potencier <fabien@symfony.com>
 *
 * For the full copyright and license information, please view the LICENSE
 * file that was distributed with this source code.
 */

namespace Symfony\Bridge\Doctrine\Tests\PropertyInfo;

use Doctrine\Common\Collections\Collection;
use Doctrine\Common\EventManager;
use Doctrine\DBAL\DriverManager;
use Doctrine\DBAL\Schema\DefaultSchemaManagerFactory;
use Doctrine\DBAL\Types\BigIntType;
use Doctrine\DBAL\Types\Type as DBALType;
use Doctrine\ORM\EntityManager;
use Doctrine\ORM\Mapping\Driver\AttributeDriver;
use Doctrine\ORM\ORMSetup;
use PHPUnit\Framework\TestCase;
use Symfony\Bridge\Doctrine\PropertyInfo\DoctrineExtractor;
use Symfony\Bridge\Doctrine\Tests\PropertyInfo\Fixtures\DoctrineDummy;
use Symfony\Bridge\Doctrine\Tests\PropertyInfo\Fixtures\DoctrineEmbeddable;
use Symfony\Bridge\Doctrine\Tests\PropertyInfo\Fixtures\DoctrineEnum;
use Symfony\Bridge\Doctrine\Tests\PropertyInfo\Fixtures\DoctrineGeneratedValue;
use Symfony\Bridge\Doctrine\Tests\PropertyInfo\Fixtures\DoctrineRelation;
use Symfony\Bridge\Doctrine\Tests\PropertyInfo\Fixtures\DoctrineWithEmbedded;
use Symfony\Bridge\Doctrine\Tests\PropertyInfo\Fixtures\EnumInt;
use Symfony\Bridge\Doctrine\Tests\PropertyInfo\Fixtures\EnumString;
use Symfony\Component\PropertyInfo\Type as LegacyType;
use Symfony\Component\TypeInfo\Type;

/**
 * @author Kévin Dunglas <dunglas@gmail.com>
 */
class DoctrineExtractorTest extends TestCase
{
    private function createExtractor(): DoctrineExtractor
    {
        $config = ORMSetup::createConfiguration(true);
        $config->setMetadataDriverImpl(new AttributeDriver([__DIR__.'/../Tests/Fixtures' => 'Symfony\Bridge\Doctrine\Tests\Fixtures'], true));
        $config->setSchemaManagerFactory(new DefaultSchemaManagerFactory());
        $config->setLazyGhostObjectEnabled(true);

        $eventManager = new EventManager();
        $entityManager = new EntityManager(DriverManager::getConnection(['driver' => 'pdo_sqlite'], $config, $eventManager), $config, $eventManager);

        if (!DBALType::hasType('foo')) {
            DBALType::addType('foo', 'Symfony\Bridge\Doctrine\Tests\PropertyInfo\Fixtures\DoctrineFooType');
            $entityManager->getConnection()->getDatabasePlatform()->registerDoctrineTypeMapping('custom_foo', 'foo');
        }

        return new DoctrineExtractor($entityManager);
    }

    public function testGetProperties()
    {
        // Fields
        $expected = [
            'id',
            'guid',
            'time',
            'timeImmutable',
            'dateInterval',
            'jsonArray',
            'simpleArray',
            'float',
            'decimal',
            'bool',
            'binary',
            'customFoo',
            'bigint',
            'json',
        ];

        // Associations
        $expected = array_merge($expected, [
            'foo',
            'bar',
            'indexedRguid',
            'indexedBar',
            'indexedFoo',
            'indexedBaz',
            'indexedByDt',
            'indexedByCustomType',
            'indexedBuz',
            'dummyGeneratedValueList',
        ]);

        $this->assertEquals(
            $expected,
            $this->createExtractor()->getProperties(DoctrineDummy::class)
        );
    }

    public function testTestGetPropertiesWithEmbedded()
    {
        $this->assertEquals(
            [
                'id',
                'embedded',
            ],
            $this->createExtractor()->getProperties('Symfony\Bridge\Doctrine\Tests\PropertyInfo\Fixtures\DoctrineWithEmbedded')
        );
    }

    /**
     * @group legacy
     *
     * @dataProvider legacyTypesProvider
     */
    public function testExtractLegacy(string $property, ?array $type = null)
    {
        $this->assertEquals($type, $this->createExtractor()->getTypes(DoctrineDummy::class, $property, []));
    }

    /**
     * @group legacy
     */
    public function testExtractWithEmbeddedLegacy()
    {
        $expectedTypes = [new LegacyType(
            LegacyType::BUILTIN_TYPE_OBJECT,
            false,
            DoctrineEmbeddable::class
        )];

        $actualTypes = $this->createExtractor()->getTypes(
            DoctrineWithEmbedded::class,
            'embedded',
            []
        );

        $this->assertEquals($expectedTypes, $actualTypes);
    }

    /**
     * @group legacy
     */
    public function testExtractEnumLegacy()
    {
        $this->assertEquals([new LegacyType(LegacyType::BUILTIN_TYPE_OBJECT, false, EnumString::class)], $this->createExtractor()->getTypes(DoctrineEnum::class, 'enumString', []));
        $this->assertEquals([new LegacyType(LegacyType::BUILTIN_TYPE_OBJECT, false, EnumInt::class)], $this->createExtractor()->getTypes(DoctrineEnum::class, 'enumInt', []));
        $this->assertNull($this->createExtractor()->getTypes(DoctrineEnum::class, 'enumStringArray', []));
        $this->assertEquals([new LegacyType(LegacyType::BUILTIN_TYPE_ARRAY, false, null, true, new LegacyType(LegacyType::BUILTIN_TYPE_INT), new LegacyType(LegacyType::BUILTIN_TYPE_OBJECT, false, EnumInt::class))], $this->createExtractor()->getTypes(DoctrineEnum::class, 'enumIntArray', []));
        $this->assertNull($this->createExtractor()->getTypes(DoctrineEnum::class, 'enumCustom', []));
    }

    /**
     * @group legacy
     */
    public static function legacyTypesProvider(): array
    {
        // DBAL 4 has a special fallback strategy for BINGINT (int -> string)
        if (!method_exists(BigIntType::class, 'getName')) {
            $expectedBingIntType = [new Type(Type::BUILTIN_TYPE_INT), new Type(Type::BUILTIN_TYPE_STRING)];
        } else {
            $expectedBingIntType = [new Type(Type::BUILTIN_TYPE_STRING)];
        }

        return [
<<<<<<< HEAD
            ['id', [new LegacyType(LegacyType::BUILTIN_TYPE_INT)]],
            ['guid', [new LegacyType(LegacyType::BUILTIN_TYPE_STRING)]],
            ['bigint', [new LegacyType(LegacyType::BUILTIN_TYPE_STRING)]],
            ['time', [new LegacyType(LegacyType::BUILTIN_TYPE_OBJECT, false, 'DateTime')]],
            ['timeImmutable', [new LegacyType(LegacyType::BUILTIN_TYPE_OBJECT, false, 'DateTimeImmutable')]],
            ['dateInterval', [new LegacyType(LegacyType::BUILTIN_TYPE_OBJECT, false, 'DateInterval')]],
            ['float', [new LegacyType(LegacyType::BUILTIN_TYPE_FLOAT)]],
            ['decimal', [new LegacyType(LegacyType::BUILTIN_TYPE_STRING)]],
            ['bool', [new LegacyType(LegacyType::BUILTIN_TYPE_BOOL)]],
            ['binary', [new LegacyType(LegacyType::BUILTIN_TYPE_RESOURCE)]],
            ['jsonArray', [new LegacyType(LegacyType::BUILTIN_TYPE_ARRAY, false, null, true)]],
            ['foo', [new LegacyType(LegacyType::BUILTIN_TYPE_OBJECT, true, 'Symfony\Bridge\Doctrine\Tests\PropertyInfo\Fixtures\DoctrineRelation')]],
            ['bar', [new LegacyType(
                LegacyType::BUILTIN_TYPE_OBJECT,
=======
            ['id', [new Type(Type::BUILTIN_TYPE_INT)]],
            ['guid', [new Type(Type::BUILTIN_TYPE_STRING)]],
            ['bigint', $expectedBingIntType],
            ['time', [new Type(Type::BUILTIN_TYPE_OBJECT, false, 'DateTime')]],
            ['timeImmutable', [new Type(Type::BUILTIN_TYPE_OBJECT, false, 'DateTimeImmutable')]],
            ['dateInterval', [new Type(Type::BUILTIN_TYPE_OBJECT, false, 'DateInterval')]],
            ['float', [new Type(Type::BUILTIN_TYPE_FLOAT)]],
            ['decimal', [new Type(Type::BUILTIN_TYPE_STRING)]],
            ['bool', [new Type(Type::BUILTIN_TYPE_BOOL)]],
            ['binary', [new Type(Type::BUILTIN_TYPE_RESOURCE)]],
            ['jsonArray', [new Type(Type::BUILTIN_TYPE_ARRAY, false, null, true)]],
            ['foo', [new Type(Type::BUILTIN_TYPE_OBJECT, true, 'Symfony\Bridge\Doctrine\Tests\PropertyInfo\Fixtures\DoctrineRelation')]],
            ['bar', [new Type(
                Type::BUILTIN_TYPE_OBJECT,
>>>>>>> 142c4be1
                false,
                'Doctrine\Common\Collections\Collection',
                true,
                new LegacyType(LegacyType::BUILTIN_TYPE_INT),
                new LegacyType(LegacyType::BUILTIN_TYPE_OBJECT, false, 'Symfony\Bridge\Doctrine\Tests\PropertyInfo\Fixtures\DoctrineRelation')
            )]],
            ['indexedRguid', [new LegacyType(
                LegacyType::BUILTIN_TYPE_OBJECT,
                false,
                'Doctrine\Common\Collections\Collection',
                true,
                new LegacyType(LegacyType::BUILTIN_TYPE_STRING),
                new LegacyType(LegacyType::BUILTIN_TYPE_OBJECT, false, 'Symfony\Bridge\Doctrine\Tests\PropertyInfo\Fixtures\DoctrineRelation')
            )]],
            ['indexedBar', [new LegacyType(
                LegacyType::BUILTIN_TYPE_OBJECT,
                false,
                'Doctrine\Common\Collections\Collection',
                true,
                new LegacyType(LegacyType::BUILTIN_TYPE_STRING),
                new LegacyType(LegacyType::BUILTIN_TYPE_OBJECT, false, 'Symfony\Bridge\Doctrine\Tests\PropertyInfo\Fixtures\DoctrineRelation')
            )]],
            ['indexedFoo', [new LegacyType(
                LegacyType::BUILTIN_TYPE_OBJECT,
                false,
                'Doctrine\Common\Collections\Collection',
                true,
                new LegacyType(LegacyType::BUILTIN_TYPE_STRING),
                new LegacyType(LegacyType::BUILTIN_TYPE_OBJECT, false, 'Symfony\Bridge\Doctrine\Tests\PropertyInfo\Fixtures\DoctrineRelation')
            )]],
            ['indexedBaz', [new LegacyType(
                LegacyType::BUILTIN_TYPE_OBJECT,
                false,
                Collection::class,
                true,
                new LegacyType(LegacyType::BUILTIN_TYPE_INT),
                new LegacyType(LegacyType::BUILTIN_TYPE_OBJECT, false, DoctrineRelation::class)
            )]],
            ['simpleArray', [new LegacyType(LegacyType::BUILTIN_TYPE_ARRAY, false, null, true, new LegacyType(LegacyType::BUILTIN_TYPE_INT), new LegacyType(LegacyType::BUILTIN_TYPE_STRING))]],
            ['customFoo', null],
            ['notMapped', null],
            ['indexedByDt', [new LegacyType(
                LegacyType::BUILTIN_TYPE_OBJECT,
                false,
                Collection::class,
                true,
                new LegacyType(LegacyType::BUILTIN_TYPE_OBJECT),
                new LegacyType(LegacyType::BUILTIN_TYPE_OBJECT, false, DoctrineRelation::class)
            )]],
            ['indexedByCustomType', null],
            ['indexedBuz', [new LegacyType(
                LegacyType::BUILTIN_TYPE_OBJECT,
                false,
                Collection::class,
                true,
                new LegacyType(LegacyType::BUILTIN_TYPE_STRING),
                new LegacyType(LegacyType::BUILTIN_TYPE_OBJECT, false, DoctrineRelation::class)
            )]],
            ['dummyGeneratedValueList', [new LegacyType(
                LegacyType::BUILTIN_TYPE_OBJECT,
                false,
                'Doctrine\Common\Collections\Collection',
                true,
                new LegacyType(LegacyType::BUILTIN_TYPE_INT),
                new LegacyType(LegacyType::BUILTIN_TYPE_OBJECT, false, DoctrineRelation::class)
            )]],
            ['json', null],
        ];
    }

    public function testGetPropertiesCatchException()
    {
        $this->assertNull($this->createExtractor()->getProperties('Not\Exist'));
    }

    /**
     * @group legacy
     */
    public function testGetTypesCatchExceptionLegacy()
    {
        $this->assertNull($this->createExtractor()->getTypes('Not\Exist', 'baz'));
    }

    public function testGeneratedValueNotWritable()
    {
        $extractor = $this->createExtractor();
        $this->assertFalse($extractor->isWritable(DoctrineGeneratedValue::class, 'id'));
        $this->assertNull($extractor->isReadable(DoctrineGeneratedValue::class, 'id'));
        $this->assertNull($extractor->isWritable(DoctrineGeneratedValue::class, 'foo'));
        $this->assertNull($extractor->isReadable(DoctrineGeneratedValue::class, 'foo'));
    }

    public function testExtractWithEmbedded()
    {
        $this->assertEquals(
            Type::object(DoctrineEmbeddable::class),
            $this->createExtractor()->getType(DoctrineWithEmbedded::class, 'embedded'),
        );
    }

    public function testExtractEnum()
    {
        $this->assertEquals(Type::enum(EnumString::class), $this->createExtractor()->getType(DoctrineEnum::class, 'enumString'));
        $this->assertEquals(Type::enum(EnumInt::class), $this->createExtractor()->getType(DoctrineEnum::class, 'enumInt'));
        $this->assertNull($this->createExtractor()->getType(DoctrineEnum::class, 'enumStringArray'));
        $this->assertEquals(Type::list(Type::enum(EnumInt::class)), $this->createExtractor()->getType(DoctrineEnum::class, 'enumIntArray'));
        $this->assertNull($this->createExtractor()->getType(DoctrineEnum::class, 'enumCustom'));
    }

    /**
     * @dataProvider typeProvider
     */
    public function testExtract(string $property, ?Type $type)
    {
        $this->assertEquals($type, $this->createExtractor()->getType(DoctrineDummy::class, $property, []));
    }

    /**
     * @return iterable<array{0: string, 1: ?Type}>
     */
    public static function typeProvider(): iterable
    {
        yield ['id', Type::int()];
        yield ['guid', Type::string()];
        yield ['bigint', Type::string()];
        yield ['time', Type::object(\DateTime::class)];
        yield ['timeImmutable', Type::object(\DateTimeImmutable::class)];
        yield ['dateInterval', Type::object(\DateInterval::class)];
        yield ['float', Type::float()];
        yield ['decimal', Type::string()];
        yield ['bool', Type::bool()];
        yield ['binary', Type::resource()];
        yield ['jsonArray', Type::array()];
        yield ['foo', Type::nullable(Type::object(DoctrineRelation::class))];
        yield ['bar', Type::collection(Type::object(Collection::class), Type::object(DoctrineRelation::class), Type::int())];
        yield ['indexedRguid', Type::collection(Type::object(Collection::class), Type::object(DoctrineRelation::class), Type::string())];
        yield ['indexedBar', Type::collection(Type::object(Collection::class), Type::object(DoctrineRelation::class), Type::string())];
        yield ['indexedFoo', Type::collection(Type::object(Collection::class), Type::object(DoctrineRelation::class), Type::string())];
        yield ['indexedBaz', Type::collection(Type::object(Collection::class), Type::object(DoctrineRelation::class), Type::int())];
        yield ['simpleArray', Type::list(Type::string())];
        yield ['customFoo', null];
        yield ['notMapped', null];
        yield ['indexedByDt', Type::collection(Type::object(Collection::class), Type::object(DoctrineRelation::class), Type::object())];
        yield ['indexedByCustomType', null];
        yield ['indexedBuz', Type::collection(Type::object(Collection::class), Type::object(DoctrineRelation::class), Type::string())];
        yield ['dummyGeneratedValueList', Type::collection(Type::object(Collection::class), Type::object(DoctrineRelation::class), Type::int())];
        yield ['json', null];
    }

    public function testGetTypeCatchException()
    {
        $this->assertNull($this->createExtractor()->getType('Not\Exist', 'baz'));
    }
}<|MERGE_RESOLUTION|>--- conflicted
+++ resolved
@@ -156,16 +156,15 @@
     {
         // DBAL 4 has a special fallback strategy for BINGINT (int -> string)
         if (!method_exists(BigIntType::class, 'getName')) {
-            $expectedBingIntType = [new Type(Type::BUILTIN_TYPE_INT), new Type(Type::BUILTIN_TYPE_STRING)];
+            $expectedBingIntType = [new LegacyType(LegacyType::BUILTIN_TYPE_INT), new Type(LegacyType::BUILTIN_TYPE_STRING)];
         } else {
-            $expectedBingIntType = [new Type(Type::BUILTIN_TYPE_STRING)];
+            $expectedBingIntType = [new LegacyType(LegacyType::BUILTIN_TYPE_STRING)];
         }
 
         return [
-<<<<<<< HEAD
             ['id', [new LegacyType(LegacyType::BUILTIN_TYPE_INT)]],
             ['guid', [new LegacyType(LegacyType::BUILTIN_TYPE_STRING)]],
-            ['bigint', [new LegacyType(LegacyType::BUILTIN_TYPE_STRING)]],
+            ['bigint', $expectedBingIntType],
             ['time', [new LegacyType(LegacyType::BUILTIN_TYPE_OBJECT, false, 'DateTime')]],
             ['timeImmutable', [new LegacyType(LegacyType::BUILTIN_TYPE_OBJECT, false, 'DateTimeImmutable')]],
             ['dateInterval', [new LegacyType(LegacyType::BUILTIN_TYPE_OBJECT, false, 'DateInterval')]],
@@ -177,22 +176,6 @@
             ['foo', [new LegacyType(LegacyType::BUILTIN_TYPE_OBJECT, true, 'Symfony\Bridge\Doctrine\Tests\PropertyInfo\Fixtures\DoctrineRelation')]],
             ['bar', [new LegacyType(
                 LegacyType::BUILTIN_TYPE_OBJECT,
-=======
-            ['id', [new Type(Type::BUILTIN_TYPE_INT)]],
-            ['guid', [new Type(Type::BUILTIN_TYPE_STRING)]],
-            ['bigint', $expectedBingIntType],
-            ['time', [new Type(Type::BUILTIN_TYPE_OBJECT, false, 'DateTime')]],
-            ['timeImmutable', [new Type(Type::BUILTIN_TYPE_OBJECT, false, 'DateTimeImmutable')]],
-            ['dateInterval', [new Type(Type::BUILTIN_TYPE_OBJECT, false, 'DateInterval')]],
-            ['float', [new Type(Type::BUILTIN_TYPE_FLOAT)]],
-            ['decimal', [new Type(Type::BUILTIN_TYPE_STRING)]],
-            ['bool', [new Type(Type::BUILTIN_TYPE_BOOL)]],
-            ['binary', [new Type(Type::BUILTIN_TYPE_RESOURCE)]],
-            ['jsonArray', [new Type(Type::BUILTIN_TYPE_ARRAY, false, null, true)]],
-            ['foo', [new Type(Type::BUILTIN_TYPE_OBJECT, true, 'Symfony\Bridge\Doctrine\Tests\PropertyInfo\Fixtures\DoctrineRelation')]],
-            ['bar', [new Type(
-                Type::BUILTIN_TYPE_OBJECT,
->>>>>>> 142c4be1
                 false,
                 'Doctrine\Common\Collections\Collection',
                 true,
