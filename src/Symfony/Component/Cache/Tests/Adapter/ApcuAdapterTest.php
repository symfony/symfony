--- conflicted
+++ resolved
@@ -29,13 +29,8 @@
         if (!\function_exists('apcu_fetch') || !filter_var(\ini_get('apc.enabled'), \FILTER_VALIDATE_BOOL)) {
             $this->markTestSkipped('APCu extension is required.');
         }
-<<<<<<< HEAD
         if ('cli' === \PHP_SAPI && !filter_var(\ini_get('apc.enable_cli'), \FILTER_VALIDATE_BOOL)) {
-            if ('testWithCliSapi' !== $this->getName()) {
-=======
-        if ('cli' === \PHP_SAPI && !filter_var(\ini_get('apc.enable_cli'), \FILTER_VALIDATE_BOOLEAN)) {
             if ('testWithCliSapi' !== (method_exists($this, 'name') ? $this->name() : $this->getName())) {
->>>>>>> 199287ee
                 $this->markTestSkipped('apc.enable_cli=1 is required.');
             }
         }
