<?php

/*
 * This file is part of the Symfony package.
 *
 * (c) Fabien Potencier <fabien@symfony.com>
 *
 * For the full copyright and license information, please view the LICENSE
 * file that was distributed with this source code.
 */

namespace Symfony\Bundle\SecurityBundle\DependencyInjection\Security\Factory;

use Symfony\Component\Config\Definition\Builder\NodeDefinition;
use Symfony\Component\DependencyInjection\ChildDefinition;
use Symfony\Component\DependencyInjection\ContainerBuilder;
use Symfony\Component\DependencyInjection\Reference;
use Symfony\Component\Security\Core\Exception\LogicException;

/**
 * JsonLoginLdapFactory creates services for json login ldap authentication.
 *
 * @internal
 */
class JsonLoginLdapFactory extends JsonLoginFactory
{
    use LdapFactoryTrait;
<<<<<<< HEAD

    public function getKey()
    {
        return 'json-login-ldap';
    }
=======
>>>>>>> f1643e87

    protected function createAuthProvider(ContainerBuilder $container, string $id, array $config, string $userProviderId)
    {
        $provider = 'security.authentication.provider.ldap_bind.'.$id;
        $definition = $container
            ->setDefinition($provider, new ChildDefinition('security.authentication.provider.ldap_bind'))
            ->replaceArgument(0, new Reference($userProviderId))
            ->replaceArgument(1, new Reference('security.user_checker.'.$id))
            ->replaceArgument(2, $id)
            ->replaceArgument(3, new Reference($config['service']))
            ->replaceArgument(4, $config['dn_string'])
            ->replaceArgument(6, $config['search_dn'])
            ->replaceArgument(7, $config['search_password'])
        ;

        if (!empty($config['query_string'])) {
            if ('' === $config['search_dn'] || '' === $config['search_password']) {
                throw new LogicException('Using the "query_string" config without using a "search_dn" and a "search_password" is not supported.');
            }
            $definition->addMethodCall('setQueryString', [$config['query_string']]);
        }

        return $provider;
    }

    public function addConfiguration(NodeDefinition $node)
    {
        parent::addConfiguration($node);

        $node
            ->children()
                ->scalarNode('service')->defaultValue('ldap')->end()
                ->scalarNode('dn_string')->defaultValue('{username}')->end()
                ->scalarNode('query_string')->end()
                ->scalarNode('search_dn')->defaultValue('')->end()
                ->scalarNode('search_password')->defaultValue('')->end()
            ->end()
        ;
    }
}<|MERGE_RESOLUTION|>--- conflicted
+++ resolved
@@ -25,14 +25,6 @@
 class JsonLoginLdapFactory extends JsonLoginFactory
 {
     use LdapFactoryTrait;
-<<<<<<< HEAD
-
-    public function getKey()
-    {
-        return 'json-login-ldap';
-    }
-=======
->>>>>>> f1643e87
 
     protected function createAuthProvider(ContainerBuilder $container, string $id, array $config, string $userProviderId)
     {
