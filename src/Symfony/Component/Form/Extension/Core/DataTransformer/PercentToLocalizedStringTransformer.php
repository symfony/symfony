<?php

/*
 * This file is part of the Symfony package.
 *
 * (c) Fabien Potencier <fabien@symfony.com>
 *
 * For the full copyright and license information, please view the LICENSE
 * file that was distributed with this source code.
 */

namespace Symfony\Component\Form\Extension\Core\DataTransformer;

use Symfony\Component\Form\DataTransformerInterface;
use Symfony\Component\Form\Exception\TransformationFailedException;
use Symfony\Component\Form\Exception\UnexpectedTypeException;

/**
 * Transforms between a normalized format (integer or float) and a percentage value.
 *
 * @author Bernhard Schussek <bschussek@gmail.com>
 * @author Florian Eckerstorfer <florian@eckerstorfer.org>
 */
class PercentToLocalizedStringTransformer implements DataTransformerInterface
{
    public const FRACTIONAL = 'fractional';
    public const INTEGER = 'integer';

    protected static $types = [
        self::FRACTIONAL,
        self::INTEGER,
    ];

    private $roundingMode;
    private $type;
    private $scale;
    private $html5Format;

    /**
     * @see self::$types for a list of supported types
     *
     * @param int|null $roundingMode A value from \NumberFormatter, such as \NumberFormatter::ROUND_HALFUP
     * @param bool     $html5Format  Use an HTML5 specific format, see https://www.w3.org/TR/html51/sec-forms.html#date-time-and-number-formats
     *
     * @throws UnexpectedTypeException if the given value of type is unknown
     */
    public function __construct(int $scale = null, string $type = null, int $roundingMode = null, bool $html5Format = false)
    {
        if (null === $type) {
            $type = self::FRACTIONAL;
        }

        if (null === $roundingMode && (\func_num_args() < 4 || func_get_arg(3))) {
            trigger_deprecation('symfony/form', '5.1', 'Not passing a rounding mode to "%s()" is deprecated. Starting with Symfony 6.0 it will default to "\NumberFormatter::ROUND_HALFUP".', __METHOD__);
        }

        if (!\in_array($type, self::$types, true)) {
            throw new UnexpectedTypeException($type, implode('", "', self::$types));
        }

        $this->type = $type;
        $this->scale = $scale ?? 0;
        $this->roundingMode = $roundingMode;
        $this->html5Format = $html5Format;
    }

    /**
     * Transforms between a normalized format (integer or float) into a percentage value.
     *
     * @param int|float $value Normalized value
     *
     * @return string
     *
     * @throws TransformationFailedException if the given value is not numeric or
     *                                       if the value could not be transformed
     */
    public function transform($value)
    {
        if (null === $value) {
            return '';
        }

        if (!is_numeric($value)) {
            throw new TransformationFailedException('Expected a numeric.');
        }

        if (self::FRACTIONAL == $this->type) {
            $value *= 100;
        }

        $formatter = $this->getNumberFormatter();
        $value = $formatter->format($value);

        if (intl_is_failure($formatter->getErrorCode())) {
            throw new TransformationFailedException($formatter->getErrorMessage());
        }

        // replace the UTF-8 non break spaces
        return $value;
    }

    /**
     * Transforms between a percentage value into a normalized format (integer or float).
     *
     * @param string $value Percentage value
     *
     * @return int|float|null
     *
     * @throws TransformationFailedException if the given value is not a string or
     *                                       if the value could not be transformed
     */
    public function reverseTransform($value)
    {
        if (!\is_string($value)) {
            throw new TransformationFailedException('Expected a string.');
        }

        if ('' === $value) {
            return null;
        }

        $position = 0;
        $formatter = $this->getNumberFormatter();
        $groupSep = $formatter->getSymbol(\NumberFormatter::GROUPING_SEPARATOR_SYMBOL);
        $decSep = $formatter->getSymbol(\NumberFormatter::DECIMAL_SEPARATOR_SYMBOL);
        $grouping = $formatter->getAttribute(\NumberFormatter::GROUPING_USED);

        if ('.' !== $decSep && (!$grouping || '.' !== $groupSep)) {
            $value = str_replace('.', $decSep, $value);
        }

        if (',' !== $decSep && (!$grouping || ',' !== $groupSep)) {
            $value = str_replace(',', $decSep, $value);
        }

        if (str_contains($value, $decSep)) {
            $type = \NumberFormatter::TYPE_DOUBLE;
        } else {
            $type = \PHP_INT_SIZE === 8 ? \NumberFormatter::TYPE_INT64 : \NumberFormatter::TYPE_INT32;
        }

        // replace normal spaces so that the formatter can read them
        $result = $formatter->parse(str_replace(' ', "\xc2\xa0", $value), $type, $position);

        if (intl_is_failure($formatter->getErrorCode())) {
            throw new TransformationFailedException($formatter->getErrorMessage());
        }

        if (self::FRACTIONAL == $this->type) {
            $result /= 100;
        }

        if (\function_exists('mb_detect_encoding') && false !== $encoding = mb_detect_encoding($value, null, true)) {
            $length = mb_strlen($value, $encoding);
            $remainder = mb_substr($value, $position, $length, $encoding);
        } else {
            $length = \strlen($value);
            $remainder = substr($value, $position, $length);
        }

        // After parsing, position holds the index of the character where the
        // parsing stopped
        if ($position < $length) {
            // Check if there are unrecognized characters at the end of the
            // number (excluding whitespace characters)
            $remainder = trim($remainder, " \t\n\r\0\x0b\xc2\xa0");

            if ('' !== $remainder) {
                throw new TransformationFailedException(sprintf('The number contains unrecognized characters: "%s".', $remainder));
            }
        }

        return $this->round($result);
    }

    /**
     * Returns a preconfigured \NumberFormatter instance.
     *
     * @return \NumberFormatter
     */
    protected function getNumberFormatter()
    {
        // Values used in HTML5 number inputs should be formatted as in "1234.5", ie. 'en' format without grouping,
        // according to https://www.w3.org/TR/html51/sec-forms.html#date-time-and-number-formats
        $formatter = new \NumberFormatter($this->html5Format ? 'en' : \Locale::getDefault(), \NumberFormatter::DECIMAL);

        if ($this->html5Format) {
            $formatter->setAttribute(\NumberFormatter::GROUPING_USED, 0);
        }

        $formatter->setAttribute(\NumberFormatter::FRACTION_DIGITS, $this->scale);

        if (null !== $this->roundingMode) {
            $formatter->setAttribute(\NumberFormatter::ROUNDING_MODE, $this->roundingMode);
        }

        return $formatter;
    }

    /**
     * Rounds a number according to the configured scale and rounding mode.
     *
     * @param int|float $number A number
     *
<<<<<<< HEAD
     * @return int|float The rounded number
=======
     * @return int|float
>>>>>>> f1643e87
     */
    private function round($number)
    {
        if (null !== $this->scale && null !== $this->roundingMode) {
            // shift number to maintain the correct scale during rounding
            $roundingCoef = 10 ** $this->scale;

            if (self::FRACTIONAL == $this->type) {
                $roundingCoef *= 100;
            }

            // string representation to avoid rounding errors, similar to bcmul()
            $number = (string) ($number * $roundingCoef);

            switch ($this->roundingMode) {
                case \NumberFormatter::ROUND_CEILING:
                    $number = ceil($number);
                    break;
                case \NumberFormatter::ROUND_FLOOR:
                    $number = floor($number);
                    break;
                case \NumberFormatter::ROUND_UP:
                    $number = $number > 0 ? ceil($number) : floor($number);
                    break;
                case \NumberFormatter::ROUND_DOWN:
                    $number = $number > 0 ? floor($number) : ceil($number);
                    break;
                case \NumberFormatter::ROUND_HALFEVEN:
                    $number = round($number, 0, \PHP_ROUND_HALF_EVEN);
                    break;
                case \NumberFormatter::ROUND_HALFUP:
                    $number = round($number, 0, \PHP_ROUND_HALF_UP);
                    break;
                case \NumberFormatter::ROUND_HALFDOWN:
                    $number = round($number, 0, \PHP_ROUND_HALF_DOWN);
                    break;
            }

            $number = 1 === $roundingCoef ? (int) $number : $number / $roundingCoef;
        }

        return $number;
    }
}<|MERGE_RESOLUTION|>--- conflicted
+++ resolved
@@ -202,11 +202,7 @@
      *
      * @param int|float $number A number
      *
-<<<<<<< HEAD
-     * @return int|float The rounded number
-=======
      * @return int|float
->>>>>>> f1643e87
      */
     private function round($number)
     {
