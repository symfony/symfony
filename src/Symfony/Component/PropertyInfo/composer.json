{
    "name": "symfony/property-info",
    "type": "library",
    "description": "Symfony Property Info Component",
    "keywords": [
        "property",
        "type",
        "PHPDoc",
        "symfony",
        "validator",
        "doctrine"
    ],
    "homepage": "https://symfony.com",
    "license": "MIT",
    "authors": [
        {
            "name": "Kévin Dunglas",
            "email": "dunglas@gmail.com"
        },
        {
            "name": "Symfony Community",
            "homepage": "https://symfony.com/contributors"
        }
    ],
    "require": {
        "php": ">=7.2.5",
        "symfony/inflector": "^4.4|^5.0"
    },
    "require-dev": {
<<<<<<< HEAD
        "symfony/serializer": "^4.4|^5.0",
        "symfony/cache": "^4.4|^5.0",
        "symfony/dependency-injection": "^4.4|^5.0",
        "phpdocumentor/reflection-docblock": "^3.0|^4.0",
=======
        "symfony/serializer": "^3.4|^4.0|^5.0",
        "symfony/cache": "^3.4|^4.0|^5.0",
        "symfony/dependency-injection": "^3.4|^4.0|^5.0",
        "phpdocumentor/reflection-docblock": "^3.0|^4.0|^5.0",
>>>>>>> 52612b15
        "doctrine/annotations": "~1.7"
    },
    "conflict": {
        "phpdocumentor/reflection-docblock": "<3.2.2",
        "phpdocumentor/type-resolver": "<0.3.0",
        "symfony/dependency-injection": "<4.4"
    },
    "suggest": {
        "psr/cache-implementation": "To cache results",
        "symfony/doctrine-bridge": "To use Doctrine metadata",
        "phpdocumentor/reflection-docblock": "To use the PHPDoc",
        "symfony/serializer": "To use Serializer metadata"
    },
    "autoload": {
        "psr-4": { "Symfony\\Component\\PropertyInfo\\": "" },
        "exclude-from-classmap": [
            "/Tests/"
        ]
    },
    "minimum-stability": "dev",
    "extra": {
        "branch-alias": {
            "dev-master": "5.0-dev"
        }
    }
}<|MERGE_RESOLUTION|>--- conflicted
+++ resolved
@@ -27,17 +27,10 @@
         "symfony/inflector": "^4.4|^5.0"
     },
     "require-dev": {
-<<<<<<< HEAD
         "symfony/serializer": "^4.4|^5.0",
         "symfony/cache": "^4.4|^5.0",
         "symfony/dependency-injection": "^4.4|^5.0",
-        "phpdocumentor/reflection-docblock": "^3.0|^4.0",
-=======
-        "symfony/serializer": "^3.4|^4.0|^5.0",
-        "symfony/cache": "^3.4|^4.0|^5.0",
-        "symfony/dependency-injection": "^3.4|^4.0|^5.0",
         "phpdocumentor/reflection-docblock": "^3.0|^4.0|^5.0",
->>>>>>> 52612b15
         "doctrine/annotations": "~1.7"
     },
     "conflict": {
