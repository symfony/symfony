--- conflicted
+++ resolved
@@ -220,14 +220,7 @@
             if (function_exists('cli_set_process_title')) {
                 if (!@cli_set_process_title($this->processTitle)) {
                     if ('Darwin' === PHP_OS) {
-<<<<<<< HEAD
-                        $output->writeln(
-                            '<comment>Running "cli_set_process_title" as an unprivileged user is not supported on MacOS.</comment>',
-                            OutputInterface::VERBOSITY_VERY_VERBOSE
-                        );
-=======
                         $output->writeln('<comment>Running "cli_set_process_title" as an unprivileged user is not supported on MacOS.</comment>', OutputInterface::VERBOSITY_VERY_VERBOSE);
->>>>>>> 88f70468
                     } else {
                         cli_set_process_title($this->processTitle);
                     }
