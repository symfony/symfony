<?php

/*
 * This file is part of the Symfony package.
 *
 * (c) Fabien Potencier <fabien@symfony.com>
 *
 * For the full copyright and license information, please view the LICENSE
 * file that was distributed with this source code.
 */

namespace Symfony\Component\Translation;

use Psr\Log\LoggerInterface;
use Symfony\Component\Translation\Exception\InvalidArgumentException;
use Symfony\Contracts\Translation\LocaleAwareInterface;
use Symfony\Contracts\Translation\TranslatorInterface;

/**
 * @author Abdellatif Ait boudad <a.aitboudad@gmail.com>
 */
class LoggingTranslator implements TranslatorInterface, TranslatorBagInterface, LocaleAwareInterface
{
    private TranslatorInterface $translator;
    private LoggerInterface $logger;

    /**
     * @param TranslatorInterface&TranslatorBagInterface&LocaleAwareInterface $translator The translator must implement TranslatorBagInterface
     */
    public function __construct(TranslatorInterface $translator, LoggerInterface $logger)
    {
        if (!$translator instanceof TranslatorBagInterface || !$translator instanceof LocaleAwareInterface) {
            throw new InvalidArgumentException(sprintf('The Translator "%s" must implement TranslatorInterface, TranslatorBagInterface and LocaleAwareInterface.', get_debug_type($translator)));
        }

        $this->translator = $translator;
        $this->logger = $logger;
    }

<<<<<<< HEAD
    public function trans(?string $id, array $parameters = [], string $domain = null, string $locale = null): string
=======
    public function trans(?string $id, array $parameters = [], ?string $domain = null, ?string $locale = null): string
>>>>>>> a44829e2
    {
        $trans = $this->translator->trans($id = (string) $id, $parameters, $domain, $locale);
        $this->log($id, $domain, $locale);

        return $trans;
    }

    /**
     * @return void
     */
    public function setLocale(string $locale)
    {
        $prev = $this->translator->getLocale();
        $this->translator->setLocale($locale);
        if ($prev === $locale) {
            return;
        }

        $this->logger->debug(sprintf('The locale of the translator has changed from "%s" to "%s".', $prev, $locale));
    }

    public function getLocale(): string
    {
        return $this->translator->getLocale();
    }

<<<<<<< HEAD
    public function getCatalogue(string $locale = null): MessageCatalogueInterface
=======
    public function getCatalogue(?string $locale = null): MessageCatalogueInterface
>>>>>>> a44829e2
    {
        return $this->translator->getCatalogue($locale);
    }

    public function getCatalogues(): array
    {
        return $this->translator->getCatalogues();
    }

    /**
     * Gets the fallback locales.
     */
    public function getFallbackLocales(): array
    {
        if ($this->translator instanceof Translator || method_exists($this->translator, 'getFallbackLocales')) {
            return $this->translator->getFallbackLocales();
        }

        return [];
    }

    /**
     * @return mixed
     */
    public function __call(string $method, array $args)
    {
        return $this->translator->{$method}(...$args);
    }

    /**
     * Logs for missing translations.
     */
    private function log(string $id, ?string $domain, ?string $locale): void
    {
        $domain ??= 'messages';

        $catalogue = $this->translator->getCatalogue($locale);
        if ($catalogue->defines($id, $domain)) {
            return;
        }

        if ($catalogue->has($id, $domain)) {
            $this->logger->debug('Translation use fallback catalogue.', ['id' => $id, 'domain' => $domain, 'locale' => $catalogue->getLocale()]);
        } else {
            $this->logger->warning('Translation not found.', ['id' => $id, 'domain' => $domain, 'locale' => $catalogue->getLocale()]);
        }
    }
}<|MERGE_RESOLUTION|>--- conflicted
+++ resolved
@@ -37,11 +37,7 @@
         $this->logger = $logger;
     }
 
-<<<<<<< HEAD
-    public function trans(?string $id, array $parameters = [], string $domain = null, string $locale = null): string
-=======
     public function trans(?string $id, array $parameters = [], ?string $domain = null, ?string $locale = null): string
->>>>>>> a44829e2
     {
         $trans = $this->translator->trans($id = (string) $id, $parameters, $domain, $locale);
         $this->log($id, $domain, $locale);
@@ -68,11 +64,7 @@
         return $this->translator->getLocale();
     }
 
-<<<<<<< HEAD
-    public function getCatalogue(string $locale = null): MessageCatalogueInterface
-=======
     public function getCatalogue(?string $locale = null): MessageCatalogueInterface
->>>>>>> a44829e2
     {
         return $this->translator->getCatalogue($locale);
     }
