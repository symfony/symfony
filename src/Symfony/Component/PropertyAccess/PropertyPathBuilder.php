--- conflicted
+++ resolved
@@ -122,11 +122,7 @@
      *
      * @throws OutOfBoundsException If the offset is invalid
      */
-<<<<<<< HEAD
-    public function replaceByIndex(int $offset, string $name = null): void
-=======
-    public function replaceByIndex(int $offset, ?string $name = null)
->>>>>>> 115fb5be
+    public function replaceByIndex(int $offset, ?string $name = null): void
     {
         if (!isset($this->elements[$offset])) {
             throw new OutOfBoundsException(sprintf('The offset "%s" is not within the property path.', $offset));
@@ -144,11 +140,7 @@
      *
      * @throws OutOfBoundsException If the offset is invalid
      */
-<<<<<<< HEAD
-    public function replaceByProperty(int $offset, string $name = null): void
-=======
-    public function replaceByProperty(int $offset, ?string $name = null)
->>>>>>> 115fb5be
+    public function replaceByProperty(int $offset, ?string $name = null): void
     {
         if (!isset($this->elements[$offset])) {
             throw new OutOfBoundsException(sprintf('The offset "%s" is not within the property path.', $offset));
