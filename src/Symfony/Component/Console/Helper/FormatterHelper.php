--- conflicted
+++ resolved
@@ -23,11 +23,7 @@
     /**
      * Formats a message within a section.
      *
-<<<<<<< HEAD
-     * @return string The format section
-=======
      * @return string
->>>>>>> f1643e87
      */
     public function formatSection(string $section, string $message, string $style = 'info')
     {
