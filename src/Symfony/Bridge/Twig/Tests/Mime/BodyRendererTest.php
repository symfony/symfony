<?php

/*
 * This file is part of the Symfony package.
 *
 * (c) Fabien Potencier <fabien@symfony.com>
 *
 * For the full copyright and license information, please view the LICENSE
 * file that was distributed with this source code.
 */

namespace Symfony\Bridge\Twig\Tests\Mime;

use PHPUnit\Framework\TestCase;
use Symfony\Bridge\Twig\Mime\BodyRenderer;
use Symfony\Bridge\Twig\Mime\TemplatedEmail;
use Symfony\Component\Mime\Exception\InvalidArgumentException;
use Symfony\Component\Mime\HtmlToTextConverter\DefaultHtmlToTextConverter;
use Symfony\Component\Mime\HtmlToTextConverter\HtmlToTextConverterInterface;
use Symfony\Component\Mime\Part\Multipart\AlternativePart;
use Symfony\Component\Translation\LocaleSwitcher;
use Twig\Environment;
use Twig\Loader\ArrayLoader;
use Twig\TwigFunction;

class BodyRendererTest extends TestCase
{
    public function testRenderTextOnly()
    {
        $email = $this->prepareEmail('Text', null);
        $this->assertEquals('Text', $email->getBody()->bodyToString());
    }

    public function testRenderHtmlOnlyWithDefaultConverter()
    {
        $html = '<head><meta charset="utf-8"></head><b>HTML</b><style>css</style>';
        $email = $this->prepareEmail(null, $html, [], new DefaultHtmlToTextConverter());
        $body = $email->getBody();
        $this->assertInstanceOf(AlternativePart::class, $body);
        $this->assertEquals('HTML', $body->getParts()[0]->bodyToString());
        $this->assertEquals(str_replace(['=', "\n"], ['=3D', "\r\n"], $html), $body->getParts()[1]->bodyToString());
    }

    public function testRenderHtmlOnlyWithLeagueConverter()
    {
        $html = '<head><meta charset="utf-8"></head><b>HTML</b><style>css</style>';
        $email = $this->prepareEmail(null, $html);
        $body = $email->getBody();
        $this->assertInstanceOf(AlternativePart::class, $body);
        $this->assertEquals('**HTML**', $body->getParts()[0]->bodyToString());
        $this->assertEquals(str_replace(['=', "\n"], ['=3D', "\r\n"], $html), $body->getParts()[1]->bodyToString());
    }

    public function testRenderMultiLineHtmlOnly()
    {
        $html = <<<HTML
<head>
<style type="text/css">
css
</style>
</head>
<b>HTML</b>
HTML;
        $email = $this->prepareEmail(null, $html);
        $body = $email->getBody();
        $this->assertInstanceOf(AlternativePart::class, $body);
        $this->assertEquals('**HTML**', str_replace(["\r", "\n"], '', $body->getParts()[0]->bodyToString()));
        $this->assertEquals(str_replace(['=', "\n"], ['=3D', "\r\n"], $html), $body->getParts()[1]->bodyToString());
    }

    public function testRenderHtmlOnlyWithTextSet()
    {
        $email = $this->prepareEmail(null, '<b>HTML</b>');
        $email->text('Text');
        $body = $email->getBody();
        $this->assertInstanceOf(AlternativePart::class, $body);
        $this->assertEquals('Text', $body->getParts()[0]->bodyToString());
        $this->assertEquals('<b>HTML</b>', $body->getParts()[1]->bodyToString());
    }

    public function testRenderTextAndHtml()
    {
        $email = $this->prepareEmail('Text', '<b>HTML</b>');
        $body = $email->getBody();
        $this->assertInstanceOf(AlternativePart::class, $body);
        $this->assertEquals('Text', $body->getParts()[0]->bodyToString());
        $this->assertEquals('<b>HTML</b>', $body->getParts()[1]->bodyToString());
    }

    public function testRenderWithContextReservedEmailEntry()
    {
        $this->expectException(InvalidArgumentException::class);
        $this->prepareEmail('Text', '', ['email' => 'reserved!']);
    }

    public function testRenderedOnce()
    {
        $twig = new Environment(new ArrayLoader([
            'text' => 'Text',
        ]));
        $renderer = new BodyRenderer($twig);
        $email = (new TemplatedEmail())
            ->to('fabien@symfony.com')
            ->from('helene@symfony.com')
        ;
        $email->textTemplate('text');

        $renderer->render($email);
        $this->assertEquals('Text', $email->getTextBody());

        $email->text('reset');

        $renderer->render($email);
        $this->assertEquals('reset', $email->getTextBody());
    }

    public function testRenderedOnceUnserializableContext()
    {
        $twig = new Environment(new ArrayLoader([
            'text' => 'Text',
        ]));
        $renderer = new BodyRenderer($twig);
        $email = (new TemplatedEmail())
            ->to('fabien@symfony.com')
            ->from('helene@symfony.com')
        ;
        $email->textTemplate('text');
        $email->context([
            'foo' => static fn () => 'bar',
        ]);

        $renderer->render($email);
        $this->assertEquals('Text', $email->getTextBody());
    }

<<<<<<< HEAD
    /**
     * @requires extension intl
     */
    public function testRenderWithLocale()
    {
        $localeSwitcher = new LocaleSwitcher('en', []);
        $email = $this->prepareEmail(null, 'Locale: {{ locale_switcher_locale() }}', [], new DefaultHtmlToTextConverter(), $localeSwitcher, 'fr');

        $this->assertEquals('Locale: fr', $email->getTextBody());
        $this->assertEquals('Locale: fr', $email->getHtmlBody());
    }

    private function prepareEmail(?string $text, ?string $html, array $context = [], HtmlToTextConverterInterface $converter = null, LocaleSwitcher $localeSwitcher = null, string $locale = null): TemplatedEmail
=======
    private function prepareEmail(?string $text, ?string $html, array $context = [], ?HtmlToTextConverterInterface $converter = null): TemplatedEmail
>>>>>>> a44829e2
    {
        $twig = new Environment(new ArrayLoader([
            'text' => $text,
            'html' => $html,
            'document.txt' => 'Some text document...',
            'image.jpg' => 'Some image data',
        ]));
<<<<<<< HEAD

        if ($localeSwitcher instanceof LocaleSwitcher) {
            $twig->addFunction(new TwigFunction('locale_switcher_locale', [$localeSwitcher, 'getLocale']));
        }

        $renderer = new BodyRenderer($twig, [], $converter, $localeSwitcher);
=======
        $renderer = new BodyRenderer($twig, [], $converter);
>>>>>>> a44829e2
        $email = (new TemplatedEmail())
            ->to('fabien@symfony.com')
            ->from('helene@symfony.com')
            ->locale($locale)
            ->context($context)
        ;

        if (null !== $text) {
            $email->textTemplate('text');
        }
        if (null !== $html) {
            $email->htmlTemplate('html');
        }
        $renderer->render($email);

        return $email;
    }
}<|MERGE_RESOLUTION|>--- conflicted
+++ resolved
@@ -133,7 +133,6 @@
         $this->assertEquals('Text', $email->getTextBody());
     }
 
-<<<<<<< HEAD
     /**
      * @requires extension intl
      */
@@ -146,10 +145,7 @@
         $this->assertEquals('Locale: fr', $email->getHtmlBody());
     }
 
-    private function prepareEmail(?string $text, ?string $html, array $context = [], HtmlToTextConverterInterface $converter = null, LocaleSwitcher $localeSwitcher = null, string $locale = null): TemplatedEmail
-=======
-    private function prepareEmail(?string $text, ?string $html, array $context = [], ?HtmlToTextConverterInterface $converter = null): TemplatedEmail
->>>>>>> a44829e2
+    private function prepareEmail(?string $text, ?string $html, array $context = [], ?HtmlToTextConverterInterface $converter = null, ?LocaleSwitcher $localeSwitcher = null, ?string $locale = null): TemplatedEmail
     {
         $twig = new Environment(new ArrayLoader([
             'text' => $text,
@@ -157,16 +153,12 @@
             'document.txt' => 'Some text document...',
             'image.jpg' => 'Some image data',
         ]));
-<<<<<<< HEAD
 
         if ($localeSwitcher instanceof LocaleSwitcher) {
             $twig->addFunction(new TwigFunction('locale_switcher_locale', [$localeSwitcher, 'getLocale']));
         }
 
         $renderer = new BodyRenderer($twig, [], $converter, $localeSwitcher);
-=======
-        $renderer = new BodyRenderer($twig, [], $converter);
->>>>>>> a44829e2
         $email = (new TemplatedEmail())
             ->to('fabien@symfony.com')
             ->from('helene@symfony.com')
