--- conflicted
+++ resolved
@@ -25,11 +25,7 @@
 
 final class ClickatellTransportTest extends TransportTestCase
 {
-<<<<<<< HEAD
-    public static function createTransport(HttpClientInterface $client = null, string $from = null): ClickatellTransport
-=======
     public static function createTransport(?HttpClientInterface $client = null, ?string $from = null): ClickatellTransport
->>>>>>> a44829e2
     {
         return new ClickatellTransport('authToken', $from, $client ?? new MockHttpClient());
     }
