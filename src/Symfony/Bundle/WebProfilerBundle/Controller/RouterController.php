<?php

/*
 * This file is part of the Symfony package.
 *
 * (c) Fabien Potencier <fabien@symfony.com>
 *
 * For the full copyright and license information, please view the LICENSE
 * file that was distributed with this source code.
 */

namespace Symfony\Bundle\WebProfilerBundle\Controller;

use Symfony\Component\ExpressionLanguage\ExpressionFunctionProviderInterface;
use Symfony\Component\HttpFoundation\Request;
use Symfony\Component\HttpFoundation\Response;
use Symfony\Component\HttpKernel\DataCollector\RequestDataCollector;
use Symfony\Component\HttpKernel\Exception\NotFoundHttpException;
use Symfony\Component\HttpKernel\Profiler\Profiler;
use Symfony\Component\Routing\Matcher\TraceableUrlMatcher;
use Symfony\Component\Routing\Matcher\UrlMatcherInterface;
use Symfony\Component\Routing\RouteCollection;
use Symfony\Component\Routing\RouterInterface;
use Twig\Environment;

/**
 * RouterController.
 *
 * @author Fabien Potencier <fabien@symfony.com>
 *
 * @internal
 */
class RouterController
{
    private $profiler;
    private $twig;
    private $matcher;
    private $routes;

    /**
     * @var ExpressionFunctionProviderInterface[]
     */
    private $expressionLanguageProviders = [];

    public function __construct(Profiler $profiler = null, Environment $twig, UrlMatcherInterface $matcher = null, RouteCollection $routes = null, iterable $expressionLanguageProviders = [])
    {
        $this->profiler = $profiler;
        $this->twig = $twig;
        $this->matcher = $matcher;
        $this->routes = (null === $routes && $matcher instanceof RouterInterface) ? $matcher->getRouteCollection() : $routes;
        $this->expressionLanguageProviders = $expressionLanguageProviders;
    }

    /**
     * Renders the profiler panel for the given token.
     *
<<<<<<< HEAD
     * @return Response A Response instance
=======
     * @return Response
>>>>>>> f1643e87
     *
     * @throws NotFoundHttpException
     */
    public function panelAction(string $token)
    {
        if (null === $this->profiler) {
            throw new NotFoundHttpException('The profiler must be enabled.');
        }

        $this->profiler->disable();

        if (null === $this->matcher || null === $this->routes) {
            return new Response('The Router is not enabled.', 200, ['Content-Type' => 'text/html']);
        }

        $profile = $this->profiler->loadProfile($token);

        /** @var RequestDataCollector $request */
        $request = $profile->getCollector('request');

        return new Response($this->twig->render('@WebProfiler/Router/panel.html.twig', [
            'request' => $request,
            'router' => $profile->getCollector('router'),
            'traces' => $this->getTraces($request, $profile->getMethod()),
        ]), 200, ['Content-Type' => 'text/html']);
    }

    /**
     * Returns the routing traces associated to the given request.
     */
    private function getTraces(RequestDataCollector $request, string $method): array
    {
        $traceRequest = Request::create(
            $request->getPathInfo(),
            $request->getRequestServer(true)->get('REQUEST_METHOD'),
            \in_array($request->getMethod(), ['DELETE', 'PATCH', 'POST', 'PUT'], true) ? $request->getRequestRequest()->all() : $request->getRequestQuery()->all(),
            $request->getRequestCookies(true)->all(),
            [],
            $request->getRequestServer(true)->all()
        );

        $context = $this->matcher->getContext();
        $context->setMethod($method);
        $matcher = new TraceableUrlMatcher($this->routes, $context);
        foreach ($this->expressionLanguageProviders as $provider) {
            $matcher->addExpressionLanguageProvider($provider);
        }

        return $matcher->getTracesForRequest($traceRequest);
    }
}<|MERGE_RESOLUTION|>--- conflicted
+++ resolved
@@ -54,11 +54,7 @@
     /**
      * Renders the profiler panel for the given token.
      *
-<<<<<<< HEAD
-     * @return Response A Response instance
-=======
      * @return Response
->>>>>>> f1643e87
      *
      * @throws NotFoundHttpException
      */
