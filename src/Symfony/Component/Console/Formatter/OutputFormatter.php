--- conflicted
+++ resolved
@@ -36,11 +36,7 @@
     /**
      * Escapes "<" special char in given text.
      *
-<<<<<<< HEAD
-     * @return string Escaped text
-=======
      * @return string
->>>>>>> f1643e87
      */
     public static function escape(string $text)
     {
