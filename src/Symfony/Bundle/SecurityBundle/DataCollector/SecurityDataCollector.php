--- conflicted
+++ resolved
@@ -218,23 +218,17 @@
         $this->data = $this->cloneVar($this->data);
     }
 
-<<<<<<< HEAD
-=======
     /**
      * Checks if security is enabled.
      */
->>>>>>> fc479531
     public function isEnabled(): bool
     {
         return $this->data['enabled'];
     }
 
-<<<<<<< HEAD
-=======
     /**
      * Gets the user.
      */
->>>>>>> fc479531
     public function getUser(): string
     {
         return $this->data['user'];
@@ -296,23 +290,17 @@
         return $this->data['token_class'];
     }
 
-<<<<<<< HEAD
-=======
     /**
      * Get the full security token class as Data object.
      */
->>>>>>> fc479531
     public function getToken(): ?Data
     {
         return $this->data['token'];
     }
 
-<<<<<<< HEAD
-=======
     /**
      * Get the logout URL.
      */
->>>>>>> fc479531
     public function getLogoutUrl(): ?string
     {
         return $this->data['logout_url'];
@@ -328,12 +316,9 @@
         return $this->data['voters'];
     }
 
-<<<<<<< HEAD
-=======
     /**
      * Returns the strategy configured for the security voters.
      */
->>>>>>> fc479531
     public function getVoterStrategy(): string
     {
         return $this->data['voter_strategy'];
