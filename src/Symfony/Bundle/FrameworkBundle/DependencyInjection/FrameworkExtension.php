<?php

/*
 * This file is part of the Symfony package.
 *
 * (c) Fabien Potencier <fabien@symfony.com>
 *
 * For the full copyright and license information, please view the LICENSE
 * file that was distributed with this source code.
 */

namespace Symfony\Bundle\FrameworkBundle\DependencyInjection;

use Symfony\Component\DependencyInjection\ContainerBuilder;
use Symfony\Component\DependencyInjection\ContainerInterface;
use Symfony\Component\DependencyInjection\DefinitionDecorator;
use Symfony\Component\DependencyInjection\Reference;
use Symfony\Component\DependencyInjection\Loader\XmlFileLoader;
use Symfony\Component\Config\Resource\FileResource;
use Symfony\Component\Config\Resource\DirectoryResource;
use Symfony\Component\Finder\Finder;
use Symfony\Component\HttpKernel\DependencyInjection\Extension;
use Symfony\Component\Config\FileLocator;

/**
 * FrameworkExtension.
 *
 * @author Fabien Potencier <fabien@symfony.com>
 * @author Jeremy Mikola <jmikola@gmail.com>
 */
class FrameworkExtension extends Extension
{
    private $formConfigEnabled = false;
    private $sessionConfigEnabled = false;

    /**
     * Responds to the app.config configuration parameter.
     *
     * @param array            $configs
     * @param ContainerBuilder $container
     */
    public function load(array $configs, ContainerBuilder $container)
    {
        $loader = new XmlFileLoader($container, new FileLocator(__DIR__.'/../Resources/config'));

        $loader->load('web.xml');
        $loader->load('services.xml');
        $loader->load('fragment_renderer.xml');

        // A translator must always be registered (as support is included by
        // default in the Form component). If disabled, an identity translator
        // will be used and everything will still work as expected.
        $loader->load('translation.xml');

        // Property access is used by both the Form and the Validator component
        $loader->load('property_access.xml');

        $loader->load('debug_prod.xml');

        if ($container->getParameter('kernel.debug')) {
            $loader->load('debug.xml');

            $definition = $container->findDefinition('http_kernel');
            $definition->replaceArgument(2, new Reference('debug.controller_resolver'));

            // replace the regular event_dispatcher service with the debug one
            $definition = $container->findDefinition('event_dispatcher');
            $definition->setPublic(false);
            $container->setDefinition('debug.event_dispatcher.parent', $definition);
            $container->setAlias('event_dispatcher', 'debug.event_dispatcher');
        }

        $configuration = $this->getConfiguration($configs, $container);
        $config = $this->processConfiguration($configuration, $configs);

        if (isset($config['secret'])) {
            $container->setParameter('kernel.secret', $config['secret']);
        }

        $container->setParameter('kernel.http_method_override', $config['http_method_override']);
        $container->setParameter('kernel.trusted_hosts', $config['trusted_hosts']);
        $container->setParameter('kernel.trusted_proxies', $config['trusted_proxies']);
        $container->setParameter('kernel.default_locale', $config['default_locale']);

        if (!empty($config['test'])) {
            $loader->load('test.xml');
        }

        if (isset($config['session'])) {
            $this->sessionConfigEnabled = true;
            $this->registerSessionConfiguration($config['session'], $container, $loader);
        }

<<<<<<< HEAD
        if (isset($config['request'])) {
            $this->registerRequestConfiguration($config['request'], $container, $loader);
        }
=======
        $loader->load('security.xml');
>>>>>>> 6a518316

        if ($this->isConfigEnabled($container, $config['form'])) {
            $this->formConfigEnabled = true;
            $this->registerFormConfiguration($config, $container, $loader);
            $config['validation']['enabled'] = true;

            if ($this->isConfigEnabled($container, $config['form']['csrf_protection'])) {
                $config['csrf_protection']['enabled'] = true;
            }
        }

        $this->registerSecurityCsrfConfiguration($config['csrf_protection'], $container, $loader);

        if (isset($config['templating'])) {
            $this->registerTemplatingConfiguration($config['templating'], $config['ide'], $container, $loader);
        }

        $this->registerValidationConfiguration($config['validation'], $container, $loader);
        $this->registerEsiConfiguration($config['esi'], $container, $loader);
        $this->registerFragmentsConfiguration($config['fragments'], $container, $loader);
        $this->registerProfilerConfiguration($config['profiler'], $container, $loader);
        $this->registerTranslatorConfiguration($config['translator'], $container);

        if (isset($config['router'])) {
            $this->registerRouterConfiguration($config['router'], $container, $loader);
        }

        $this->registerAnnotationsConfiguration($config['annotations'], $container, $loader);

        if (isset($config['serializer']) && $config['serializer']['enabled']) {
            $loader->load('serializer.xml');
        }

        $this->addClassesToCompile(array(
            'Symfony\\Component\\Config\\FileLocator',

            'Symfony\\Component\\EventDispatcher\\Event',
            'Symfony\\Component\\EventDispatcher\\ContainerAwareEventDispatcher',

            'Symfony\\Component\\HttpKernel\\EventListener\\ResponseListener',
            'Symfony\\Component\\HttpKernel\\EventListener\\RouterListener',
            'Symfony\\Component\\HttpKernel\\Controller\\ControllerResolver',
            'Symfony\\Component\\HttpKernel\\Event\\KernelEvent',
            'Symfony\\Component\\HttpKernel\\Event\\FilterControllerEvent',
            'Symfony\\Component\\HttpKernel\\Event\\FilterResponseEvent',
            'Symfony\\Component\\HttpKernel\\Event\\GetResponseEvent',
            'Symfony\\Component\\HttpKernel\\Event\\GetResponseForControllerResultEvent',
            'Symfony\\Component\\HttpKernel\\Event\\GetResponseForExceptionEvent',
            'Symfony\\Component\\HttpKernel\\KernelEvents',
            'Symfony\\Component\\HttpKernel\\Config\\FileLocator',

            'Symfony\\Bundle\\FrameworkBundle\\Controller\\ControllerNameParser',
            'Symfony\\Bundle\\FrameworkBundle\\Controller\\ControllerResolver',
            // Cannot be included because annotations will parse the big compiled class file
            // 'Symfony\\Bundle\\FrameworkBundle\\Controller\\Controller',
        ));
    }

    /**
     * Loads Form configuration.
     *
     * @param array            $config    A configuration array
     * @param ContainerBuilder $container A ContainerBuilder instance
     * @param XmlFileLoader    $loader    An XmlFileLoader instance
     *
     * @throws \LogicException
     */
    private function registerFormConfiguration($config, ContainerBuilder $container, XmlFileLoader $loader)
    {
        $loader->load('form.xml');
        if (null === $config['form']['csrf_protection']['enabled']) {
            $config['form']['csrf_protection']['enabled'] = $config['csrf_protection']['enabled'];
        }

        if ($this->isConfigEnabled($container, $config['form']['csrf_protection'])) {
            $loader->load('form_csrf.xml');

            $container->setParameter('form.type_extension.csrf.enabled', true);

            if (null !== $config['form']['csrf_protection']['field_name']) {
                $container->setParameter('form.type_extension.csrf.field_name', $config['form']['csrf_protection']['field_name']);
            } else {
                $container->setParameter('form.type_extension.csrf.field_name', $config['csrf_protection']['field_name']);
            }
        } else {
            $container->setParameter('form.type_extension.csrf.enabled', false);
        }
    }

    /**
     * Loads the ESI configuration.
     *
     * @param array            $config    An ESI configuration array
     * @param ContainerBuilder $container A ContainerBuilder instance
     * @param XmlFileLoader    $loader    An XmlFileLoader instance
     */
    private function registerEsiConfiguration(array $config, ContainerBuilder $container, XmlFileLoader $loader)
    {
        if (!$this->isConfigEnabled($container, $config)) {
            return;
        }

        $loader->load('esi.xml');
    }

    /**
     * Loads the fragments configuration.
     *
     * @param array            $config    A fragments configuration array
     * @param ContainerBuilder $container A ContainerBuilder instance
     * @param XmlFileLoader    $loader    An XmlFileLoader instance
     */
    private function registerFragmentsConfiguration(array $config, ContainerBuilder $container, XmlFileLoader $loader)
    {
        if (!$this->isConfigEnabled($container, $config)) {
            return;
        }

        $loader->load('fragment_listener.xml');
        $container->setParameter('fragment.path', $config['path']);
    }

    /**
     * Loads the profiler configuration.
     *
     * @param array            $config    A profiler configuration array
     * @param ContainerBuilder $container A ContainerBuilder instance
     * @param XmlFileLoader    $loader    An XmlFileLoader instance
     *
     * @throws \LogicException
     */
    private function registerProfilerConfiguration(array $config, ContainerBuilder $container, XmlFileLoader $loader)
    {
        if (!$this->isConfigEnabled($container, $config)) {
            // this is needed for the WebProfiler to work even if the profiler is disabled
            $container->setParameter('data_collector.templates', array());

            return;
        }

        if (true === $this->formConfigEnabled) {
            $loader->load('form_debug.xml');
        }

        $loader->load('profiling.xml');
        $loader->load('collectors.xml');

        $container->setParameter('profiler_listener.only_exceptions', $config['only_exceptions']);
        $container->setParameter('profiler_listener.only_master_requests', $config['only_master_requests']);

        // Choose storage class based on the DSN
        $supported = array(
            'sqlite'    => 'Symfony\Component\HttpKernel\Profiler\SqliteProfilerStorage',
            'mysql'     => 'Symfony\Component\HttpKernel\Profiler\MysqlProfilerStorage',
            'file'      => 'Symfony\Component\HttpKernel\Profiler\FileProfilerStorage',
            'mongodb'   => 'Symfony\Component\HttpKernel\Profiler\MongoDbProfilerStorage',
            'memcache'  => 'Symfony\Component\HttpKernel\Profiler\MemcacheProfilerStorage',
            'memcached' => 'Symfony\Component\HttpKernel\Profiler\MemcachedProfilerStorage',
            'redis'     => 'Symfony\Component\HttpKernel\Profiler\RedisProfilerStorage',
        );
        list($class, ) = explode(':', $config['dsn'], 2);
        if (!isset($supported[$class])) {
            throw new \LogicException(sprintf('Driver "%s" is not supported for the profiler.', $class));
        }

        $container->setParameter('profiler.storage.dsn', $config['dsn']);
        $container->setParameter('profiler.storage.username', $config['username']);
        $container->setParameter('profiler.storage.password', $config['password']);
        $container->setParameter('profiler.storage.lifetime', $config['lifetime']);

        $container->getDefinition('profiler.storage')->setClass($supported[$class]);

        if (isset($config['matcher'])) {
            if (isset($config['matcher']['service'])) {
                $container->setAlias('profiler.request_matcher', $config['matcher']['service']);
            } elseif (isset($config['matcher']['ip']) || isset($config['matcher']['path']) || isset($config['matcher']['ips'])) {
                $definition = $container->register('profiler.request_matcher', 'Symfony\\Component\\HttpFoundation\\RequestMatcher');
                $definition->setPublic(false);

                if (isset($config['matcher']['ip'])) {
                    $definition->addMethodCall('matchIp', array($config['matcher']['ip']));
                }

                if (isset($config['matcher']['ips'])) {
                    $definition->addMethodCall('matchIps', array($config['matcher']['ips']));
                }

                if (isset($config['matcher']['path'])) {
                    $definition->addMethodCall('matchPath', array($config['matcher']['path']));
                }
            }
        }

        if (!$config['collect']) {
            $container->getDefinition('profiler')->addMethodCall('disable', array());
        }
    }

    /**
     * Loads the router configuration.
     *
     * @param array            $config    A router configuration array
     * @param ContainerBuilder $container A ContainerBuilder instance
     * @param XmlFileLoader    $loader    An XmlFileLoader instance
     */
    private function registerRouterConfiguration(array $config, ContainerBuilder $container, XmlFileLoader $loader)
    {
        $loader->load('routing.xml');

        $container->setParameter('router.resource', $config['resource']);
        $container->setParameter('router.cache_class_prefix', $container->getParameter('kernel.name').ucfirst($container->getParameter('kernel.environment')));
        $router = $container->findDefinition('router.default');
        $argument = $router->getArgument(2);
        $argument['strict_requirements'] = $config['strict_requirements'];
        if (isset($config['type'])) {
            $argument['resource_type'] = $config['type'];
        }
        $router->replaceArgument(2, $argument);

        $container->setParameter('request_listener.http_port', $config['http_port']);
        $container->setParameter('request_listener.https_port', $config['https_port']);

        $this->addClassesToCompile(array(
            'Symfony\\Component\\Routing\\Generator\\UrlGenerator',
            'Symfony\\Component\\Routing\\RequestContext',
            'Symfony\\Component\\Routing\\Router',
            'Symfony\\Bundle\\FrameworkBundle\\Routing\\RedirectableUrlMatcher',
            $container->findDefinition('router.default')->getClass(),
        ));
    }

    /**
     * Loads the session configuration.
     *
     * @param array            $config    A session configuration array
     * @param ContainerBuilder $container A ContainerBuilder instance
     * @param XmlFileLoader    $loader    An XmlFileLoader instance
     */
    private function registerSessionConfiguration(array $config, ContainerBuilder $container, XmlFileLoader $loader)
    {
        $loader->load('session.xml');

        // session storage
        $container->setAlias('session.storage', $config['storage_id']);
        $options = array();
        foreach (array('name', 'cookie_lifetime', 'cookie_path', 'cookie_domain', 'cookie_secure', 'cookie_httponly', 'gc_maxlifetime', 'gc_probability', 'gc_divisor') as $key) {
            if (isset($config[$key])) {
                $options[$key] = $config[$key];
            }
        }

        $container->setParameter('session.storage.options', $options);

        // session handler (the internal callback registered with PHP session management)
        if (null === $config['handler_id']) {
            // Set the handler class to be null
            $container->getDefinition('session.storage.native')->replaceArgument(1, null);
            $container->getDefinition('session.storage.php_bridge')->replaceArgument(0, null);
        } else {
            $handlerId = $config['handler_id'];

            if ($config['metadata_update_threshold'] > 0) {
                $container->getDefinition('session.handler.write_check')->addArgument(new Reference($handlerId));
                $handlerId = 'session.handler.write_check';
            }

            $container->setAlias('session.handler', $handlerId);
        }

        $container->setParameter('session.save_path', $config['save_path']);

        $this->addClassesToCompile(array(
            'Symfony\\Bundle\\FrameworkBundle\\EventListener\\SessionListener',
            'Symfony\\Component\\HttpFoundation\\Session\\Storage\\NativeSessionStorage',
            'Symfony\\Component\\HttpFoundation\\Session\\Storage\\PhpBridgeSessionStorage',
            'Symfony\\Component\\HttpFoundation\\Session\\Storage\\Handler\\NativeFileSessionHandler',
            'Symfony\\Component\\HttpFoundation\\Session\\Storage\\Proxy\\AbstractProxy',
            'Symfony\\Component\\HttpFoundation\\Session\\Storage\\Proxy\\SessionHandlerProxy',
            $container->getDefinition('session')->getClass(),
        ));

        if ($container->hasDefinition($config['storage_id'])) {
            $this->addClassesToCompile(array(
                $container->findDefinition('session.storage')->getClass(),
            ));
        }

        $container->setParameter('session.metadata.update_threshold', $config['metadata_update_threshold']);
    }

    /**
     * Loads the request configuration.
     *
     * @param array            $config    A session configuration array
     * @param ContainerBuilder $container A ContainerBuilder instance
     * @param XmlFileLoader    $loader    An XmlFileLoader instance
     */
    private function registerRequestConfiguration(array $config, ContainerBuilder $container, XmlFileLoader $loader)
    {
        if ($config['additional_formats']) {
            $container->setParameter('request.additional_formats', $config['additional_formats']);
            $loader->load('request.xml');
        }
    }

    /**
     * Loads the templating configuration.
     *
     * @param array            $config    A templating configuration array
     * @param string           $ide
     * @param ContainerBuilder $container A ContainerBuilder instance
     * @param XmlFileLoader    $loader    An XmlFileLoader instance
     */
    private function registerTemplatingConfiguration(array $config, $ide, ContainerBuilder $container, XmlFileLoader $loader)
    {
        $loader->load('templating.xml');
        $loader->load('templating_php.xml');

        $links = array(
            'textmate' => 'txmt://open?url=file://%%f&line=%%l',
            'macvim'   => 'mvim://open?url=file://%%f&line=%%l',
        );

        $container->setParameter('templating.helper.code.file_link_format', isset($links[$ide]) ? $links[$ide] : $ide);
        $container->setParameter('templating.helper.form.resources', $config['form']['resources']);
        $container->setParameter('fragment.renderer.hinclude.global_template', $config['hinclude_default_template']);

        if ($container->getParameter('kernel.debug')) {
            $loader->load('templating_debug.xml');

            $logger = new Reference('logger', ContainerInterface::IGNORE_ON_INVALID_REFERENCE);

            $container->getDefinition('templating.loader.cache')
                ->addTag('monolog.logger', array('channel' => 'templating'))
                ->addMethodCall('setLogger', array($logger));
            $container->getDefinition('templating.loader.chain')
                ->addTag('monolog.logger', array('channel' => 'templating'))
                ->addMethodCall('setLogger', array($logger));

            $container->setDefinition('templating.engine.php', $container->findDefinition('debug.templating.engine.php'));
            $container->setAlias('debug.templating.engine.php', 'templating.engine.php');
        }

        // create package definitions and add them to the assets helper
        $defaultPackage = $this->createPackageDefinition($container, $config['assets_base_urls']['http'], $config['assets_base_urls']['ssl'], $config['assets_version'], $config['assets_version_format']);
        $container->setDefinition('templating.asset.default_package', $defaultPackage);
        $namedPackages = array();
        foreach ($config['packages'] as $name => $package) {
            $namedPackage = $this->createPackageDefinition($container, $package['base_urls']['http'], $package['base_urls']['ssl'], $package['version'], $package['version_format'], $name);
            $container->setDefinition('templating.asset.package.'.$name, $namedPackage);
            $namedPackages[$name] = new Reference('templating.asset.package.'.$name);
        }
        $container->getDefinition('templating.helper.assets')->setArguments(array(
            new Reference('templating.asset.default_package'),
            $namedPackages,
        ));

        // Apply request scope to assets helper if one or more packages are request-scoped
        $requireRequestScope = array_reduce(
            $namedPackages,
            function($v, Reference $ref) use ($container) {
                return $v || 'request' === $container->getDefinition($ref)->getScope();
            },
            'request' === $defaultPackage->getScope()
        );

        if ($requireRequestScope) {
            $container->getDefinition('templating.helper.assets')->setScope('request');
        }

        if (!empty($config['loaders'])) {
            $loaders = array_map(function($loader) { return new Reference($loader); }, $config['loaders']);

            // Use a delegation unless only a single loader was registered
            if (1 === count($loaders)) {
                $container->setAlias('templating.loader', (string) reset($loaders));
            } else {
                $container->getDefinition('templating.loader.chain')->addArgument($loaders);
                $container->setAlias('templating.loader', 'templating.loader.chain');
            }
        }

        $container->setParameter('templating.loader.cache.path', null);
        if (isset($config['cache'])) {
            // Wrap the existing loader with cache (must happen after loaders are registered)
            $container->setDefinition('templating.loader.wrapped', $container->findDefinition('templating.loader'));
            $loaderCache = $container->getDefinition('templating.loader.cache');
            $container->setParameter('templating.loader.cache.path', $config['cache']);

            $container->setDefinition('templating.loader', $loaderCache);
        }

        $this->addClassesToCompile(array(
            'Symfony\\Bundle\\FrameworkBundle\\Templating\\GlobalVariables',
            'Symfony\\Bundle\\FrameworkBundle\\Templating\\TemplateReference',
            'Symfony\\Bundle\\FrameworkBundle\\Templating\\TemplateNameParser',
            $container->findDefinition('templating.locator')->getClass(),
        ));

        if (in_array('php', $config['engines'], true)) {
            $this->addClassesToCompile(array(
                'Symfony\\Component\\Templating\\Storage\\FileStorage',
                'Symfony\\Bundle\\FrameworkBundle\\Templating\\PhpEngine',
                'Symfony\\Bundle\\FrameworkBundle\\Templating\\Loader\\FilesystemLoader',
            ));
        }

        $container->setParameter('templating.engines', $config['engines']);
        $engines = array_map(function($engine) { return new Reference('templating.engine.'.$engine); }, $config['engines']);

        // Use a delegation unless only a single engine was registered
        if (1 === count($engines)) {
            $container->setAlias('templating', (string) reset($engines));
        } else {
            foreach ($engines as $engine) {
                $container->getDefinition('templating.engine.delegating')->addMethodCall('addEngine', array($engine));
            }
            $container->setAlias('templating', 'templating.engine.delegating');
        }
    }

    /**
     * Returns a definition for an asset package.
     */
    private function createPackageDefinition(ContainerBuilder $container, array $httpUrls, array $sslUrls, $version, $format, $name = null)
    {
        if (!$httpUrls) {
            $package = new DefinitionDecorator('templating.asset.path_package');
            $package
                ->setPublic(false)
                ->setScope('request')
                ->replaceArgument(1, $version)
                ->replaceArgument(2, $format)
            ;

            return $package;
        }

        if ($httpUrls == $sslUrls) {
            $package = new DefinitionDecorator('templating.asset.url_package');
            $package
                ->setPublic(false)
                ->replaceArgument(0, $sslUrls)
                ->replaceArgument(1, $version)
                ->replaceArgument(2, $format)
            ;

            return $package;
        }

        $prefix = $name ? 'templating.asset.package.'.$name : 'templating.asset.default_package';

        $httpPackage = new DefinitionDecorator('templating.asset.url_package');
        $httpPackage
            ->replaceArgument(0, $httpUrls)
            ->replaceArgument(1, $version)
            ->replaceArgument(2, $format)
        ;
        $container->setDefinition($prefix.'.http', $httpPackage);

        if ($sslUrls) {
            $sslPackage = new DefinitionDecorator('templating.asset.url_package');
            $sslPackage
                ->replaceArgument(0, $sslUrls)
                ->replaceArgument(1, $version)
                ->replaceArgument(2, $format)
            ;
        } else {
            $sslPackage = new DefinitionDecorator('templating.asset.path_package');
            $sslPackage
                ->setScope('request')
                ->replaceArgument(1, $version)
                ->replaceArgument(2, $format)
            ;
        }
        $container->setDefinition($prefix.'.ssl', $sslPackage);

        $package = new DefinitionDecorator('templating.asset.request_aware_package');
        $package
            ->setPublic(false)
            ->setScope('request')
            ->replaceArgument(1, $prefix.'.http')
            ->replaceArgument(2, $prefix.'.ssl')
        ;

        return $package;
    }

    /**
     * Loads the translator configuration.
     *
     * @param array            $config    A translator configuration array
     * @param ContainerBuilder $container A ContainerBuilder instance
     */
    private function registerTranslatorConfiguration(array $config, ContainerBuilder $container)
    {
        if (!$this->isConfigEnabled($container, $config)) {
            return;
        }

        // Use the "real" translator instead of the identity default
        $container->setAlias('translator', 'translator.default');
        $translator = $container->findDefinition('translator.default');
        if (!is_array($config['fallback'])) {
            $config['fallback'] = array($config['fallback']);
        }
        $translator->addMethodCall('setFallbackLocales', array($config['fallback']));

        // Discover translation directories
        $dirs = array();
        if (class_exists('Symfony\Component\Validator\Validator')) {
            $r = new \ReflectionClass('Symfony\Component\Validator\Validator');

            $dirs[] = dirname($r->getFilename()).'/Resources/translations';
        }
        if (class_exists('Symfony\Component\Form\Form')) {
            $r = new \ReflectionClass('Symfony\Component\Form\Form');

            $dirs[] = dirname($r->getFilename()).'/Resources/translations';
        }
        if (class_exists('Symfony\Component\Security\Core\Exception\AuthenticationException')) {
            $r = new \ReflectionClass('Symfony\Component\Security\Core\Exception\AuthenticationException');

            $dirs[] = dirname($r->getFilename()).'/../Resources/translations';
        }
        $overridePath = $container->getParameter('kernel.root_dir').'/Resources/%s/translations';
        foreach ($container->getParameter('kernel.bundles') as $bundle => $class) {
            $reflection = new \ReflectionClass($class);
            if (is_dir($dir = dirname($reflection->getFilename()).'/Resources/translations')) {
                $dirs[] = $dir;
            }
            if (is_dir($dir = sprintf($overridePath, $bundle))) {
                $dirs[] = $dir;
            }
        }
        if (is_dir($dir = $container->getParameter('kernel.root_dir').'/Resources/translations')) {
            $dirs[] = $dir;
        }

        // Register translation resources
        if ($dirs) {
            foreach ($dirs as $dir) {
                $container->addResource(new DirectoryResource($dir));
            }
            $finder = Finder::create()
                ->files()
                ->filter(function (\SplFileInfo $file) {
                    return 2 === substr_count($file->getBasename(), '.') && preg_match('/\.\w+$/', $file->getBasename());
                })
                ->in($dirs)
            ;

            foreach ($finder as $file) {
                // filename is domain.locale.format
                list($domain, $locale, $format) = explode('.', $file->getBasename(), 3);
                $translator->addMethodCall('addResource', array($format, (string) $file, $locale, $domain));
            }
        }
    }

    /**
     * Loads the validator configuration.
     *
     * @param array            $config    A validation configuration array
     * @param ContainerBuilder $container A ContainerBuilder instance
     * @param XmlFileLoader    $loader    An XmlFileLoader instance
     */
    private function registerValidationConfiguration(array $config, ContainerBuilder $container, XmlFileLoader $loader)
    {
        if (!$this->isConfigEnabled($container, $config)) {
            return;
        }

        $loader->load('validator.xml');

        $container->setParameter('validator.translation_domain', $config['translation_domain']);
        $container->setParameter('validator.mapping.loader.xml_files_loader.mapping_files', $this->getValidatorXmlMappingFiles($container));
        $container->setParameter('validator.mapping.loader.yaml_files_loader.mapping_files', $this->getValidatorYamlMappingFiles($container));

        if (array_key_exists('enable_annotations', $config) && $config['enable_annotations']) {
            $loaderChain = $container->getDefinition('validator.mapping.loader.loader_chain');
            $arguments = $loaderChain->getArguments();
            array_unshift($arguments[0], new Reference('validator.mapping.loader.annotation_loader'));
            $loaderChain->setArguments($arguments);
        }

        if (isset($config['cache'])) {
            $container->getDefinition('validator.mapping.class_metadata_factory')
                ->replaceArgument(1, new Reference('validator.mapping.cache.'.$config['cache']));
            $container->setParameter(
                'validator.mapping.cache.prefix',
                'validator_'.hash('sha256', $container->getParameter('kernel.root_dir'))
            );
        }
    }

    private function getValidatorXmlMappingFiles(ContainerBuilder $container)
    {
        $files = array();

        if (interface_exists('Symfony\Component\Form\FormInterface')) {
            $reflClass = new \ReflectionClass('Symfony\Component\Form\FormInterface');
            $files[] = dirname($reflClass->getFileName()).'/Resources/config/validation.xml';
            $container->addResource(new FileResource($files[0]));
        }

        foreach ($container->getParameter('kernel.bundles') as $bundle) {
            $reflection = new \ReflectionClass($bundle);
            if (is_file($file = dirname($reflection->getFilename()).'/Resources/config/validation.xml')) {
                $files[] = realpath($file);
                $container->addResource(new FileResource($file));
            }
        }

        return $files;
    }

    private function getValidatorYamlMappingFiles(ContainerBuilder $container)
    {
        $files = array();

        foreach ($container->getParameter('kernel.bundles') as $bundle) {
            $reflection = new \ReflectionClass($bundle);
            if (is_file($file = dirname($reflection->getFilename()).'/Resources/config/validation.yml')) {
                $files[] = realpath($file);
                $container->addResource(new FileResource($file));
            }
        }

        return $files;
    }

    private function registerAnnotationsConfiguration(array $config, ContainerBuilder $container, $loader)
    {
        $loader->load('annotations.xml');

        if ('file' === $config['cache']) {
            $cacheDir = $container->getParameterBag()->resolveValue($config['file_cache_dir']);
            if (!is_dir($cacheDir) && false === @mkdir($cacheDir, 0777, true)) {
                throw new \RuntimeException(sprintf('Could not create cache directory "%s".', $cacheDir));
            }

            $container
                ->getDefinition('annotations.file_cache_reader')
                ->replaceArgument(1, $cacheDir)
                ->replaceArgument(2, $config['debug'])
            ;
            $container->setAlias('annotation_reader', 'annotations.file_cache_reader');
        } elseif ('none' !== $config['cache']) {
            $container
                ->getDefinition('annotations.cached_reader')
                ->replaceArgument(1, new Reference($config['cache']))
                ->replaceArgument(2, $config['debug'])
            ;
            $container->setAlias('annotation_reader', 'annotations.cached_reader');
        }
    }

    /**
     * Loads the security configuration.
     *
     * @param array            $config    A CSRF configuration array
     * @param ContainerBuilder $container A ContainerBuilder instance
     * @param XmlFileLoader    $loader    An XmlFileLoader instance
     *
     * @throws \LogicException
     */
    private function registerSecurityCsrfConfiguration(array $config, ContainerBuilder $container, XmlFileLoader $loader)
    {
        if (!$this->isConfigEnabled($container, $config)) {
            return;
        }

        if (!$this->sessionConfigEnabled) {
            throw new \LogicException('CSRF protection needs sessions to be enabled.');
        }

        // Enable services for CSRF protection (even without forms)
        $loader->load('security_csrf.xml');
    }

    /**
     * Returns the base path for the XSD files.
     *
     * @return string The XSD base path
     */
    public function getXsdValidationBasePath()
    {
        return __DIR__.'/../Resources/config/schema';
    }

    public function getNamespace()
    {
        return 'http://symfony.com/schema/dic/symfony';
    }
}<|MERGE_RESOLUTION|>--- conflicted
+++ resolved
@@ -91,13 +91,11 @@
             $this->registerSessionConfiguration($config['session'], $container, $loader);
         }
 
-<<<<<<< HEAD
         if (isset($config['request'])) {
             $this->registerRequestConfiguration($config['request'], $container, $loader);
         }
-=======
+
         $loader->load('security.xml');
->>>>>>> 6a518316
 
         if ($this->isConfigEnabled($container, $config['form'])) {
             $this->formConfigEnabled = true;
