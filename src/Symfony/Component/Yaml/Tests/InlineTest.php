--- conflicted
+++ resolved
@@ -151,12 +151,10 @@
         Inline::parse($value);
     }
 
-    /**
-     * @expectedException \Symfony\Component\Yaml\Exception\ParseException
-     * @expectedExceptionMessage Colons must be followed by a space or an indication character (i.e. " ", ",", "[", "]", "{", "}")
-     */
     public function testParseMappingKeyWithColonNotFollowedBySpace()
     {
+        $this->expectException('Symfony\Component\Yaml\Exception\ParseException');
+        $this->expectExceptionMessage('Colons must be followed by a space or an indication character (i.e. " ", ",", "[", "]", "{", "}")');
         Inline::parse('{foo:""}');
     }
 
@@ -212,25 +210,6 @@
         $this->assertSame([$foo], Inline::parse('[*foo]', 0, ['foo' => $foo]));
     }
 
-    /**
-<<<<<<< HEAD
-     * @expectedException \Symfony\Component\Yaml\Exception\ParseException
-     * @expectedExceptionMessage A reference must contain at least one character at line 1.
-     */
-=======
-     * @group legacy
-     */
-    public function testParseMapReferenceInSequenceAsFifthArgument()
-    {
-        $foo = [
-            'a' => 'Steve',
-            'b' => 'Clark',
-            'c' => 'Brian',
-        ];
-        $this->assertSame([$foo], Inline::parse('[*foo]', false, false, false, ['foo' => $foo]));
-    }
-
->>>>>>> 8173dafd
     public function testParseUnquotedAsterisk()
     {
         $this->expectException('Symfony\Component\Yaml\Exception\ParseException');
@@ -648,12 +627,10 @@
         $this->assertEquals($longStringWithQuotes, $arrayFromYaml['longStringWithQuotes']);
     }
 
-    /**
-     * @expectedException \Symfony\Component\Yaml\Exception\ParseException
-     * @expectedExceptionMessage Missing mapping key
-     */
     public function testMappingKeysCannotBeOmitted()
     {
+        $this->expectException('Symfony\Component\Yaml\Exception\ParseException');
+        $this->expectExceptionMessage('Missing mapping key');
         Inline::parse('{: foo}');
     }
 
@@ -679,13 +656,13 @@
     }
 
     /**
-     * @expectedException \Symfony\Component\Yaml\Exception\ParseException
-     * @expectedExceptionMessage Implicit casting of incompatible mapping keys to strings is not supported. Quote your evaluable mapping keys instead
      *
      * @dataProvider getNotPhpCompatibleMappingKeyData
      */
     public function testImplicitStringCastingOfMappingKeysIsDeprecated($yaml, $expected)
     {
+        $this->expectException('Symfony\Component\Yaml\Exception\ParseException');
+        $this->expectExceptionMessage('Implicit casting of incompatible mapping keys to strings is not supported. Quote your evaluable mapping keys instead');
         $this->assertSame($expected, Inline::parse($yaml));
     }
 
