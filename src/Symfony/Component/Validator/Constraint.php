--- conflicted
+++ resolved
@@ -61,11 +61,7 @@
     /**
      * Returns the name of the given error code.
      *
-<<<<<<< HEAD
-     * @return string The name of the error code
-=======
      * @return string
->>>>>>> f1643e87
      *
      * @throws InvalidArgumentException If the error code does not exist
      */
@@ -108,7 +104,6 @@
      *                                       null
      */
     public function __construct($options = null, array $groups = null, $payload = null)
-<<<<<<< HEAD
     {
         $options = $this->normalizeOptions($options);
         if (null !== $groups) {
@@ -123,22 +118,6 @@
 
     protected function normalizeOptions($options): array
     {
-=======
-    {
-        $options = $this->normalizeOptions($options);
-        if (null !== $groups) {
-            $options['groups'] = $groups;
-        }
-        $options['payload'] = $payload ?? $options['payload'] ?? null;
-
-        foreach ($options as $name => $value) {
-            $this->$name = $value;
-        }
-    }
-
-    protected function normalizeOptions($options): array
-    {
->>>>>>> f1643e87
         $normalizedOptions = [];
         $defaultOption = $this->getDefaultOption();
         $invalidOptions = [];
@@ -222,11 +201,7 @@
      * this method will be called at most once per constraint instance and
      * option name.
      *
-<<<<<<< HEAD
-     * @return mixed The value of the option
-=======
      * @return mixed
->>>>>>> f1643e87
      *
      * @throws InvalidOptionsException If an invalid option name is given
      */
