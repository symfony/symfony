<?php

/*
 * This file is part of the Symfony package.
 *
 * (c) Fabien Potencier <fabien@symfony.com>
 *
 * For the full copyright and license information, please view the LICENSE
 * file that was distributed with this source code.
 */

namespace Symfony\Component\Messenger\Bridge\Redis\Transport;

use Relay\Relay;
use Relay\Sentinel;
use Symfony\Component\Messenger\Exception\InvalidArgumentException;
use Symfony\Component\Messenger\Exception\LogicException;
use Symfony\Component\Messenger\Exception\TransportException;

/**
 * A Redis connection.
 *
 * @author Alexander Schranz <alexander@sulu.io>
 * @author Antoine Bluchet <soyuka@gmail.com>
 * @author Robin Chalas <robin.chalas@gmail.com>
 *
 * @internal
 *
 * @final
 */
class Connection
{
    private const DEFAULT_OPTIONS = [
        'host' => '127.0.0.1',
        'port' => 6379,
        'stream' => 'messages',
        'group' => 'symfony',
        'consumer' => 'consumer',
        'auto_setup' => true,
        'delete_after_ack' => true,
        'delete_after_reject' => true,
        'stream_max_entries' => 0, // any value higher than 0 defines an approximate maximum number of stream entries
        'dbindex' => 0,
        'redeliver_timeout' => 3600, // Timeout before redeliver messages still in pending state (seconds)
        'claim_interval' => 60000, // Interval by which pending/abandoned messages should be checked
        'lazy' => false,
        'auth' => null,
        'serializer' => 1, // see \Redis::SERIALIZER_PHP,
        'sentinel_master' => null, // String, master to look for (optional, default is NULL meaning Sentinel support is disabled)
        'timeout' => 0.0, // Float, value in seconds (optional, default is 0 meaning unlimited)
        'read_timeout' => 0.0, //  Float, value in seconds (optional, default is 0 meaning unlimited)
        'retry_interval' => 0, //  Int, value in milliseconds (optional, default is 0)
        'persistent_id' => null, // String, persistent connection id (optional, default is NULL meaning not persistent)
        'ssl' => null, // see https://php.net/context.ssl
    ];

    private \Redis|Relay|\RedisCluster|\Closure $redis;
    private string $stream;
    private string $queue;
    private string $group;
    private string $consumer;
    private bool $autoSetup;
    private int $maxEntries;
    private int $redeliverTimeout;
    private float $nextClaim = 0.0;
    private float $claimInterval;
    private bool $deleteAfterAck;
    private bool $deleteAfterReject;
    private bool $couldHavePendingMessages = true;

    public function __construct(array $options, \Redis|Relay|\RedisCluster $redis = null)
    {
        if (version_compare(phpversion('redis'), '4.3.0', '<')) {
            throw new LogicException('The redis transport requires php-redis 4.3.0 or higher.');
        }

        $options += self::DEFAULT_OPTIONS;
        $host = $options['host'];
        $port = $options['port'];
        $auth = $options['auth'];
        $sentinelMaster = $options['sentinel_master'];

        if (null !== $sentinelMaster && !class_exists(\RedisSentinel::class) && !class_exists(Sentinel::class)) {
            throw new InvalidArgumentException('Redis Sentinel support requires ext-redis>=5.2, or ext-relay.');
        }

        if (null !== $sentinelMaster && $redis instanceof \RedisCluster) {
            throw new InvalidArgumentException('Cannot configure Redis Sentinel and Redis Cluster instance at the same time.');
        }

        if ((\is_array($host) && null === $sentinelMaster) || $redis instanceof \RedisCluster) {
            $hosts = \is_string($host) ? [$host.':'.$port] : $host; // Always ensure we have an array
            $this->redis = static fn () => self::initializeRedisCluster($redis, $hosts, $auth, $options);
        } else {
            $this->redis = static function () use ($redis, $sentinelMaster, $host, $port, $options, $auth) {
                if (null !== $sentinelMaster) {
                    $sentinelClass = \extension_loaded('redis') ? \RedisSentinel::class : Sentinel::class;
                    $hostIndex = 0;
                    $hosts = \is_array($host) ? $host : [['scheme' => 'tcp', 'host' => $host, 'port' => $port]];
                    do {
                        $host = $hosts[$hostIndex]['host'];
                        $port = $hosts[$hostIndex]['port'] ?? 0;
                        $tls = 'tls' === $hosts[$hostIndex]['scheme'];
                        $address = false;

                        if (isset($hosts[$hostIndex]['host']) && $tls) {
                            $host = 'tls://'.$host;
                        }

                        try {
                            if (\extension_loaded('redis') && version_compare(phpversion('redis'), '6.0.0', '>=')) {
                                $params = [
                                    'host' => $host,
                                    'port' => $port,
                                    'connectTimeout' => $options['timeout'],
                                    'persistent' => $options['persistent_id'],
                                    'retryInterval' => $options['retry_interval'],
                                    'readTimeout' => $options['read_timeout'],
                                ];

                                $sentinel = new \RedisSentinel($params);
                            } else {
                                $sentinel = new $sentinelClass($host, $port, $options['timeout'], $options['persistent_id'], $options['retry_interval'], $options['read_timeout']);
                            }

                            if ($address = $sentinel->getMasterAddrByName($sentinelMaster)) {
                                [$host, $port] = $address;
                            }
                        } catch (\RedisException|\Relay\Exception $redisException) {
                        }
                    } while (++$hostIndex < \count($hosts) && !$address);

                    if (!$address) {
                        throw new InvalidArgumentException(sprintf('Failed to retrieve master information from sentinel "%s".', $sentinelMaster), previous: $redisException ?? null);
                    }
                }

                return self::initializeRedis($redis ?? (\extension_loaded('redis') ? new \Redis() : new Relay()), $host, $port, $auth, $options);
            };
        }

        if (!$options['lazy']) {
            $this->getRedis();
        }

        foreach (['stream', 'group', 'consumer'] as $key) {
            if ('' === $options[$key]) {
                throw new InvalidArgumentException(sprintf('"%s" should be configured, got an empty string.', $key));
            }
        }

        $this->stream = $options['stream'];
        $this->group = $options['group'];
        $this->consumer = $options['consumer'];
        $this->queue = $this->stream.'__queue';
        $this->autoSetup = $options['auto_setup'];
        $this->maxEntries = $options['stream_max_entries'];
        $this->deleteAfterAck = $options['delete_after_ack'];
        $this->deleteAfterReject = $options['delete_after_reject'];
        $this->redeliverTimeout = $options['redeliver_timeout'] * 1000;
        $this->claimInterval = $options['claim_interval'] / 1000;
    }

    /**
     * @param string|string[]|null $auth
     */
    private static function initializeRedis(\Redis|Relay $redis, string $host, int $port, string|array|null $auth, array $params): \Redis|Relay
    {
        if ($redis->isConnected()) {
            return $redis;
        }

        $connect = isset($params['persistent_id']) ? 'pconnect' : 'connect';
        $redis->{$connect}($host, $port, $params['timeout'], $params['persistent_id'], $params['retry_interval'], $params['read_timeout'], ...(\defined('Redis::SCAN_PREFIX') || \extension_loaded('relay')) ? [['stream' => $params['ssl'] ?? null]] : []);

        $redis->setOption($redis instanceof \Redis ? \Redis::OPT_SERIALIZER : Relay::OPT_SERIALIZER, $params['serializer']);

        if (null !== $auth && !$redis->auth($auth)) {
            throw new InvalidArgumentException('Redis connection failed: '.$redis->getLastError());
        }

        if (($params['dbindex'] ?? false) && !$redis->select($params['dbindex'])) {
            throw new InvalidArgumentException('Redis connection failed: '.$redis->getLastError());
        }

        return $redis;
    }

    /**
     * @param string|string[]|null $auth
     */
    private static function initializeRedisCluster(?\RedisCluster $redis, array $hosts, string|array|null $auth, array $params): \RedisCluster
    {
        $redis ??= new \RedisCluster(null, $hosts, $params['timeout'], $params['read_timeout'], (bool) ($params['persistent'] ?? false), $auth, ...\defined('Redis::SCAN_PREFIX') ? [$params['ssl'] ?? null] : []);
        $redis->setOption(\Redis::OPT_SERIALIZER, $params['serializer']);

        return $redis;
    }

    public static function fromDsn(#[\SensitiveParameter] string $dsn, array $options = [], \Redis|Relay|\RedisCluster $redis = null): self
    {
        if (!str_contains($dsn, ',')) {
            $params = self::parseDsn($dsn, $options);

            if (isset($params['host']) && 'rediss' === $params['scheme']) {
                $params['host'] = 'tls://'.$params['host'];
            }
        } else {
            $dsns = explode(',', $dsn);
            $paramss = array_map(function ($dsn) use (&$options) {
                return self::parseDsn($dsn, $options);
            }, $dsns);

            // Merge all the URLs, the last one overrides the previous ones
            $params = array_merge(...$paramss);
            $tls = 'rediss' === $params['scheme'];

            // Regroup all the hosts in an array interpretable by RedisCluster
            $params['host'] = array_map(function ($params) use ($tls) {
                if (!isset($params['host'])) {
                    throw new InvalidArgumentException('Missing host in DSN, it must be defined when using Redis Cluster.');
                }
                if ($tls) {
                    $params['host'] = 'tls://'.$params['host'];
                }

                return $params['host'].':'.($params['port'] ?? 6379);
            }, $paramss, $dsns);
        }

        if ($invalidOptions = array_diff(array_keys($options), array_keys(self::DEFAULT_OPTIONS), ['host', 'port'])) {
            throw new LogicException(sprintf('Invalid option(s) "%s" passed to the Redis Messenger transport.', implode('", "', $invalidOptions)));
        }
        foreach (self::DEFAULT_OPTIONS as $k => $v) {
            $options[$k] = match (\gettype($v)) {
                'integer' => filter_var($options[$k] ?? $v, \FILTER_VALIDATE_INT),
                'boolean' => filter_var($options[$k] ?? $v, \FILTER_VALIDATE_BOOL),
                'double' => filter_var($options[$k] ?? $v, \FILTER_VALIDATE_FLOAT),
                default => $options[$k] ?? $v,
            };
        }

        $pass = '' !== ($params['pass'] ?? '') ? rawurldecode($params['pass']) : null;
        $user = '' !== ($params['user'] ?? '') ? rawurldecode($params['user']) : null;
        $options['auth'] ??= null !== $pass && null !== $user ? [$user, $pass] : ($pass ?? $user);

<<<<<<< HEAD
        if (isset($parsedUrl['query'])) {
            parse_str($parsedUrl['query'], $query);

            if (isset($query['host'])) {
                $tls = 'rediss' === $parsedUrl['scheme'];
                $tcpScheme = $tls ? 'tls' : 'tcp';

                if (!\is_array($hosts = $query['host'])) {
                    throw new InvalidArgumentException(sprintf('Invalid Redis DSN: "%s".', $dsn));
                }
                foreach ($hosts as $host => $parameters) {
                    if (\is_string($parameters)) {
                        parse_str($parameters, $parameters);
                    }
                    if (false === $i = strrpos($host, ':')) {
                        $hosts[$host] = ['scheme' => $tcpScheme, 'host' => $host, 'port' => 6379] + $parameters;
                    } elseif ($port = (int) substr($host, 1 + $i)) {
                        $hosts[$host] = ['scheme' => $tcpScheme, 'host' => substr($host, 0, $i), 'port' => $port] + $parameters;
                    } else {
                        $hosts[$host] = ['scheme' => 'unix', 'host' => substr($host, 0, $i)] + $parameters;
                    }
                }
                $parsedUrl['host'] = array_values($hosts);
            }
        }

        if (isset($parsedUrl['host'])) {
            $options['host'] = $parsedUrl['host'] ?? $options['host'];
            $options['port'] = $parsedUrl['port'] ?? $options['port'];
=======
        if (isset($params['host'])) {
            $options['host'] = $params['host'] ?? $options['host'];
            $options['port'] = $params['port'] ?? $options['port'];
>>>>>>> 11b54e6c

            $pathParts = explode('/', rtrim($params['path'] ?? '', '/'));
            $options['stream'] = $pathParts[1] ?? $options['stream'];
            $options['group'] = $pathParts[2] ?? $options['group'];
            $options['consumer'] = $pathParts[3] ?? $options['consumer'];
        } else {
            $options['host'] = $params['path'];
            $options['port'] = 0;
        }

        return new self($options, $redis);
    }

    private static function parseDsn(string $dsn, array &$options): array
    {
        $url = $dsn;
        $scheme = str_starts_with($dsn, 'rediss:') ? 'rediss' : 'redis';

        if (preg_match('#^'.$scheme.':///([^:@])+$#', $dsn)) {
            $url = str_replace($scheme.':', 'file:', $dsn);
        }

        $url = preg_replace_callback('#^'.$scheme.':(//)?(?:(?:(?<user>[^:@]*+):)?(?<password>[^@]*+)@)?#', function ($m) use (&$auth) {
            if (isset($m['password'])) {
                if (!\in_array($m['user'], ['', 'default'], true)) {
                    $auth['user'] = rawurldecode($m['user']);
                }

                $auth['pass'] = rawurldecode($m['password']);
            }

            return 'file:'.($m[1] ?? '');
        }, $url);

        if (false === $params = parse_url($url)) {
            throw new InvalidArgumentException('The given Redis DSN is invalid.');
        }

        if (null !== $auth) {
            unset($params['user']); // parse_url thinks //0@localhost/ is a username of "0"! doh!
            $params += ($auth ?? []); // But don't worry as $auth array will have user, user/pass or pass as needed
        }

        if (isset($params['query'])) {
            parse_str($params['query'], $dsnOptions);
            $options = array_merge($options, $dsnOptions);
        }
        $params['scheme'] = $scheme;

        return $params;
    }

    private function claimOldPendingMessages(): void
    {
        try {
            // This could soon be optimized with https://github.com/antirez/redis/issues/5212 or
            // https://github.com/antirez/redis/issues/6256
            $pendingMessages = $this->getRedis()->xpending($this->stream, $this->group, '-', '+', 1);
        } catch (\RedisException|\Relay\Exception $e) {
            throw new TransportException($e->getMessage(), 0, $e);
        }

        $claimableIds = [];
        foreach ($pendingMessages as $pendingMessage) {
            if ($pendingMessage[1] === $this->consumer) {
                $this->couldHavePendingMessages = true;

                return;
            }

            if ($pendingMessage[2] >= $this->redeliverTimeout) {
                $claimableIds[] = $pendingMessage[0];
            }
        }

        if (\count($claimableIds) > 0) {
            try {
                $this->getRedis()->xclaim(
                    $this->stream,
                    $this->group,
                    $this->consumer,
                    $this->redeliverTimeout,
                    $claimableIds,
                    ['JUSTID']
                );

                $this->couldHavePendingMessages = true;
            } catch (\RedisException|\Relay\Exception $e) {
                throw new TransportException($e->getMessage(), 0, $e);
            }
        }

        $this->nextClaim = microtime(true) + $this->claimInterval;
    }

    public function get(): ?array
    {
        if ($this->autoSetup) {
            $this->setup();
        }
        $now = microtime();
        $now = substr($now, 11).substr($now, 2, 3);

        $queuedMessageCount = $this->rawCommand('ZCOUNT', 0, $now) ?? 0;

        while ($queuedMessageCount--) {
            if (!$message = $this->rawCommand('ZPOPMIN', 1)) {
                break;
            }

            [$queuedMessage, $expiry] = $message;

            if (\strlen($expiry) === \strlen($now) ? $expiry > $now : \strlen($expiry) < \strlen($now)) {
                // if a future-placed message is popped because of a race condition with
                // another running consumer, the message is readded to the queue

                if (!$this->rawCommand('ZADD', 'NX', $expiry, $queuedMessage)) {
                    throw new TransportException('Could not add a message to the redis stream.');
                }

                break;
            }

            $decodedQueuedMessage = json_decode($queuedMessage, true);
            $this->add(\array_key_exists('body', $decodedQueuedMessage) ? $decodedQueuedMessage['body'] : $queuedMessage, $decodedQueuedMessage['headers'] ?? [], 0);
        }

        if (!$this->couldHavePendingMessages && $this->nextClaim <= microtime(true)) {
            $this->claimOldPendingMessages();
        }

        $messageId = '>'; // will receive new messages

        if ($this->couldHavePendingMessages) {
            $messageId = '0'; // will receive consumers pending messages
        }
        $redis = $this->getRedis();

        try {
            $messages = $redis->xreadgroup(
                $this->group,
                $this->consumer,
                [$this->stream => $messageId],
                1,
                1
            );
        } catch (\RedisException|\Relay\Exception $e) {
            throw new TransportException($e->getMessage(), 0, $e);
        }

        if (false === $messages) {
            if ($error = $redis->getLastError() ?: null) {
                $redis->clearLastError();
            }

            throw new TransportException($error ?? 'Could not read messages from the redis stream.');
        }

        if ($this->couldHavePendingMessages && empty($messages[$this->stream])) {
            $this->couldHavePendingMessages = false;

            // No pending messages so get a new one
            return $this->get();
        }

        foreach ($messages[$this->stream] ?? [] as $key => $message) {
            return [
                'id' => $key,
                'data' => $message,
            ];
        }

        return null;
    }

    public function ack(string $id): void
    {
        $redis = $this->getRedis();

        try {
            $acknowledged = $redis->xack($this->stream, $this->group, [$id]);
            if ($this->deleteAfterAck) {
                $acknowledged = $redis->xdel($this->stream, [$id]);
            }
        } catch (\RedisException|\Relay\Exception $e) {
            throw new TransportException($e->getMessage(), 0, $e);
        }

        if (!$acknowledged) {
            if ($error = $redis->getLastError() ?: null) {
                $redis->clearLastError();
            }
            throw new TransportException($error ?? sprintf('Could not acknowledge redis message "%s".', $id));
        }
    }

    public function reject(string $id): void
    {
        $redis = $this->getRedis();

        try {
            $deleted = $redis->xack($this->stream, $this->group, [$id]);
            if ($this->deleteAfterReject) {
                $deleted = $redis->xdel($this->stream, [$id]) && $deleted;
            }
        } catch (\RedisException|\Relay\Exception $e) {
            throw new TransportException($e->getMessage(), 0, $e);
        }

        if (!$deleted) {
            if ($error = $redis->getLastError() ?: null) {
                $redis->clearLastError();
            }
            throw new TransportException($error ?? sprintf('Could not delete message "%s" from the redis stream.', $id));
        }
    }

    public function add(string $body, array $headers, int $delayInMs = 0): string
    {
        if ($this->autoSetup) {
            $this->setup();
        }
        $redis = $this->getRedis();

        try {
            if ($delayInMs > 0) { // the delay is <= 0 for queued messages
                $id = uniqid('', true);
                $message = json_encode([
                    'body' => $body,
                    'headers' => $headers,
                    // Entry need to be unique in the sorted set else it would only be added once to the delayed messages queue
                    'uniqid' => $id,
                ]);

                if (false === $message) {
                    throw new TransportException(json_last_error_msg());
                }

                $now = explode(' ', microtime(), 2);
                $now[0] = str_pad($delayInMs + substr($now[0], 2, 3), 3, '0', \STR_PAD_LEFT);
                if (3 < \strlen($now[0])) {
                    $now[1] += substr($now[0], 0, -3);
                    $now[0] = substr($now[0], -3);

                    if (\is_float($now[1])) {
                        throw new TransportException("Message delay is too big: {$delayInMs}ms.");
                    }
                }

                $added = $this->rawCommand('ZADD', 'NX', $now[1].$now[0], $message);
            } else {
                $message = json_encode([
                    'body' => $body,
                    'headers' => $headers,
                ]);

                if (false === $message) {
                    throw new TransportException(json_last_error_msg());
                }

                if ($this->maxEntries) {
                    $added = $redis->xadd($this->stream, '*', ['message' => $message], $this->maxEntries, true);
                } else {
                    $added = $redis->xadd($this->stream, '*', ['message' => $message]);
                }

                $id = $added;
            }
        } catch (\RedisException|\Relay\Exception $e) {
            if ($error = $redis->getLastError() ?: null) {
                $redis->clearLastError();
            }
            throw new TransportException($error ?? $e->getMessage(), 0, $e);
        }

        if (!$added) {
            if ($error = $redis->getLastError() ?: null) {
                $redis->clearLastError();
            }
            throw new TransportException($error ?? 'Could not add a message to the redis stream.');
        }

        return $id;
    }

    public function setup(): void
    {
        $redis = $this->getRedis();

        try {
            $redis->xgroup('CREATE', $this->stream, $this->group, 0, true);
        } catch (\RedisException|\Relay\Exception $e) {
            throw new TransportException($e->getMessage(), 0, $e);
        }

        // group might already exist, ignore
        if ($redis->getLastError()) {
            $redis->clearLastError();
        }

        if ($this->deleteAfterAck || $this->deleteAfterReject) {
            $groups = $redis->xinfo('GROUPS', $this->stream);
            if (
                // support for Redis extension version 5+
                (\is_array($groups) && 1 < \count($groups))
                // support for Redis extension version 4.x
                || (\is_string($groups) && substr_count($groups, '"name"'))
            ) {
                throw new LogicException(sprintf('More than one group exists for stream "%s", delete_after_ack and delete_after_reject cannot be enabled as it risks deleting messages before all groups could consume them.', $this->stream));
            }
        }

        $this->autoSetup = false;
    }

    public function cleanup(): void
    {
        static $unlink = true;
        $redis = $this->getRedis();

        if ($unlink) {
            try {
                $unlink = false !== $redis->unlink($this->stream, $this->queue);
            } catch (\Throwable) {
                $unlink = false;
            }
        }

        if (!$unlink) {
            $redis->del($this->stream, $this->queue);
        }
    }

    public function getMessageCount(): int
    {
        $redis = $this->getRedis();
        $groups = $redis->xinfo('GROUPS', $this->stream) ?: [];

        $lastDeliveredId = null;
        foreach ($groups as $group) {
            if ($group['name'] !== $this->group) {
                continue;
            }

            // Use "lag" key provided by Redis 7.x. See https://redis.io/commands/xinfo-groups/#consumer-group-lag.
            if (isset($group['lag'])) {
                return $group['lag'];
            }

            if (!isset($group['last-delivered-id'])) {
                return 0;
            }

            $lastDeliveredId = $group['last-delivered-id'];
            break;
        }

        if (null === $lastDeliveredId) {
            return 0;
        }

        // Iterate through the stream. See https://redis.io/commands/xrange/#iterating-a-stream.
        $useExclusiveRangeInterval = version_compare(phpversion('redis'), '6.2.0', '>=');
        $total = 0;
        while (true) {
            if (!$range = $redis->xRange($this->stream, $lastDeliveredId, '+', 100)) {
                return $total;
            }

            $total += \count($range);

            if ($useExclusiveRangeInterval) {
                $lastDeliveredId = preg_replace_callback('#\d+$#', static fn (array $matches) => (int) $matches[0] + 1, array_key_last($range));
            } else {
                $lastDeliveredId = '('.array_key_last($range);
            }
        }
    }

    private function rawCommand(string $command, ...$arguments): mixed
    {
        $redis = $this->getRedis();

        try {
            if ($redis instanceof \RedisCluster) {
                $result = $redis->rawCommand($this->queue, $command, $this->queue, ...$arguments);
            } else {
                $result = $redis->rawCommand($command, $this->queue, ...$arguments);
            }
        } catch (\RedisException|\Relay\Exception $e) {
            throw new TransportException($e->getMessage(), 0, $e);
        }

        if (false === $result) {
            if ($error = $redis->getLastError() ?: null) {
                $redis->clearLastError();
            }
            throw new TransportException($error ?? sprintf('Could not run "%s" on Redis queue.', $command));
        }

        return $result;
    }

    private function getRedis(): \Redis|Relay|\RedisCluster
    {
        if ($this->redis instanceof \Closure) {
            $this->redis = ($this->redis)();
        }

        return $this->redis;
    }
}<|MERGE_RESOLUTION|>--- conflicted
+++ resolved
@@ -244,12 +244,11 @@
         $user = '' !== ($params['user'] ?? '') ? rawurldecode($params['user']) : null;
         $options['auth'] ??= null !== $pass && null !== $user ? [$user, $pass] : ($pass ?? $user);
 
-<<<<<<< HEAD
-        if (isset($parsedUrl['query'])) {
-            parse_str($parsedUrl['query'], $query);
+        if (isset($params['query'])) {
+            parse_str($params['query'], $query);
 
             if (isset($query['host'])) {
-                $tls = 'rediss' === $parsedUrl['scheme'];
+                $tls = 'rediss' === $params['scheme'];
                 $tcpScheme = $tls ? 'tls' : 'tcp';
 
                 if (!\is_array($hosts = $query['host'])) {
@@ -267,18 +266,13 @@
                         $hosts[$host] = ['scheme' => 'unix', 'host' => substr($host, 0, $i)] + $parameters;
                     }
                 }
-                $parsedUrl['host'] = array_values($hosts);
-            }
-        }
-
-        if (isset($parsedUrl['host'])) {
-            $options['host'] = $parsedUrl['host'] ?? $options['host'];
-            $options['port'] = $parsedUrl['port'] ?? $options['port'];
-=======
+                $params['host'] = array_values($hosts);
+            }
+        }
+
         if (isset($params['host'])) {
             $options['host'] = $params['host'] ?? $options['host'];
             $options['port'] = $params['port'] ?? $options['port'];
->>>>>>> 11b54e6c
 
             $pathParts = explode('/', rtrim($params['path'] ?? '', '/'));
             $options['stream'] = $pathParts[1] ?? $options['stream'];
