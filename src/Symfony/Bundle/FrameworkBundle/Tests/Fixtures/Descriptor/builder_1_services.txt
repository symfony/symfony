--- conflicted
+++ resolved
@@ -1,15 +1,4 @@
-<<<<<<< HEAD
-<info>[container]</info> <comment>Public</comment> and <comment>private</comment> services
-+-------------------+--------------------------------------------------------+
-|[32m Service ID        [39m|[32m Class name                                             [39m|
-+-------------------+--------------------------------------------------------+
-| alias_1           | alias for "service_1"                                  |
-| alias_2           | alias for "service_2"                                  |
-| definition_1      | Full\Qualified\Class1                                  |
-| definition_2      | Full\Qualified\Class2                                  |
-| service_container | Symfony\Component\DependencyInjection\ContainerBuilder |
-+-------------------+--------------------------------------------------------+
-=======
+
 [33mSymfony Container Public and Private Services[39m
 [33m=============================================[39m
 
@@ -21,5 +10,4 @@
   definition_1        Full\Qualified\Class1                                   
   definition_2        Full\Qualified\Class2                                   
   service_container   Symfony\Component\DependencyInjection\ContainerBuilder  
- ------------------- --------------------------------------------------------
->>>>>>> 584cfc24
+ ------------------- -------------------------------------------------------- 
