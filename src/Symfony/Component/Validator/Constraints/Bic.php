<?php

/*
 * This file is part of the Symfony package.
 *
 * (c) Fabien Potencier <fabien@symfony.com>
 *
 * For the full copyright and license information, please view the LICENSE
 * file that was distributed with this source code.
 */

namespace Symfony\Component\Validator\Constraints;

use Symfony\Component\Intl\Countries;
use Symfony\Component\PropertyAccess\PropertyAccess;
use Symfony\Component\Validator\Constraint;
use Symfony\Component\Validator\Exception\ConstraintDefinitionException;
use Symfony\Component\Validator\Exception\LogicException;

/**
 * Ensures that the value is valid against the BIC format.
 *
 * @see https://en.wikipedia.org/wiki/ISO_9362
 *
 * @author Michael Hirschler <michael.vhirsch@gmail.com>
 */
#[\Attribute(\Attribute::TARGET_PROPERTY | \Attribute::TARGET_METHOD | \Attribute::IS_REPEATABLE)]
class Bic extends Constraint
{
    public const INVALID_LENGTH_ERROR = '66dad313-af0b-4214-8566-6c799be9789c';
    public const INVALID_CHARACTERS_ERROR = 'f424c529-7add-4417-8f2d-4b656e4833e2';
    public const INVALID_BANK_CODE_ERROR = '00559357-6170-4f29-aebd-d19330aa19cf';
    public const INVALID_COUNTRY_CODE_ERROR = '1ce76f8d-3c1f-451c-9e62-fe9c3ed486ae';
    public const INVALID_CASE_ERROR = '11884038-3312-4ae5-9d04-699f782130c7';
    public const INVALID_IBAN_COUNTRY_CODE_ERROR = '29a2c3bb-587b-4996-b6f5-53081364cea5';

    protected const ERROR_NAMES = [
        self::INVALID_LENGTH_ERROR => 'INVALID_LENGTH_ERROR',
        self::INVALID_CHARACTERS_ERROR => 'INVALID_CHARACTERS_ERROR',
        self::INVALID_BANK_CODE_ERROR => 'INVALID_BANK_CODE_ERROR',
        self::INVALID_COUNTRY_CODE_ERROR => 'INVALID_COUNTRY_CODE_ERROR',
        self::INVALID_CASE_ERROR => 'INVALID_CASE_ERROR',
    ];

    public string $message = 'This is not a valid Business Identifier Code (BIC).';
    public string $ibanMessage = 'This Business Identifier Code (BIC) is not associated with IBAN {{ iban }}.';
    public ?string $iban = null;
    public ?string $ibanPropertyPath = null;

<<<<<<< HEAD
    /**
     * @param array<string,mixed>|null $options
     * @param string|null              $iban             An IBAN value to validate that its country code is the same as the BIC's one
     * @param string|null              $ibanPropertyPath Property path to the IBAN value when validating objects
     * @param string[]|null            $groups
     */
    public function __construct(array $options = null, string $message = null, string $iban = null, string $ibanPropertyPath = null, string $ibanMessage = null, array $groups = null, mixed $payload = null)
=======
    public function __construct(?array $options = null, ?string $message = null, ?string $iban = null, ?string $ibanPropertyPath = null, ?string $ibanMessage = null, ?array $groups = null, mixed $payload = null)
>>>>>>> 6cd40eaa
    {
        if (!class_exists(Countries::class)) {
            throw new LogicException('The Intl component is required to use the Bic constraint. Try running "composer require symfony/intl".');
        }

        parent::__construct($options, $groups, $payload);

        $this->message = $message ?? $this->message;
        $this->ibanMessage = $ibanMessage ?? $this->ibanMessage;
        $this->iban = $iban ?? $this->iban;
        $this->ibanPropertyPath = $ibanPropertyPath ?? $this->ibanPropertyPath;

        if (null !== $this->iban && null !== $this->ibanPropertyPath) {
            throw new ConstraintDefinitionException('The "iban" and "ibanPropertyPath" options of the Iban constraint cannot be used at the same time.');
        }

        if (null !== $this->ibanPropertyPath && !class_exists(PropertyAccess::class)) {
            throw new LogicException(sprintf('The "symfony/property-access" component is required to use the "%s" constraint with the "ibanPropertyPath" option. Try running "composer require symfony/property-access".', self::class));
        }
    }
}<|MERGE_RESOLUTION|>--- conflicted
+++ resolved
@@ -47,17 +47,13 @@
     public ?string $iban = null;
     public ?string $ibanPropertyPath = null;
 
-<<<<<<< HEAD
     /**
      * @param array<string,mixed>|null $options
      * @param string|null              $iban             An IBAN value to validate that its country code is the same as the BIC's one
      * @param string|null              $ibanPropertyPath Property path to the IBAN value when validating objects
      * @param string[]|null            $groups
      */
-    public function __construct(array $options = null, string $message = null, string $iban = null, string $ibanPropertyPath = null, string $ibanMessage = null, array $groups = null, mixed $payload = null)
-=======
     public function __construct(?array $options = null, ?string $message = null, ?string $iban = null, ?string $ibanPropertyPath = null, ?string $ibanMessage = null, ?array $groups = null, mixed $payload = null)
->>>>>>> 6cd40eaa
     {
         if (!class_exists(Countries::class)) {
             throw new LogicException('The Intl component is required to use the Bic constraint. Try running "composer require symfony/intl".');
