<?php

/*
 * This file is part of the Symfony package.
 *
 * (c) Fabien Potencier <fabien@symfony.com>
 *
 * For the full copyright and license information, please view the LICENSE
 * file that was distributed with this source code.
 */

namespace Symfony\Component\Workflow;

use Symfony\Component\Workflow\Exception\LogicException;
use Symfony\Component\Workflow\Metadata\InMemoryMetadataStore;
use Symfony\Component\Workflow\Metadata\MetadataStoreInterface;

/**
 * @author Fabien Potencier <fabien@symfony.com>
 * @author Grégoire Pineau <lyrixx@lyrixx.info>
 * @author Tobias Nyholm <tobias.nyholm@gmail.com>
 */
final class Definition
{
    private array $places = [];
    private array $transitions = [];
    private array $initialPlaces = [];
    private MetadataStoreInterface $metadataStore;

    /**
     * @param string[]             $places
     * @param Transition[]         $transitions
     * @param string|string[]|null $initialPlaces
     */
<<<<<<< HEAD
    public function __construct(array $places, array $transitions, string|array $initialPlaces = null, MetadataStoreInterface $metadataStore = null)
=======
    public function __construct(array $places, array $transitions, $initialPlaces = null, ?MetadataStoreInterface $metadataStore = null)
>>>>>>> 2a31f2dd
    {
        foreach ($places as $place) {
            $this->addPlace($place);
        }

        foreach ($transitions as $transition) {
            $this->addTransition($transition);
        }

        $this->setInitialPlaces($initialPlaces);

        $this->metadataStore = $metadataStore ?? new InMemoryMetadataStore();
    }

    /**
     * @return string[]
     */
    public function getInitialPlaces(): array
    {
        return $this->initialPlaces;
    }

    /**
     * @return string[]
     */
    public function getPlaces(): array
    {
        return $this->places;
    }

    /**
     * @return Transition[]
     */
    public function getTransitions(): array
    {
        return $this->transitions;
    }

    public function getMetadataStore(): MetadataStoreInterface
    {
        return $this->metadataStore;
    }

    private function setInitialPlaces(string|array $places = null): void
    {
        if (1 > \func_num_args()) {
            trigger_deprecation('symfony/workflow', '6.2', 'Calling "%s()" without any arguments is deprecated, pass null explicitly instead.', __METHOD__);
        }
        if (!$places) {
            return;
        }

        $places = (array) $places;

        foreach ($places as $place) {
            if (!isset($this->places[$place])) {
                throw new LogicException(sprintf('Place "%s" cannot be the initial place as it does not exist.', $place));
            }
        }

        $this->initialPlaces = $places;
    }

    private function addPlace(string $place): void
    {
        if (!\count($this->places)) {
            $this->initialPlaces = [$place];
        }

        $this->places[$place] = $place;
    }

    private function addTransition(Transition $transition): void
    {
        $name = $transition->getName();

        foreach ($transition->getFroms() as $from) {
            if (!isset($this->places[$from])) {
                throw new LogicException(sprintf('Place "%s" referenced in transition "%s" does not exist.', $from, $name));
            }
        }

        foreach ($transition->getTos() as $to) {
            if (!isset($this->places[$to])) {
                throw new LogicException(sprintf('Place "%s" referenced in transition "%s" does not exist.', $to, $name));
            }
        }

        $this->transitions[] = $transition;
    }
}<|MERGE_RESOLUTION|>--- conflicted
+++ resolved
@@ -32,11 +32,7 @@
      * @param Transition[]         $transitions
      * @param string|string[]|null $initialPlaces
      */
-<<<<<<< HEAD
-    public function __construct(array $places, array $transitions, string|array $initialPlaces = null, MetadataStoreInterface $metadataStore = null)
-=======
-    public function __construct(array $places, array $transitions, $initialPlaces = null, ?MetadataStoreInterface $metadataStore = null)
->>>>>>> 2a31f2dd
+    public function __construct(array $places, array $transitions, string|array|null $initialPlaces = null, ?MetadataStoreInterface $metadataStore = null)
     {
         foreach ($places as $place) {
             $this->addPlace($place);
@@ -80,7 +76,7 @@
         return $this->metadataStore;
     }
 
-    private function setInitialPlaces(string|array $places = null): void
+    private function setInitialPlaces(string|array|null $places = null): void
     {
         if (1 > \func_num_args()) {
             trigger_deprecation('symfony/workflow', '6.2', 'Calling "%s()" without any arguments is deprecated, pass null explicitly instead.', __METHOD__);
