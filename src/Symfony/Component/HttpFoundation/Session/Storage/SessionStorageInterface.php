<?php

/*
 * This file is part of the Symfony package.
 *
 * (c) Fabien Potencier <fabien@symfony.com>
 *
 * For the full copyright and license information, please view the LICENSE
 * file that was distributed with this source code.
 */

namespace Symfony\Component\HttpFoundation\Session\Storage;

use Symfony\Component\HttpFoundation\Session\SessionBagInterface;

/**
 * StorageInterface.
 *
 * @author Fabien Potencier <fabien@symfony.com>
 * @author Drak <drak@zikula.org>
 */
interface SessionStorageInterface
{
    /**
     * Starts the session.
     *
     * @return bool
     *
     * @throws \RuntimeException if something goes wrong starting the session
     */
    public function start();

    /**
     * Checks if the session is started.
     *
     * @return bool
     */
    public function isStarted();

    /**
     * Returns the session ID.
     *
     * @return string
     */
    public function getId();

    /**
     * Sets the session ID.
     */
    public function setId(string $id);

    /**
     * Returns the session name.
     *
<<<<<<< HEAD
     * @return string The session name
=======
     * @return string
>>>>>>> f1643e87
     */
    public function getName();

    /**
     * Sets the session name.
     */
    public function setName(string $name);

    /**
     * Regenerates id that represents this storage.
     *
     * This method must invoke session_regenerate_id($destroy) unless
     * this interface is used for a storage object designed for unit
     * or functional testing where a real PHP session would interfere
     * with testing.
     *
     * Note regenerate+destroy should not clear the session data in memory
     * only delete the session data from persistent storage.
     *
     * Care: When regenerating the session ID no locking is involved in PHP's
     * session design. See https://bugs.php.net/61470 for a discussion.
     * So you must make sure the regenerated session is saved BEFORE sending the
     * headers with the new ID. Symfony's HttpKernel offers a listener for this.
     * See Symfony\Component\HttpKernel\EventListener\SaveSessionListener.
     * Otherwise session data could get lost again for concurrent requests with the
     * new ID. One result could be that you get logged out after just logging in.
     *
     * @param bool $destroy  Destroy session when regenerating?
     * @param int  $lifetime Sets the cookie lifetime for the session cookie. A null value
     *                       will leave the system settings unchanged, 0 sets the cookie
     *                       to expire with browser session. Time is in seconds, and is
     *                       not a Unix timestamp.
     *
     * @return bool
     *
     * @throws \RuntimeException If an error occurs while regenerating this storage
     */
    public function regenerate(bool $destroy = false, int $lifetime = null);

    /**
     * Force the session to be saved and closed.
     *
     * This method must invoke session_write_close() unless this interface is
     * used for a storage object design for unit or functional testing where
     * a real PHP session would interfere with testing, in which case
     * it should actually persist the session data if required.
     *
     * @throws \RuntimeException if the session is saved without being started, or if the session
     *                           is already closed
     */
    public function save();

    /**
     * Clear all session data in memory.
     */
    public function clear();

    /**
     * Gets a SessionBagInterface by name.
     *
     * @return SessionBagInterface
     *
     * @throws \InvalidArgumentException If the bag does not exist
     */
    public function getBag(string $name);

    /**
     * Registers a SessionBagInterface for use.
     */
    public function registerBag(SessionBagInterface $bag);

    /**
     * @return MetadataBag
     */
    public function getMetadataBag();
}<|MERGE_RESOLUTION|>--- conflicted
+++ resolved
@@ -52,11 +52,7 @@
     /**
      * Returns the session name.
      *
-<<<<<<< HEAD
-     * @return string The session name
-=======
      * @return string
->>>>>>> f1643e87
      */
     public function getName();
 
