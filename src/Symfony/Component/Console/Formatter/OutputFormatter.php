--- conflicted
+++ resolved
@@ -183,11 +183,7 @@
      *
      * @param string $string
      *
-<<<<<<< HEAD
-     * @return  OutputFormatterStyle|Boolean false if string is not format string
-=======
-     * @return Symfony\Component\Console\Format\FormatterStyle|Boolean false if string is not format string
->>>>>>> 59ebf4b8
+     * @return OutputFormatterStyle|Boolean false if string is not format string
      */
     private function createStyleFromString($string)
     {
