<?php

/*
 * This file is part of the Symfony package.
 *
 * (c) Fabien Potencier <fabien@symfony.com>
 *
 * For the full copyright and license information, please view the LICENSE
 * file that was distributed with this source code.
 */

namespace Symfony\Component\Notifier\Bridge\Twilio\Tests;

use Symfony\Component\HttpClient\MockHttpClient;
use Symfony\Component\Notifier\Bridge\Twilio\TwilioTransport;
use Symfony\Component\Notifier\Exception\InvalidArgumentException;
use Symfony\Component\Notifier\Message\ChatMessage;
use Symfony\Component\Notifier\Message\SmsMessage;
use Symfony\Component\Notifier\Test\TransportTestCase;
use Symfony\Component\Notifier\Tests\Transport\DummyMessage;
use Symfony\Contracts\HttpClient\HttpClientInterface;
use Symfony\Contracts\HttpClient\ResponseInterface;

final class TwilioTransportTest extends TransportTestCase
{
<<<<<<< HEAD
    public static function createTransport(HttpClientInterface $client = null, string $from = 'from'): TwilioTransport
=======
    public static function createTransport(?HttpClientInterface $client = null, string $from = 'from'): TwilioTransport
>>>>>>> a44829e2
    {
        return new TwilioTransport('accountSid', 'authToken', $from, $client ?? new MockHttpClient());
    }

    public static function toStringProvider(): iterable
    {
        yield ['twilio://api.twilio.com?from=from', self::createTransport()];
    }

    public static function supportedMessagesProvider(): iterable
    {
        yield [new SmsMessage('0611223344', 'Hello!')];
    }

    public static function unsupportedMessagesProvider(): iterable
    {
        yield [new ChatMessage('Hello!')];
        yield [new DummyMessage()];
    }

    /**
     * @dataProvider invalidFromProvider
     */
    public function testInvalidArgumentExceptionIsThrownIfFromIsInvalid(string $from)
    {
        $transport = self::createTransport(null, $from);

        $this->expectException(InvalidArgumentException::class);
        $this->expectExceptionMessage(sprintf('The "From" number "%s" is not a valid phone number, shortcode, or alphanumeric sender ID.', $from));

        $transport->send(new SmsMessage('+33612345678', 'Hello!'));
    }

    /**
     * @dataProvider invalidFromProvider
     */
    public function testInvalidArgumentExceptionIsThrownIfSmsMessageFromIsInvalid(string $from)
    {
        $transport = $this->createTransport();

        $this->expectException(InvalidArgumentException::class);
        $this->expectExceptionMessage(sprintf('The "From" number "%s" is not a valid phone number, shortcode, or alphanumeric sender ID.', $from));

        $transport->send(new SmsMessage('+33612345678', 'Hello!', $from));
    }

    public static function invalidFromProvider(): iterable
    {
        // alphanumeric sender ids
        yield 'too short' => ['a'];
        yield 'too long' => ['abcdefghijkl'];

        // phone numbers
        yield 'no zero at start if phone number' => ['+0'];
        yield 'phone number to short' => ['+1'];
    }

    /**
     * @dataProvider validFromProvider
     */
    public function testNoInvalidArgumentExceptionIsThrownIfFromIsValid(string $from)
    {
        $message = new SmsMessage('+33612345678', 'Hello!');

        $response = $this->createMock(ResponseInterface::class);
        $response->expects($this->exactly(2))
            ->method('getStatusCode')
            ->willReturn(201);
        $response->expects($this->once())
            ->method('getContent')
            ->willReturn(json_encode([
                'sid' => '123',
                'message' => 'foo',
                'more_info' => 'bar',
            ]));

        $client = new MockHttpClient(function (string $method, string $url, array $options = []) use ($response): ResponseInterface {
            $this->assertSame('POST', $method);
            $this->assertSame('https://api.twilio.com/2010-04-01/Accounts/accountSid/Messages.json', $url);

            return $response;
        });

        $transport = self::createTransport($client, $from);

        $sentMessage = $transport->send($message);

        $this->assertSame('123', $sentMessage->getMessageId());
    }

    public static function validFromProvider(): iterable
    {
        // alphanumeric sender ids
        yield ['ab'];
        yield ['abc'];
        yield ['abcd'];
        yield ['abcde'];
        yield ['abcdef'];
        yield ['abcdefg'];
        yield ['abcdefgh'];
        yield ['abcdefghi'];
        yield ['abcdefghij'];
        yield ['abcdefghijk'];
        yield ['abcdef ghij'];
        yield [' abcdefghij'];
        yield ['abcdefghij '];

        // phone numbers
        yield ['+11'];
        yield ['+112'];
        yield ['+1123'];
        yield ['+11234'];
        yield ['+112345'];
        yield ['+1123456'];
        yield ['+11234567'];
        yield ['+112345678'];
        yield ['+1123456789'];
        yield ['+11234567891'];
        yield ['+112345678912'];
        yield ['+1123456789123'];
        yield ['+11234567891234'];
        yield ['+112345678912345'];
    }
}<|MERGE_RESOLUTION|>--- conflicted
+++ resolved
@@ -23,11 +23,7 @@
 
 final class TwilioTransportTest extends TransportTestCase
 {
-<<<<<<< HEAD
-    public static function createTransport(HttpClientInterface $client = null, string $from = 'from'): TwilioTransport
-=======
     public static function createTransport(?HttpClientInterface $client = null, string $from = 'from'): TwilioTransport
->>>>>>> a44829e2
     {
         return new TwilioTransport('accountSid', 'authToken', $from, $client ?? new MockHttpClient());
     }
