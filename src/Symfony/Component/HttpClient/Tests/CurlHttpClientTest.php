<?php

/*
 * This file is part of the Symfony package.
 *
 * (c) Fabien Potencier <fabien@symfony.com>
 *
 * For the full copyright and license information, please view the LICENSE
 * file that was distributed with this source code.
 */

namespace Symfony\Component\HttpClient\Tests;

use Symfony\Component\HttpClient\CurlHttpClient;
use Symfony\Component\HttpClient\Exception\InvalidArgumentException;
use Symfony\Contracts\HttpClient\HttpClientInterface;

/**
 * @requires extension curl
 */
class CurlHttpClientTest extends HttpClientTestCase
{
    protected function getHttpClient(string $testCase): HttpClientInterface
    {
<<<<<<< HEAD
        if (str_contains($testCase, 'Push')) {
            if (!\defined('CURLMOPT_PUSHFUNCTION') || 0x073D00 > ($v = curl_version())['version_number'] || !(\CURL_VERSION_HTTP2 & $v['features'])) {
                $this->markTestSkipped('curl <7.61 is used or it is not compiled with support for HTTP/2 PUSH');
            }
=======
        if (!str_contains($testCase, 'Push')) {
            return new CurlHttpClient(['verify_peer' => false, 'verify_host' => false]);
>>>>>>> b0fe332a
        }

        if (\PHP_VERSION_ID >= 70300 && \PHP_VERSION_ID < 70304) {
            $this->markTestSkipped('PHP 7.3.0 to 7.3.3 don\'t support HTTP/2 PUSH');
        }

        if (!\defined('CURLMOPT_PUSHFUNCTION') || 0x073D00 > ($v = curl_version())['version_number'] || !(\CURL_VERSION_HTTP2 & $v['features'])) {
            $this->markTestSkipped('curl <7.61 is used or it is not compiled with support for HTTP/2 PUSH');
        }

        return new CurlHttpClient(['verify_peer' => false, 'verify_host' => false], 6, 50);
    }

    public function testBindToPort()
    {
        $client = $this->getHttpClient(__FUNCTION__);
        $response = $client->request('GET', 'http://localhost:8057', ['bindto' => '127.0.0.1:9876']);
        $response->getStatusCode();

        $r = new \ReflectionProperty($response, 'handle');

        $curlInfo = curl_getinfo($r->getValue($response));

        self::assertSame('127.0.0.1', $curlInfo['local_ip']);
        self::assertSame(9876, $curlInfo['local_port']);
    }

    public function testTimeoutIsNotAFatalError()
    {
        if ('\\' === \DIRECTORY_SEPARATOR) {
            $this->markTestSkipped('Too transient on Windows');
        }

        parent::testTimeoutIsNotAFatalError();
    }

    public function testHandleIsReinitOnReset()
    {
        $httpClient = $this->getHttpClient(__FUNCTION__);

        $r = new \ReflectionMethod($httpClient, 'ensureState');
        $clientState = $r->invoke($httpClient);
        $initialShareId = $clientState->share;
        $httpClient->reset();
        self::assertNotSame($initialShareId, $clientState->share);
    }

    public function testProcessAfterReset()
    {
        $client = $this->getHttpClient(__FUNCTION__);

        $response = $client->request('GET', 'http://127.0.0.1:8057/json');

        $client->reset();

        $this->assertSame(['application/json'], $response->getHeaders()['content-type']);
    }

    public function testOverridingRefererUsingCurlOptions()
    {
        $httpClient = $this->getHttpClient(__FUNCTION__);
        $this->expectException(InvalidArgumentException::class);
        $this->expectExceptionMessage('Cannot set "CURLOPT_REFERER" with "extra.curl", use option "headers" instead.');

        $httpClient->request('GET', 'http://localhost:8057/', [
            'extra' => [
                'curl' => [
                    \CURLOPT_REFERER => 'Banana',
                ],
            ],
        ]);
    }

    public function testOverridingHttpMethodUsingCurlOptions()
    {
        $httpClient = $this->getHttpClient(__FUNCTION__);
        $this->expectException(InvalidArgumentException::class);
        $this->expectExceptionMessage('The HTTP method cannot be overridden using "extra.curl".');

        $httpClient->request('POST', 'http://localhost:8057/', [
            'extra' => [
                'curl' => [
                    \CURLOPT_HTTPGET => true,
                ],
            ],
        ]);
    }

    public function testOverridingInternalAttributesUsingCurlOptions()
    {
        $httpClient = $this->getHttpClient(__FUNCTION__);
        $this->expectException(InvalidArgumentException::class);
        $this->expectExceptionMessage('Cannot set "CURLOPT_PRIVATE" with "extra.curl".');

        $httpClient->request('POST', 'http://localhost:8057/', [
            'extra' => [
                'curl' => [
                    \CURLOPT_PRIVATE => 'overridden private',
                ],
            ],
        ]);
    }
}<|MERGE_RESOLUTION|>--- conflicted
+++ resolved
@@ -22,19 +22,8 @@
 {
     protected function getHttpClient(string $testCase): HttpClientInterface
     {
-<<<<<<< HEAD
-        if (str_contains($testCase, 'Push')) {
-            if (!\defined('CURLMOPT_PUSHFUNCTION') || 0x073D00 > ($v = curl_version())['version_number'] || !(\CURL_VERSION_HTTP2 & $v['features'])) {
-                $this->markTestSkipped('curl <7.61 is used or it is not compiled with support for HTTP/2 PUSH');
-            }
-=======
         if (!str_contains($testCase, 'Push')) {
             return new CurlHttpClient(['verify_peer' => false, 'verify_host' => false]);
->>>>>>> b0fe332a
-        }
-
-        if (\PHP_VERSION_ID >= 70300 && \PHP_VERSION_ID < 70304) {
-            $this->markTestSkipped('PHP 7.3.0 to 7.3.3 don\'t support HTTP/2 PUSH');
         }
 
         if (!\defined('CURLMOPT_PUSHFUNCTION') || 0x073D00 > ($v = curl_version())['version_number'] || !(\CURL_VERSION_HTTP2 & $v['features'])) {
