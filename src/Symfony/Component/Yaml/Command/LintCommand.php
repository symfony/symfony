--- conflicted
+++ resolved
@@ -42,11 +42,7 @@
     private ?\Closure $directoryIteratorProvider;
     private ?\Closure $isReadableProvider;
 
-<<<<<<< HEAD
-    public function __construct(string $name = null, callable $directoryIteratorProvider = null, callable $isReadableProvider = null)
-=======
     public function __construct(?string $name = null, ?callable $directoryIteratorProvider = null, ?callable $isReadableProvider = null)
->>>>>>> a44829e2
     {
         parent::__construct($name);
 
@@ -131,11 +127,7 @@
         return $this->display($io, $filesInfo);
     }
 
-<<<<<<< HEAD
-    private function validate(string $content, int $flags, string $file = null): array
-=======
     private function validate(string $content, int $flags, ?string $file = null): array
->>>>>>> a44829e2
     {
         $prevErrorHandler = set_error_handler(function ($level, $message, $file, $line) use (&$prevErrorHandler) {
             if (\E_USER_DEPRECATED === $level) {
