<?php

/*
 * This file is part of the Symfony package.
 *
 * (c) Fabien Potencier <fabien@symfony.com>
 *
 * For the full copyright and license information, please view the LICENSE
 * file that was distributed with this source code.
 */

namespace Symfony\Bundle\SecurityBundle\DependencyInjection\Security\Factory;

use Symfony\Component\Config\Definition\Builder\NodeDefinition;
use Symfony\Component\DependencyInjection\Argument\IteratorArgument;
use Symfony\Component\DependencyInjection\ChildDefinition;
use Symfony\Component\DependencyInjection\ContainerBuilder;
use Symfony\Component\DependencyInjection\Definition;
use Symfony\Component\DependencyInjection\Reference;
use Symfony\Component\HttpFoundation\Cookie;
use Symfony\Component\Security\Http\EventListener\RememberMeLogoutListener;

/**
 * @internal
 */
class RememberMeFactory implements SecurityFactoryInterface, AuthenticatorFactoryInterface
{
    protected $options = [
        'name' => 'REMEMBERME',
        'lifetime' => 31536000,
        'path' => '/',
        'domain' => null,
        'secure' => false,
        'httponly' => true,
        'samesite' => null,
        'always_remember_me' => false,
        'remember_me_parameter' => '_remember_me',
    ];

    public function create(ContainerBuilder $container, string $id, array $config, ?string $userProvider, ?string $defaultEntryPoint)
    {
        // authentication provider
        $authProviderId = 'security.authentication.provider.rememberme.'.$id;
        $container
            ->setDefinition($authProviderId, new ChildDefinition('security.authentication.provider.rememberme'))
            ->replaceArgument(0, new Reference('security.user_checker.'.$id))
            ->addArgument($config['secret'])
            ->addArgument($id)
        ;

        // remember me services
<<<<<<< HEAD
        $templateId = $this->generateRememberMeServicesTemplateId($config, $id);
        $rememberMeServicesId = $templateId.'.'.$id;
=======
        if (isset($config['token_provider'])) {
            $templateId = 'security.authentication.rememberme.services.persistent';
            $rememberMeServicesId = $templateId.'.'.$id;
        } else {
            $templateId = 'security.authentication.rememberme.services.simplehash';
            $rememberMeServicesId = $templateId.'.'.$id;
        }

        if ($container->hasDefinition('security.logout_listener.'.$id)) {
            $container
                ->getDefinition('security.logout_listener.'.$id)
                ->addMethodCall('addHandler', [new Reference($rememberMeServicesId)])
            ;
        }

        $rememberMeServices = $container->setDefinition($rememberMeServicesId, new ChildDefinition($templateId));
        $rememberMeServices->replaceArgument(1, $config['secret']);
        $rememberMeServices->replaceArgument(2, $id);

        if (isset($config['token_provider'])) {
            $rememberMeServices->addMethodCall('setTokenProvider', [
                new Reference($config['token_provider']),
            ]);
        }

        // remember-me options
        $mergedOptions = array_intersect_key($config, $this->options);
        if ('auto' === $mergedOptions['secure']) {
            $mergedOptions['secure'] = null;
        }

        $rememberMeServices->replaceArgument(3, $mergedOptions);
>>>>>>> 9a8e2c26

        // attach to remember-me aware listeners
        $userProviders = [];
        foreach ($container->findTaggedServiceIds('security.remember_me_aware') as $serviceId => $attributes) {
            foreach ($attributes as $attribute) {
                if (!isset($attribute['id']) || $attribute['id'] !== $id) {
                    continue;
                }

                if (!isset($attribute['provider'])) {
                    throw new \RuntimeException('Each "security.remember_me_aware" tag must have a provider attribute.');
                }

                // context listeners don't need a provider
                if ('none' !== $attribute['provider']) {
                    $userProviders[] = new Reference($attribute['provider']);
                }

                $container
                    ->getDefinition($serviceId)
                    ->addMethodCall('setRememberMeServices', [new Reference($rememberMeServicesId)])
                ;
            }
        }

        $this->createRememberMeServices($container, $id, $templateId, $userProviders, $config);

        // remember-me listener
        $listenerId = 'security.authentication.listener.rememberme.'.$id;
        $listener = $container->setDefinition($listenerId, new ChildDefinition('security.authentication.listener.rememberme'));
        $listener->replaceArgument(1, new Reference($rememberMeServicesId));
        $listener->replaceArgument(5, $config['catch_exceptions']);

        // remember-me logout listener
        $container->setDefinition('security.logout.listener.remember_me.'.$id, new Definition(RememberMeLogoutListener::class))
            ->addArgument(new Reference($rememberMeServicesId))
            ->addTag('kernel.event_subscriber', ['dispatcher' => 'security.event_dispatcher.'.$id]);

        return [$authProviderId, $listenerId, $defaultEntryPoint];
    }

    public function createAuthenticator(ContainerBuilder $container, string $firewallName, array $config, string $userProviderId): string
    {
        $templateId = $this->generateRememberMeServicesTemplateId($config, $firewallName);
        $rememberMeServicesId = $templateId.'.'.$firewallName;

        // create remember me services (which manage the remember me cookies)
        $this->createRememberMeServices($container, $firewallName, $templateId, [new Reference($userProviderId)], $config);

        // create remember me listener (which executes the remember me services for other authenticators and logout)
        $this->createRememberMeListener($container, $firewallName, $rememberMeServicesId);

        // create remember me authenticator (which re-authenticates the user based on the remember me cookie)
        $authenticatorId = 'security.authenticator.remember_me.'.$firewallName;
        $container
            ->setDefinition($authenticatorId, new ChildDefinition('security.authenticator.remember_me'))
            ->replaceArgument(0, new Reference($rememberMeServicesId))
            ->replaceArgument(3, array_intersect_key($config, $this->options))
        ;

        foreach ($container->findTaggedServiceIds('security.remember_me_aware') as $serviceId => $attributes) {
            // register ContextListener
            if ('security.context_listener' === substr($serviceId, 0, 25)) {
                $container
                    ->getDefinition($serviceId)
                    ->addMethodCall('setRememberMeServices', [new Reference($rememberMeServicesId)])
                ;

                continue;
            }

            throw new \LogicException(sprintf('Symfony Authenticator Security dropped support for the "security.remember_me_aware" tag, service "%s" will no longer work as expected.', $serviceId));
        }

        return $authenticatorId;
    }

    public function getPosition()
    {
        return 'remember_me';
    }

    public function getKey()
    {
        return 'remember-me';
    }

    public function addConfiguration(NodeDefinition $node)
    {
        $builder = $node
            ->fixXmlConfig('user_provider')
            ->children()
        ;

        $builder
            ->scalarNode('secret')->isRequired()->cannotBeEmpty()->end()
            ->scalarNode('service')->end()
            ->scalarNode('token_provider')->end()
            ->arrayNode('user_providers')
                ->beforeNormalization()
                    ->ifString()->then(function ($v) { return [$v]; })
                ->end()
                ->prototype('scalar')->end()
            ->end()
            ->booleanNode('catch_exceptions')->defaultTrue()->end()
        ;

        foreach ($this->options as $name => $value) {
            if ('secure' === $name) {
                $builder->enumNode($name)->values([true, false, 'auto'])->defaultValue('auto' === $value ? null : $value);
            } elseif ('samesite' === $name) {
                $builder->enumNode($name)->values([null, Cookie::SAMESITE_LAX, Cookie::SAMESITE_STRICT, Cookie::SAMESITE_NONE])->defaultValue($value);
            } elseif (\is_bool($value)) {
                $builder->booleanNode($name)->defaultValue($value);
            } elseif (\is_int($value)) {
                $builder->integerNode($name)->defaultValue($value);
            } else {
                $builder->scalarNode($name)->defaultValue($value);
            }
        }
    }

    private function generateRememberMeServicesTemplateId(array $config, string $id): string
    {
        if (isset($config['service'])) {
            return $config['service'];
        }

        if (isset($config['token_provider'])) {
            return 'security.authentication.rememberme.services.persistent';
        }

        return 'security.authentication.rememberme.services.simplehash';
    }

    private function createRememberMeServices(ContainerBuilder $container, string $id, string $templateId, array $userProviders, array $config): void
    {
        $rememberMeServicesId = $templateId.'.'.$id;

        $rememberMeServices = $container->setDefinition($rememberMeServicesId, new ChildDefinition($templateId));
        $rememberMeServices->replaceArgument(1, $config['secret']);
        $rememberMeServices->replaceArgument(2, $id);

        if (isset($config['token_provider'])) {
            $rememberMeServices->addMethodCall('setTokenProvider', [
                new Reference($config['token_provider']),
            ]);
        }

        // remember-me options
        $rememberMeServices->replaceArgument(3, array_intersect_key($config, $this->options));

        if ($config['user_providers']) {
            $userProviders = [];
            foreach ($config['user_providers'] as $providerName) {
                $userProviders[] = new Reference('security.user.provider.concrete.'.$providerName);
            }
        }

        if (0 === \count($userProviders)) {
            throw new \RuntimeException('You must configure at least one remember-me aware listener (such as form-login) for each firewall that has remember-me enabled.');
        }

        $rememberMeServices->replaceArgument(0, new IteratorArgument(array_unique($userProviders)));
    }

    private function createRememberMeListener(ContainerBuilder $container, string $id, string $rememberMeServicesId): void
    {
        $container
            ->setDefinition('security.listener.remember_me.'.$id, new ChildDefinition('security.listener.remember_me'))
            ->addTag('kernel.event_subscriber', ['dispatcher' => 'security.event_dispatcher.'.$id])
            ->replaceArgument(0, new Reference($rememberMeServicesId))
        ;

        $container
            ->setDefinition('security.logout.listener.remember_me.'.$id, new Definition(RememberMeLogoutListener::class))
            ->addTag('kernel.event_subscriber', ['dispatcher' => 'security.event_dispatcher.'.$id])
            ->addArgument(new Reference($rememberMeServicesId));
    }
}<|MERGE_RESOLUTION|>--- conflicted
+++ resolved
@@ -49,43 +49,8 @@
         ;
 
         // remember me services
-<<<<<<< HEAD
         $templateId = $this->generateRememberMeServicesTemplateId($config, $id);
         $rememberMeServicesId = $templateId.'.'.$id;
-=======
-        if (isset($config['token_provider'])) {
-            $templateId = 'security.authentication.rememberme.services.persistent';
-            $rememberMeServicesId = $templateId.'.'.$id;
-        } else {
-            $templateId = 'security.authentication.rememberme.services.simplehash';
-            $rememberMeServicesId = $templateId.'.'.$id;
-        }
-
-        if ($container->hasDefinition('security.logout_listener.'.$id)) {
-            $container
-                ->getDefinition('security.logout_listener.'.$id)
-                ->addMethodCall('addHandler', [new Reference($rememberMeServicesId)])
-            ;
-        }
-
-        $rememberMeServices = $container->setDefinition($rememberMeServicesId, new ChildDefinition($templateId));
-        $rememberMeServices->replaceArgument(1, $config['secret']);
-        $rememberMeServices->replaceArgument(2, $id);
-
-        if (isset($config['token_provider'])) {
-            $rememberMeServices->addMethodCall('setTokenProvider', [
-                new Reference($config['token_provider']),
-            ]);
-        }
-
-        // remember-me options
-        $mergedOptions = array_intersect_key($config, $this->options);
-        if ('auto' === $mergedOptions['secure']) {
-            $mergedOptions['secure'] = null;
-        }
-
-        $rememberMeServices->replaceArgument(3, $mergedOptions);
->>>>>>> 9a8e2c26
 
         // attach to remember-me aware listeners
         $userProviders = [];
@@ -143,7 +108,7 @@
         $container
             ->setDefinition($authenticatorId, new ChildDefinition('security.authenticator.remember_me'))
             ->replaceArgument(0, new Reference($rememberMeServicesId))
-            ->replaceArgument(3, array_intersect_key($config, $this->options))
+            ->replaceArgument(3, $container->getDefinition($rememberMeServicesId)->getArgument(3))
         ;
 
         foreach ($container->findTaggedServiceIds('security.remember_me_aware') as $serviceId => $attributes) {
@@ -236,7 +201,12 @@
         }
 
         // remember-me options
-        $rememberMeServices->replaceArgument(3, array_intersect_key($config, $this->options));
+        $mergedOptions = array_intersect_key($config, $this->options);
+        if ('auto' === $mergedOptions['secure']) {
+            $mergedOptions['secure'] = null;
+        }
+
+        $rememberMeServices->replaceArgument(3, $mergedOptions);
 
         if ($config['user_providers']) {
             $userProviders = [];
