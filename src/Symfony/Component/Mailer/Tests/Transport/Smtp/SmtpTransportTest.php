<?php

/*
 * This file is part of the Symfony package.
 *
 * (c) Fabien Potencier <fabien@symfony.com>
 *
 * For the full copyright and license information, please view the LICENSE
 * file that was distributed with this source code.
 */

namespace Symfony\Component\Mailer\Tests\Transport\Smtp;

use PHPUnit\Framework\TestCase;
use Symfony\Component\Mailer\Envelope;
use Symfony\Component\Mailer\Exception\LogicException;
use Symfony\Component\Mailer\Exception\TransportException;
use Symfony\Component\Mailer\Transport\Smtp\SmtpTransport;
use Symfony\Component\Mailer\Transport\Smtp\Stream\SocketStream;
use Symfony\Component\Mime\Address;
use Symfony\Component\Mime\Email;
use Symfony\Component\Mime\Exception\InvalidArgumentException;
use Symfony\Component\Mime\RawMessage;

/**
 * @group time-sensitive
 */
class SmtpTransportTest extends TestCase
{
    public function testToString()
    {
        $t = new SmtpTransport();
        $this->assertEquals('smtps://localhost', (string) $t);

        $t = new SmtpTransport((new SocketStream())->setHost('127.0.0.1')->setPort(2525)->disableTls());
        $this->assertEquals('smtp://127.0.0.1:2525', (string) $t);
    }

    public function testSendDoesNotPingBelowThreshold()
    {
        $stream = new DummyStream();
        $envelope = new Envelope(new Address('sender@example.org'), [new Address('recipient@example.org')]);

        $transport = new SmtpTransport($stream);
        $transport->send(new RawMessage('Message 1'), $envelope);
        $transport->send(new RawMessage('Message 2'), $envelope);
        $transport->send(new RawMessage('Message 3'), $envelope);

        $this->assertNotContains("NOOP\r\n", $stream->getCommands());
    }

    public function testSendPingAfterTransportException()
    {
        $stream = new DummyStream();
        $envelope = new Envelope(new Address('sender@example.org'), [new Address('recipient@example.org')]);

        $transport = new SmtpTransport($stream);
        $transport->send(new RawMessage('Message 1'), $envelope);
        $stream->close();
        $catch = false;

        try {
            $transport->send(new RawMessage('Message 2'), $envelope);
        } catch (TransportException $exception) {
            $catch = true;
        }
        $this->assertTrue($catch);
        $this->assertTrue($stream->isClosed());

        $transport->send(new RawMessage('Message 3'), $envelope);

        $this->assertFalse($stream->isClosed());
    }

    public function testSendDoesPingAboveThreshold()
    {
        $stream = new DummyStream();
        $envelope = new Envelope(new Address('sender@example.org'), [new Address('recipient@example.org')]);

        $transport = new SmtpTransport($stream);
        $transport->setPingThreshold(1);

        $transport->send(new RawMessage('Message 1'), $envelope);
        $transport->send(new RawMessage('Message 2'), $envelope);

        $this->assertNotContains("NOOP\r\n", $stream->getCommands());

        $stream->clearCommands();
        usleep(1500000);

        $transport->send(new RawMessage('Message 3'), $envelope);
        $this->assertContains("NOOP\r\n", $stream->getCommands());
    }

    public function testSendInvalidMessage()
    {
        $stream = new DummyStream();

        $transport = new SmtpTransport($stream);
        $transport->setPingThreshold(1);

        $message = new Email();
        $message->to('recipient@example.org');
        $message->from('sender@example.org');
        $message->attachFromPath('/does_not_exists');

        try {
            $transport->send($message);
            $this->fail('Expected Symfony\Component\Mime\Exception\InvalidArgumentException to be thrown');
        } catch (InvalidArgumentException $e) {
            $this->assertMatchesRegularExpression('{Path "/does_not_exists"}i', $e->getMessage());
        }

        $this->assertNotContains("\r\n.\r\n", $stream->getCommands());
        $this->assertTrue($stream->isClosed());
    }

    public function testWriteEncodedRecipientAndSenderAddresses()
    {
        $stream = new DummyStream();

        $transport = new SmtpTransport($stream);

        $message = new Email();
        $message->from('sender@exämple.org');
        $message->addTo('recipient@exämple.org');
        $message->addTo('recipient2@example.org');
        $message->text('.');

        $transport->send($message);

        $this->assertContains("MAIL FROM:<sender@xn--exmple-cua.org>\r\n", $stream->getCommands());
        $this->assertContains("RCPT TO:<recipient@xn--exmple-cua.org>\r\n", $stream->getCommands());
        $this->assertContains("RCPT TO:<recipient2@example.org>\r\n", $stream->getCommands());
    }
<<<<<<< HEAD
=======

    public function testAssertResponseCodeNoCodes()
    {
        $this->expectException(LogicException::class);
        $this->invokeAssertResponseCode('response', []);
    }

    public function testAssertResponseCodeWithEmptyResponse()
    {
        $this->expectException(TransportException::class);
        $this->expectExceptionMessage('Expected response code "220" but got empty code.');
        $this->invokeAssertResponseCode('', [220]);
    }

    public function testAssertResponseCodeWithNotValidCode()
    {
        $this->expectException(TransportException::class);
        $this->expectExceptionMessage('Expected response code "220" but got code "550", with message "550 Access Denied".');
        $this->expectExceptionCode(550);
        $this->invokeAssertResponseCode('550 Access Denied', [220]);
    }

    private function invokeAssertResponseCode(string $response, array $codes): void
    {
        $transport = new SmtpTransport($this->getMockForAbstractClass(AbstractStream::class));
        $m = new \ReflectionMethod($transport, 'assertResponseCode');
        $m->setAccessible(true);
        $m->invoke($transport, $response, $codes);
    }
}
>>>>>>> fcd63f66

    public function testStop()
    {
        $stream = new DummyStream();
        $envelope = new Envelope(new Address('sender@example.org'), [new Address('recipient@example.org')]);

        $transport = new SmtpTransport($stream);
        $transport->send(new RawMessage('Message 1'), $envelope);
        $this->assertFalse($stream->isClosed());

        $transport->stop();
        $this->assertTrue($stream->isClosed());
    }
}<|MERGE_RESOLUTION|>--- conflicted
+++ resolved
@@ -16,6 +16,7 @@
 use Symfony\Component\Mailer\Exception\LogicException;
 use Symfony\Component\Mailer\Exception\TransportException;
 use Symfony\Component\Mailer\Transport\Smtp\SmtpTransport;
+use Symfony\Component\Mailer\Transport\Smtp\Stream\AbstractStream;
 use Symfony\Component\Mailer\Transport\Smtp\Stream\SocketStream;
 use Symfony\Component\Mime\Address;
 use Symfony\Component\Mime\Email;
@@ -133,8 +134,6 @@
         $this->assertContains("RCPT TO:<recipient@xn--exmple-cua.org>\r\n", $stream->getCommands());
         $this->assertContains("RCPT TO:<recipient2@example.org>\r\n", $stream->getCommands());
     }
-<<<<<<< HEAD
-=======
 
     public function testAssertResponseCodeNoCodes()
     {
@@ -164,8 +163,6 @@
         $m->setAccessible(true);
         $m->invoke($transport, $response, $codes);
     }
-}
->>>>>>> fcd63f66
 
     public function testStop()
     {
