<?php

/*
 * This file is part of the Symfony package.
 *
 * (c) Fabien Potencier <fabien@symfony.com>
 *
 * For the full copyright and license information, please view the LICENSE
 * file that was distributed with this source code.
 */

namespace Symfony\Component\Security\Http\Logout;

use Symfony\Component\Security\Core\Authentication\Token\TokenInterface;
use Symfony\Component\HttpFoundation\Response;
use Symfony\Component\HttpFoundation\Request;

/**
 * This handler clears the passed cookies when a user logs out.
 *
 * @author Johannes M. Schmitt <schmittjoh@gmail.com>
 */
class CookieClearingLogoutHandler implements LogoutHandlerInterface
{
    private $cookies;

    /**
     * Constructor.
     *
     * @param array $cookies An array of cookie names to unset
     */
    public function __construct(array $cookies)
    {
        $this->cookies = $cookies;
    }

    /**
     * Implementation for the LogoutHandlerInterface. Deletes all requested cookies.
     *
     * @param Request        $request
     * @param Response       $response
     * @param TokenInterface $token
<<<<<<< HEAD
=======
     *
     * @return void
>>>>>>> 5d6a54b1
     */
    public function logout(Request $request, Response $response, TokenInterface $token)
    {
        foreach ($this->cookies as $cookieName => $cookieData) {
            $response->headers->clearCookie($cookieName, $cookieData['path'], $cookieData['domain']);
        }
    }
}<|MERGE_RESOLUTION|>--- conflicted
+++ resolved
@@ -40,11 +40,6 @@
      * @param Request        $request
      * @param Response       $response
      * @param TokenInterface $token
-<<<<<<< HEAD
-=======
-     *
-     * @return void
->>>>>>> 5d6a54b1
      */
     public function logout(Request $request, Response $response, TokenInterface $token)
     {
