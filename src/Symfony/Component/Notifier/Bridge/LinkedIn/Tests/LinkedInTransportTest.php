<?php

/*
 * This file is part of the Symfony package.
 *
 * (c) Fabien Potencier <fabien@symfony.com>
 *
 * For the full copyright and license information, please view the LICENSE
 * file that was distributed with this source code.
 */

namespace Symfony\Component\Notifier\Bridge\LinkedIn\Tests;

use Symfony\Component\HttpClient\MockHttpClient;
use Symfony\Component\Notifier\Bridge\LinkedIn\LinkedInTransport;
use Symfony\Component\Notifier\Exception\LogicException;
use Symfony\Component\Notifier\Exception\TransportException;
use Symfony\Component\Notifier\Message\ChatMessage;
use Symfony\Component\Notifier\Message\MessageOptionsInterface;
use Symfony\Component\Notifier\Message\SmsMessage;
use Symfony\Component\Notifier\Notification\Notification;
use Symfony\Component\Notifier\Test\TransportTestCase;
use Symfony\Component\Notifier\Tests\Transport\DummyMessage;
use Symfony\Contracts\HttpClient\HttpClientInterface;
use Symfony\Contracts\HttpClient\ResponseInterface;

final class LinkedInTransportTest extends TransportTestCase
{
<<<<<<< HEAD
    public static function createTransport(HttpClientInterface $client = null): LinkedInTransport
=======
    public static function createTransport(?HttpClientInterface $client = null): LinkedInTransport
>>>>>>> a44829e2
    {
        return (new LinkedInTransport('AuthToken', 'AccountId', $client ?? new MockHttpClient()))->setHost('host.test');
    }

    public static function toStringProvider(): iterable
    {
        yield ['linkedin://host.test', self::createTransport()];
    }

    public static function supportedMessagesProvider(): iterable
    {
        yield [new ChatMessage('Hello!')];
    }

    public static function unsupportedMessagesProvider(): iterable
    {
        yield [new SmsMessage('0611223344', 'Hello!')];
        yield [new DummyMessage()];
    }

    public function testSendWithEmptyArrayResponseThrowsTransportException()
    {
        $response = $this->createMock(ResponseInterface::class);
        $response->expects($this->exactly(2))
            ->method('getStatusCode')
            ->willReturn(500);
        $response->expects($this->once())
            ->method('getContent')
            ->willReturn('[]');

        $client = new MockHttpClient(static fn (): ResponseInterface => $response);

        $transport = self::createTransport($client);

        $this->expectException(TransportException::class);

        $transport->send(new ChatMessage('testMessage'));
    }

    public function testSendWithErrorResponseThrowsTransportException()
    {
        $this->expectException(TransportException::class);
        $this->expectExceptionMessage('testErrorCode');

        $response = $this->createMock(ResponseInterface::class);
        $response->expects($this->exactly(2))
            ->method('getStatusCode')
            ->willReturn(400);

        $response->expects($this->once())
            ->method('getContent')
            ->willReturn('testErrorCode');

        $client = new MockHttpClient(static fn (): ResponseInterface => $response);

        $transport = self::createTransport($client);

        $transport->send(new ChatMessage('testMessage'));
    }

    public function testSendWithOptions()
    {
        $message = 'testMessage';

        $response = $this->createMock(ResponseInterface::class);

        $response->expects($this->exactly(2))
            ->method('getStatusCode')
            ->willReturn(201);

        $response->expects($this->once())
            ->method('getContent')
            ->willReturn(json_encode(['id' => '42']));

        $expectedBody = json_encode([
            'specificContent' => [
                'com.linkedin.ugc.ShareContent' => [
                    'shareCommentary' => [
                        'attributes' => [],
                        'text' => 'testMessage',
                    ],
                    'shareMediaCategory' => 'NONE',
                ],
            ],
            'visibility' => [
                'com.linkedin.ugc.MemberNetworkVisibility' => 'PUBLIC',
            ],
            'lifecycleState' => 'PUBLISHED',
            'author' => 'urn:li:person:AccountId',
        ]);

        $client = new MockHttpClient(function (string $method, string $url, array $options = []) use (
            $response,
            $expectedBody
        ): ResponseInterface {
            $this->assertSame($expectedBody, $options['body']);

            return $response;
        });
        $transport = self::createTransport($client);

        $transport->send(new ChatMessage($message));
    }

    public function testSendWithNotification()
    {
        $message = 'testMessage';

        $response = $this->createMock(ResponseInterface::class);

        $response->expects($this->exactly(2))
            ->method('getStatusCode')
            ->willReturn(201);

        $response->expects($this->once())
            ->method('getContent')
            ->willReturn(json_encode(['id' => '42']));

        $notification = new Notification($message);
        $chatMessage = ChatMessage::fromNotification($notification);

        $expectedBody = json_encode([
            'specificContent' => [
                'com.linkedin.ugc.ShareContent' => [
                    'shareCommentary' => [
                        'attributes' => [],
                        'text' => 'testMessage',
                    ],
                    'shareMediaCategory' => 'NONE',
                ],
            ],
            'visibility' => [
                'com.linkedin.ugc.MemberNetworkVisibility' => 'PUBLIC',
            ],
            'lifecycleState' => 'PUBLISHED',
            'author' => 'urn:li:person:AccountId',
        ]);

        $client = new MockHttpClient(function (string $method, string $url, array $options = []) use (
            $response,
            $expectedBody
        ): ResponseInterface {
            $this->assertSame($expectedBody, $options['body']);

            return $response;
        });

        $transport = self::createTransport($client);

        $transport->send($chatMessage);
    }

    public function testSendWithInvalidOptions()
    {
        $this->expectException(LogicException::class);

        $client = new MockHttpClient(fn (string $method, string $url, array $options = []): ResponseInterface => $this->createMock(ResponseInterface::class));

        $transport = self::createTransport($client);

        $transport->send(new ChatMessage('testMessage', $this->createMock(MessageOptionsInterface::class)));
    }
}<|MERGE_RESOLUTION|>--- conflicted
+++ resolved
@@ -26,11 +26,7 @@
 
 final class LinkedInTransportTest extends TransportTestCase
 {
-<<<<<<< HEAD
-    public static function createTransport(HttpClientInterface $client = null): LinkedInTransport
-=======
     public static function createTransport(?HttpClientInterface $client = null): LinkedInTransport
->>>>>>> a44829e2
     {
         return (new LinkedInTransport('AuthToken', 'AccountId', $client ?? new MockHttpClient()))->setHost('host.test');
     }
