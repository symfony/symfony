--- conflicted
+++ resolved
@@ -69,26 +69,16 @@
             ['anonymously', ['IS_AUTHENTICATED_ANONYMOUSLY'], VoterInterface::ACCESS_GRANTED],
             ['anonymously', ['IS_AUTHENTICATED_REMEMBERED'], VoterInterface::ACCESS_DENIED],
             ['anonymously', ['IS_AUTHENTICATED_FULLY'], VoterInterface::ACCESS_DENIED],
-<<<<<<< HEAD
-=======
             ['anonymously', ['IS_ANONYMOUS'], VoterInterface::ACCESS_GRANTED],
             ['anonymously', ['IS_IMPERSONATOR'], VoterInterface::ACCESS_DENIED],
->>>>>>> f1643e87
 
             ['fully', ['IS_ANONYMOUS'], VoterInterface::ACCESS_DENIED],
             ['remembered', ['IS_ANONYMOUS'], VoterInterface::ACCESS_DENIED],
             ['anonymously', ['IS_ANONYMOUS'], VoterInterface::ACCESS_GRANTED],
 
-<<<<<<< HEAD
-            ['fully', ['IS_IMPERSONATOR'], VoterInterface::ACCESS_DENIED],
-            ['remembered', ['IS_IMPERSONATOR'], VoterInterface::ACCESS_DENIED],
-            ['anonymously', ['IS_IMPERSONATOR'], VoterInterface::ACCESS_DENIED],
-            ['impersonated', ['IS_IMPERSONATOR'], VoterInterface::ACCESS_GRANTED],
-=======
             ['fully', ['IS_AUTHENTICATED_ANONYMOUSLY'], VoterInterface::ACCESS_GRANTED],
             ['remembered', ['IS_AUTHENTICATED_ANONYMOUSLY'], VoterInterface::ACCESS_GRANTED],
             ['anonymously', ['IS_AUTHENTICATED_ANONYMOUSLY'], VoterInterface::ACCESS_GRANTED],
->>>>>>> f1643e87
         ];
     }
 
