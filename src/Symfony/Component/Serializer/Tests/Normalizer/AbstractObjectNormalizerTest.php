--- conflicted
+++ resolved
@@ -1040,20 +1040,12 @@
                 return [];
             }
 
-<<<<<<< HEAD
             protected function getAttributeValue(object $object, string $attribute, ?string $format = null, array $context = []): mixed
-=======
-            protected function getAttributeValue(object $object, string $attribute, ?string $format = null, array $context = [])
->>>>>>> fac38a54
             {
                 return null;
             }
 
-<<<<<<< HEAD
             protected function setAttributeValue(object $object, string $attribute, $value, ?string $format = null, array $context = []): void
-=======
-            protected function setAttributeValue(object $object, string $attribute, $value, ?string $format = null, array $context = [])
->>>>>>> fac38a54
             {
                 $object->$attribute = $value;
             }
@@ -1061,7 +1053,7 @@
 
         $this->assertSame('scalar', $normalizer->denormalize('scalar', XmlScalarDummy::class, 'xml')->value);
     }
-    
+
     public function testNormalizationWithMaxDepthOnStdclassObjectDoesNotThrowWarning()
     {
         $object = new \stdClass();
