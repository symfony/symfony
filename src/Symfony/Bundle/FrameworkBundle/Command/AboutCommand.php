<?php

/*
 * This file is part of the Symfony package.
 *
 * (c) Fabien Potencier <fabien@symfony.com>
 *
 * For the full copyright and license information, please view the LICENSE
 * file that was distributed with this source code.
 */

namespace Symfony\Bundle\FrameworkBundle\Command;

use Symfony\Component\Console\Command\Command;
use Symfony\Component\Console\Helper\Helper;
use Symfony\Component\Console\Helper\TableSeparator;
use Symfony\Component\Console\Input\InputInterface;
use Symfony\Component\Console\Output\OutputInterface;
use Symfony\Component\Console\Style\SymfonyStyle;
use Symfony\Component\HttpKernel\Kernel;
use Symfony\Component\HttpKernel\KernelInterface;

/**
 * A console command to display information about the current installation.
 *
 * @author Roland Franssen <franssen.roland@gmail.com>
 *
 * @final since version 3.4
 */
class AboutCommand extends Command
{
    protected static $defaultName = 'about';

    /**
     * {@inheritdoc}
     */
    protected function configure()
    {
        $this
            ->setDescription('Displays information about the current project')
            ->setHelp(<<<'EOT'
The <info>%command.name%</info> command displays information about the current Symfony project.

The <info>PHP</info> section displays important configuration that could affect your application. The values might
be different between web and CLI.

The <info>Environment</info> section displays the current environment variables managed by Symfony Dotenv. It will not
be shown if no variables were found. The values might be different between web and CLI.
EOT
            )
        ;
    }

    /**
     * {@inheritdoc}
     */
    protected function execute(InputInterface $input, OutputInterface $output)
    {
        $io = new SymfonyStyle($input, $output);

        /** @var $kernel KernelInterface */
        $kernel = $this->getApplication()->getKernel();

        $rows = array(
            array('<info>Symfony</>'),
            new TableSeparator(),
            array('Version', Kernel::VERSION),
            array('End of maintenance', Kernel::END_OF_MAINTENANCE.(self::isExpired(Kernel::END_OF_MAINTENANCE) ? ' <error>Expired</>' : '')),
            array('End of life', Kernel::END_OF_LIFE.(self::isExpired(Kernel::END_OF_LIFE) ? ' <error>Expired</>' : '')),
            new TableSeparator(),
            array('<info>Kernel</>'),
            new TableSeparator(),
            array('Type', get_class($kernel)),
            array('Name', $kernel->getName()),
            array('Environment', $kernel->getEnvironment()),
            array('Debug', $kernel->isDebug() ? 'true' : 'false'),
            array('Charset', $kernel->getCharset()),
            array('Root directory', self::formatPath($kernel->getRootDir(), $kernel->getProjectDir())),
            array('Cache directory', self::formatPath($kernel->getCacheDir(), $kernel->getProjectDir()).' (<comment>'.self::formatFileSize($kernel->getCacheDir()).'</>)'),
            array('Log directory', self::formatPath($kernel->getLogDir(), $kernel->getProjectDir()).' (<comment>'.self::formatFileSize($kernel->getLogDir()).'</>)'),
            new TableSeparator(),
            array('<info>PHP</>'),
            new TableSeparator(),
            array('Version', PHP_VERSION),
            array('Architecture', (PHP_INT_SIZE * 8).' bits'),
            array('Intl locale', class_exists('Locale', false) && \Locale::getDefault() ? \Locale::getDefault() : 'n/a'),
            array('Timezone', date_default_timezone_get().' (<comment>'.(new \DateTime())->format(\DateTime::W3C).'</>)'),
            array('OPcache', extension_loaded('Zend OPcache') && ini_get('opcache.enable') ? 'true' : 'false'),
            array('APCu', extension_loaded('apcu') && ini_get('apc.enabled') ? 'true' : 'false'),
            array('Xdebug', extension_loaded('xdebug') ? 'true' : 'false'),
        );

        if ($dotenv = self::getDotenvVars()) {
            $rows = array_merge($rows, array(
                new TableSeparator(),
                array('<info>Environment (.env)</>'),
                new TableSeparator(),
            ), array_map(function ($value, $name) {
                return array($name, $value);
            }, $dotenv, array_keys($dotenv)));
        }

        $io->table(array(), $rows);
    }

    private static function formatPath(string $path, string $baseDir = null): string
    {
        return null !== $baseDir ? preg_replace('~^'.preg_quote($baseDir, '~').'~', '.', $path) : $path;
    }

    private static function formatFileSize(string $path): string
    {
        if (is_file($path)) {
            $size = filesize($path) ?: 0;
        } else {
            $size = 0;
            foreach (new \RecursiveIteratorIterator(new \RecursiveDirectoryIterator($path, \RecursiveDirectoryIterator::SKIP_DOTS | \RecursiveDirectoryIterator::FOLLOW_SYMLINKS)) as $file) {
                $size += $file->getSize();
            }
        }

        return Helper::formatMemory($size);
    }

    private static function isExpired(string $date): bool
    {
        $date = \DateTime::createFromFormat('m/Y', $date);

        return false !== $date && new \DateTime() > $date->modify('last day of this month 23:59:59');
    }

<<<<<<< HEAD
    private static function getDotEnvVars(): array
=======
    private static function getDotenvVars()
>>>>>>> 9401afd0
    {
        $vars = array();
        foreach (explode(',', getenv('SYMFONY_DOTENV_VARS')) as $name) {
            if ('' !== $name && false !== $value = getenv($name)) {
                $vars[$name] = $value;
            }
        }

        return $vars;
    }
}<|MERGE_RESOLUTION|>--- conflicted
+++ resolved
@@ -129,11 +129,7 @@
         return false !== $date && new \DateTime() > $date->modify('last day of this month 23:59:59');
     }
 
-<<<<<<< HEAD
-    private static function getDotEnvVars(): array
-=======
-    private static function getDotenvVars()
->>>>>>> 9401afd0
+    private static function getDotenvVars(): array
     {
         $vars = array();
         foreach (explode(',', getenv('SYMFONY_DOTENV_VARS')) as $name) {
