--- conflicted
+++ resolved
@@ -116,34 +116,28 @@
 /**
  * Creates a lazy iterator by tag name.
  *
-<<<<<<< HEAD
+ * @deprecated since Symfony 4.4, to be removed in 5.0, use "tagged_iterator" instead.
+ */
+function tagged(string $tag, string $indexAttribute = null, string $defaultIndexMethod = null, bool $needsIndexes = false, string $defaultPriorityMethod = null): TaggedIteratorArgument
+{
+    @trigger_error(__NAMESPACE__.'\tagged() is deprecated since Symfony 4.4 and will be removed in 5.0, use '.__NAMESPACE__.'\tagged_iterator() instead.', E_USER_DEPRECATED);
+
+    return new TaggedIteratorArgument($tag, $indexAttribute, $defaultIndexMethod, $needsIndexes, $defaultPriorityMethod);
+}
+
+/**
+ * Creates a lazy iterator by tag name.
+ *
  * @param string $tag
  * @param string|null $indexAttribute
  * @param string|null $defaultIndexMethod
  * @param bool $needsIndexes
  * @param string|null $defaultPriorityMethod
  * @return TaggedIteratorArgument
-=======
- * @deprecated since Symfony 4.4, to be removed in 5.0, use "tagged_iterator" instead.
->>>>>>> 7f39f363
  */
-function tagged(string $tag, string $indexAttribute = null, string $defaultIndexMethod = null, bool $needsIndexes = false, string $defaultPriorityMethod = null): TaggedIteratorArgument
+function tagged_iterator(string $tag, string $indexAttribute = null, string $defaultIndexMethod = null, bool $needsIndexes = false, string $defaultPriorityMethod = null): TaggedIteratorArgument
 {
-<<<<<<< HEAD
-    return new TaggedIteratorArgument($tag, $indexAttribute, $defaultIndexMethod,$needsIndexes, $defaultPriorityMethod);
-=======
-    @trigger_error(__NAMESPACE__.'\tagged() is deprecated since Symfony 4.4 and will be removed in 5.0, use '.__NAMESPACE__.'\tagged_iterator() instead.', E_USER_DEPRECATED);
-
-    return new TaggedIteratorArgument($tag, $indexAttribute, $defaultIndexMethod);
-}
-
-/**
- * Creates a lazy iterator by tag name.
- */
-function tagged_iterator(string $tag, string $indexAttribute = null, string $defaultIndexMethod = null): TaggedIteratorArgument
-{
-    return new TaggedIteratorArgument($tag, $indexAttribute, $defaultIndexMethod);
->>>>>>> 7f39f363
+    return new TaggedIteratorArgument($tag, $indexAttribute, $defaultIndexMethod, $needsIndexes, $defaultPriorityMethod);
 }
 
 /**
