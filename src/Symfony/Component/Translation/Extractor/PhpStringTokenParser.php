<?php

/*
 * This file is part of the Symfony package.
 *
 * (c) Fabien Potencier <fabien@symfony.com>
 *
 * For the full copyright and license information, please view the LICENSE
 * file that was distributed with this source code.
 */

namespace Symfony\Component\Translation\Extractor;

trigger_deprecation('symfony/translation', '6.2', '"%s" is deprecated.', PhpStringTokenParser::class);

/*
 * The following is derived from code at http://github.com/nikic/PHP-Parser
 *
 * Copyright (c) 2011 by Nikita Popov
 *
 * Some rights reserved.
 *
 * Redistribution and use in source and binary forms, with or without
 * modification, are permitted provided that the following conditions are
 * met:
 *
 *     * Redistributions of source code must retain the above copyright
 *       notice, this list of conditions and the following disclaimer.
 *
 *     * Redistributions in binary form must reproduce the above
 *       copyright notice, this list of conditions and the following
 *       disclaimer in the documentation and/or other materials provided
 *       with the distribution.
 *
 *     * The names of the contributors may not be used to endorse or
 *       promote products derived from this software without specific
 *       prior written permission.
 *
 * THIS SOFTWARE IS PROVIDED BY THE COPYRIGHT HOLDERS AND CONTRIBUTORS
 * "AS IS" AND ANY EXPRESS OR IMPLIED WARRANTIES, INCLUDING, BUT NOT
 * LIMITED TO, THE IMPLIED WARRANTIES OF MERCHANTABILITY AND FITNESS FOR
 * A PARTICULAR PURPOSE ARE DISCLAIMED. IN NO EVENT SHALL THE COPYRIGHT
 * OWNER OR CONTRIBUTORS BE LIABLE FOR ANY DIRECT, INDIRECT, INCIDENTAL,
 * SPECIAL, EXEMPLARY, OR CONSEQUENTIAL DAMAGES (INCLUDING, BUT NOT
 * LIMITED TO, PROCUREMENT OF SUBSTITUTE GOODS OR SERVICES; LOSS OF USE,
 * DATA, OR PROFITS; OR BUSINESS INTERRUPTION) HOWEVER CAUSED AND ON ANY
 * THEORY OF LIABILITY, WHETHER IN CONTRACT, STRICT LIABILITY, OR TORT
 * (INCLUDING NEGLIGENCE OR OTHERWISE) ARISING IN ANY WAY OUT OF THE USE
 * OF THIS SOFTWARE, EVEN IF ADVISED OF THE POSSIBILITY OF SUCH DAMAGE.
 */

/**
 * @deprecated since Symfony 6.2
 */
class PhpStringTokenParser
{
    protected static $replacements = [
        '\\' => '\\',
        '$' => '$',
        'n' => "\n",
        'r' => "\r",
        't' => "\t",
        'f' => "\f",
        'v' => "\v",
        'e' => "\x1B",
    ];

    /**
     * Parses a string token.
     *
     * @param string $str String token content
     */
    public static function parse(string $str): string
    {
        $bLength = 0;
        if ('b' === $str[0]) {
            $bLength = 1;
        }

        if ('\'' === $str[$bLength]) {
            return str_replace(
                ['\\\\', '\\\''],
                ['\\', '\''],
                substr($str, $bLength + 1, -1)
            );
        } else {
            return self::parseEscapeSequences(substr($str, $bLength + 1, -1), '"');
        }
    }

    /**
     * Parses escape sequences in strings (all string types apart from single quoted).
     *
     * @param string      $str   String without quotes
     * @param string|null $quote Quote type
     */
<<<<<<< HEAD
    public static function parseEscapeSequences(string $str, string $quote = null): string
=======
    public static function parseEscapeSequences(string $str, ?string $quote = null)
>>>>>>> 2a31f2dd
    {
        if (null !== $quote) {
            $str = str_replace('\\'.$quote, $quote, $str);
        }

        return preg_replace_callback(
            '~\\\\([\\\\$nrtfve]|[xX][0-9a-fA-F]{1,2}|[0-7]{1,3})~',
            [__CLASS__, 'parseCallback'],
            $str
        );
    }

    private static function parseCallback(array $matches): string
    {
        $str = $matches[1];

        if (isset(self::$replacements[$str])) {
            return self::$replacements[$str];
        } elseif ('x' === $str[0] || 'X' === $str[0]) {
            return \chr(hexdec($str));
        } else {
            return \chr(octdec($str));
        }
    }

    /**
     * Parses a constant doc string.
     *
     * @param string $startToken Doc string start token content (<<<SMTHG)
     * @param string $str        String token content
     */
    public static function parseDocString(string $startToken, string $str): string
    {
        // strip last newline (thanks tokenizer for sticking it into the string!)
        $str = preg_replace('~(\r\n|\n|\r)$~', '', $str);

        // nowdoc string
        if (str_contains($startToken, '\'')) {
            return $str;
        }

        return self::parseEscapeSequences($str, null);
    }
}<|MERGE_RESOLUTION|>--- conflicted
+++ resolved
@@ -94,11 +94,7 @@
      * @param string      $str   String without quotes
      * @param string|null $quote Quote type
      */
-<<<<<<< HEAD
-    public static function parseEscapeSequences(string $str, string $quote = null): string
-=======
-    public static function parseEscapeSequences(string $str, ?string $quote = null)
->>>>>>> 2a31f2dd
+    public static function parseEscapeSequences(string $str, ?string $quote = null): string
     {
         if (null !== $quote) {
             $str = str_replace('\\'.$quote, $quote, $str);
