<?php

/*
 * This file is part of the Symfony package.
 *
 * (c) Fabien Potencier <fabien@symfony.com>
 *
 * For the full copyright and license information, please view the LICENSE
 * file that was distributed with this source code.
 */

namespace Symfony\Component\Security\Core\Authorization;

use Symfony\Component\ExpressionLanguage\ExpressionFunction;
use Symfony\Component\ExpressionLanguage\ExpressionFunctionProviderInterface;
use Symfony\Component\Security\Core\Authorization\Voter\AuthenticatedVoter;

/**
 * Define some ExpressionLanguage functions.
 *
 * @author Fabien Potencier <fabien@symfony.com>
 */
class ExpressionLanguageProvider implements ExpressionFunctionProviderInterface
{
    public function getFunctions()
    {
        return [
            new ExpressionFunction('is_anonymous', function () {
<<<<<<< HEAD
                return '$token && $auth_checker->isGranted("IS_ANONYMOUS")';
            }, function (array $variables) {
=======
                return 'trigger_deprecation("symfony/security-core", "5.4", "The \"is_anonymous()\" expression function is deprecated.") || ($token && $auth_checker->isGranted("IS_ANONYMOUS"))';
            }, function (array $variables) {
                trigger_deprecation('symfony/security-core', '5.4', 'The "is_anonymous()" expression function is deprecated.');

>>>>>>> f1643e87
                return $variables['token'] && $variables['auth_checker']->isGranted('IS_ANONYMOUS');
            }),

            // @deprecated remove the ternary and always use IS_AUTHENTICATED in 6.0
            new ExpressionFunction('is_authenticated', function () {
<<<<<<< HEAD
                return '$token && !$auth_checker->isGranted("IS_ANONYMOUS")';
            }, function (array $variables) {
                return $variables['token'] && !$variables['auth_checker']->isGranted('IS_ANONYMOUS');
=======
                return 'defined("'.AuthenticatedVoter::class.'::IS_AUTHENTICATED") ? $auth_checker->isGranted("IS_AUTHENTICATED") : ($token && !$auth_checker->isGranted("IS_ANONYMOUS"))';
            }, function (array $variables) {
                return \defined(AuthenticatedVoter::class.'::IS_AUTHENTICATED') ? $variables['auth_checker']->isGranted('IS_AUTHENTICATED') : ($variables['token'] && !$variables['auth_checker']->isGranted('IS_ANONYMOUS'));
>>>>>>> f1643e87
            }),

            new ExpressionFunction('is_fully_authenticated', function () {
                return '$token && $auth_checker->isGranted("IS_AUTHENTICATED_FULLY")';
            }, function (array $variables) {
                return $variables['token'] && $variables['auth_checker']->isGranted('IS_AUTHENTICATED_FULLY');
            }),

            new ExpressionFunction('is_granted', function ($attributes, $object = 'null') {
                return sprintf('$auth_checker->isGranted(%s, %s)', $attributes, $object);
            }, function (array $variables, $attributes, $object = null) {
                return $variables['auth_checker']->isGranted($attributes, $object);
            }),

            new ExpressionFunction('is_remember_me', function () {
                return '$token && $auth_checker->isGranted("IS_REMEMBERED")';
            }, function (array $variables) {
                return $variables['token'] && $variables['auth_checker']->isGranted('IS_REMEMBERED');
            }),
        ];
    }
}<|MERGE_RESOLUTION|>--- conflicted
+++ resolved
@@ -26,29 +26,18 @@
     {
         return [
             new ExpressionFunction('is_anonymous', function () {
-<<<<<<< HEAD
-                return '$token && $auth_checker->isGranted("IS_ANONYMOUS")';
-            }, function (array $variables) {
-=======
                 return 'trigger_deprecation("symfony/security-core", "5.4", "The \"is_anonymous()\" expression function is deprecated.") || ($token && $auth_checker->isGranted("IS_ANONYMOUS"))';
             }, function (array $variables) {
                 trigger_deprecation('symfony/security-core', '5.4', 'The "is_anonymous()" expression function is deprecated.');
 
->>>>>>> f1643e87
                 return $variables['token'] && $variables['auth_checker']->isGranted('IS_ANONYMOUS');
             }),
 
             // @deprecated remove the ternary and always use IS_AUTHENTICATED in 6.0
             new ExpressionFunction('is_authenticated', function () {
-<<<<<<< HEAD
-                return '$token && !$auth_checker->isGranted("IS_ANONYMOUS")';
-            }, function (array $variables) {
-                return $variables['token'] && !$variables['auth_checker']->isGranted('IS_ANONYMOUS');
-=======
                 return 'defined("'.AuthenticatedVoter::class.'::IS_AUTHENTICATED") ? $auth_checker->isGranted("IS_AUTHENTICATED") : ($token && !$auth_checker->isGranted("IS_ANONYMOUS"))';
             }, function (array $variables) {
                 return \defined(AuthenticatedVoter::class.'::IS_AUTHENTICATED') ? $variables['auth_checker']->isGranted('IS_AUTHENTICATED') : ($variables['token'] && !$variables['auth_checker']->isGranted('IS_ANONYMOUS'));
->>>>>>> f1643e87
             }),
 
             new ExpressionFunction('is_fully_authenticated', function () {
