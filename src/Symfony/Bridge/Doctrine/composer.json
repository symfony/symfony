--- conflicted
+++ resolved
@@ -26,13 +26,9 @@
         "symfony/http-kernel": "~2.2",
         "symfony/property-access": "~2.3",
         "symfony/security": "~2.2",
-<<<<<<< HEAD
         "symfony/expression-language": "~2.2",
         "symfony/validator": "~2.4",
-=======
-        "symfony/validator": "~2.3.0,>=2.3.20",
         "symfony/translation": "~2.0,>=2.0.5",
->>>>>>> 206ebc78
         "doctrine/data-fixtures": "1.0.*",
         "doctrine/dbal": "~2.2",
         "doctrine/orm": "~2.2,>=2.2.3"
