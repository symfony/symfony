<?php

/*
 * This file is part of the Symfony package.
 *
 * (c) Fabien Potencier <fabien@symfony.com>
 *
 * For the full copyright and license information, please view the LICENSE
 * file that was distributed with this source code.
 */

namespace Symfony\Component\Serializer\Normalizer;

use Symfony\Component\PropertyAccess\Exception\NoSuchPropertyException;
use Symfony\Component\PropertyAccess\PropertyAccess;
use Symfony\Component\PropertyAccess\PropertyAccessorInterface;
use Symfony\Component\PropertyInfo\PropertyTypeExtractorInterface;
use Symfony\Component\Serializer\Exception\LogicException;
use Symfony\Component\Serializer\Mapping\AttributeMetadata;
use Symfony\Component\Serializer\Mapping\ClassDiscriminatorResolverInterface;
use Symfony\Component\Serializer\Mapping\Factory\ClassMetadataFactoryInterface;
use Symfony\Component\Serializer\NameConverter\NameConverterInterface;

/**
 * Converts between objects and arrays using the PropertyAccess component.
 *
 * @author Kévin Dunglas <dunglas@gmail.com>
 */
final class ObjectNormalizer extends AbstractObjectNormalizer
{
    protected PropertyAccessorInterface $propertyAccessor;

    private readonly \Closure $objectClassResolver;

    public function __construct(?ClassMetadataFactoryInterface $classMetadataFactory = null, ?NameConverterInterface $nameConverter = null, ?PropertyAccessorInterface $propertyAccessor = null, ?PropertyTypeExtractorInterface $propertyTypeExtractor = null, ?ClassDiscriminatorResolverInterface $classDiscriminatorResolver = null, ?callable $objectClassResolver = null, array $defaultContext = [])
    {
        if (!class_exists(PropertyAccess::class)) {
            throw new LogicException('The ObjectNormalizer class requires the "PropertyAccess" component. Try running "composer require symfony/property-access".');
        }

        parent::__construct($classMetadataFactory, $nameConverter, $propertyTypeExtractor, $classDiscriminatorResolver, $objectClassResolver, $defaultContext);

        $this->propertyAccessor = $propertyAccessor ?: PropertyAccess::createPropertyAccessor();

        $this->objectClassResolver = ($objectClassResolver ?? static fn ($class) => \is_object($class) ? $class::class : $class)(...);
    }

    public function getSupportedTypes(?string $format): array
    {
        return ['object' => true];
    }

    protected function extractAttributes(object $object, ?string $format = null, array $context = []): array
    {
        if (\stdClass::class === $object::class) {
            return array_keys((array) $object);
        }

        // If not using groups, detect manually
        $attributes = [];

        // methods
        $class = ($this->objectClassResolver)($object);
        $reflClass = new \ReflectionClass($class);

        foreach ($reflClass->getMethods(\ReflectionMethod::IS_PUBLIC) as $reflMethod) {
            if (
                0 !== $reflMethod->getNumberOfRequiredParameters()
                || $reflMethod->isStatic()
                || $reflMethod->isConstructor()
                || $reflMethod->isDestructor()
            ) {
                continue;
            }

            $name = $reflMethod->name;
            $attributeName = null;

            if (str_starts_with($name, 'get') || str_starts_with($name, 'has') || str_starts_with($name, 'can')) {
                // getters, hassers and canners
                $attributeName = substr($name, 3);

                if (!$reflClass->hasProperty($attributeName)) {
                    $attributeName = lcfirst($attributeName);
                }
            } elseif (str_starts_with($name, 'is')) {
                // issers
                $attributeName = substr($name, 2);

                if (!$reflClass->hasProperty($attributeName)) {
                    $attributeName = lcfirst($attributeName);
                }
            }

            if (null !== $attributeName && $this->isAllowedAttribute($object, $attributeName, $format, $context)) {
                $attributes[$attributeName] = true;
            }
        }

        // properties
        foreach ($reflClass->getProperties() as $reflProperty) {
            if (!$reflProperty->isPublic()) {
                continue;
            }

            if ($reflProperty->isStatic() || !$this->isAllowedAttribute($object, $reflProperty->name, $format, $context)) {
                continue;
            }

            $attributes[$reflProperty->name] = true;
        }

        return array_keys($attributes);
    }

    protected function getAttributeValue(object $object, string $attribute, ?string $format = null, array $context = []): mixed
    {
        $mapping = $this->classDiscriminatorResolver?->getMappingForMappedObject($object);

        return $attribute === $mapping?->getTypeProperty()
            ? $mapping
            : $this->propertyAccessor->getValue($object, $attribute);
    }

<<<<<<< HEAD
    protected function setAttributeValue(object $object, string $attribute, mixed $value, string $format = null, array $context = []): void
=======
    /**
     * @return void
     */
    protected function setAttributeValue(object $object, string $attribute, mixed $value, ?string $format = null, array $context = [])
>>>>>>> 115fb5be
    {
        try {
            $this->propertyAccessor->setValue($object, $attribute, $value);
        } catch (NoSuchPropertyException) {
            // Properties not found are ignored
        }
    }

    protected function getAllowedAttributes(string|object $classOrObject, array $context, bool $attributesAsString = false): array|bool
    {
        if (false === $allowedAttributes = parent::getAllowedAttributes($classOrObject, $context, $attributesAsString)) {
            return false;
        }

        if (null !== $this->classDiscriminatorResolver) {
            $class = \is_object($classOrObject) ? $classOrObject::class : $classOrObject;
            if (null !== $discriminatorMapping = $this->classDiscriminatorResolver->getMappingForMappedObject($classOrObject)) {
                $allowedAttributes[] = $attributesAsString ? $discriminatorMapping->getTypeProperty() : new AttributeMetadata($discriminatorMapping->getTypeProperty());
            }

            if (null !== $discriminatorMapping = $this->classDiscriminatorResolver->getMappingForClass($class)) {
                $attributes = [];
                foreach ($discriminatorMapping->getTypesMapping() as $mappedClass) {
                    $attributes[] = parent::getAllowedAttributes($mappedClass, $context, $attributesAsString);
                }
                $allowedAttributes = array_merge($allowedAttributes, ...$attributes);
            }
        }

        return $allowedAttributes;
    }
}<|MERGE_RESOLUTION|>--- conflicted
+++ resolved
@@ -122,14 +122,7 @@
             : $this->propertyAccessor->getValue($object, $attribute);
     }
 
-<<<<<<< HEAD
-    protected function setAttributeValue(object $object, string $attribute, mixed $value, string $format = null, array $context = []): void
-=======
-    /**
-     * @return void
-     */
-    protected function setAttributeValue(object $object, string $attribute, mixed $value, ?string $format = null, array $context = [])
->>>>>>> 115fb5be
+    protected function setAttributeValue(object $object, string $attribute, mixed $value, ?string $format = null, array $context = []): void
     {
         try {
             $this->propertyAccessor->setValue($object, $attribute, $value);
