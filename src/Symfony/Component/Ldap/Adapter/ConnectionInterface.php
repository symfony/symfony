--- conflicted
+++ resolved
@@ -34,9 +34,5 @@
      * @throws ConnectionTimeoutException  When the connection can't be created because of an LDAP_TIMEOUT error
      * @throws InvalidCredentialsException When the connection can't be created because of an LDAP_INVALID_CREDENTIALS error
      */
-<<<<<<< HEAD
-    public function bind(string $dn = null, #[\SensitiveParameter] string $password = null): void;
-=======
-    public function bind(?string $dn = null, #[\SensitiveParameter] ?string $password = null);
->>>>>>> 115fb5be
+    public function bind(?string $dn = null, #[\SensitiveParameter] ?string $password = null): void;
 }