--- conflicted
+++ resolved
@@ -317,14 +317,7 @@
         return $pushedResponse ?? new CurlResponse($this->multi, $ch, $options, $this->logger, $method, self::createRedirectResolver($options, $host, $port), CurlClientState::$curlVersion['version_number'], $url);
     }
 
-<<<<<<< HEAD
-    public function stream(ResponseInterface|iterable $responses, float $timeout = null): ResponseStreamInterface
-=======
-    /**
-     * {@inheritdoc}
-     */
-    public function stream($responses, ?float $timeout = null): ResponseStreamInterface
->>>>>>> 2a31f2dd
+    public function stream(ResponseInterface|iterable $responses, ?float $timeout = null): ResponseStreamInterface
     {
         if ($responses instanceof CurlResponse) {
             $responses = [$responses];
