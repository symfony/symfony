--- conflicted
+++ resolved
@@ -21,13 +21,6 @@
 class DebugProcessor implements DebugLoggerInterface, ResetInterface
 {
     use CompatibilityProcessor;
-<<<<<<< HEAD
-
-    private array $records = [];
-    private array $errorCount = [];
-    private ?RequestStack $requestStack;
-=======
->>>>>>> a44829e2
 
     private array $records = [];
     private array $errorCount = [];
@@ -75,11 +68,7 @@
         return $record;
     }
 
-<<<<<<< HEAD
-    public function getLogs(Request $request = null): array
-=======
     public function getLogs(?Request $request = null): array
->>>>>>> a44829e2
     {
         if (null !== $request) {
             return $this->records[spl_object_id($request)] ?? [];
@@ -92,11 +81,7 @@
         return array_merge(...array_values($this->records));
     }
 
-<<<<<<< HEAD
-    public function countErrors(Request $request = null): int
-=======
     public function countErrors(?Request $request = null): int
->>>>>>> a44829e2
     {
         if (null !== $request) {
             return $this->errorCount[spl_object_id($request)] ?? 0;
@@ -105,14 +90,7 @@
         return array_sum($this->errorCount);
     }
 
-<<<<<<< HEAD
     public function clear(): void
-=======
-    /**
-     * @return void
-     */
-    public function clear()
->>>>>>> a44829e2
     {
         $this->records = [];
         $this->errorCount = [];
