--- conflicted
+++ resolved
@@ -21,13 +21,9 @@
  */
 class LessThanOrEqualValidatorTest extends AbstractComparisonValidatorTestCase
 {
-<<<<<<< HEAD
-    protected function createValidator(): LessThanOrEqualValidator
-=======
     use IcuCompatibilityTrait;
 
-    protected function createValidator()
->>>>>>> e95605c6
+    protected function createValidator(): LessThanOrEqualValidator
     {
         return new LessThanOrEqualValidator();
     }
