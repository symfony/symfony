<?php

/*
 * This file is part of the Symfony package.
 *
 * (c) Fabien Potencier <fabien@symfony.com>
 *
 * For the full copyright and license information, please view the LICENSE
 * file that was distributed with this source code.
 */

namespace Symfony\Component\HttpClient;

use Symfony\Component\HttpClient\Exception\InvalidArgumentException;
use Symfony\Component\HttpClient\Exception\TransportException;

/**
 * Provides the common logic from writing HttpClientInterface implementations.
 *
 * All private methods are static to prevent implementers from creating memory leaks via circular references.
 *
 * @author Nicolas Grekas <p@tchwork.com>
 */
trait HttpClientTrait
{
    private static int $CHUNK_SIZE = 16372;

    public function withOptions(array $options): static
    {
        $clone = clone $this;
        $clone->defaultOptions = self::mergeDefaultOptions($options, $this->defaultOptions);

        return $clone;
    }

    /**
     * Validates and normalizes method, URL and options, and merges them with defaults.
     *
     * @throws InvalidArgumentException When a not-supported option is found
     */
    private static function prepareRequest(?string $method, ?string $url, array $options, array $defaultOptions = [], bool $allowExtraOptions = false): array
    {
        if (null !== $method) {
            if (\strlen($method) !== strspn($method, 'ABCDEFGHIJKLMNOPQRSTUVWXYZ')) {
                throw new InvalidArgumentException(sprintf('Invalid HTTP method "%s", only uppercase letters are accepted.', $method));
            }
            if (!$method) {
                throw new InvalidArgumentException('The HTTP method cannot be empty.');
            }
        }

        $options = self::mergeDefaultOptions($options, $defaultOptions, $allowExtraOptions);

        $buffer = $options['buffer'] ?? true;

        if ($buffer instanceof \Closure) {
            $options['buffer'] = static function (array $headers) use ($buffer) {
                if (!\is_bool($buffer = $buffer($headers))) {
                    if (!\is_array($bufferInfo = @stream_get_meta_data($buffer))) {
                        throw new \LogicException(sprintf('The closure passed as option "buffer" must return bool or stream resource, got "%s".', get_debug_type($buffer)));
                    }

                    if (false === strpbrk($bufferInfo['mode'], 'acew+')) {
                        throw new \LogicException(sprintf('The stream returned by the closure passed as option "buffer" must be writeable, got mode "%s".', $bufferInfo['mode']));
                    }
                }

                return $buffer;
            };
        } elseif (!\is_bool($buffer)) {
            if (!\is_array($bufferInfo = @stream_get_meta_data($buffer))) {
                throw new InvalidArgumentException(sprintf('Option "buffer" must be bool, stream resource or Closure, "%s" given.', get_debug_type($buffer)));
            }

            if (false === strpbrk($bufferInfo['mode'], 'acew+')) {
                throw new InvalidArgumentException(sprintf('The stream in option "buffer" must be writeable, mode "%s" given.', $bufferInfo['mode']));
            }
        }

        if (isset($options['json'])) {
            if (isset($options['body']) && '' !== $options['body']) {
                throw new InvalidArgumentException('Define either the "json" or the "body" option, setting both is not supported.');
            }
            $options['body'] = self::jsonEncode($options['json']);
            unset($options['json']);

            if (!isset($options['normalized_headers']['content-type'])) {
                $options['normalized_headers']['content-type'] = ['Content-Type: application/json'];
            }
        }

        if (!isset($options['normalized_headers']['accept'])) {
            $options['normalized_headers']['accept'] = ['Accept: */*'];
        }

        if (isset($options['body'])) {
            if (\is_array($options['body']) && (!isset($options['normalized_headers']['content-type'][0]) || !str_contains($options['normalized_headers']['content-type'][0], 'application/x-www-form-urlencoded'))) {
                $options['normalized_headers']['content-type'] = ['Content-Type: application/x-www-form-urlencoded'];
            }

            $options['body'] = self::normalizeBody($options['body']);

            if (\is_string($options['body'])
                && (string) \strlen($options['body']) !== substr($h = $options['normalized_headers']['content-length'][0] ?? '', 16)
                && ('' !== $h || '' !== $options['body'])
            ) {
                if ('chunked' === substr($options['normalized_headers']['transfer-encoding'][0] ?? '', \strlen('Transfer-Encoding: '))) {
                    unset($options['normalized_headers']['transfer-encoding']);
                    $options['body'] = self::dechunk($options['body']);
                }

                $options['normalized_headers']['content-length'] = [substr_replace($h ?: 'Content-Length: ', \strlen($options['body']), 16)];
            }
        }

        if (isset($options['peer_fingerprint'])) {
            $options['peer_fingerprint'] = self::normalizePeerFingerprint($options['peer_fingerprint']);
        }

        // Validate on_progress
        if (isset($options['on_progress']) && !\is_callable($onProgress = $options['on_progress'])) {
            throw new InvalidArgumentException(sprintf('Option "on_progress" must be callable, "%s" given.', get_debug_type($onProgress)));
        }

        if (\is_array($options['auth_basic'] ?? null)) {
            $count = \count($options['auth_basic']);
            if ($count <= 0 || $count > 2) {
                throw new InvalidArgumentException(sprintf('Option "auth_basic" must contain 1 or 2 elements, "%s" given.', $count));
            }

            $options['auth_basic'] = implode(':', $options['auth_basic']);
        }

        if (!\is_string($options['auth_basic'] ?? '')) {
            throw new InvalidArgumentException(sprintf('Option "auth_basic" must be string or an array, "%s" given.', get_debug_type($options['auth_basic'])));
        }

        if (isset($options['auth_bearer'])) {
            if (!\is_string($options['auth_bearer'])) {
                throw new InvalidArgumentException(sprintf('Option "auth_bearer" must be a string, "%s" given.', get_debug_type($options['auth_bearer'])));
            }
            if (preg_match('{[^\x21-\x7E]}', $options['auth_bearer'])) {
                throw new InvalidArgumentException('Invalid character found in option "auth_bearer": '.json_encode($options['auth_bearer']).'.');
            }
        }

        if (isset($options['auth_basic'], $options['auth_bearer'])) {
            throw new InvalidArgumentException('Define either the "auth_basic" or the "auth_bearer" option, setting both is not supported.');
        }

        if (null !== $url) {
            // Merge auth with headers
            if (($options['auth_basic'] ?? false) && !($options['normalized_headers']['authorization'] ?? false)) {
                $options['normalized_headers']['authorization'] = ['Authorization: Basic '.base64_encode($options['auth_basic'])];
            }
            // Merge bearer with headers
            if (($options['auth_bearer'] ?? false) && !($options['normalized_headers']['authorization'] ?? false)) {
                $options['normalized_headers']['authorization'] = ['Authorization: Bearer '.$options['auth_bearer']];
            }

            unset($options['auth_basic'], $options['auth_bearer']);

            // Parse base URI
            if (\is_string($options['base_uri'])) {
                $options['base_uri'] = self::parseUrl($options['base_uri']);
            }

            // Validate and resolve URL
            $url = self::parseUrl($url, $options['query']);
            $url = self::resolveUrl($url, $options['base_uri'], $defaultOptions['query'] ?? []);
        }

        // Finalize normalization of options
        $options['http_version'] = (string) ($options['http_version'] ?? '') ?: null;
        if (0 > $options['timeout'] = (float) ($options['timeout'] ?? \ini_get('default_socket_timeout'))) {
            $options['timeout'] = 172800.0; // 2 days
        }

        $options['max_duration'] = isset($options['max_duration']) ? (float) $options['max_duration'] : 0;
        $options['headers'] = array_merge(...array_values($options['normalized_headers']));

        return [$url, $options];
    }

    /**
     * @throws InvalidArgumentException When an invalid option is found
     */
    private static function mergeDefaultOptions(array $options, array $defaultOptions, bool $allowExtraOptions = false): array
    {
        $options['normalized_headers'] = self::normalizeHeaders($options['headers'] ?? []);

        if ($defaultOptions['headers'] ?? false) {
            $options['normalized_headers'] += self::normalizeHeaders($defaultOptions['headers']);
        }

        $options['headers'] = array_merge(...array_values($options['normalized_headers']) ?: [[]]);

        if ($resolve = $options['resolve'] ?? false) {
            $options['resolve'] = [];
            foreach ($resolve as $k => $v) {
                $options['resolve'][substr(self::parseUrl('http://'.$k)['authority'], 2)] = (string) $v;
            }
        }

        // Option "query" is never inherited from defaults
        $options['query'] ??= [];

        $options += $defaultOptions;

        if (isset(self::$emptyDefaults)) {
            foreach (self::$emptyDefaults as $k => $v) {
                if (!isset($options[$k])) {
                    $options[$k] = $v;
                }
            }
        }

        if (isset($defaultOptions['extra'])) {
            $options['extra'] += $defaultOptions['extra'];
        }

        if ($resolve = $defaultOptions['resolve'] ?? false) {
            foreach ($resolve as $k => $v) {
                $options['resolve'] += [substr(self::parseUrl('http://'.$k)['authority'], 2) => (string) $v];
            }
        }

        if ($allowExtraOptions || !$defaultOptions) {
            return $options;
        }

        // Look for unsupported options
        foreach ($options as $name => $v) {
            if (\array_key_exists($name, $defaultOptions) || 'normalized_headers' === $name) {
                continue;
            }

            if ('auth_ntlm' === $name) {
                if (!\extension_loaded('curl')) {
                    $msg = 'try installing the "curl" extension to use "%s" instead.';
                } else {
                    $msg = 'try using "%s" instead.';
                }

                throw new InvalidArgumentException(sprintf('Option "auth_ntlm" is not supported by "%s", '.$msg, __CLASS__, CurlHttpClient::class));
            }

            $alternatives = [];

            foreach ($defaultOptions as $k => $v) {
                if (levenshtein($name, $k) <= \strlen($name) / 3 || str_contains($k, $name)) {
                    $alternatives[] = $k;
                }
            }

            throw new InvalidArgumentException(sprintf('Unsupported option "%s" passed to "%s", did you mean "%s"?', $name, __CLASS__, implode('", "', $alternatives ?: array_keys($defaultOptions))));
        }

        return $options;
    }

    /**
     * @return string[][]
     *
     * @throws InvalidArgumentException When an invalid header is found
     */
    private static function normalizeHeaders(array $headers): array
    {
        $normalizedHeaders = [];

        foreach ($headers as $name => $values) {
            if ($values instanceof \Stringable) {
                $values = (string) $values;
            }

            if (\is_int($name)) {
                if (!\is_string($values)) {
                    throw new InvalidArgumentException(sprintf('Invalid value for header "%s": expected string, "%s" given.', $name, get_debug_type($values)));
                }
                [$name, $values] = explode(':', $values, 2);
                $values = [ltrim($values)];
            } elseif (!is_iterable($values)) {
                if (\is_object($values)) {
                    throw new InvalidArgumentException(sprintf('Invalid value for header "%s": expected string, "%s" given.', $name, get_debug_type($values)));
                }

                $values = (array) $values;
            }

            $lcName = strtolower($name);
            $normalizedHeaders[$lcName] = [];

            foreach ($values as $value) {
                $normalizedHeaders[$lcName][] = $value = $name.': '.$value;

                if (\strlen($value) !== strcspn($value, "\r\n\0")) {
                    throw new InvalidArgumentException(sprintf('Invalid header: CR/LF/NUL found in "%s".', $value));
                }
            }
        }

        return $normalizedHeaders;
    }

    /**
     * @param array|string|resource|\Traversable|\Closure $body
     *
     * @return string|resource|\Closure
     *
     * @throws InvalidArgumentException When an invalid body is passed
     */
    private static function normalizeBody($body)
    {
        if (\is_array($body)) {
            array_walk_recursive($body, $caster = static function (&$v) use (&$caster) {
                if (\is_object($v)) {
                    if ($vars = get_object_vars($v)) {
                        array_walk_recursive($vars, $caster);
                        $v = $vars;
                    } elseif (method_exists($v, '__toString')) {
                        $v = (string) $v;
                    }
                }
            });

            return http_build_query($body, '', '&');
        }

        if (\is_string($body)) {
            return $body;
        }

        $generatorToCallable = static fn (\Generator $body): \Closure => static function () use ($body) {
            while ($body->valid()) {
                $chunk = $body->current();
                $body->next();

                if ('' !== $chunk) {
                    return $chunk;
                }
            }

            return '';
        };

        if ($body instanceof \Generator) {
            return $generatorToCallable($body);
        }

        if ($body instanceof \Traversable) {
            return $generatorToCallable((static function ($body) { yield from $body; })($body));
        }

        if ($body instanceof \Closure) {
            $r = new \ReflectionFunction($body);
            $body = $r->getClosure();

            if ($r->isGenerator()) {
                $body = $body(self::$CHUNK_SIZE);

                return $generatorToCallable($body);
            }

            return $body;
        }

        if (!\is_array(@stream_get_meta_data($body))) {
            throw new InvalidArgumentException(sprintf('Option "body" must be string, stream resource, iterable or callable, "%s" given.', get_debug_type($body)));
        }

        return $body;
    }

    private static function dechunk(string $body): string
    {
        $h = fopen('php://temp', 'w+');
        stream_filter_append($h, 'dechunk', \STREAM_FILTER_WRITE);
        fwrite($h, $body);
        $body = stream_get_contents($h, -1, 0);
        rewind($h);
        ftruncate($h, 0);

        if (fwrite($h, '-') && '' !== stream_get_contents($h, -1, 0)) {
            throw new TransportException('Request body has broken chunked encoding.');
        }

        return $body;
    }

    /**
     * @throws InvalidArgumentException When an invalid fingerprint is passed
     */
    private static function normalizePeerFingerprint(mixed $fingerprint): array
    {
        if (\is_string($fingerprint)) {
            $fingerprint = match (\strlen($fingerprint = str_replace(':', '', $fingerprint))) {
                32 => ['md5' => $fingerprint],
                40 => ['sha1' => $fingerprint],
                44 => ['pin-sha256' => [$fingerprint]],
                64 => ['sha256' => $fingerprint],
                default => throw new InvalidArgumentException(sprintf('Cannot auto-detect fingerprint algorithm for "%s".', $fingerprint)),
            };
        } elseif (\is_array($fingerprint)) {
            foreach ($fingerprint as $algo => $hash) {
                $fingerprint[$algo] = 'pin-sha256' === $algo ? (array) $hash : str_replace(':', '', $hash);
            }
        } else {
            throw new InvalidArgumentException(sprintf('Option "peer_fingerprint" must be string or array, "%s" given.', get_debug_type($fingerprint)));
        }

        return $fingerprint;
    }

    /**
     * @throws InvalidArgumentException When the value cannot be json-encoded
     */
    private static function jsonEncode(mixed $value, int $flags = null, int $maxDepth = 512): string
    {
        $flags ??= \JSON_HEX_TAG | \JSON_HEX_APOS | \JSON_HEX_AMP | \JSON_HEX_QUOT | \JSON_PRESERVE_ZERO_FRACTION;

        try {
            $value = json_encode($value, $flags | \JSON_THROW_ON_ERROR, $maxDepth);
        } catch (\JsonException $e) {
            throw new InvalidArgumentException('Invalid value for "json" option: '.$e->getMessage());
        }

        return $value;
    }

    /**
     * Resolves a URL against a base URI.
     *
     * @see https://tools.ietf.org/html/rfc3986#section-5.2.2
     *
     * @throws InvalidArgumentException When an invalid URL is passed
     */
    private static function resolveUrl(array $url, ?array $base, array $queryDefaults = []): array
    {
        if (null !== $base && '' === ($base['scheme'] ?? '').($base['authority'] ?? '')) {
            throw new InvalidArgumentException(sprintf('Invalid "base_uri" option: host or scheme is missing in "%s".', implode('', $base)));
        }

        if (null === $url['scheme'] && (null === $base || null === $base['scheme'])) {
            throw new InvalidArgumentException(sprintf('Invalid URL: scheme is missing in "%s". Did you forget to add "http(s)://"?', implode('', $base ?? $url)));
        }

        if (null === $base && '' === $url['scheme'].$url['authority']) {
            throw new InvalidArgumentException(sprintf('Invalid URL: no "base_uri" option was provided and host or scheme is missing in "%s".', implode('', $url)));
        }

        if (null !== $url['scheme']) {
            $url['path'] = self::removeDotSegments($url['path'] ?? '');
        } else {
            if (null !== $url['authority']) {
                $url['path'] = self::removeDotSegments($url['path'] ?? '');
            } else {
                if (null === $url['path']) {
                    $url['path'] = $base['path'];
                    $url['query'] ??= $base['query'];
                } else {
                    if ('/' !== $url['path'][0]) {
                        if (null === $base['path']) {
                            $url['path'] = '/'.$url['path'];
                        } else {
                            $segments = explode('/', $base['path']);
                            array_splice($segments, -1, 1, [$url['path']]);
                            $url['path'] = implode('/', $segments);
                        }
                    }

                    $url['path'] = self::removeDotSegments($url['path']);
                }

                $url['authority'] = $base['authority'];

                if ($queryDefaults) {
                    $url['query'] = '?'.self::mergeQueryString(substr($url['query'] ?? '', 1), $queryDefaults, false);
                }
            }

            $url['scheme'] = $base['scheme'];
        }

        if ('' === ($url['path'] ?? '')) {
            $url['path'] = '/';
        }

        if ('?' === ($url['query'] ?? '')) {
            $url['query'] = null;
        }

        return $url;
    }

    /**
     * Parses a URL and fixes its encoding if needed.
     *
     * @throws InvalidArgumentException When an invalid URL is passed
     */
    private static function parseUrl(string $url, array $query = [], array $allowedSchemes = ['http' => 80, 'https' => 443]): array
    {
        if (false === $parts = parse_url($url)) {
            throw new InvalidArgumentException(sprintf('Malformed URL "%s".', $url));
        }

        if ($query) {
            $parts['query'] = self::mergeQueryString($parts['query'] ?? null, $query, true);
        }

        $port = $parts['port'] ?? 0;

        if (null !== $scheme = $parts['scheme'] ?? null) {
            if (!isset($allowedSchemes[$scheme = strtolower($scheme)])) {
                throw new InvalidArgumentException(sprintf('Unsupported scheme in "%s".', $url));
            }

            $port = $allowedSchemes[$scheme] === $port ? 0 : $port;
            $scheme .= ':';
        }

        if (null !== $host = $parts['host'] ?? null) {
            if (!\defined('INTL_IDNA_VARIANT_UTS46') && preg_match('/[\x80-\xFF]/', $host)) {
                throw new InvalidArgumentException(sprintf('Unsupported IDN "%s", try enabling the "intl" PHP extension or running "composer require symfony/polyfill-intl-idn".', $host));
            }

            $host = \defined('INTL_IDNA_VARIANT_UTS46') ? idn_to_ascii($host, \IDNA_DEFAULT | \IDNA_USE_STD3_RULES | \IDNA_CHECK_BIDI | \IDNA_CHECK_CONTEXTJ | \IDNA_NONTRANSITIONAL_TO_ASCII, \INTL_IDNA_VARIANT_UTS46) ?: strtolower($host) : strtolower($host);
            $host .= $port ? ':'.$port : '';
        }

        foreach (['user', 'pass', 'path', 'query', 'fragment'] as $part) {
            if (!isset($parts[$part])) {
                continue;
            }

            if (str_contains($parts[$part], '%')) {
                // https://tools.ietf.org/html/rfc3986#section-2.3
                $parts[$part] = preg_replace_callback('/%(?:2[DE]|3[0-9]|[46][1-9A-F]|5F|[57][0-9A]|7E)++/i', fn ($m) => rawurldecode($m[0]), $parts[$part]);
            }

            // https://tools.ietf.org/html/rfc3986#section-3.3
<<<<<<< HEAD
            $parts[$part] = preg_replace_callback("#[^-A-Za-z0-9._~!$&/'()*+,;=:@%]++#", fn ($m) => rawurlencode($m[0]), $parts[$part]);
=======
            $parts[$part] = preg_replace_callback("#[^-A-Za-z0-9._~!$&/'()[\]*+,;=:@\\\\^`{|}%]++#", function ($m) { return rawurlencode($m[0]); }, $parts[$part]);
>>>>>>> 24db321a
        }

        return [
            'scheme' => $scheme,
            'authority' => null !== $host ? '//'.(isset($parts['user']) ? $parts['user'].(isset($parts['pass']) ? ':'.$parts['pass'] : '').'@' : '').$host : null,
            'path' => isset($parts['path'][0]) ? $parts['path'] : null,
            'query' => isset($parts['query']) ? '?'.$parts['query'] : null,
            'fragment' => isset($parts['fragment']) ? '#'.$parts['fragment'] : null,
        ];
    }

    /**
     * Removes dot-segments from a path.
     *
     * @see https://tools.ietf.org/html/rfc3986#section-5.2.4
     */
    private static function removeDotSegments(string $path)
    {
        $result = '';

        while (!\in_array($path, ['', '.', '..'], true)) {
            if ('.' === $path[0] && (str_starts_with($path, $p = '../') || str_starts_with($path, $p = './'))) {
                $path = substr($path, \strlen($p));
            } elseif ('/.' === $path || str_starts_with($path, '/./')) {
                $path = substr_replace($path, '/', 0, 3);
            } elseif ('/..' === $path || str_starts_with($path, '/../')) {
                $i = strrpos($result, '/');
                $result = $i ? substr($result, 0, $i) : '';
                $path = substr_replace($path, '/', 0, 4);
            } else {
                $i = strpos($path, '/', 1) ?: \strlen($path);
                $result .= substr($path, 0, $i);
                $path = substr($path, $i);
            }
        }

        return $result;
    }

    /**
     * Merges and encodes a query array with a query string.
     *
     * @throws InvalidArgumentException When an invalid query-string value is passed
     */
    private static function mergeQueryString(?string $queryString, array $queryArray, bool $replace): ?string
    {
        if (!$queryArray) {
            return $queryString;
        }

        $query = [];

        if (null !== $queryString) {
            foreach (explode('&', $queryString) as $v) {
                if ('' !== $v) {
                    $k = urldecode(explode('=', $v, 2)[0]);
                    $query[$k] = (isset($query[$k]) ? $query[$k].'&' : '').$v;
                }
            }
        }

        if ($replace) {
            foreach ($queryArray as $k => $v) {
                if (null === $v) {
                    unset($query[$k]);
                }
            }
        }

        $queryString = http_build_query($queryArray, '', '&', \PHP_QUERY_RFC3986);
        $queryArray = [];

        if ($queryString) {
            if (str_contains($queryString, '%')) {
                // https://tools.ietf.org/html/rfc3986#section-2.3 + some chars not encoded by browsers
                $queryString = strtr($queryString, [
                    '%21' => '!',
                    '%24' => '$',
                    '%28' => '(',
                    '%29' => ')',
                    '%2A' => '*',
                    '%2B' => '+',
                    '%2C' => ',',
                    '%2F' => '/',
                    '%3A' => ':',
                    '%3B' => ';',
                    '%40' => '@',
                    '%5B' => '[',
                    '%5C' => '\\',
                    '%5D' => ']',
                    '%5E' => '^',
                    '%60' => '`',
                    '%7B' => '{',
                    '%7C' => '|',
                    '%7D' => '}',
                ]);
            }

            foreach (explode('&', $queryString) as $v) {
                $queryArray[rawurldecode(explode('=', $v, 2)[0])] = $v;
            }
        }

        return implode('&', $replace ? array_replace($query, $queryArray) : ($query + $queryArray));
    }

    /**
     * Loads proxy configuration from the same environment variables as curl when no proxy is explicitly set.
     */
    private static function getProxy(?string $proxy, array $url, ?string $noProxy): ?array
    {
        if (null === $proxy) {
            // Ignore HTTP_PROXY except on the CLI to work around httpoxy set of vulnerabilities
            $proxy = $_SERVER['http_proxy'] ?? (\in_array(\PHP_SAPI, ['cli', 'phpdbg'], true) ? $_SERVER['HTTP_PROXY'] ?? null : null) ?? $_SERVER['all_proxy'] ?? $_SERVER['ALL_PROXY'] ?? null;

            if ('https:' === $url['scheme']) {
                $proxy = $_SERVER['https_proxy'] ?? $_SERVER['HTTPS_PROXY'] ?? $proxy;
            }
        }

        if (null === $proxy) {
            return null;
        }

        $proxy = (parse_url($proxy) ?: []) + ['scheme' => 'http'];

        if (!isset($proxy['host'])) {
            throw new TransportException('Invalid HTTP proxy: host is missing.');
        }

        if ('http' === $proxy['scheme']) {
            $proxyUrl = 'tcp://'.$proxy['host'].':'.($proxy['port'] ?? '80');
        } elseif ('https' === $proxy['scheme']) {
            $proxyUrl = 'ssl://'.$proxy['host'].':'.($proxy['port'] ?? '443');
        } else {
            throw new TransportException(sprintf('Unsupported proxy scheme "%s": "http" or "https" expected.', $proxy['scheme']));
        }

        $noProxy ??= $_SERVER['no_proxy'] ?? $_SERVER['NO_PROXY'] ?? '';
        $noProxy = $noProxy ? preg_split('/[\s,]+/', $noProxy) : [];

        return [
            'url' => $proxyUrl,
            'auth' => isset($proxy['user']) ? 'Basic '.base64_encode(rawurldecode($proxy['user']).':'.rawurldecode($proxy['pass'] ?? '')) : null,
            'no_proxy' => $noProxy,
        ];
    }

    private static function shouldBuffer(array $headers): bool
    {
        if (null === $contentType = $headers['content-type'][0] ?? null) {
            return false;
        }

        if (false !== $i = strpos($contentType, ';')) {
            $contentType = substr($contentType, 0, $i);
        }

        return $contentType && preg_match('#^(?:text/|application/(?:.+\+)?(?:json|xml)$)#i', $contentType);
    }
}<|MERGE_RESOLUTION|>--- conflicted
+++ resolved
@@ -538,11 +538,7 @@
             }
 
             // https://tools.ietf.org/html/rfc3986#section-3.3
-<<<<<<< HEAD
-            $parts[$part] = preg_replace_callback("#[^-A-Za-z0-9._~!$&/'()*+,;=:@%]++#", fn ($m) => rawurlencode($m[0]), $parts[$part]);
-=======
-            $parts[$part] = preg_replace_callback("#[^-A-Za-z0-9._~!$&/'()[\]*+,;=:@\\\\^`{|}%]++#", function ($m) { return rawurlencode($m[0]); }, $parts[$part]);
->>>>>>> 24db321a
+            $parts[$part] = preg_replace_callback("#[^-A-Za-z0-9._~!$&/'()[\]*+,;=:@\\\\^`{|}%]++#", fn ($m) => rawurlencode($m[0]), $parts[$part]);
         }
 
         return [
