<?php

/*
 * This file is part of the Symfony package.
 *
 * (c) Fabien Potencier <fabien@symfony.com>
 *
 * For the full copyright and license information, please view the LICENSE
 * file that was distributed with this source code.
 */

namespace Symfony\Component\Validator\Constraints;

use Symfony\Component\Validator\Constraint;

/**
 * @Annotation
 * @Target({"PROPERTY", "METHOD", "ANNOTATION"})
 *
 * @author The Whole Life To Learn <thewholelifetolearn@gmail.com>
 * @author Manuel Reinhard <manu@sprain.ch>
 * @author Bernhard Schussek <bschussek@gmail.com>
 */
#[\Attribute(\Attribute::TARGET_PROPERTY | \Attribute::TARGET_METHOD | \Attribute::IS_REPEATABLE)]
class Isbn extends Constraint
{
    public const ISBN_10 = 'isbn10';
    public const ISBN_13 = 'isbn13';

    public const TOO_SHORT_ERROR = '949acbb0-8ef5-43ed-a0e9-032dfd08ae45';
    public const TOO_LONG_ERROR = '3171387d-f80a-47b3-bd6e-60598545316a';
    public const INVALID_CHARACTERS_ERROR = '23d21cea-da99-453d-98b1-a7d916fbb339';
    public const CHECKSUM_FAILED_ERROR = '2881c032-660f-46b6-8153-d352d9706640';
    public const TYPE_NOT_RECOGNIZED_ERROR = 'fa54a457-f042-441f-89c4-066ee5bdd3e1';

    protected const ERROR_NAMES = [
        self::TOO_SHORT_ERROR => 'TOO_SHORT_ERROR',
        self::TOO_LONG_ERROR => 'TOO_LONG_ERROR',
        self::INVALID_CHARACTERS_ERROR => 'INVALID_CHARACTERS_ERROR',
        self::CHECKSUM_FAILED_ERROR => 'CHECKSUM_FAILED_ERROR',
        self::TYPE_NOT_RECOGNIZED_ERROR => 'TYPE_NOT_RECOGNIZED_ERROR',
    ];

    /**
     * @deprecated since Symfony 6.1, use const ERROR_NAMES instead
     */
    protected static $errorNames = self::ERROR_NAMES;

    public $isbn10Message = 'This value is not a valid ISBN-10.';
    public $isbn13Message = 'This value is not a valid ISBN-13.';
    public $bothIsbnMessage = 'This value is neither a valid ISBN-10 nor a valid ISBN-13.';
    public $type;
    public $message;

    public function __construct(
<<<<<<< HEAD
        string|array $type = null,
        string $message = null,
        string $isbn10Message = null,
        string $isbn13Message = null,
        string $bothIsbnMessage = null,
        array $groups = null,
=======
        string|array|null $type = null,
        ?string $message = null,
        ?string $isbn10Message = null,
        ?string $isbn13Message = null,
        ?string $bothIsbnMessage = null,
        ?array $groups = null,
>>>>>>> a44829e2
        mixed $payload = null,
        array $options = []
    ) {
        if (\is_array($type)) {
            $options = array_merge($type, $options);
        } elseif (null !== $type) {
            $options['value'] = $type;
        }

        parent::__construct($options, $groups, $payload);

        $this->message = $message ?? $this->message;
        $this->isbn10Message = $isbn10Message ?? $this->isbn10Message;
        $this->isbn13Message = $isbn13Message ?? $this->isbn13Message;
        $this->bothIsbnMessage = $bothIsbnMessage ?? $this->bothIsbnMessage;
    }

    public function getDefaultOption(): ?string
    {
        return 'type';
    }
}<|MERGE_RESOLUTION|>--- conflicted
+++ resolved
@@ -53,21 +53,12 @@
     public $message;
 
     public function __construct(
-<<<<<<< HEAD
-        string|array $type = null,
-        string $message = null,
-        string $isbn10Message = null,
-        string $isbn13Message = null,
-        string $bothIsbnMessage = null,
-        array $groups = null,
-=======
         string|array|null $type = null,
         ?string $message = null,
         ?string $isbn10Message = null,
         ?string $isbn13Message = null,
         ?string $bothIsbnMessage = null,
         ?array $groups = null,
->>>>>>> a44829e2
         mixed $payload = null,
         array $options = []
     ) {
