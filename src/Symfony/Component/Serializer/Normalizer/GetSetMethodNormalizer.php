--- conflicted
+++ resolved
@@ -46,19 +46,10 @@
         return ['object' => __CLASS__ === static::class || $this->hasCacheableSupportsMethod()];
     }
 
-    public function getSupportedTypes(?string $format): array
-    {
-        return ['object' => __CLASS__ === static::class || $this->hasCacheableSupportsMethod()];
-    }
-
     /**
      * @param array $context
      */
-<<<<<<< HEAD
-    public function supportsNormalization(mixed $data, string $format = null /* , array $context = [] */): bool
-=======
     public function supportsNormalization(mixed $data, ?string $format = null /* , array $context = [] */): bool
->>>>>>> a44829e2
     {
         return parent::supportsNormalization($data, $format) && $this->supports($data::class);
     }
@@ -66,11 +57,7 @@
     /**
      * @param array $context
      */
-<<<<<<< HEAD
-    public function supportsDenormalization(mixed $data, string $type, string $format = null /* , array $context = [] */): bool
-=======
     public function supportsDenormalization(mixed $data, string $type, ?string $format = null /* , array $context = [] */): bool
->>>>>>> a44829e2
     {
         return parent::supportsDenormalization($data, $type, $format) && $this->supports($type);
     }
@@ -111,22 +98,14 @@
     private function isGetMethod(\ReflectionMethod $method): bool
     {
         return !$method->isStatic()
-<<<<<<< HEAD
             && !($method->getAttributes(Ignore::class) || $method->getAttributes(LegacyIgnore::class))
-=======
-            && !$method->getAttributes(Ignore::class)
->>>>>>> a44829e2
             && !$method->getNumberOfRequiredParameters()
             && ((2 < ($methodLength = \strlen($method->name)) && str_starts_with($method->name, 'is'))
                 || (3 < $methodLength && (str_starts_with($method->name, 'has') || str_starts_with($method->name, 'get')))
             );
     }
 
-<<<<<<< HEAD
-    protected function extractAttributes(object $object, string $format = null, array $context = []): array
-=======
     protected function extractAttributes(object $object, ?string $format = null, array $context = []): array
->>>>>>> a44829e2
     {
         $reflectionObject = new \ReflectionObject($object);
         $reflectionMethods = $reflectionObject->getMethods(\ReflectionMethod::IS_PUBLIC);
@@ -147,11 +126,7 @@
         return $attributes;
     }
 
-<<<<<<< HEAD
-    protected function getAttributeValue(object $object, string $attribute, string $format = null, array $context = []): mixed
-=======
     protected function getAttributeValue(object $object, string $attribute, ?string $format = null, array $context = []): mixed
->>>>>>> a44829e2
     {
         $ucfirsted = ucfirst($attribute);
 
@@ -176,11 +151,7 @@
     /**
      * @return void
      */
-<<<<<<< HEAD
-    protected function setAttributeValue(object $object, string $attribute, mixed $value, string $format = null, array $context = [])
-=======
     protected function setAttributeValue(object $object, string $attribute, mixed $value, ?string $format = null, array $context = [])
->>>>>>> a44829e2
     {
         $setter = 'set'.ucfirst($attribute);
         $key = $object::class.':'.$setter;
