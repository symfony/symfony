<?php

/*
 * This file is part of the Symfony package.
 *
 * (c) Fabien Potencier <fabien@symfony.com>
 *
 * For the full copyright and license information, please view the LICENSE
 * file that was distributed with this source code.
 */

namespace Symfony\Contracts\Cache;

use Psr\Cache\CacheItemPoolInterface;
use Psr\Cache\InvalidArgumentException;
use Psr\Log\LoggerInterface;

// Help opcache.preload discover always-needed symbols
class_exists(InvalidArgumentException::class);

/**
 * An implementation of CacheInterface for PSR-6 CacheItemPoolInterface classes.
 *
 * @author Nicolas Grekas <p@tchwork.com>
 */
trait CacheTrait
{
<<<<<<< HEAD
    public function get(string $key, callable $callback, float $beta = null, array &$metadata = null): mixed
=======
    /**
     * {@inheritdoc}
     *
     * @return mixed
     */
    public function get(string $key, callable $callback, ?float $beta = null, ?array &$metadata = null)
>>>>>>> 2a31f2dd
    {
        return $this->doGet($this, $key, $callback, $beta, $metadata);
    }

    public function delete(string $key): bool
    {
        return $this->deleteItem($key);
    }

<<<<<<< HEAD
    private function doGet(CacheItemPoolInterface $pool, string $key, callable $callback, ?float $beta, array &$metadata = null, LoggerInterface $logger = null): mixed
=======
    private function doGet(CacheItemPoolInterface $pool, string $key, callable $callback, ?float $beta, ?array &$metadata = null, ?LoggerInterface $logger = null)
>>>>>>> 2a31f2dd
    {
        if (0 > $beta ??= 1.0) {
            throw new class(sprintf('Argument "$beta" provided to "%s::get()" must be a positive number, %f given.', static::class, $beta)) extends \InvalidArgumentException implements InvalidArgumentException { };
        }

        $item = $pool->getItem($key);
        $recompute = !$item->isHit() || \INF === $beta;
        $metadata = $item instanceof ItemInterface ? $item->getMetadata() : [];

        if (!$recompute && $metadata) {
            $expiry = $metadata[ItemInterface::METADATA_EXPIRY] ?? false;
            $ctime = $metadata[ItemInterface::METADATA_CTIME] ?? false;

            if ($recompute = $ctime && $expiry && $expiry <= ($now = microtime(true)) - $ctime / 1000 * $beta * log(random_int(1, \PHP_INT_MAX) / \PHP_INT_MAX)) {
                // force applying defaultLifetime to expiry
                $item->expiresAt(null);
                $logger?->info('Item "{key}" elected for early recomputation {delta}s before its expiration', [
                    'key' => $key,
                    'delta' => sprintf('%.1f', $expiry - $now),
                ]);
            }
        }

        if ($recompute) {
            $save = true;
            $item->set($callback($item, $save));
            if ($save) {
                $pool->save($item);
            }
        }

        return $item->get();
    }
}<|MERGE_RESOLUTION|>--- conflicted
+++ resolved
@@ -25,16 +25,7 @@
  */
 trait CacheTrait
 {
-<<<<<<< HEAD
-    public function get(string $key, callable $callback, float $beta = null, array &$metadata = null): mixed
-=======
-    /**
-     * {@inheritdoc}
-     *
-     * @return mixed
-     */
-    public function get(string $key, callable $callback, ?float $beta = null, ?array &$metadata = null)
->>>>>>> 2a31f2dd
+    public function get(string $key, callable $callback, ?float $beta = null, ?array &$metadata = null): mixed
     {
         return $this->doGet($this, $key, $callback, $beta, $metadata);
     }
@@ -44,11 +35,7 @@
         return $this->deleteItem($key);
     }
 
-<<<<<<< HEAD
-    private function doGet(CacheItemPoolInterface $pool, string $key, callable $callback, ?float $beta, array &$metadata = null, LoggerInterface $logger = null): mixed
-=======
-    private function doGet(CacheItemPoolInterface $pool, string $key, callable $callback, ?float $beta, ?array &$metadata = null, ?LoggerInterface $logger = null)
->>>>>>> 2a31f2dd
+    private function doGet(CacheItemPoolInterface $pool, string $key, callable $callback, ?float $beta, ?array &$metadata = null, ?LoggerInterface $logger = null): mixed
     {
         if (0 > $beta ??= 1.0) {
             throw new class(sprintf('Argument "$beta" provided to "%s::get()" must be a positive number, %f given.', static::class, $beta)) extends \InvalidArgumentException implements InvalidArgumentException { };
