<?php

/*
 * This file is part of the Symfony package.
 *
 * (c) Fabien Potencier <fabien@symfony.com>
 *
 * For the full copyright and license information, please view the LICENSE
 * file that was distributed with this source code.
 */

namespace Symfony\Component\ErrorHandler\ErrorRenderer;

use Psr\Log\LoggerInterface;
use Symfony\Component\ErrorHandler\Exception\FlattenException;
use Symfony\Component\HttpFoundation\RequestStack;
use Symfony\Component\HttpFoundation\Response;
<<<<<<< HEAD
use Symfony\Component\HttpKernel\Log\DebugLoggerConfigurator;
=======
use Symfony\Component\HttpKernel\Debug\FileLinkFormatter;
use Symfony\Component\HttpKernel\Log\DebugLoggerInterface;
>>>>>>> a44829e2
use Symfony\Component\VarDumper\Cloner\Data;
use Symfony\Component\VarDumper\Dumper\HtmlDumper;

/**
 * @author Yonel Ceruto <yonelceruto@gmail.com>
 */
class HtmlErrorRenderer implements ErrorRendererInterface
{
    private const GHOST_ADDONS = [
        '02-14' => self::GHOST_HEART,
        '02-29' => self::GHOST_PLUS,
        '10-18' => self::GHOST_GIFT,
    ];

    private const GHOST_GIFT = 'M124.00534057617188,5.3606138080358505 C124.40059661865234,4.644828304648399 125.1237564086914,3.712414965033531 123.88127899169922,3.487462028861046 C123.53517150878906,3.3097832053899765 123.18894958496094,2.9953975528478622 122.8432846069336,3.345616325736046 C122.07421112060547,3.649444565176964 121.40750122070312,4.074306473135948 122.2164306640625,4.869479164481163 C122.57514953613281,5.3830065578222275 122.90142822265625,6.503447040915489 123.3077621459961,6.626829609274864 C123.55027770996094,6.210384353995323 123.7774658203125,5.785196766257286 124.00534057617188,5.3606138080358505 zM122.30630493164062,7.336987480521202 C121.60028076171875,6.076864704489708 121.03211975097656,4.72498320043087 120.16796875,3.562500938773155 C119.11695098876953,2.44033907353878 117.04605865478516,2.940566048026085 116.57544708251953,4.387995228171349 C115.95028686523438,5.819030746817589 117.2991714477539,7.527640804648399 118.826171875,7.348545059561729 C119.98493194580078,7.367936596274376 121.15027618408203,7.420116886496544 122.30630493164062,7.336987480521202 zM128.1732177734375,7.379541382193565 C129.67486572265625,7.17823551595211 130.53842163085938,5.287807449698448 129.68344116210938,4.032590612769127 C128.92578125,2.693056806921959 126.74605560302734,2.6463639587163925 125.98509216308594,4.007616028189659 C125.32617950439453,5.108129009604454 124.75428009033203,6.258124336600304 124.14962768554688,7.388818249106407 C125.48638916015625,7.465229496359825 126.8357162475586,7.447416767477989 128.1732177734375,7.379541382193565 zM130.6601104736328,8.991325363516808 C131.17202758789062,8.540884003043175 133.1543731689453,8.009847149252892 131.65304565429688,7.582054600119591 C131.2811279296875,7.476506695151329 130.84751892089844,6.99234913289547 130.5132598876953,7.124847874045372 C129.78744506835938,8.02728746831417 128.67140197753906,8.55669592320919 127.50616455078125,8.501235947012901 C127.27806091308594,8.576229080557823 126.11459350585938,8.38720129430294 126.428955078125,8.601900085806847 C127.25099182128906,9.070617660880089 128.0523223876953,9.579657539725304 128.902587890625,9.995706543326378 C129.49813842773438,9.678531631827354 130.0761260986328,9.329126343131065 130.6601104736328,8.991325363516808 zM118.96446990966797,9.246344551444054 C119.4022445678711,8.991325363516808 119.84001922607422,8.736305221915245 120.27779388427734,8.481284126639366 C118.93965911865234,8.414779648184776 117.40827941894531,8.607666000723839 116.39698791503906,7.531384453177452 C116.11186981201172,7.212117180228233 115.83845520019531,6.846597656607628 115.44329071044922,7.248530372977257 C114.96995544433594,7.574637398123741 113.5140609741211,7.908811077475548 114.63501739501953,8.306883797049522 C115.61112976074219,8.883499130606651 116.58037567138672,9.474181160330772 117.58061218261719,10.008124336600304 C118.05723571777344,9.784612640738487 118.50651550292969,9.5052699893713 118.96446990966797,9.246344551444054 zM125.38018035888672,12.091858848929405 C125.9474868774414,11.636047348380089 127.32159423828125,11.201767906546593 127.36749267578125,10.712632164359093 C126.08487701416016,9.974547371268272 124.83960723876953,9.152772888541222 123.49772644042969,8.528907760977745 C123.03594207763672,8.353693947196007 122.66152954101562,8.623294815421104 122.28982543945312,8.857431396842003 C121.19065856933594,9.51122473180294 120.06505584716797,10.12446115911007 119.00167083740234,10.835315689444542 C120.39238739013672,11.69529627263546 121.79983520507812,12.529837593436241 123.22095489501953,13.338589653372765 C123.94580841064453,12.932025894522667 124.66128540039062,12.508862480521202 125.38018035888672,12.091858848929405 zM131.07164001464844,13.514615997672081 C131.66018676757812,13.143282875418663 132.2487335205078,12.771927818655968 132.8372802734375,12.400571808218956 C132.8324737548828,11.156818374991417 132.8523406982422,9.912529930472374 132.81829833984375,8.669195160269737 C131.63046264648438,9.332009300589561 130.45948791503906,10.027913078665733 129.30828857421875,10.752535805106163 C129.182373046875,12.035354599356651 129.24623107910156,13.33940313756466 129.27359008789062,14.628684982657433 C129.88104248046875,14.27079389989376 130.4737548828125,13.888019546866417 131.07164001464844,13.514640793204308 zM117.26847839355469,12.731024727225304 C117.32825469970703,11.67083452641964 117.45709991455078,10.46224020421505 116.17853546142578,10.148179039359093 C115.37110900878906,9.77159021794796 114.25194549560547,8.806716904044151 113.62991333007812,8.81639002263546 C113.61052703857422,10.0110072940588 113.62078857421875,11.20585821568966 113.61869049072266,12.400571808218956 C114.81139373779297,13.144886955618858 115.98292541503906,13.925040230154991 117.20137023925781,14.626662239432335 C117.31951141357422,14.010867103934288 117.24227905273438,13.35805033147335 117.26847839355469,12.731024727225304 zM125.80937957763672,16.836034759879112 C126.51483917236328,16.390663132071495 127.22030639648438,15.945291504263878 127.92576599121094,15.49991987645626 C127.92250061035156,14.215868934988976 127.97560119628906,12.929980263113976 127.91757202148438,11.647302612662315 C127.14225769042969,11.869626984000206 126.25550079345703,12.556857094168663 125.43866729736328,12.983742699027061 C124.82704162597656,13.342005714774132 124.21542358398438,13.700271591544151 123.60379028320312,14.05853746831417 C123.61585235595703,15.429577812552452 123.57081604003906,16.803131088614464 123.64839172363281,18.172149643301964 C124.37957000732422,17.744937881827354 125.09130859375,17.284801468253136 125.80937957763672,16.836034759879112 zM122.8521499633789,16.115344032645226 C122.8521499633789,15.429741844534874 122.8521499633789,14.744139656424522 122.8521499633789,14.05853746831417 C121.43595123291016,13.230924591422081 120.02428436279297,12.395455345511436 118.60256958007812,11.577354416251183 C118.52394104003906,12.888403877615929 118.56887817382812,14.204405769705772 118.55702209472656,15.517732605338097 C119.97289276123047,16.4041957706213 121.37410736083984,17.314891800284386 122.80789947509766,18.172149643301964 C122.86368560791016,17.488990768790245 122.84332275390625,16.800363525748253 122.8521499633789,16.115344032645226 zM131.10684204101562,18.871450409293175 C131.68399047851562,18.48711584508419 132.2611541748047,18.10278509557247 132.8383026123047,17.718475326895714 C132.81423950195312,16.499977096915245 132.89776611328125,15.264989838004112 132.77627563476562,14.05993078649044 C131.5760040283203,14.744719490408897 130.41763305664062,15.524359688162804 129.23875427246094,16.255397781729698 C129.26707458496094,17.516149505972862 129.18060302734375,18.791316971182823 129.3108367919922,20.041303619742393 C129.91973876953125,19.667551025748253 130.51010131835938,19.264152511954308 131.10684204101562,18.871450409293175 zM117.2557373046875,18.188333496451378 C117.25104522705078,17.549470886588097 117.24633026123047,16.91058538854122 117.24163055419922,16.271720871329308 C116.04924774169922,15.525708183646202 114.87187957763672,14.75476549565792 113.66158294677734,14.038097366690636 C113.5858383178711,15.262084946036339 113.62901306152344,16.49083898961544 113.61761474609375,17.717010483145714 C114.82051086425781,18.513254150748253 116.00987243652344,19.330610260367393 117.22888946533203,20.101993545889854 C117.27559661865234,19.466014847159386 117.25241088867188,18.825733169913292 117.2557373046875,18.188333496451378 zM125.8398666381836,22.38675306737423 C126.54049682617188,21.921453461050987 127.24110412597656,21.456151947379112 127.94172668457031,20.99083136022091 C127.94009399414062,19.693386062979698 127.96646118164062,18.395381912589073 127.93160247802734,17.098379120230675 C126.50540924072266,17.97775076329708 125.08877563476562,18.873308166861534 123.68258666992188,19.78428266942501 C123.52366638183594,21.03710363805294 123.626708984375,22.32878302037716 123.62647247314453,23.595300659537315 C124.06291198730469,23.86113165318966 125.1788101196289,22.68297766149044 125.8398666381836,22.38675306737423 zM122.8521499633789,21.83134649693966 C122.76741790771484,20.936696991324425 123.21651458740234,19.67745779454708 122.0794677734375,19.330633148550987 C120.93280029296875,18.604360565543175 119.7907485961914,17.870157226920128 118.62899780273438,17.16818617284298 C118.45966339111328,18.396427139639854 118.63676452636719,19.675991043448448 118.50668334960938,20.919256195425987 C119.89984130859375,21.92635916173458 121.32942199707031,22.88914106786251 122.78502655029297,23.803510650992393 C122.90177917480469,23.1627406924963 122.82917022705078,22.48402212560177 122.8521499633789,21.83134649693966 zM117.9798355102539,21.59483526647091 C116.28416442871094,20.46288488805294 114.58848571777344,19.330957397818565 112.892822265625,18.199007019400597 C112.89473724365234,14.705654129385948 112.84647369384766,11.211485847830772 112.90847778320312,7.718807205557823 C113.7575912475586,7.194885239005089 114.66117858886719,6.765397056937218 115.5350341796875,6.284702762961388 C114.97061157226562,4.668964847922325 115.78496551513672,2.7054970115423203 117.42159271240234,2.1007001250982285 C118.79354095458984,1.537783369421959 120.44731903076172,2.0457767099142075 121.32200622558594,3.23083733022213 C121.95732116699219,2.9050118774175644 122.59264373779297,2.5791852325201035 123.22796630859375,2.253336176276207 C123.86669921875,2.5821153968572617 124.50543975830078,2.9108948558568954 125.1441650390625,3.23967407643795 C126.05941009521484,2.154020771384239 127.62747192382812,1.5344576686620712 128.986328125,2.1429056972265244 C130.61741638183594,2.716217741370201 131.50650024414062,4.675290569663048 130.9215545654297,6.2884936183691025 C131.8018341064453,6.78548763692379 132.7589111328125,7.1738648265600204 133.5660400390625,7.780336365103722 C133.60182189941406,11.252970680594444 133.56637573242188,14.726140961050987 133.5631103515625,18.199007019400597 C130.18914794921875,20.431867584586143 126.86984252929688,22.74994657933712 123.44108581542969,24.897907242178917 C122.44406127929688,24.897628769278526 121.5834732055664,23.815067276358604 120.65831756591797,23.37616156041622 C119.76387023925781,22.784828171133995 118.87168884277344,22.19007681310177 117.9798355102539,21.59483526647091 z';
    private const GHOST_HEART = 'M125.91386369681868,8.305165958366445 C128.95033202169043,-0.40540639102854037 140.8469835342744,8.305165958366445 125.91386369681868,19.504526138305664 C110.98208663272044,8.305165958366445 122.87795231771452,-0.40540639102854037 125.91386369681868,8.305165958366445 z';
    private const GHOST_PLUS = 'M111.36824226379395,8.969108581542969 L118.69175148010254,8.969108581542969 L118.69175148010254,1.6455793380737305 L126.20429420471191,1.6455793380737305 L126.20429420471191,8.969108581542969 L133.52781105041504,8.969108581542969 L133.52781105041504,16.481630325317383 L126.20429420471191,16.481630325317383 L126.20429420471191,23.805158615112305 L118.69175148010254,23.805158615112305 L118.69175148010254,16.481630325317383 L111.36824226379395,16.481630325317383 z';

    private bool|\Closure $debug;
    private string $charset;
<<<<<<< HEAD
    private FileLinkFormatter $fileLinkFormat;
=======
    private string|array|FileLinkFormatter|false $fileLinkFormat;
>>>>>>> a44829e2
    private ?string $projectDir;
    private string|\Closure $outputBuffer;
    private ?LoggerInterface $logger;

    private static string $template = 'views/error.html.php';

    /**
     * @param bool|callable   $debug        The debugging mode as a boolean or a callable that should return it
     * @param string|callable $outputBuffer The output buffer as a string or a callable that should return it
     */
<<<<<<< HEAD
    public function __construct(bool|callable $debug = false, string $charset = null, string|FileLinkFormatter $fileLinkFormat = null, string $projectDir = null, string|callable $outputBuffer = '', LoggerInterface $logger = null)
    {
        $this->debug = \is_bool($debug) ? $debug : $debug(...);
        $this->charset = $charset ?: (\ini_get('default_charset') ?: 'UTF-8');
        $this->fileLinkFormat = $fileLinkFormat instanceof FileLinkFormatter ? $fileLinkFormat : new FileLinkFormatter($fileLinkFormat);
=======
    public function __construct(bool|callable $debug = false, ?string $charset = null, string|FileLinkFormatter|null $fileLinkFormat = null, ?string $projectDir = null, string|callable $outputBuffer = '', ?LoggerInterface $logger = null)
    {
        $this->debug = \is_bool($debug) ? $debug : $debug(...);
        $this->charset = $charset ?: (\ini_get('default_charset') ?: 'UTF-8');
        $fileLinkFormat ??= $_ENV['SYMFONY_IDE'] ?? $_SERVER['SYMFONY_IDE'] ?? null;
        $this->fileLinkFormat = \is_string($fileLinkFormat)
            ? (ErrorRendererInterface::IDE_LINK_FORMATS[$fileLinkFormat] ?? $fileLinkFormat ?: false)
            : ($fileLinkFormat ?: \ini_get('xdebug.file_link_format') ?: get_cfg_var('xdebug.file_link_format') ?: false);
>>>>>>> a44829e2
        $this->projectDir = $projectDir;
        $this->outputBuffer = \is_string($outputBuffer) ? $outputBuffer : $outputBuffer(...);
        $this->logger = $logger;
    }

    public function render(\Throwable $exception): FlattenException
    {
        $headers = ['Content-Type' => 'text/html; charset='.$this->charset];
        if (\is_bool($this->debug) ? $this->debug : ($this->debug)($exception)) {
            $headers['X-Debug-Exception'] = rawurlencode($exception->getMessage());
            $headers['X-Debug-Exception-File'] = rawurlencode($exception->getFile()).':'.$exception->getLine();
        }

        $exception = FlattenException::createWithDataRepresentation($exception, null, $headers);

        return $exception->setAsString($this->renderException($exception));
    }

    /**
     * Gets the HTML content associated with the given exception.
     */
    public function getBody(FlattenException $exception): string
    {
        return $this->renderException($exception, 'views/exception.html.php');
    }

    /**
     * Gets the stylesheet associated with the given exception.
     */
    public function getStylesheet(): string
    {
        if (!$this->debug) {
            return $this->include('assets/css/error.css');
        }

        return $this->include('assets/css/exception.css');
    }

    public static function isDebug(RequestStack $requestStack, bool $debug): \Closure
    {
        return static function () use ($requestStack, $debug): bool {
            if (!$request = $requestStack->getCurrentRequest()) {
                return $debug;
            }

            return $debug && $request->attributes->getBoolean('showException', true);
        };
    }

    public static function getAndCleanOutputBuffer(RequestStack $requestStack): \Closure
    {
        return static function () use ($requestStack): string {
            if (!$request = $requestStack->getCurrentRequest()) {
                return '';
            }

            $startObLevel = $request->headers->get('X-Php-Ob-Level', -1);

            if (ob_get_level() <= $startObLevel) {
                return '';
            }

            Response::closeOutputBuffers($startObLevel + 1, true);

            return ob_get_clean();
        };
    }

    private function renderException(FlattenException $exception, string $debugTemplate = 'views/exception_full.html.php'): string
    {
        $debug = \is_bool($this->debug) ? $this->debug : ($this->debug)($exception);
        $statusText = $this->escape($exception->getStatusText());
        $statusCode = $this->escape($exception->getStatusCode());

        if (!$debug) {
            return $this->include(self::$template, [
                'statusText' => $statusText,
                'statusCode' => $statusCode,
            ]);
        }

        $exceptionMessage = $this->escape($exception->getMessage());

        return $this->include($debugTemplate, [
            'exception' => $exception,
            'exceptionMessage' => $exceptionMessage,
            'statusText' => $statusText,
            'statusCode' => $statusCode,
            'logger' => null !== $this->logger && class_exists(DebugLoggerConfigurator::class) ? DebugLoggerConfigurator::getDebugLogger($this->logger) : null,
            'currentContent' => \is_string($this->outputBuffer) ? $this->outputBuffer : ($this->outputBuffer)(),
        ]);
    }

    private function dumpValue(Data $value): string
    {
        $dumper = new HtmlDumper();
        $dumper->setTheme('light');

        return $dumper->dump($value, true);
    }

    private function formatArgs(array $args): string
    {
        $result = [];
        foreach ($args as $key => $item) {
            if ('object' === $item[0]) {
                $formattedValue = sprintf('<em>object</em>(%s)', $this->abbrClass($item[1]));
            } elseif ('array' === $item[0]) {
                $formattedValue = sprintf('<em>array</em>(%s)', \is_array($item[1]) ? $this->formatArgs($item[1]) : $item[1]);
            } elseif ('null' === $item[0]) {
                $formattedValue = '<em>null</em>';
            } elseif ('boolean' === $item[0]) {
                $formattedValue = '<em>'.strtolower(var_export($item[1], true)).'</em>';
            } elseif ('resource' === $item[0]) {
                $formattedValue = '<em>resource</em>';
            } elseif (preg_match('/[^\x07-\x0D\x1B\x20-\xFF]/', $item[1])) {
                $formattedValue = '<em>binary string</em>';
            } else {
                $formattedValue = str_replace("\n", '', $this->escape(var_export($item[1], true)));
            }

            $result[] = \is_int($key) ? $formattedValue : sprintf("'%s' => %s", $this->escape($key), $formattedValue);
        }

        return implode(', ', $result);
    }

    private function formatArgsAsText(array $args): string
    {
        return strip_tags($this->formatArgs($args));
    }

    private function escape(string $string): string
    {
        return htmlspecialchars($string, \ENT_COMPAT | \ENT_SUBSTITUTE, $this->charset);
    }

    private function abbrClass(string $class): string
    {
        $parts = explode('\\', $class);
        $short = array_pop($parts);

        return sprintf('<abbr title="%s">%s</abbr>', $class, $short);
    }

    private function getFileRelative(string $file): ?string
    {
        $file = str_replace('\\', '/', $file);

        if (null !== $this->projectDir && str_starts_with($file, $this->projectDir)) {
            return ltrim(substr($file, \strlen($this->projectDir)), '/');
        }

        return null;
    }

<<<<<<< HEAD
=======
    private function getFileLink(string $file, int $line): string|false
    {
        if ($fmt = $this->fileLinkFormat) {
            return \is_string($fmt) ? strtr($fmt, ['%f' => $file, '%l' => $line]) : $fmt->format($file, $line);
        }

        return false;
    }

>>>>>>> a44829e2
    /**
     * Formats a file path.
     *
     * @param string $file An absolute file path
     * @param int    $line The line number
     * @param string $text Use this text for the link rather than the file path
     */
    private function formatFile(string $file, int $line, ?string $text = null): string
    {
        $file = trim($file);

        if (null === $text) {
            $text = $file;
            if (null !== $rel = $this->getFileRelative($text)) {
                $rel = explode('/', $rel, 2);
                $text = sprintf('<abbr title="%s%2$s">%s</abbr>%s', $this->projectDir, $rel[0], '/'.($rel[1] ?? ''));
            }
        }

        if (0 < $line) {
            $text .= ' at line '.$line;
        }

        $link = $this->fileLinkFormat->format($file, $line);

        return sprintf('<a href="%s" title="Click to open this file" class="file_link">%s</a>', $this->escape($link), $text);
    }

    /**
     * Returns an excerpt of a code file around the given line number.
     *
     * @param string $file       A file path
     * @param int    $line       The selected line number
     * @param int    $srcContext The number of displayed lines around or -1 for the whole file
     */
    private function fileExcerpt(string $file, int $line, int $srcContext = 3): string
    {
        if (is_file($file) && is_readable($file)) {
            // highlight_file could throw warnings
            // see https://bugs.php.net/25725
            $code = @highlight_file($file, true);
            if (\PHP_VERSION_ID >= 80300) {
                // remove main pre/code tags
                $code = preg_replace('#^<pre.*?>\s*<code.*?>(.*)</code>\s*</pre>#s', '\\1', $code);
                // split multiline code tags
                $code = preg_replace_callback('#<code ([^>]++)>((?:[^<]*+\\n)++[^<]*+)</code>#', fn ($m) => "<code $m[1]>".str_replace("\n", "</code>\n<code $m[1]>", $m[2]).'</code>', $code);
                // Convert spaces to html entities to preserve indentation when rendered
                $code = str_replace(' ', '&nbsp;', $code);
                $content = explode("\n", $code);
            } else {
                // remove main code/span tags
                $code = preg_replace('#^<code.*?>\s*<span.*?>(.*)</span>\s*</code>#s', '\\1', $code);
                // split multiline spans
                $code = preg_replace_callback('#<span ([^>]++)>((?:[^<]*+<br \/>)++[^<]*+)</span>#', fn ($m) => "<span $m[1]>".str_replace('<br />', "</span><br /><span $m[1]>", $m[2]).'</span>', $code);
                $content = explode('<br />', $code);
            }

            $lines = [];
            if (0 > $srcContext) {
                $srcContext = \count($content);
            }

            for ($i = max($line - $srcContext, 1), $max = min($line + $srcContext, \count($content)); $i <= $max; ++$i) {
                $lines[] = '<li'.($i == $line ? ' class="selected"' : '').'><code>'.$this->fixCodeMarkup($content[$i - 1]).'</code></li>';
            }

            return '<ol start="'.max($line - $srcContext, 1).'">'.implode("\n", $lines).'</ol>';
        }

        return '';
    }

    private function fixCodeMarkup(string $line): string
    {
        // </span> ending tag from previous line
        $opening = strpos($line, '<span');
        $closing = strpos($line, '</span>');
        if (false !== $closing && (false === $opening || $closing < $opening)) {
            $line = substr_replace($line, '', $closing, 7);
        }

        // missing </span> tag at the end of line
        $opening = strrpos($line, '<span');
        $closing = strrpos($line, '</span>');
        if (false !== $opening && (false === $closing || $closing < $opening)) {
            $line .= '</span>';
        }

        return trim($line);
    }

    private function formatFileFromText(string $text): string
    {
        return preg_replace_callback('/in ("|&quot;)?(.+?)\1(?: +(?:on|at))? +line (\d+)/s', fn ($match) => 'in '.$this->formatFile($match[2], $match[3]), $text);
    }

    private function formatLogMessage(string $message, array $context): string
    {
        if ($context && str_contains($message, '{')) {
            $replacements = [];
            foreach ($context as $key => $val) {
                if (\is_scalar($val)) {
                    $replacements['{'.$key.'}'] = $val;
                }
            }

            if ($replacements) {
                $message = strtr($message, $replacements);
            }
        }

        return $this->escape($message);
    }

    private function addElementToGhost(): string
    {
        if (!isset(self::GHOST_ADDONS[date('m-d')])) {
            return '';
        }

        return '<path d="'.self::GHOST_ADDONS[date('m-d')].'" fill="#fff" fill-opacity="0.6"></path>';
    }

    private function include(string $name, array $context = []): string
    {
        extract($context, \EXTR_SKIP);
        ob_start();

        include is_file(\dirname(__DIR__).'/Resources/'.$name) ? \dirname(__DIR__).'/Resources/'.$name : $name;

        return trim(ob_get_clean());
    }

    /**
     * Allows overriding the default non-debug template.
     *
     * @param string $template path to the custom template file to render
     */
    public static function setTemplate(string $template): void
    {
        self::$template = $template;
    }
}<|MERGE_RESOLUTION|>--- conflicted
+++ resolved
@@ -15,12 +15,7 @@
 use Symfony\Component\ErrorHandler\Exception\FlattenException;
 use Symfony\Component\HttpFoundation\RequestStack;
 use Symfony\Component\HttpFoundation\Response;
-<<<<<<< HEAD
 use Symfony\Component\HttpKernel\Log\DebugLoggerConfigurator;
-=======
-use Symfony\Component\HttpKernel\Debug\FileLinkFormatter;
-use Symfony\Component\HttpKernel\Log\DebugLoggerInterface;
->>>>>>> a44829e2
 use Symfony\Component\VarDumper\Cloner\Data;
 use Symfony\Component\VarDumper\Dumper\HtmlDumper;
 
@@ -41,11 +36,7 @@
 
     private bool|\Closure $debug;
     private string $charset;
-<<<<<<< HEAD
     private FileLinkFormatter $fileLinkFormat;
-=======
-    private string|array|FileLinkFormatter|false $fileLinkFormat;
->>>>>>> a44829e2
     private ?string $projectDir;
     private string|\Closure $outputBuffer;
     private ?LoggerInterface $logger;
@@ -56,22 +47,11 @@
      * @param bool|callable   $debug        The debugging mode as a boolean or a callable that should return it
      * @param string|callable $outputBuffer The output buffer as a string or a callable that should return it
      */
-<<<<<<< HEAD
-    public function __construct(bool|callable $debug = false, string $charset = null, string|FileLinkFormatter $fileLinkFormat = null, string $projectDir = null, string|callable $outputBuffer = '', LoggerInterface $logger = null)
+    public function __construct(bool|callable $debug = false, ?string $charset = null, string|FileLinkFormatter|null $fileLinkFormat = null, ?string $projectDir = null, string|callable $outputBuffer = '', ?LoggerInterface $logger = null)
     {
         $this->debug = \is_bool($debug) ? $debug : $debug(...);
         $this->charset = $charset ?: (\ini_get('default_charset') ?: 'UTF-8');
         $this->fileLinkFormat = $fileLinkFormat instanceof FileLinkFormatter ? $fileLinkFormat : new FileLinkFormatter($fileLinkFormat);
-=======
-    public function __construct(bool|callable $debug = false, ?string $charset = null, string|FileLinkFormatter|null $fileLinkFormat = null, ?string $projectDir = null, string|callable $outputBuffer = '', ?LoggerInterface $logger = null)
-    {
-        $this->debug = \is_bool($debug) ? $debug : $debug(...);
-        $this->charset = $charset ?: (\ini_get('default_charset') ?: 'UTF-8');
-        $fileLinkFormat ??= $_ENV['SYMFONY_IDE'] ?? $_SERVER['SYMFONY_IDE'] ?? null;
-        $this->fileLinkFormat = \is_string($fileLinkFormat)
-            ? (ErrorRendererInterface::IDE_LINK_FORMATS[$fileLinkFormat] ?? $fileLinkFormat ?: false)
-            : ($fileLinkFormat ?: \ini_get('xdebug.file_link_format') ?: get_cfg_var('xdebug.file_link_format') ?: false);
->>>>>>> a44829e2
         $this->projectDir = $projectDir;
         $this->outputBuffer = \is_string($outputBuffer) ? $outputBuffer : $outputBuffer(...);
         $this->logger = $logger;
@@ -228,18 +208,6 @@
         return null;
     }
 
-<<<<<<< HEAD
-=======
-    private function getFileLink(string $file, int $line): string|false
-    {
-        if ($fmt = $this->fileLinkFormat) {
-            return \is_string($fmt) ? strtr($fmt, ['%f' => $file, '%l' => $line]) : $fmt->format($file, $line);
-        }
-
-        return false;
-    }
-
->>>>>>> a44829e2
     /**
      * Formats a file path.
      *
