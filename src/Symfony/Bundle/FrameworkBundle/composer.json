--- conflicted
+++ resolved
@@ -66,13 +66,8 @@
         "symfony/asset": "<3.4",
         "symfony/console": "<3.4",
         "symfony/form": "<3.4",
-<<<<<<< HEAD
         "symfony/property-info": "<4.1",
-        "symfony/serializer": "<3.4",
-=======
-        "symfony/property-info": "<3.4",
         "symfony/serializer": "<4.1",
->>>>>>> 308e12cb
         "symfony/stopwatch": "<3.4",
         "symfony/translation": "<3.4",
         "symfony/validator": "<4.1",
