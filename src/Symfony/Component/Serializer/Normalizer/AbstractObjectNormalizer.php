--- conflicted
+++ resolved
@@ -545,16 +545,6 @@
      */
     protected function createChildContext(array $parentContext, string $attribute, ?string $format): array
     {
-<<<<<<< HEAD
-=======
-        if (\func_num_args() >= 3) {
-            $format = func_get_arg(2);
-        } else {
-            @trigger_error(sprintf('Method "%s::%s()" will have a third "?string $format" argument in version 5.0; not defining it is deprecated since Symfony 4.3.', \get_class($this), __FUNCTION__), E_USER_DEPRECATED);
-            $format = null;
-        }
-
->>>>>>> fa384979
         $context = parent::createChildContext($parentContext, $attribute, $format);
         $context['cache_key'] = $this->getCacheKey($format, $context);
 
