<?php

/*
 * This file is part of the Symfony package.
 *
 * (c) Fabien Potencier <fabien@symfony.com>
 *
 * For the full copyright and license information, please view the LICENSE
 * file that was distributed with this source code.
 */

namespace Symfony\Component\DependencyInjection\Loader\Configurator;

use Symfony\Component\HttpKernel\Debug\ErrorHandlerConfigurator;
use Symfony\Component\HttpKernel\Debug\FileLinkFormatter;
use Symfony\Component\HttpKernel\EventListener\DebugHandlersListener;

return static function (ContainerConfigurator $container) {
    $container->parameters()->set('debug.error_handler.throw_at', -1);

    $container->services()
        ->set('debug.error_handler_configurator', ErrorHandlerConfigurator::class)
            ->public()
            ->args([
<<<<<<< HEAD
                service('monolog.logger.php')->nullOnInvalid(),
=======
                null, // Exception handler
                service('logger')->nullOnInvalid(),
>>>>>>> 6dfc142b
                null, // Log levels map for enabled error levels
                param('debug.error_handler.throw_at'),
                param('kernel.debug'),
                param('kernel.debug'),
                service('logger')->nullOnInvalid(),
            ])
            ->tag('monolog.logger', ['channel' => 'php'])

        ->set('debug.debug_handlers_listener', DebugHandlersListener::class)
            ->tag('kernel.event_subscriber')

        ->set('debug.file_link_formatter', FileLinkFormatter::class)
            ->args([param('debug.file_link_format')])

        ->alias(FileLinkFormatter::class, 'debug.file_link_formatter')
    ;
};<|MERGE_RESOLUTION|>--- conflicted
+++ resolved
@@ -22,12 +22,7 @@
         ->set('debug.error_handler_configurator', ErrorHandlerConfigurator::class)
             ->public()
             ->args([
-<<<<<<< HEAD
-                service('monolog.logger.php')->nullOnInvalid(),
-=======
-                null, // Exception handler
                 service('logger')->nullOnInvalid(),
->>>>>>> 6dfc142b
                 null, // Log levels map for enabled error levels
                 param('debug.error_handler.throw_at'),
                 param('kernel.debug'),
