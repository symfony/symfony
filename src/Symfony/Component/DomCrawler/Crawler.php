<?php

/*
 * This file is part of the Symfony package.
 *
 * (c) Fabien Potencier <fabien@symfony.com>
 *
 * For the full copyright and license information, please view the LICENSE
 * file that was distributed with this source code.
 */

namespace Symfony\Component\DomCrawler;

use Masterminds\HTML5;
use Symfony\Component\CssSelector\CssSelectorConverter;

/**
 * Crawler eases navigation of a list of \DOMNode objects.
 *
 * @author Fabien Potencier <fabien@symfony.com>
 */
class Crawler implements \Countable, \IteratorAggregate
{
    protected $uri;

    /**
     * @var string The default namespace prefix to be used with XPath and CSS expressions
     */
    private $defaultNamespacePrefix = 'default';

    /**
     * @var array A map of manually registered namespaces
     */
    private $namespaces = [];

    /**
     * @var string The base href value
     */
    private $baseHref;

    /**
     * @var \DOMDocument|null
     */
    private $document;

    /**
     * @var \DOMElement[]
     */
    private $nodes = [];

    /**
     * Whether the Crawler contains HTML or XML content (used when converting CSS to XPath).
     *
     * @var bool
     */
    private $isHtml = true;

    /**
     * @var HTML5|null
     */
    private $html5Parser;

    /**
     * @param mixed  $node     A Node to use as the base for the crawling
     * @param string $uri      The current URI
     * @param string $baseHref The base href value
     */
    public function __construct($node = null, string $uri = null, string $baseHref = null)
    {
        $this->uri = $uri;
        $this->baseHref = $baseHref ?: $uri;
        $this->html5Parser = class_exists(HTML5::class) ? new HTML5(['disable_html_ns' => true]) : null;

        $this->add($node);
    }

    /**
     * Returns the current URI.
     *
     * @return string
     */
    public function getUri()
    {
        return $this->uri;
    }

    /**
     * Returns base href.
     *
     * @return string
     */
    public function getBaseHref()
    {
        return $this->baseHref;
    }

    /**
     * Removes all the nodes.
     */
    public function clear()
    {
        $this->nodes = [];
        $this->document = null;
    }

    /**
     * Adds a node to the current list of nodes.
     *
     * This method uses the appropriate specialized add*() method based
     * on the type of the argument.
     *
     * @param \DOMNodeList|\DOMNode|array|string|null $node A node
     *
     * @throws \InvalidArgumentException when node is not the expected type
     */
    public function add($node)
    {
        if ($node instanceof \DOMNodeList) {
            $this->addNodeList($node);
        } elseif ($node instanceof \DOMNode) {
            $this->addNode($node);
        } elseif (\is_array($node)) {
            $this->addNodes($node);
        } elseif (\is_string($node)) {
            $this->addContent($node);
        } elseif (null !== $node) {
            throw new \InvalidArgumentException(sprintf('Expecting a DOMNodeList or DOMNode instance, an array, a string, or null, but got "%s".', \is_object($node) ? \get_class($node) : \gettype($node)));
        }
    }

    /**
     * Adds HTML/XML content.
     *
     * If the charset is not set via the content type, it is assumed to be UTF-8,
     * or ISO-8859-1 as a fallback, which is the default charset defined by the
     * HTTP 1.1 specification.
     *
     * @param string      $content A string to parse as HTML/XML
     * @param string|null $type    The content type of the string
     */
    public function addContent($content, $type = null)
    {
        if (empty($type)) {
            $type = 0 === strpos($content, '<?xml') ? 'application/xml' : 'text/html';
        }

        // DOM only for HTML/XML content
        if (!preg_match('/(x|ht)ml/i', $type, $xmlMatches)) {
            return;
        }

        $charset = null;
        if (false !== $pos = stripos($type, 'charset=')) {
            $charset = substr($type, $pos + 8);
            if (false !== $pos = strpos($charset, ';')) {
                $charset = substr($charset, 0, $pos);
            }
        }

        // http://www.w3.org/TR/encoding/#encodings
        // http://www.w3.org/TR/REC-xml/#NT-EncName
        if (null === $charset &&
            preg_match('/\<meta[^\>]+charset *= *["\']?([a-zA-Z\-0-9_:.]+)/i', $content, $matches)) {
            $charset = $matches[1];
        }

        if (null === $charset) {
            $charset = preg_match('//u', $content) ? 'UTF-8' : 'ISO-8859-1';
        }

        if ('x' === $xmlMatches[1]) {
            $this->addXmlContent($content, $charset);
        } else {
            $this->addHtmlContent($content, $charset);
        }
    }

    /**
     * Adds an HTML content to the list of nodes.
     *
     * The libxml errors are disabled when the content is parsed.
     *
     * If you want to get parsing errors, be sure to enable
     * internal errors via libxml_use_internal_errors(true)
     * and then, get the errors via libxml_get_errors(). Be
     * sure to clear errors with libxml_clear_errors() afterward.
     *
     * @param string $content The HTML content
     * @param string $charset The charset
     */
    public function addHtmlContent($content, $charset = 'UTF-8')
    {
        // Use HTML5 parser if the content is HTML5 and the library is available
        $dom = null !== $this->html5Parser && strspn($content, " \t\r\n") === stripos($content, '<!doctype html>') ? $this->parseHtml5($content, $charset) : $this->parseXhtml($content, $charset);
        $this->addDocument($dom);

        $base = $this->filterRelativeXPath('descendant-or-self::base')->extract(['href']);

        $baseHref = current($base);
        if (\count($base) && !empty($baseHref)) {
            if ($this->baseHref) {
                $linkNode = $dom->createElement('a');
                $linkNode->setAttribute('href', $baseHref);
                $link = new Link($linkNode, $this->baseHref);
                $this->baseHref = $link->getUri();
            } else {
                $this->baseHref = $baseHref;
            }
        }
    }

    /**
     * Adds an XML content to the list of nodes.
     *
     * The libxml errors are disabled when the content is parsed.
     *
     * If you want to get parsing errors, be sure to enable
     * internal errors via libxml_use_internal_errors(true)
     * and then, get the errors via libxml_get_errors(). Be
     * sure to clear errors with libxml_clear_errors() afterward.
     *
     * @param string $content The XML content
     * @param string $charset The charset
     * @param int    $options Bitwise OR of the libxml option constants
     *                        LIBXML_PARSEHUGE is dangerous, see
     *                        http://symfony.com/blog/security-release-symfony-2-0-17-released
     */
    public function addXmlContent($content, $charset = 'UTF-8', $options = LIBXML_NONET)
    {
        // remove the default namespace if it's the only namespace to make XPath expressions simpler
        if (!preg_match('/xmlns:/', $content)) {
            $content = str_replace('xmlns', 'ns', $content);
        }

        $internalErrors = libxml_use_internal_errors(true);
        $disableEntities = libxml_disable_entity_loader(true);

        $dom = new \DOMDocument('1.0', $charset);
        $dom->validateOnParse = true;

        if ('' !== trim($content)) {
            @$dom->loadXML($content, $options);
        }

        libxml_use_internal_errors($internalErrors);
        libxml_disable_entity_loader($disableEntities);

        $this->addDocument($dom);

        $this->isHtml = false;
    }

    /**
     * Adds a \DOMDocument to the list of nodes.
     *
     * @param \DOMDocument $dom A \DOMDocument instance
     */
    public function addDocument(\DOMDocument $dom)
    {
        if ($dom->documentElement) {
            $this->addNode($dom->documentElement);
        }
    }

    /**
     * Adds a \DOMNodeList to the list of nodes.
     *
     * @param \DOMNodeList $nodes A \DOMNodeList instance
     */
    public function addNodeList(\DOMNodeList $nodes)
    {
        foreach ($nodes as $node) {
            if ($node instanceof \DOMNode) {
                $this->addNode($node);
            }
        }
    }

    /**
     * Adds an array of \DOMNode instances to the list of nodes.
     *
     * @param \DOMNode[] $nodes An array of \DOMNode instances
     */
    public function addNodes(array $nodes)
    {
        foreach ($nodes as $node) {
            $this->add($node);
        }
    }

    /**
     * Adds a \DOMNode instance to the list of nodes.
     *
     * @param \DOMNode $node A \DOMNode instance
     */
    public function addNode(\DOMNode $node)
    {
        if ($node instanceof \DOMDocument) {
            $node = $node->documentElement;
        }

        if (null !== $this->document && $this->document !== $node->ownerDocument) {
            throw new \InvalidArgumentException('Attaching DOM nodes from multiple documents in the same crawler is forbidden.');
        }

        if (null === $this->document) {
            $this->document = $node->ownerDocument;
        }

        // Don't add duplicate nodes in the Crawler
        if (\in_array($node, $this->nodes, true)) {
            return;
        }

        $this->nodes[] = $node;
    }

    /**
     * Returns a node given its position in the node list.
     *
     * @param int $position The position
     *
     * @return static
     */
    public function eq($position)
    {
        if (isset($this->nodes[$position])) {
            return $this->createSubCrawler($this->nodes[$position]);
        }

        return $this->createSubCrawler(null);
    }

    /**
     * Calls an anonymous function on each node of the list.
     *
     * The anonymous function receives the position and the node wrapped
     * in a Crawler instance as arguments.
     *
     * Example:
     *
     *     $crawler->filter('h1')->each(function ($node, $i) {
     *         return $node->text();
     *     });
     *
     * @param \Closure $closure An anonymous function
     *
     * @return array An array of values returned by the anonymous function
     */
    public function each(\Closure $closure)
    {
        $data = [];
        foreach ($this->nodes as $i => $node) {
            $data[] = $closure($this->createSubCrawler($node), $i);
        }

        return $data;
    }

    /**
     * Slices the list of nodes by $offset and $length.
     *
     * @param int $offset
     * @param int $length
     *
     * @return static
     */
    public function slice($offset = 0, $length = null)
    {
        return $this->createSubCrawler(\array_slice($this->nodes, $offset, $length));
    }

    /**
     * Reduces the list of nodes by calling an anonymous function.
     *
     * To remove a node from the list, the anonymous function must return false.
     *
     * @param \Closure $closure An anonymous function
     *
     * @return static
     */
    public function reduce(\Closure $closure)
    {
        $nodes = [];
        foreach ($this->nodes as $i => $node) {
            if (false !== $closure($this->createSubCrawler($node), $i)) {
                $nodes[] = $node;
            }
        }

        return $this->createSubCrawler($nodes);
    }

    /**
     * Returns the first node of the current selection.
     *
     * @return static
     */
    public function first()
    {
        return $this->eq(0);
    }

    /**
     * Returns the last node of the current selection.
     *
     * @return static
     */
    public function last()
    {
        return $this->eq(\count($this->nodes) - 1);
    }

    /**
     * Returns the siblings nodes of the current selection.
     *
     * @return static
     *
     * @throws \InvalidArgumentException When current node is empty
     */
    public function siblings()
    {
        if (!$this->nodes) {
            throw new \InvalidArgumentException('The current node list is empty.');
        }

        return $this->createSubCrawler($this->sibling($this->getNode(0)->parentNode->firstChild));
    }

    /**
     * Returns the next siblings nodes of the current selection.
     *
     * @return static
     *
     * @throws \InvalidArgumentException When current node is empty
     */
    public function nextAll()
    {
        if (!$this->nodes) {
            throw new \InvalidArgumentException('The current node list is empty.');
        }

        return $this->createSubCrawler($this->sibling($this->getNode(0)));
    }

    /**
     * Returns the previous sibling nodes of the current selection.
     *
     * @return static
     *
     * @throws \InvalidArgumentException
     */
    public function previousAll()
    {
        if (!$this->nodes) {
            throw new \InvalidArgumentException('The current node list is empty.');
        }

        return $this->createSubCrawler($this->sibling($this->getNode(0), 'previousSibling'));
    }

    /**
     * Returns the parents nodes of the current selection.
     *
     * @return static
     *
     * @throws \InvalidArgumentException When current node is empty
     */
    public function parents()
    {
        if (!$this->nodes) {
            throw new \InvalidArgumentException('The current node list is empty.');
        }

        $node = $this->getNode(0);
        $nodes = [];

        while ($node = $node->parentNode) {
            if (XML_ELEMENT_NODE === $node->nodeType) {
                $nodes[] = $node;
            }
        }

        return $this->createSubCrawler($nodes);
    }

    /**
     * Returns the children nodes of the current selection.
     *
     * @param string|null $selector An optional CSS selector to filter children
     *
     * @return static
     *
     * @throws \InvalidArgumentException When current node is empty
     * @throws \RuntimeException         If the CssSelector Component is not available and $selector is provided
     */
    public function children(/* string $selector = null */)
    {
        if (\func_num_args() < 1 && __CLASS__ !== \get_class($this) && __CLASS__ !== (new \ReflectionMethod($this, __FUNCTION__))->getDeclaringClass()->getName() && !$this instanceof \PHPUnit\Framework\MockObject\MockObject && !$this instanceof \Prophecy\Prophecy\ProphecySubjectInterface) {
            @trigger_error(sprintf('The "%s()" method will have a new "string $selector = null" argument in version 5.0, not defining it is deprecated since Symfony 4.2.', __METHOD__), E_USER_DEPRECATED);
        }
        $selector = 0 < \func_num_args() ? func_get_arg(0) : null;

        if (!$this->nodes) {
            throw new \InvalidArgumentException('The current node list is empty.');
        }

        if (null !== $selector) {
            $converter = $this->createCssSelectorConverter();
            $xpath = $converter->toXPath($selector, 'child::');

            return $this->filterRelativeXPath($xpath);
        }

        $node = $this->getNode(0)->firstChild;

        return $this->createSubCrawler($node ? $this->sibling($node) : []);
    }

    /**
     * Returns the attribute value of the first node of the list.
     *
     * @param string $attribute The attribute name
     *
     * @return string|null The attribute value or null if the attribute does not exist
     *
     * @throws \InvalidArgumentException When current node is empty
     */
    public function attr($attribute)
    {
        if (!$this->nodes) {
            throw new \InvalidArgumentException('The current node list is empty.');
        }

        $node = $this->getNode(0);

        return $node->hasAttribute($attribute) ? $node->getAttribute($attribute) : null;
    }

    /**
     * Returns the node name of the first node of the list.
     *
     * @return string The node name
     *
     * @throws \InvalidArgumentException When current node is empty
     */
    public function nodeName()
    {
        if (!$this->nodes) {
            throw new \InvalidArgumentException('The current node list is empty.');
        }

        return $this->getNode(0)->nodeName;
    }

    /**
     * Returns the node value of the first node of the list.
     *
     * @param mixed $default When provided and the current node is empty, this value is returned and no exception is thrown
     *
     * @return string The node value
     *
     * @throws \InvalidArgumentException When current node is empty
     */
    public function text(/* $default = null */)
    {
        if (!$this->nodes) {
            if (0 < \func_num_args()) {
                return func_get_arg(0);
            }

            throw new \InvalidArgumentException('The current node list is empty.');
        }

        return $this->getNode(0)->nodeValue;
    }

    /**
     * Returns the first node of the list as HTML.
     *
     * @param mixed $default When provided and the current node is empty, this value is returned and no exception is thrown
     *
     * @return string The node html
     *
     * @throws \InvalidArgumentException When current node is empty
     */
    public function html(/* $default = null */)
    {
        if (!$this->nodes) {
            if (0 < \func_num_args()) {
                return func_get_arg(0);
            }

            throw new \InvalidArgumentException('The current node list is empty.');
        }

        $node = $this->getNode(0);
        $owner = $node->ownerDocument;

        if (null !== $this->html5Parser && '<!DOCTYPE html>' === $owner->saveXML($owner->childNodes[0])) {
            $owner = $this->html5Parser;
        }

        $html = '';
        foreach ($node->childNodes as $child) {
            $html .= $owner->saveHTML($child);
        }

        return $html;
    }

    /**
     * Evaluates an XPath expression.
     *
     * Since an XPath expression might evaluate to either a simple type or a \DOMNodeList,
     * this method will return either an array of simple types or a new Crawler instance.
     *
     * @param string $xpath An XPath expression
     *
     * @return array|Crawler An array of evaluation results or a new Crawler instance
     */
    public function evaluate($xpath)
    {
        if (null === $this->document) {
            throw new \LogicException('Cannot evaluate the expression on an uninitialized crawler.');
        }

        $data = [];
        $domxpath = $this->createDOMXPath($this->document, $this->findNamespacePrefixes($xpath));

        foreach ($this->nodes as $node) {
            $data[] = $domxpath->evaluate($xpath, $node);
        }

        if (isset($data[0]) && $data[0] instanceof \DOMNodeList) {
            return $this->createSubCrawler($data);
        }

        return $data;
    }

    /**
     * Extracts information from the list of nodes.
     *
     * You can extract attributes or/and the node value (_text).
     *
     * Example:
     *
     *     $crawler->filter('h1 a')->extract(['_text', 'href']);
     *
     * @param array $attributes An array of attributes
     *
     * @return array An array of extracted values
     */
    public function extract($attributes)
    {
        $attributes = (array) $attributes;
        $count = \count($attributes);

        $data = [];
        foreach ($this->nodes as $node) {
            $elements = [];
            foreach ($attributes as $attribute) {
                if ('_text' === $attribute) {
                    $elements[] = $node->nodeValue;
                } elseif ('_name' === $attribute) {
                    $elements[] = $node->nodeName;
                } else {
                    $elements[] = $node->getAttribute($attribute);
                }
            }

            $data[] = 1 === $count ? $elements[0] : $elements;
        }

        return $data;
    }

    /**
     * Filters the list of nodes with an XPath expression.
     *
     * The XPath expression is evaluated in the context of the crawler, which
     * is considered as a fake parent of the elements inside it.
     * This means that a child selector "div" or "./div" will match only
     * the div elements of the current crawler, not their children.
     *
     * @param string $xpath An XPath expression
     *
     * @return static
     */
    public function filterXPath($xpath)
    {
        $xpath = $this->relativize($xpath);

        // If we dropped all expressions in the XPath while preparing it, there would be no match
        if ('' === $xpath) {
            return $this->createSubCrawler(null);
        }

        return $this->filterRelativeXPath($xpath);
    }

    /**
     * Filters the list of nodes with a CSS selector.
     *
     * This method only works if you have installed the CssSelector Symfony Component.
     *
     * @param string $selector A CSS selector
     *
     * @return static
     *
     * @throws \RuntimeException if the CssSelector Component is not available
     */
    public function filter($selector)
    {
        $converter = $this->createCssSelectorConverter();

        // The CssSelector already prefixes the selector with descendant-or-self::
        return $this->filterRelativeXPath($converter->toXPath($selector));
    }

    /**
     * Selects links by name or alt value for clickable images.
     *
     * @param string $value The link text
     *
     * @return static
     */
    public function selectLink($value)
    {
        return $this->filterRelativeXPath(
            sprintf('descendant-or-self::a[contains(concat(\' \', normalize-space(string(.)), \' \'), %1$s) or ./img[contains(concat(\' \', normalize-space(string(@alt)), \' \'), %1$s)]]', static::xpathLiteral(' '.$value.' '))
        );
    }

    /**
     * Selects images by alt value.
     *
     * @param string $value The image alt
     *
     * @return static A new instance of Crawler with the filtered list of nodes
     */
    public function selectImage($value)
    {
        $xpath = sprintf('descendant-or-self::img[contains(normalize-space(string(@alt)), %s)]', static::xpathLiteral($value));

        return $this->filterRelativeXPath($xpath);
    }

    /**
     * Selects a button by name or alt value for images.
     *
     * @param string $value The button text
     *
     * @return static
     */
    public function selectButton($value)
    {
        return $this->filterRelativeXPath(
            sprintf('descendant-or-self::input[((contains(%1$s, "submit") or contains(%1$s, "button")) and contains(concat(\' \', normalize-space(string(@value)), \' \'), %2$s)) or (contains(%1$s, "image") and contains(concat(\' \', normalize-space(string(@alt)), \' \'), %2$s)) or @id=%3$s or @name=%3$s] | descendant-or-self::button[contains(concat(\' \', normalize-space(string(.)), \' \'), %2$s) or @id=%3$s or @name=%3$s]', 'translate(@type, "ABCDEFGHIJKLMNOPQRSTUVWXYZ", "abcdefghijklmnopqrstuvwxyz")', static::xpathLiteral(' '.$value.' '), static::xpathLiteral($value))
        );
    }

    /**
     * Returns a Link object for the first node in the list.
     *
     * @param string $method The method for the link (get by default)
     *
     * @return Link A Link instance
     *
     * @throws \InvalidArgumentException If the current node list is empty or the selected node is not instance of DOMElement
     */
    public function link($method = 'get')
    {
        if (!$this->nodes) {
            throw new \InvalidArgumentException('The current node list is empty.');
        }

        $node = $this->getNode(0);

        if (!$node instanceof \DOMElement) {
            throw new \InvalidArgumentException(sprintf('The selected node should be instance of DOMElement, got "%s".', \get_class($node)));
        }

        return new Link($node, $this->baseHref, $method);
    }

    /**
     * Returns an array of Link objects for the nodes in the list.
     *
     * @return Link[] An array of Link instances
     *
     * @throws \InvalidArgumentException If the current node list contains non-DOMElement instances
     */
    public function links()
    {
        $links = [];
        foreach ($this->nodes as $node) {
            if (!$node instanceof \DOMElement) {
                throw new \InvalidArgumentException(sprintf('The current node list should contain only DOMElement instances, "%s" found.', \get_class($node)));
            }

            $links[] = new Link($node, $this->baseHref, 'get');
        }

        return $links;
    }

    /**
     * Returns an Image object for the first node in the list.
     *
     * @return Image An Image instance
     *
     * @throws \InvalidArgumentException If the current node list is empty
     */
    public function image()
    {
        if (!\count($this)) {
            throw new \InvalidArgumentException('The current node list is empty.');
        }

        $node = $this->getNode(0);

        if (!$node instanceof \DOMElement) {
            throw new \InvalidArgumentException(sprintf('The selected node should be instance of DOMElement, got "%s".', \get_class($node)));
        }

        return new Image($node, $this->baseHref);
    }

    /**
     * Returns an array of Image objects for the nodes in the list.
     *
     * @return Image[] An array of Image instances
     */
    public function images()
    {
        $images = [];
        foreach ($this as $node) {
            if (!$node instanceof \DOMElement) {
                throw new \InvalidArgumentException(sprintf('The current node list should contain only DOMElement instances, "%s" found.', \get_class($node)));
            }

            $images[] = new Image($node, $this->baseHref);
        }

        return $images;
    }

    /**
     * Returns a Form object for the first node in the list.
     *
     * @param array  $values An array of values for the form fields
     * @param string $method The method for the form
     *
     * @return Form A Form instance
     *
     * @throws \InvalidArgumentException If the current node list is empty or the selected node is not instance of DOMElement
     */
    public function form(array $values = null, $method = null)
    {
        if (!$this->nodes) {
            throw new \InvalidArgumentException('The current node list is empty.');
        }

        $node = $this->getNode(0);

        if (!$node instanceof \DOMElement) {
            throw new \InvalidArgumentException(sprintf('The selected node should be instance of DOMElement, got "%s".', \get_class($node)));
        }

        $form = new Form($node, $this->uri, $method, $this->baseHref);

        if (null !== $values) {
            $form->setValues($values);
        }

        return $form;
    }

    /**
     * Overloads a default namespace prefix to be used with XPath and CSS expressions.
     *
     * @param string $prefix
     */
    public function setDefaultNamespacePrefix($prefix)
    {
        $this->defaultNamespacePrefix = $prefix;
    }

    /**
     * @param string $prefix
     * @param string $namespace
     */
    public function registerNamespace($prefix, $namespace)
    {
        $this->namespaces[$prefix] = $namespace;
    }

    /**
     * Converts string for XPath expressions.
     *
     * Escaped characters are: quotes (") and apostrophe (').
     *
     *  Examples:
     *
     *     echo Crawler::xpathLiteral('foo " bar');
     *     //prints 'foo " bar'
     *
     *     echo Crawler::xpathLiteral("foo ' bar");
     *     //prints "foo ' bar"
     *
     *     echo Crawler::xpathLiteral('a\'b"c');
     *     //prints concat('a', "'", 'b"c')
     *
     * @param string $s String to be escaped
     *
     * @return string Converted string
     */
    public static function xpathLiteral($s)
    {
        if (false === strpos($s, "'")) {
            return sprintf("'%s'", $s);
        }

        if (false === strpos($s, '"')) {
            return sprintf('"%s"', $s);
        }

        $string = $s;
        $parts = [];
        while (true) {
            if (false !== $pos = strpos($string, "'")) {
                $parts[] = sprintf("'%s'", substr($string, 0, $pos));
                $parts[] = "\"'\"";
                $string = substr($string, $pos + 1);
            } else {
                $parts[] = "'$string'";
                break;
            }
        }

        return sprintf('concat(%s)', implode(', ', $parts));
    }

    /**
     * Filters the list of nodes with an XPath expression.
     *
     * The XPath expression should already be processed to apply it in the context of each node.
     *
     * @param string $xpath
     *
     * @return static
     */
    private function filterRelativeXPath($xpath)
    {
        $prefixes = $this->findNamespacePrefixes($xpath);

        $crawler = $this->createSubCrawler(null);

        foreach ($this->nodes as $node) {
            $domxpath = $this->createDOMXPath($node->ownerDocument, $prefixes);
            $crawler->add($domxpath->query($xpath, $node));
        }

        return $crawler;
    }

    /**
     * Make the XPath relative to the current context.
     *
     * The returned XPath will match elements matching the XPath inside the current crawler
     * when running in the context of a node of the crawler.
     */
    private function relativize(string $xpath): string
    {
        $expressions = [];

        // An expression which will never match to replace expressions which cannot match in the crawler
        // We cannot drop
        $nonMatchingExpression = 'a[name() = "b"]';

        $xpathLen = \strlen($xpath);
        $openedBrackets = 0;
        $startPosition = strspn($xpath, " \t\n\r\0\x0B");

        for ($i = $startPosition; $i <= $xpathLen; ++$i) {
            $i += strcspn($xpath, '"\'[]|', $i);

            if ($i < $xpathLen) {
                switch ($xpath[$i]) {
                    case '"':
                    case "'":
                        if (false === $i = strpos($xpath, $xpath[$i], $i + 1)) {
                            return $xpath; // The XPath expression is invalid
                        }
                        continue 2;
                    case '[':
                        ++$openedBrackets;
                        continue 2;
                    case ']':
                        --$openedBrackets;
                        continue 2;
                }
            }
            if ($openedBrackets) {
                continue;
            }

            if ($startPosition < $xpathLen && '(' === $xpath[$startPosition]) {
                // If the union is inside some braces, we need to preserve the opening braces and apply
                // the change only inside it.
                $j = 1 + strspn($xpath, "( \t\n\r\0\x0B", $startPosition + 1);
                $parenthesis = substr($xpath, $startPosition, $j);
                $startPosition += $j;
            } else {
                $parenthesis = '';
            }
            $expression = rtrim(substr($xpath, $startPosition, $i - $startPosition));

            if (0 === strpos($expression, 'self::*/')) {
                $expression = './'.substr($expression, 8);
            }

            // add prefix before absolute element selector
            if ('' === $expression) {
                $expression = $nonMatchingExpression;
            } elseif (0 === strpos($expression, '//')) {
                $expression = 'descendant-or-self::'.substr($expression, 2);
            } elseif (0 === strpos($expression, './/')) {
                $expression = 'descendant-or-self::'.substr($expression, 3);
            } elseif (0 === strpos($expression, './')) {
                $expression = 'self::'.substr($expression, 2);
            } elseif (0 === strpos($expression, 'child::')) {
                $expression = 'self::'.substr($expression, 7);
            } elseif ('/' === $expression[0] || '.' === $expression[0] || 0 === strpos($expression, 'self::')) {
                $expression = $nonMatchingExpression;
            } elseif (0 === strpos($expression, 'descendant::')) {
                $expression = 'descendant-or-self::'.substr($expression, 12);
            } elseif (preg_match('/^(ancestor|ancestor-or-self|attribute|following|following-sibling|namespace|parent|preceding|preceding-sibling)::/', $expression)) {
                // the fake root has no parent, preceding or following nodes and also no attributes (even no namespace attributes)
                $expression = $nonMatchingExpression;
            } elseif (0 !== strpos($expression, 'descendant-or-self::')) {
                $expression = 'self::'.$expression;
            }
            $expressions[] = $parenthesis.$expression;

            if ($i === $xpathLen) {
                return implode(' | ', $expressions);
            }

            $i += strspn($xpath, " \t\n\r\0\x0B", $i + 1);
            $startPosition = $i + 1;
        }

        return $xpath; // The XPath expression is invalid
    }

    /**
     * @param int $position
     *
     * @return \DOMElement|null
     */
    public function getNode($position)
    {
        if (isset($this->nodes[$position])) {
            return $this->nodes[$position];
        }
    }

    /**
     * @return int
     */
    public function count()
    {
        return \count($this->nodes);
    }

    /**
     * @return \ArrayIterator|\DOMElement[]
     */
    public function getIterator()
    {
        return new \ArrayIterator($this->nodes);
    }

    /**
     * @param \DOMElement $node
     * @param string      $siblingDir
     *
     * @return array
     */
    protected function sibling($node, $siblingDir = 'nextSibling')
    {
        $nodes = [];

        $currentNode = $this->getNode(0);
        do {
            if ($node !== $currentNode && XML_ELEMENT_NODE === $node->nodeType) {
                $nodes[] = $node;
            }
        } while ($node = $node->$siblingDir);

        return $nodes;
    }

    private function parseHtml5(string $htmlContent, string $charset = 'UTF-8'): \DOMDocument
    {
        return $this->html5Parser->parse($this->convertToHtmlEntities($htmlContent, $charset), [], $charset);
    }

    private function parseXhtml(string $htmlContent, string $charset = 'UTF-8'): \DOMDocument
    {
        $htmlContent = $this->convertToHtmlEntities($htmlContent, $charset);

        $internalErrors = libxml_use_internal_errors(true);
        $disableEntities = libxml_disable_entity_loader(true);

        $dom = new \DOMDocument('1.0', $charset);
        $dom->validateOnParse = true;

        if ('' !== trim($htmlContent)) {
            @$dom->loadHTML($htmlContent);
        }

        libxml_use_internal_errors($internalErrors);
        libxml_disable_entity_loader($disableEntities);

        return $dom;
    }

    /**
     * Converts charset to HTML-entities to ensure valid parsing.
     */
    private function convertToHtmlEntities(string $htmlContent, string $charset = 'UTF-8'): string
    {
        set_error_handler(function () { throw new \Exception(); });

        try {
            return mb_convert_encoding($htmlContent, 'HTML-ENTITIES', $charset);
        } catch (\Exception $e) {
            try {
                $htmlContent = iconv($charset, 'UTF-8', $htmlContent);
                $htmlContent = mb_convert_encoding($htmlContent, 'HTML-ENTITIES', 'UTF-8');
            } catch (\Exception $e) {
            }

            return $htmlContent;
        } finally {
            restore_error_handler();
        }
    }

    /**
<<<<<<< HEAD
=======
     * @return \DOMXPath
     *
>>>>>>> 6a138263
     * @throws \InvalidArgumentException
     */
    private function createDOMXPath(\DOMDocument $document, array $prefixes = []): \DOMXPath
    {
        $domxpath = new \DOMXPath($document);

        foreach ($prefixes as $prefix) {
            $namespace = $this->discoverNamespace($domxpath, $prefix);
            if (null !== $namespace) {
                $domxpath->registerNamespace($prefix, $namespace);
            }
        }

        return $domxpath;
    }

    /**
<<<<<<< HEAD
=======
     * @param string $prefix
     *
     * @return string
     *
>>>>>>> 6a138263
     * @throws \InvalidArgumentException
     */
    private function discoverNamespace(\DOMXPath $domxpath, string $prefix): ?string
    {
        if (isset($this->namespaces[$prefix])) {
            return $this->namespaces[$prefix];
        }

        // ask for one namespace, otherwise we'd get a collection with an item for each node
        $namespaces = $domxpath->query(sprintf('(//namespace::*[name()="%s"])[last()]', $this->defaultNamespacePrefix === $prefix ? '' : $prefix));

        if ($node = $namespaces->item(0)) {
            return $node->nodeValue;
        }

        return null;
    }

    private function findNamespacePrefixes(string $xpath): array
    {
        if (preg_match_all('/(?P<prefix>[a-z_][a-z_0-9\-\.]*+):[^"\/:]/i', $xpath, $matches)) {
            return array_unique($matches['prefix']);
        }

        return [];
    }

    /**
     * Creates a crawler for some subnodes.
     *
     * @param \DOMElement|\DOMElement[]|\DOMNodeList|null $nodes
     *
     * @return static
     */
    private function createSubCrawler($nodes)
    {
        $crawler = new static($nodes, $this->uri, $this->baseHref);
        $crawler->isHtml = $this->isHtml;
        $crawler->document = $this->document;
        $crawler->namespaces = $this->namespaces;
        $crawler->html5Parser = $this->html5Parser;

        return $crawler;
    }

    /**
     * @throws \RuntimeException If the CssSelector Component is not available
     */
    private function createCssSelectorConverter(): CssSelectorConverter
    {
        if (!class_exists(CssSelectorConverter::class)) {
            throw new \LogicException('To filter with a CSS selector, install the CssSelector component ("composer require symfony/css-selector"). Or use filterXpath instead.');
        }

        return new CssSelectorConverter($this->isHtml);
    }
}<|MERGE_RESOLUTION|>--- conflicted
+++ resolved
@@ -1152,11 +1152,6 @@
     }
 
     /**
-<<<<<<< HEAD
-=======
-     * @return \DOMXPath
-     *
->>>>>>> 6a138263
      * @throws \InvalidArgumentException
      */
     private function createDOMXPath(\DOMDocument $document, array $prefixes = []): \DOMXPath
@@ -1174,13 +1169,6 @@
     }
 
     /**
-<<<<<<< HEAD
-=======
-     * @param string $prefix
-     *
-     * @return string
-     *
->>>>>>> 6a138263
      * @throws \InvalidArgumentException
      */
     private function discoverNamespace(\DOMXPath $domxpath, string $prefix): ?string
