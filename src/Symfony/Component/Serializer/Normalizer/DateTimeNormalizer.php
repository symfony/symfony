<?php

/*
 * This file is part of the Symfony package.
 *
 * (c) Fabien Potencier <fabien@symfony.com>
 *
 * For the full copyright and license information, please view the LICENSE
 * file that was distributed with this source code.
 */

namespace Symfony\Component\Serializer\Normalizer;

use Symfony\Component\PropertyInfo\Type;
use Symfony\Component\Serializer\Exception\InvalidArgumentException;
use Symfony\Component\Serializer\Exception\NotNormalizableValueException;

/**
 * Normalizes an object implementing the {@see \DateTimeInterface} to a date string.
 * Denormalizes a date string to an instance of {@see \DateTime} or {@see \DateTimeImmutable}.
 *
 * @author Kévin Dunglas <dunglas@gmail.com>
 *
 * @final since Symfony 6.3
 */
class DateTimeNormalizer implements NormalizerInterface, DenormalizerInterface, CacheableSupportsMethodInterface
{
    public const FORMAT_KEY = 'datetime_format';
    public const TIMEZONE_KEY = 'datetime_timezone';

    private array $defaultContext = [
        self::FORMAT_KEY => \DateTime::RFC3339,
        self::TIMEZONE_KEY => null,
    ];

    private const SUPPORTED_TYPES = [
        \DateTimeInterface::class => true,
        \DateTimeImmutable::class => true,
        \DateTime::class => true,
    ];

    public function __construct(array $defaultContext = [])
    {
        $this->setDefaultContext($defaultContext);
    }

    public function setDefaultContext(array $defaultContext): void
    {
        $this->defaultContext = array_merge($this->defaultContext, $defaultContext);
    }

    public function getSupportedTypes(?string $format): array
    {
        $isCacheable = __CLASS__ === static::class || $this->hasCacheableSupportsMethod();

        return [
            \DateTimeInterface::class => $isCacheable,
            \DateTimeImmutable::class => $isCacheable,
            \DateTime::class => $isCacheable,
        ];
    }

    /**
     * @throws InvalidArgumentException
     */
<<<<<<< HEAD
    public function normalize(mixed $object, string $format = null, array $context = []): string
=======
    public function normalize($object, ?string $format = null, array $context = [])
>>>>>>> 2a31f2dd
    {
        if (!$object instanceof \DateTimeInterface) {
            throw new InvalidArgumentException('The object must implement the "\DateTimeInterface".');
        }

        $dateTimeFormat = $context[self::FORMAT_KEY] ?? $this->defaultContext[self::FORMAT_KEY];
        $timezone = $this->getTimezone($context);

        if (null !== $timezone) {
            $object = clone $object;
            $object = $object->setTimezone($timezone);
        }

        return $object->format($dateTimeFormat);
    }

    /**
     * @param array $context
     */
<<<<<<< HEAD
    public function supportsNormalization(mixed $data, string $format = null /* , array $context = [] */): bool
=======
    public function supportsNormalization($data, ?string $format = null)
>>>>>>> 2a31f2dd
    {
        return $data instanceof \DateTimeInterface;
    }

    /**
     * @throws NotNormalizableValueException
     */
<<<<<<< HEAD
    public function denormalize(mixed $data, string $type, string $format = null, array $context = []): \DateTimeInterface
=======
    public function denormalize($data, string $type, ?string $format = null, array $context = [])
>>>>>>> 2a31f2dd
    {
        if (\is_int($data) || \is_float($data)) {
            switch ($context[self::FORMAT_KEY] ?? $this->defaultContext[self::FORMAT_KEY] ?? null) {
                case 'U': $data = sprintf('%d', $data); break;
                case 'U.u': $data = sprintf('%.6F', $data); break;
            }
        }

        if (!\is_string($data) || '' === trim($data)) {
            throw NotNormalizableValueException::createForUnexpectedDataType('The data is either not an string, an empty string, or null; you should pass a string that can be parsed with the passed format or a valid DateTime string.', $data, [Type::BUILTIN_TYPE_STRING], $context['deserialization_path'] ?? null, true);
        }

        try {
            $timezone = $this->getTimezone($context);
            $dateTimeFormat = $context[self::FORMAT_KEY] ?? null;

            if (null !== $dateTimeFormat) {
                $object = \DateTime::class === $type ? \DateTime::createFromFormat($dateTimeFormat, $data, $timezone) : \DateTimeImmutable::createFromFormat($dateTimeFormat, $data, $timezone);

                if (false !== $object) {
                    return $object;
                }

                $dateTimeErrors = \DateTime::class === $type ? \DateTime::getLastErrors() : \DateTimeImmutable::getLastErrors();

                throw NotNormalizableValueException::createForUnexpectedDataType(sprintf('Parsing datetime string "%s" using format "%s" resulted in %d errors: ', $data, $dateTimeFormat, $dateTimeErrors['error_count'])."\n".implode("\n", $this->formatDateTimeErrors($dateTimeErrors['errors'])), $data, [Type::BUILTIN_TYPE_STRING], $context['deserialization_path'] ?? null, true);
            }

            $defaultDateTimeFormat = $this->defaultContext[self::FORMAT_KEY] ?? null;

            if (null !== $defaultDateTimeFormat) {
                $object = \DateTime::class === $type ? \DateTime::createFromFormat($defaultDateTimeFormat, $data, $timezone) : \DateTimeImmutable::createFromFormat($defaultDateTimeFormat, $data, $timezone);

                if (false !== $object) {
                    return $object;
                }
            }

            return \DateTime::class === $type ? new \DateTime($data, $timezone) : new \DateTimeImmutable($data, $timezone);
        } catch (NotNormalizableValueException $e) {
            throw $e;
        } catch (\Exception $e) {
            throw NotNormalizableValueException::createForUnexpectedDataType($e->getMessage(), $data, [Type::BUILTIN_TYPE_STRING], $context['deserialization_path'] ?? null, false, $e->getCode(), $e);
        }
    }

    /**
     * @param array $context
     */
<<<<<<< HEAD
    public function supportsDenormalization(mixed $data, string $type, string $format = null /* , array $context = [] */): bool
=======
    public function supportsDenormalization($data, string $type, ?string $format = null)
>>>>>>> 2a31f2dd
    {
        return isset(self::SUPPORTED_TYPES[$type]);
    }

    /**
     * @deprecated since Symfony 6.3, use "getSupportedTypes()" instead
     */
    public function hasCacheableSupportsMethod(): bool
    {
        trigger_deprecation('symfony/serializer', '6.3', 'The "%s()" method is deprecated, implement "%s::getSupportedTypes()" instead.', __METHOD__, get_debug_type($this));

        return __CLASS__ === static::class;
    }

    /**
     * Formats datetime errors.
     *
     * @return string[]
     */
    private function formatDateTimeErrors(array $errors): array
    {
        $formattedErrors = [];

        foreach ($errors as $pos => $message) {
            $formattedErrors[] = sprintf('at position %d: %s', $pos, $message);
        }

        return $formattedErrors;
    }

    private function getTimezone(array $context): ?\DateTimeZone
    {
        $dateTimeZone = $context[self::TIMEZONE_KEY] ?? $this->defaultContext[self::TIMEZONE_KEY];

        if (null === $dateTimeZone) {
            return null;
        }

        return $dateTimeZone instanceof \DateTimeZone ? $dateTimeZone : new \DateTimeZone($dateTimeZone);
    }
}<|MERGE_RESOLUTION|>--- conflicted
+++ resolved
@@ -63,11 +63,7 @@
     /**
      * @throws InvalidArgumentException
      */
-<<<<<<< HEAD
-    public function normalize(mixed $object, string $format = null, array $context = []): string
-=======
-    public function normalize($object, ?string $format = null, array $context = [])
->>>>>>> 2a31f2dd
+    public function normalize(mixed $object, ?string $format = null, array $context = []): string
     {
         if (!$object instanceof \DateTimeInterface) {
             throw new InvalidArgumentException('The object must implement the "\DateTimeInterface".');
@@ -87,11 +83,7 @@
     /**
      * @param array $context
      */
-<<<<<<< HEAD
-    public function supportsNormalization(mixed $data, string $format = null /* , array $context = [] */): bool
-=======
-    public function supportsNormalization($data, ?string $format = null)
->>>>>>> 2a31f2dd
+    public function supportsNormalization(mixed $data, ?string $format = null /* , array $context = [] */): bool
     {
         return $data instanceof \DateTimeInterface;
     }
@@ -99,11 +91,7 @@
     /**
      * @throws NotNormalizableValueException
      */
-<<<<<<< HEAD
-    public function denormalize(mixed $data, string $type, string $format = null, array $context = []): \DateTimeInterface
-=======
-    public function denormalize($data, string $type, ?string $format = null, array $context = [])
->>>>>>> 2a31f2dd
+    public function denormalize(mixed $data, string $type, ?string $format = null, array $context = []): \DateTimeInterface
     {
         if (\is_int($data) || \is_float($data)) {
             switch ($context[self::FORMAT_KEY] ?? $this->defaultContext[self::FORMAT_KEY] ?? null) {
@@ -153,11 +141,7 @@
     /**
      * @param array $context
      */
-<<<<<<< HEAD
-    public function supportsDenormalization(mixed $data, string $type, string $format = null /* , array $context = [] */): bool
-=======
-    public function supportsDenormalization($data, string $type, ?string $format = null)
->>>>>>> 2a31f2dd
+    public function supportsDenormalization(mixed $data, string $type, ?string $format = null /* , array $context = [] */): bool
     {
         return isset(self::SUPPORTED_TYPES[$type]);
     }
