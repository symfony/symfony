--- conflicted
+++ resolved
@@ -22,35 +22,7 @@
 {
     public function testCsrfTokensAreClearedOnLogout()
     {
-<<<<<<< HEAD
         $client = $this->createClient(['test_case' => 'LogoutWithoutSessionInvalidation', 'root_config' => 'config.yml']);
-=======
-        $client = $this->createClient(['enable_authenticator_manager' => true, 'test_case' => 'LogoutWithoutSessionInvalidation', 'root_config' => 'config.yml']);
-        $client->disableReboot();
-
-        $client->request('POST', '/login', [
-            '_username' => 'johannes',
-            '_password' => 'test',
-        ]);
-
-        $this->callInRequestContext($client, function () {
-            static::getContainer()->get('security.csrf.token_storage')->setToken('foo', 'bar');
-        });
-
-        $client->request('GET', '/logout');
-
-        $this->callInRequestContext($client, function () {
-            $this->assertFalse(static::getContainer()->get('security.csrf.token_storage')->hasToken('foo'));
-        });
-    }
-
-    /**
-     * @group legacy
-     */
-    public function testLegacyCsrfTokensAreClearedOnLogout()
-    {
-        $client = $this->createClient(['enable_authenticator_manager' => false, 'test_case' => 'LogoutWithoutSessionInvalidation', 'root_config' => 'config.yml']);
->>>>>>> 107a0e57
         $client->disableReboot();
 
         $client->request('POST', '/login', [
