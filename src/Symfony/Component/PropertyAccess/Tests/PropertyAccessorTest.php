<?php

/*
 * This file is part of the Symfony package.
 *
 * (c) Fabien Potencier <fabien@symfony.com>
 *
 * For the full copyright and license information, please view the LICENSE
 * file that was distributed with this source code.
 */

namespace Symfony\Component\PropertyAccess\Tests;

use Symfony\Component\PropertyAccess\Exception\NoSuchIndexException;
use Symfony\Component\PropertyAccess\PropertyAccessor;
use Symfony\Component\PropertyAccess\Tests\Fixtures\TestClass;
use Symfony\Component\PropertyAccess\Tests\Fixtures\TestClassMagicCall;
use Symfony\Component\PropertyAccess\Tests\Fixtures\TestClassMagicGet;
use Symfony\Component\PropertyAccess\Tests\Fixtures\Ticket5775Object;
<<<<<<< HEAD
use Symfony\Component\PropertyAccess\Tests\Fixtures\TestClassSetValue;
use Symfony\Component\PropertyAccess\Tests\Fixtures\TestClassIsWritable;
=======
use Symfony\Component\PropertyAccess\Tests\Fixtures\TypeHinted;
>>>>>>> d01a1065

class PropertyAccessorTest extends \PHPUnit_Framework_TestCase
{
    /**
     * @var PropertyAccessor
     */
    private $propertyAccessor;

    protected function setUp()
    {
        $this->propertyAccessor = new PropertyAccessor();
    }

    public function getPathsWithUnexpectedType()
    {
        return array(
            array('', 'foobar'),
            array('foo', 'foobar'),
            array(null, 'foobar'),
            array(123, 'foobar'),
            array((object) array('prop' => null), 'prop.foobar'),
            array((object) array('prop' => (object) array('subProp' => null)), 'prop.subProp.foobar'),
            array(array('index' => null), '[index][foobar]'),
            array(array('index' => array('subIndex' => null)), '[index][subIndex][foobar]'),
        );
    }

    public function getPathsWithMissingProperty()
    {
        return array(
            array((object) array('firstName' => 'Bernhard'), 'lastName'),
            array((object) array('property' => (object) array('firstName' => 'Bernhard')), 'property.lastName'),
            array(array('index' => (object) array('firstName' => 'Bernhard')), '[index].lastName'),
            array(new TestClass('Bernhard'), 'protectedProperty'),
            array(new TestClass('Bernhard'), 'privateProperty'),
            array(new TestClass('Bernhard'), 'protectedAccessor'),
            array(new TestClass('Bernhard'), 'protectedIsAccessor'),
            array(new TestClass('Bernhard'), 'protectedHasAccessor'),
            array(new TestClass('Bernhard'), 'privateAccessor'),
            array(new TestClass('Bernhard'), 'privateIsAccessor'),
            array(new TestClass('Bernhard'), 'privateHasAccessor'),

            // Properties are not camelized
            array(new TestClass('Bernhard'), 'public_property'),
        );
    }

    public function getPathsWithMissingIndex()
    {
        return array(
            array(array('firstName' => 'Bernhard'), '[lastName]'),
            array(array(), '[index][lastName]'),
            array(array('index' => array()), '[index][lastName]'),
            array(array('index' => array('firstName' => 'Bernhard')), '[index][lastName]'),
            array((object) array('property' => array('firstName' => 'Bernhard')), 'property[lastName]'),
        );
    }

    /**
     * @dataProvider getValidPropertyPaths
     */
    public function testGetValue($objectOrArray, $path, $value)
    {
        $this->assertSame($value, $this->propertyAccessor->getValue($objectOrArray, $path));
    }

    /**
     * @dataProvider getPathsWithMissingProperty
     * @expectedException \Symfony\Component\PropertyAccess\Exception\NoSuchPropertyException
     */
    public function testGetValueThrowsExceptionIfPropertyNotFound($objectOrArray, $path)
    {
        $this->propertyAccessor->getValue($objectOrArray, $path);
    }

    /**
     * @dataProvider getPathsWithMissingIndex
     */
    public function testGetValueThrowsNoExceptionIfIndexNotFound($objectOrArray, $path)
    {
        $this->assertNull($this->propertyAccessor->getValue($objectOrArray, $path));
    }

    /**
     * @dataProvider getPathsWithMissingIndex
     * @expectedException \Symfony\Component\PropertyAccess\Exception\NoSuchIndexException
     */
    public function testGetValueThrowsExceptionIfIndexNotFoundAndIndexExceptionsEnabled($objectOrArray, $path)
    {
        $this->propertyAccessor = new PropertyAccessor(false, true);
        $this->propertyAccessor->getValue($objectOrArray, $path);
    }

    /**
     * @expectedException \Symfony\Component\PropertyAccess\Exception\NoSuchIndexException
     */
    public function testGetValueThrowsExceptionIfNotArrayAccess()
    {
        $this->propertyAccessor->getValue(new \stdClass(), '[index]');
    }

    public function testGetValueReadsMagicGet()
    {
        $this->assertSame('Bernhard', $this->propertyAccessor->getValue(new TestClassMagicGet('Bernhard'), 'magicProperty'));
    }

    // https://github.com/symfony/symfony/pull/4450
    public function testGetValueReadsMagicGetThatReturnsConstant()
    {
        $this->assertSame('constant value', $this->propertyAccessor->getValue(new TestClassMagicGet('Bernhard'), 'constantMagicProperty'));
    }

    public function testGetValueNotModifyObject()
    {
        $object = new \stdClass();
        $object->firstName = array('Bernhard');

        $this->assertNull($this->propertyAccessor->getValue($object, 'firstName[1]'));
        $this->assertSame(array('Bernhard'), $object->firstName);
    }

    public function testGetValueNotModifyObjectException()
    {
        $propertyAccessor = new PropertyAccessor(false, true);
        $object = new \stdClass();
        $object->firstName = array('Bernhard');

        try {
            $propertyAccessor->getValue($object, 'firstName[1]');
        } catch (NoSuchIndexException $e) {
        }

        $this->assertSame(array('Bernhard'), $object->firstName);
    }

    /**
     * @expectedException \Symfony\Component\PropertyAccess\Exception\NoSuchPropertyException
     */
    public function testGetValueDoesNotReadMagicCallByDefault()
    {
        $this->propertyAccessor->getValue(new TestClassMagicCall('Bernhard'), 'magicCallProperty');
    }

    public function testGetValueReadsMagicCallIfEnabled()
    {
        $this->propertyAccessor = new PropertyAccessor(true);

        $this->assertSame('Bernhard', $this->propertyAccessor->getValue(new TestClassMagicCall('Bernhard'), 'magicCallProperty'));
    }

    // https://github.com/symfony/symfony/pull/4450
    public function testGetValueReadsMagicCallThatReturnsConstant()
    {
        $this->propertyAccessor = new PropertyAccessor(true);

        $this->assertSame('constant value', $this->propertyAccessor->getValue(new TestClassMagicCall('Bernhard'), 'constantMagicCallProperty'));
    }

    /**
     * @dataProvider getPathsWithUnexpectedType
     * @expectedException \Symfony\Component\PropertyAccess\Exception\UnexpectedTypeException
     * @expectedExceptionMessage PropertyAccessor requires a graph of objects or arrays to operate on
     */
    public function testGetValueThrowsExceptionIfNotObjectOrArray($objectOrArray, $path)
    {
        $this->propertyAccessor->getValue($objectOrArray, $path);
    }

    /**
     * @dataProvider getValidPropertyPaths
     */
    public function testSetValue($objectOrArray, $path)
    {
        $this->propertyAccessor->setValue($objectOrArray, $path, 'Updated');

        $this->assertSame('Updated', $this->propertyAccessor->getValue($objectOrArray, $path));
    }

    /**
     * @dataProvider getPathsWithMissingProperty
     * @expectedException \Symfony\Component\PropertyAccess\Exception\NoSuchPropertyException
     */
    public function testSetValueThrowsExceptionIfPropertyNotFound($objectOrArray, $path)
    {
        $this->propertyAccessor->setValue($objectOrArray, $path, 'Updated');
    }

    /**
     * @dataProvider getPathsWithMissingIndex
     */
    public function testSetValueThrowsNoExceptionIfIndexNotFound($objectOrArray, $path)
    {
        $this->propertyAccessor->setValue($objectOrArray, $path, 'Updated');

        $this->assertSame('Updated', $this->propertyAccessor->getValue($objectOrArray, $path));
    }

    /**
     * @dataProvider getPathsWithMissingIndex
     */
    public function testSetValueThrowsNoExceptionIfIndexNotFoundAndIndexExceptionsEnabled($objectOrArray, $path)
    {
        $this->propertyAccessor = new PropertyAccessor(false, true);
        $this->propertyAccessor->setValue($objectOrArray, $path, 'Updated');

        $this->assertSame('Updated', $this->propertyAccessor->getValue($objectOrArray, $path));
    }

    /**
     * @expectedException \Symfony\Component\PropertyAccess\Exception\NoSuchIndexException
     */
    public function testSetValueThrowsExceptionIfNotArrayAccess()
    {
        $this->propertyAccessor->setValue(new \stdClass(), '[index]', 'Updated');
    }

    public function testSetValueUpdatesMagicSet()
    {
        $author = new TestClassMagicGet('Bernhard');

        $this->propertyAccessor->setValue($author, 'magicProperty', 'Updated');

        $this->assertEquals('Updated', $author->__get('magicProperty'));
    }

    /**
     * @expectedException \Symfony\Component\PropertyAccess\Exception\NoSuchPropertyException
     */
    public function testSetValueThrowsExceptionIfThereAreMissingParameters()
    {
        $this->propertyAccessor->setValue(new TestClass('Bernhard'), 'publicAccessorWithMoreRequiredParameters', 'Updated');
    }

    /**
     * @expectedException \Symfony\Component\PropertyAccess\Exception\NoSuchPropertyException
     */
    public function testSetValueDoesNotUpdateMagicCallByDefault()
    {
        $author = new TestClassMagicCall('Bernhard');

        $this->propertyAccessor->setValue($author, 'magicCallProperty', 'Updated');
    }

    public function testSetValueUpdatesMagicCallIfEnabled()
    {
        $this->propertyAccessor = new PropertyAccessor(true);

        $author = new TestClassMagicCall('Bernhard');

        $this->propertyAccessor->setValue($author, 'magicCallProperty', 'Updated');

        $this->assertEquals('Updated', $author->__call('getMagicCallProperty', array()));
    }

    /**
     * @dataProvider getPathsWithUnexpectedType
     * @expectedException \Symfony\Component\PropertyAccess\Exception\UnexpectedTypeException
     * @expectedExceptionMessage PropertyAccessor requires a graph of objects or arrays to operate on
     */
    public function testSetValueThrowsExceptionIfNotObjectOrArray($objectOrArray, $path)
    {
        $this->propertyAccessor->setValue($objectOrArray, $path, 'value');
    }

    public function testGetValueWhenArrayValueIsNull()
    {
        $this->propertyAccessor = new PropertyAccessor(false, true);
        $this->assertNull($this->propertyAccessor->getValue(array('index' => array('nullable' => null)), '[index][nullable]'));
    }

    /**
     * @dataProvider getValidPropertyPaths
     */
    public function testIsReadable($objectOrArray, $path)
    {
        $this->assertTrue($this->propertyAccessor->isReadable($objectOrArray, $path));
    }

    /**
     * @dataProvider getPathsWithMissingProperty
     */
    public function testIsReadableReturnsFalseIfPropertyNotFound($objectOrArray, $path)
    {
        $this->assertFalse($this->propertyAccessor->isReadable($objectOrArray, $path));
    }

    /**
     * @dataProvider getPathsWithMissingIndex
     */
    public function testIsReadableReturnsTrueIfIndexNotFound($objectOrArray, $path)
    {
        // Non-existing indices can be read. In this case, null is returned
        $this->assertTrue($this->propertyAccessor->isReadable($objectOrArray, $path));
    }

    /**
     * @dataProvider getPathsWithMissingIndex
     */
    public function testIsReadableReturnsFalseIfIndexNotFoundAndIndexExceptionsEnabled($objectOrArray, $path)
    {
        $this->propertyAccessor = new PropertyAccessor(false, true);

        // When exceptions are enabled, non-existing indices cannot be read
        $this->assertFalse($this->propertyAccessor->isReadable($objectOrArray, $path));
    }

    public function testIsReadableRecognizesMagicGet()
    {
        $this->assertTrue($this->propertyAccessor->isReadable(new TestClassMagicGet('Bernhard'), 'magicProperty'));
    }

    public function testIsReadableDoesNotRecognizeMagicCallByDefault()
    {
        $this->assertFalse($this->propertyAccessor->isReadable(new TestClassMagicCall('Bernhard'), 'magicCallProperty'));
    }

    public function testIsReadableRecognizesMagicCallIfEnabled()
    {
        $this->propertyAccessor = new PropertyAccessor(true);

        $this->assertTrue($this->propertyAccessor->isReadable(new TestClassMagicCall('Bernhard'), 'magicCallProperty'));
    }

    /**
     * @dataProvider getPathsWithUnexpectedType
     */
    public function testIsReadableReturnsFalseIfNotObjectOrArray($objectOrArray, $path)
    {
        $this->assertFalse($this->propertyAccessor->isReadable($objectOrArray, $path));
    }

    /**
     * @dataProvider getValidPropertyPaths
     */
    public function testIsWritable($objectOrArray, $path)
    {
        $this->assertTrue($this->propertyAccessor->isWritable($objectOrArray, $path));
    }

    /**
     * @dataProvider getPathsWithMissingProperty
     */
    public function testIsWritableReturnsFalseIfPropertyNotFound($objectOrArray, $path)
    {
        $this->assertFalse($this->propertyAccessor->isWritable($objectOrArray, $path));
    }

    /**
     * @dataProvider getPathsWithMissingIndex
     */
    public function testIsWritableReturnsTrueIfIndexNotFound($objectOrArray, $path)
    {
        // Non-existing indices can be written. Arrays are created on-demand.
        $this->assertTrue($this->propertyAccessor->isWritable($objectOrArray, $path));
    }

    /**
     * @dataProvider getPathsWithMissingIndex
     */
    public function testIsWritableReturnsTrueIfIndexNotFoundAndIndexExceptionsEnabled($objectOrArray, $path)
    {
        $this->propertyAccessor = new PropertyAccessor(false, true);

        // Non-existing indices can be written even if exceptions are enabled
        $this->assertTrue($this->propertyAccessor->isWritable($objectOrArray, $path));
    }

    public function testIsWritableRecognizesMagicSet()
    {
        $this->assertTrue($this->propertyAccessor->isWritable(new TestClassMagicGet('Bernhard'), 'magicProperty'));
    }

    public function testIsWritableDoesNotRecognizeMagicCallByDefault()
    {
        $this->assertFalse($this->propertyAccessor->isWritable(new TestClassMagicCall('Bernhard'), 'magicCallProperty'));
    }

    public function testIsWritableRecognizesMagicCallIfEnabled()
    {
        $this->propertyAccessor = new PropertyAccessor(true);

        $this->assertTrue($this->propertyAccessor->isWritable(new TestClassMagicCall('Bernhard'), 'magicCallProperty'));
    }

    /**
     * @dataProvider getPathsWithUnexpectedType
     */
    public function testIsWritableReturnsFalseIfNotObjectOrArray($objectOrArray, $path)
    {
        $this->assertFalse($this->propertyAccessor->isWritable($objectOrArray, $path));
    }

    public function getValidPropertyPaths()
    {
        return array(
            array(array('Bernhard', 'Schussek'), '[0]', 'Bernhard'),
            array(array('Bernhard', 'Schussek'), '[1]', 'Schussek'),
            array(array('firstName' => 'Bernhard'), '[firstName]', 'Bernhard'),
            array(array('index' => array('firstName' => 'Bernhard')), '[index][firstName]', 'Bernhard'),
            array((object) array('firstName' => 'Bernhard'), 'firstName', 'Bernhard'),
            array((object) array('property' => array('firstName' => 'Bernhard')), 'property[firstName]', 'Bernhard'),
            array(array('index' => (object) array('firstName' => 'Bernhard')), '[index].firstName', 'Bernhard'),
            array((object) array('property' => (object) array('firstName' => 'Bernhard')), 'property.firstName', 'Bernhard'),

            // Accessor methods
            array(new TestClass('Bernhard'), 'publicProperty', 'Bernhard'),
            array(new TestClass('Bernhard'), 'publicAccessor', 'Bernhard'),
            array(new TestClass('Bernhard'), 'publicAccessorWithDefaultValue', 'Bernhard'),
            array(new TestClass('Bernhard'), 'publicAccessorWithRequiredAndDefaultValue', 'Bernhard'),
            array(new TestClass('Bernhard'), 'publicIsAccessor', 'Bernhard'),
            array(new TestClass('Bernhard'), 'publicHasAccessor', 'Bernhard'),
            array(new TestClass('Bernhard'), 'publicGetSetter', 'Bernhard'),

            // Methods are camelized
            array(new TestClass('Bernhard'), 'public_accessor', 'Bernhard'),
            array(new TestClass('Bernhard'), '_public_accessor', 'Bernhard'),

            // Missing indices
            array(array('index' => array()), '[index][firstName]', null),
            array(array('root' => array('index' => array())), '[root][index][firstName]', null),

            // Special chars
            array(array('%!@$§.' => 'Bernhard'), '[%!@$§.]', 'Bernhard'),
            array(array('index' => array('%!@$§.' => 'Bernhard')), '[index][%!@$§.]', 'Bernhard'),
            array((object) array('%!@$§' => 'Bernhard'), '%!@$§', 'Bernhard'),
            array((object) array('property' => (object) array('%!@$§' => 'Bernhard')), 'property.%!@$§', 'Bernhard'),

            // nested objects and arrays
            array(array('foo' => new TestClass('bar')), '[foo].publicGetSetter', 'bar'),
            array(new TestClass(array('foo' => 'bar')), 'publicGetSetter[foo]', 'bar'),
            array(new TestClass(new TestClass('bar')), 'publicGetter.publicGetSetter', 'bar'),
            array(new TestClass(array('foo' => new TestClass('bar'))), 'publicGetter[foo].publicGetSetter', 'bar'),
            array(new TestClass(new TestClass(new TestClass('bar'))), 'publicGetter.publicGetter.publicGetSetter', 'bar'),
            array(new TestClass(array('foo' => array('baz' => new TestClass('bar')))), 'publicGetter[foo][baz].publicGetSetter', 'bar'),
        );
    }

    public function testTicket5755()
    {
        $object = new Ticket5775Object();

        $this->propertyAccessor->setValue($object, 'property', 'foobar');

        $this->assertEquals('foobar', $object->getProperty());
    }

    public function testSetValueDeepWithMagicGetter()
    {
        $obj = new TestClassMagicGet('foo');
        $obj->publicProperty = array('foo' => array('bar' => 'some_value'));
        $this->propertyAccessor->setValue($obj, 'publicProperty[foo][bar]', 'Updated');
        $this->assertSame('Updated', $obj->publicProperty['foo']['bar']);
    }

    public function getReferenceChainObjectsForSetValue()
    {
        return array(
            array(array('a' => array('b' => array('c' => 'old-value'))), '[a][b][c]', 'new-value'),
            array(new TestClassSetValue(new TestClassSetValue('old-value')), 'value.value', 'new-value'),
            array(new TestClassSetValue(array('a' => array('b' => array('c' => new TestClassSetValue('old-value'))))), 'value[a][b][c].value', 'new-value'),
            array(new TestClassSetValue(array('a' => array('b' => 'old-value'))), 'value[a][b]', 'new-value'),
            array(new \ArrayIterator(array('a' => array('b' => array('c' => 'old-value')))), '[a][b][c]', 'new-value'),
        );
    }

    /**
<<<<<<< HEAD
     * @dataProvider getReferenceChainObjectsForSetValue
     */
    public function testSetValueForReferenceChainIssue($object, $path, $value)
    {
        $this->propertyAccessor->setValue($object, $path, $value);

        $this->assertEquals($value, $this->propertyAccessor->getValue($object, $path));
    }

    public function getReferenceChainObjectsForIsWritable()
    {
        return array(
            array(new TestClassIsWritable(array('a' => array('b' => 'old-value'))), 'value[a][b]', false),
            array(new TestClassIsWritable(new \ArrayIterator(array('a' => array('b' => 'old-value')))), 'value[a][b]', true),
            array(new TestClassIsWritable(array('a' => array('b' => array('c' => new TestClassSetValue('old-value'))))), 'value[a][b][c].value', true),
        );
    }

    /**
     * @dataProvider getReferenceChainObjectsForIsWritable
     */
    public function testIsWritableForReferenceChainIssue($object, $path, $value)
    {
        $this->assertEquals($value, $this->propertyAccessor->isWritable($object, $path));
=======
     * @expectedException \Symfony\Component\PropertyAccess\Exception\UnexpectedTypeException
     * @expectedExceptionMessage Expected argument of type "DateTime", "string" given
     */
    public function testThrowTypeError()
    {
        $this->propertyAccessor->setValue(new TypeHinted(), 'date', 'This is a string, \DateTime excepted.');
    }

    public function testSetTypeHint()
    {
        $date = new \DateTime();
        $object = new TypeHinted();

        $this->propertyAccessor->setValue($object, 'date', $date);
        $this->assertSame($date, $object->getDate());
>>>>>>> d01a1065
    }
}<|MERGE_RESOLUTION|>--- conflicted
+++ resolved
@@ -17,12 +17,9 @@
 use Symfony\Component\PropertyAccess\Tests\Fixtures\TestClassMagicCall;
 use Symfony\Component\PropertyAccess\Tests\Fixtures\TestClassMagicGet;
 use Symfony\Component\PropertyAccess\Tests\Fixtures\Ticket5775Object;
-<<<<<<< HEAD
 use Symfony\Component\PropertyAccess\Tests\Fixtures\TestClassSetValue;
 use Symfony\Component\PropertyAccess\Tests\Fixtures\TestClassIsWritable;
-=======
 use Symfony\Component\PropertyAccess\Tests\Fixtures\TypeHinted;
->>>>>>> d01a1065
 
 class PropertyAccessorTest extends \PHPUnit_Framework_TestCase
 {
@@ -489,7 +486,6 @@
     }
 
     /**
-<<<<<<< HEAD
      * @dataProvider getReferenceChainObjectsForSetValue
      */
     public function testSetValueForReferenceChainIssue($object, $path, $value)
@@ -514,8 +510,10 @@
     public function testIsWritableForReferenceChainIssue($object, $path, $value)
     {
         $this->assertEquals($value, $this->propertyAccessor->isWritable($object, $path));
-=======
-     * @expectedException \Symfony\Component\PropertyAccess\Exception\UnexpectedTypeException
+    }
+
+    /**
+     * @expectedException \Symfony\Component\PropertyAccess\Exception\InvalidArgumentException
      * @expectedExceptionMessage Expected argument of type "DateTime", "string" given
      */
     public function testThrowTypeError()
@@ -530,6 +528,5 @@
 
         $this->propertyAccessor->setValue($object, 'date', $date);
         $this->assertSame($date, $object->getDate());
->>>>>>> d01a1065
     }
 }