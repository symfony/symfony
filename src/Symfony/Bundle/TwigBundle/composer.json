--- conflicted
+++ resolved
@@ -22,12 +22,8 @@
         "symfony/http-foundation": "^4.4|^5.0",
         "symfony/http-kernel": "^5.0",
         "symfony/polyfill-ctype": "~1.8",
-<<<<<<< HEAD
+        "symfony/polyfill-php80": "^1.16",
         "twig/twig": "^2.13|^3.0.4"
-=======
-        "symfony/polyfill-php80": "^1.16",
-        "twig/twig": "^1.43|^2.13|^3.0.4"
->>>>>>> c7dc7f82
     },
     "require-dev": {
         "symfony/asset": "^4.4|^5.0",
