name: Psalm

on:
  pull_request: ~

defaults:
  run:
    shell: bash

concurrency:
    group: ${{ github.workflow }}-${{ github.head_ref || github.run_id }}
    cancel-in-progress: true

permissions:
  contents: read

jobs:
  psalm:
    name: Psalm
    runs-on: Ubuntu-20.04

    env:
      php-version: '8.1'
      extensions: json,couchbase,memcached,mongodb,redis,xsl,ldap,dom
    steps:
      - name: Setup cache environment
        id: extcache
        uses: shivammathur/cache-extensions@v1
        with:
          php-version: ${{ env.php-version }}
          extensions: ${{ env.extensions }}
          key: cache-v1 # can be any string, change to clear the extension cache.

      - name: Cache extensions
        uses: actions/cache@v3
        with:
          path: ${{ steps.extcache.outputs.dir }}
          key: ${{ steps.extcache.outputs.key }}
          restore-keys: ${{ steps.extcache.outputs.key }}

      - name: Setup PHP
        uses: shivammathur/setup-php@v2
        with:
<<<<<<< HEAD
          php-version: '8.1'
          extensions: "json,couchbase,memcached,mongodb,redis,xsl,ldap,dom,relay"
=======
          php-version: ${{ env.php-version }}
          extensions: ${{ env.extensions }}
>>>>>>> 6a40aaee
          ini-values: "memory_limit=-1"
          coverage: none

      - name: Checkout target branch
        uses: actions/checkout@v3
        with:
          ref: ${{ github.base_ref }}

      - name: Checkout PR
        uses: actions/checkout@v3

      - name: Install dependencies
        run: |
          COMPOSER_HOME="$(composer config home)"
          ([ -d "$COMPOSER_HOME" ] || mkdir "$COMPOSER_HOME") && cp .github/composer-config.json "$COMPOSER_HOME/config.json"
          export COMPOSER_ROOT_VERSION=$(grep ' VERSION = ' src/Symfony/Component/HttpKernel/Kernel.php | grep -P -o '[0-9]+\.[0-9]+').x-dev
          composer remove --dev --no-update --no-interaction symfony/phpunit-bridge
          composer require --no-progress --ansi --no-plugins psalm/phar phpunit/phpunit:^9.5 php-http/discovery psr/event-dispatcher mongodb/mongodb

      - name: Generate Psalm baseline
        run: |
          git checkout composer.json
          git checkout -m ${{ github.base_ref }}

          # @todo intersection types are broken in Psalm
          # @see https://github.com/vimeo/psalm/issues/7520
          sed -i 's/Uuid&/Uuid|/' src/Symfony/Component/Uid/Factory/TimeBasedUuidFactory.php
          sed -i 's/Interface&/Interface|/' src/Symfony/Component/HttpFoundation/Session/Storage/Handler/MigratingSessionHandler.php
          ./vendor/bin/psalm.phar --set-baseline=.github/psalm/psalm.baseline.xml --no-progress
          git checkout -m FETCH_HEAD

      - name: Psalm
        run: |
          ./vendor/bin/psalm.phar --no-progress || ./vendor/bin/psalm.phar --output-format=github --no-progress<|MERGE_RESOLUTION|>--- conflicted
+++ resolved
@@ -21,7 +21,7 @@
 
     env:
       php-version: '8.1'
-      extensions: json,couchbase,memcached,mongodb,redis,xsl,ldap,dom
+      extensions: json,couchbase,memcached,mongodb,redis,xsl,ldap,dom,relay
     steps:
       - name: Setup cache environment
         id: extcache
@@ -41,13 +41,8 @@
       - name: Setup PHP
         uses: shivammathur/setup-php@v2
         with:
-<<<<<<< HEAD
-          php-version: '8.1'
-          extensions: "json,couchbase,memcached,mongodb,redis,xsl,ldap,dom,relay"
-=======
           php-version: ${{ env.php-version }}
           extensions: ${{ env.extensions }}
->>>>>>> 6a40aaee
           ini-values: "memory_limit=-1"
           coverage: none
 
