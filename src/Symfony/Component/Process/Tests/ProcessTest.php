<?php

/*
 * This file is part of the Symfony package.
 *
 * (c) Fabien Potencier <fabien@symfony.com>
 *
 * For the full copyright and license information, please view the LICENSE
 * file that was distributed with this source code.
 */

namespace Symfony\Component\Process\Tests;

use PHPUnit\Framework\TestCase;
use Symfony\Component\Process\Exception\LogicException;
use Symfony\Component\Process\Exception\ProcessTimedOutException;
use Symfony\Component\Process\Exception\RuntimeException;
use Symfony\Component\Process\InputStream;
use Symfony\Component\Process\PhpExecutableFinder;
use Symfony\Component\Process\Pipes\PipesInterface;
use Symfony\Component\Process\Process;

/**
 * @author Robert Schönthal <seroscho@googlemail.com>
 */
class ProcessTest extends TestCase
{
    private static $phpBin;
    private static $process;
    private static $sigchild;
    private static $notEnhancedSigchild = false;

    public static function setUpBeforeClass()
    {
        $phpBin = new PhpExecutableFinder();
        self::$phpBin = getenv('SYMFONY_PROCESS_PHP_TEST_BINARY') ?: ('phpdbg' === PHP_SAPI ? 'php' : $phpBin->find());

        ob_start();
        phpinfo(INFO_GENERAL);
        self::$sigchild = false !== strpos(ob_get_clean(), '--enable-sigchild');
    }

    protected function tearDown()
    {
        if (self::$process) {
            self::$process->stop(0);
            self::$process = null;
        }
    }

    public function testThatProcessDoesNotThrowWarningDuringRun()
    {
        if ('\\' === DIRECTORY_SEPARATOR) {
            $this->markTestSkipped('This test is transient on Windows');
        }
        @trigger_error('Test Error', E_USER_NOTICE);
        $process = $this->getProcessForCode('sleep(3)');
        $process->run();
        $actualError = error_get_last();
        $this->assertEquals('Test Error', $actualError['message']);
        $this->assertEquals(E_USER_NOTICE, $actualError['type']);
    }

    /**
     * @expectedException \Symfony\Component\Process\Exception\InvalidArgumentException
     */
    public function testNegativeTimeoutFromConstructor()
    {
        $this->getProcess('', null, null, null, -1);
    }

    /**
     * @expectedException \Symfony\Component\Process\Exception\InvalidArgumentException
     */
    public function testNegativeTimeoutFromSetter()
    {
        $p = $this->getProcess('');
        $p->setTimeout(-1);
    }

    public function testFloatAndNullTimeout()
    {
        $p = $this->getProcess('');

        $p->setTimeout(10);
        $this->assertSame(10.0, $p->getTimeout());

        $p->setTimeout(null);
        $this->assertNull($p->getTimeout());

        $p->setTimeout(0.0);
        $this->assertNull($p->getTimeout());
    }

    /**
     * @requires extension pcntl
     */
    public function testStopWithTimeoutIsActuallyWorking()
    {
        $p = $this->getProcess(array(self::$phpBin, __DIR__.'/NonStopableProcess.php', 30));
        $p->start();

        while (false === strpos($p->getOutput(), 'received')) {
            usleep(1000);
        }
        $start = microtime(true);
        $p->stop(0.1);

        $p->wait();

        $this->assertLessThan(15, microtime(true) - $start);
    }

    public function testAllOutputIsActuallyReadOnTermination()
    {
        // this code will result in a maximum of 2 reads of 8192 bytes by calling
        // start() and isRunning().  by the time getOutput() is called the process
        // has terminated so the internal pipes array is already empty. normally
        // the call to start() will not read any data as the process will not have
        // generated output, but this is non-deterministic so we must count it as
        // a possibility.  therefore we need 2 * PipesInterface::CHUNK_SIZE plus
        // another byte which will never be read.
        $expectedOutputSize = PipesInterface::CHUNK_SIZE * 2 + 2;

        $code = sprintf('echo str_repeat(\'*\', %d);', $expectedOutputSize);
        $p = $this->getProcessForCode($code);

        $p->start();

        // Don't call Process::run nor Process::wait to avoid any read of pipes
        $h = new \ReflectionProperty($p, 'process');
        $h->setAccessible(true);
        $h = $h->getValue($p);
        $s = @proc_get_status($h);

        while (!empty($s['running'])) {
            usleep(1000);
            $s = proc_get_status($h);
        }

        $o = $p->getOutput();

        $this->assertEquals($expectedOutputSize, strlen($o));
    }

    public function testCallbacksAreExecutedWithStart()
    {
        $process = $this->getProcess('echo foo');
        $process->start(function ($type, $buffer) use (&$data) {
            $data .= $buffer;
        });

        $process->wait();

        $this->assertSame('foo'.PHP_EOL, $data);
    }

    /**
     * tests results from sub processes.
     *
     * @dataProvider responsesCodeProvider
     */
    public function testProcessResponses($expected, $getter, $code)
    {
        $p = $this->getProcessForCode($code);
        $p->run();

        $this->assertSame($expected, $p->$getter());
    }

    /**
     * tests results from sub processes.
     *
     * @dataProvider pipesCodeProvider
     */
    public function testProcessPipes($code, $size)
    {
        $expected = str_repeat(str_repeat('*', 1024), $size).'!';
        $expectedLength = (1024 * $size) + 1;

        $p = $this->getProcessForCode($code);
        $p->setInput($expected);
        $p->run();

        $this->assertEquals($expectedLength, strlen($p->getOutput()));
        $this->assertEquals($expectedLength, strlen($p->getErrorOutput()));
    }

    /**
     * @dataProvider pipesCodeProvider
     */
    public function testSetStreamAsInput($code, $size)
    {
        $expected = str_repeat(str_repeat('*', 1024), $size).'!';
        $expectedLength = (1024 * $size) + 1;

        $stream = fopen('php://temporary', 'w+');
        fwrite($stream, $expected);
        rewind($stream);

        $p = $this->getProcessForCode($code);
        $p->setInput($stream);
        $p->run();

        fclose($stream);

        $this->assertEquals($expectedLength, strlen($p->getOutput()));
        $this->assertEquals($expectedLength, strlen($p->getErrorOutput()));
    }

    public function testLiveStreamAsInput()
    {
        $stream = fopen('php://memory', 'r+');
        fwrite($stream, 'hello');
        rewind($stream);

        $p = $this->getProcessForCode('stream_copy_to_stream(STDIN, STDOUT);');
        $p->setInput($stream);
        $p->start(function ($type, $data) use ($stream) {
            if ('hello' === $data) {
                fclose($stream);
            }
        });
        $p->wait();

        $this->assertSame('hello', $p->getOutput());
    }

    /**
     * @expectedException \Symfony\Component\Process\Exception\LogicException
     * @expectedExceptionMessage Input can not be set while the process is running.
     */
    public function testSetInputWhileRunningThrowsAnException()
    {
        $process = $this->getProcessForCode('sleep(30);');
        $process->start();
        try {
            $process->setInput('foobar');
            $process->stop();
            $this->fail('A LogicException should have been raised.');
        } catch (LogicException $e) {
        }
        $process->stop();

        throw $e;
    }

    /**
     * @dataProvider provideInvalidInputValues
     * @expectedException \Symfony\Component\Process\Exception\InvalidArgumentException
     * @expectedExceptionMessage Symfony\Component\Process\Process::setInput only accepts strings, Traversable objects or stream resources.
     */
    public function testInvalidInput($value)
    {
        $process = $this->getProcess('foo');
        $process->setInput($value);
    }

    public function provideInvalidInputValues()
    {
        return array(
            array(array()),
            array(new NonStringifiable()),
        );
    }

    /**
     * @dataProvider provideInputValues
     */
    public function testValidInput($expected, $value)
    {
        $process = $this->getProcess('foo');
        $process->setInput($value);
        $this->assertSame($expected, $process->getInput());
    }

    public function provideInputValues()
    {
        return array(
            array(null, null),
            array('24.5', 24.5),
            array('input data', 'input data'),
        );
    }

    public function chainedCommandsOutputProvider()
    {
        if ('\\' === DIRECTORY_SEPARATOR) {
            return array(
                array("2 \r\n2\r\n", '&&', '2'),
            );
        }

        return array(
            array("1\n1\n", ';', '1'),
            array("2\n2\n", '&&', '2'),
        );
    }

    /**
     * @dataProvider chainedCommandsOutputProvider
     */
    public function testChainedCommandsOutput($expected, $operator, $input)
    {
        $process = $this->getProcess(sprintf('echo %s %s echo %s', $input, $operator, $input));
        $process->run();
        $this->assertEquals($expected, $process->getOutput());
    }

    public function testCallbackIsExecutedForOutput()
    {
        $p = $this->getProcessForCode('echo \'foo\';');

        $called = false;
        $p->run(function ($type, $buffer) use (&$called) {
            $called = $buffer === 'foo';
        });

        $this->assertTrue($called, 'The callback should be executed with the output');
    }

    public function testCallbackIsExecutedForOutputWheneverOutputIsDisabled()
    {
        $p = $this->getProcessForCode('echo \'foo\';');
        $p->disableOutput();

        $called = false;
        $p->run(function ($type, $buffer) use (&$called) {
            $called = $buffer === 'foo';
        });

        $this->assertTrue($called, 'The callback should be executed with the output');
    }

    public function testGetErrorOutput()
    {
        $p = $this->getProcessForCode('$n = 0; while ($n < 3) { file_put_contents(\'php://stderr\', \'ERROR\'); $n++; }');

        $p->run();
        $this->assertEquals(3, preg_match_all('/ERROR/', $p->getErrorOutput(), $matches));
    }

    public function testFlushErrorOutput()
    {
        $p = $this->getProcessForCode('$n = 0; while ($n < 3) { file_put_contents(\'php://stderr\', \'ERROR\'); $n++; }');

        $p->run();
        $p->clearErrorOutput();
        $this->assertEmpty($p->getErrorOutput());
    }

    /**
     * @dataProvider provideIncrementalOutput
     */
    public function testIncrementalOutput($getOutput, $getIncrementalOutput, $uri)
    {
        $lock = tempnam(sys_get_temp_dir(), __FUNCTION__);

        $p = $this->getProcessForCode('file_put_contents($s = \''.$uri.'\', \'foo\'); flock(fopen('.var_export($lock, true).', \'r\'), LOCK_EX); file_put_contents($s, \'bar\');');

        $h = fopen($lock, 'w');
        flock($h, LOCK_EX);

        $p->start();

        foreach (array('foo', 'bar') as $s) {
            while (false === strpos($p->$getOutput(), $s)) {
                usleep(1000);
            }

            $this->assertSame($s, $p->$getIncrementalOutput());
            $this->assertSame('', $p->$getIncrementalOutput());

            flock($h, LOCK_UN);
        }

        fclose($h);
    }

    public function provideIncrementalOutput()
    {
        return array(
            array('getOutput', 'getIncrementalOutput', 'php://stdout'),
            array('getErrorOutput', 'getIncrementalErrorOutput', 'php://stderr'),
        );
    }

    public function testGetOutput()
    {
        $p = $this->getProcessForCode('$n = 0; while ($n < 3) { echo \' foo \'; $n++; }');

        $p->run();
        $this->assertEquals(3, preg_match_all('/foo/', $p->getOutput(), $matches));
    }

    public function testFlushOutput()
    {
        $p = $this->getProcessForCode('$n=0;while ($n<3) {echo \' foo \';$n++;}');

        $p->run();
        $p->clearOutput();
        $this->assertEmpty($p->getOutput());
    }

    public function testZeroAsOutput()
    {
        if ('\\' === DIRECTORY_SEPARATOR) {
            // see http://stackoverflow.com/questions/7105433/windows-batch-echo-without-new-line
            $p = $this->getProcess('echo | set /p dummyName=0');
        } else {
            $p = $this->getProcess('printf 0');
        }

        $p->run();
        $this->assertSame('0', $p->getOutput());
    }

    public function testExitCodeCommandFailed()
    {
        if ('\\' === DIRECTORY_SEPARATOR) {
            $this->markTestSkipped('Windows does not support POSIX exit code');
        }
        $this->skipIfNotEnhancedSigchild();

        // such command run in bash return an exitcode 127
        $process = $this->getProcess('nonexistingcommandIhopeneversomeonewouldnameacommandlikethis');
        $process->run();

        $this->assertGreaterThan(0, $process->getExitCode());
    }

    public function testTTYCommand()
    {
        if ('\\' === DIRECTORY_SEPARATOR) {
            $this->markTestSkipped('Windows does not have /dev/tty support');
        }

        $process = $this->getProcess('echo "foo" >> /dev/null && '.$this->getProcessForCode('usleep(100000);')->getCommandLine());
        $process->setTty(true);
        $process->start();
        $this->assertTrue($process->isRunning());
        $process->wait();

        $this->assertSame(Process::STATUS_TERMINATED, $process->getStatus());
    }

    public function testTTYCommandExitCode()
    {
        if ('\\' === DIRECTORY_SEPARATOR) {
            $this->markTestSkipped('Windows does have /dev/tty support');
        }
        $this->skipIfNotEnhancedSigchild();

        $process = $this->getProcess('echo "foo" >> /dev/null');
        $process->setTty(true);
        $process->run();

        $this->assertTrue($process->isSuccessful());
    }

    /**
     * @expectedException \Symfony\Component\Process\Exception\RuntimeException
     * @expectedExceptionMessage TTY mode is not supported on Windows platform.
     */
    public function testTTYInWindowsEnvironment()
    {
        if ('\\' !== DIRECTORY_SEPARATOR) {
            $this->markTestSkipped('This test is for Windows platform only');
        }

        $process = $this->getProcess('echo "foo" >> /dev/null');
        $process->setTty(false);
        $process->setTty(true);
    }

    public function testExitCodeTextIsNullWhenExitCodeIsNull()
    {
        $this->skipIfNotEnhancedSigchild();

        $process = $this->getProcess('');
        $this->assertNull($process->getExitCodeText());
    }

    public function testPTYCommand()
    {
        if (!Process::isPtySupported()) {
            $this->markTestSkipped('PTY is not supported on this operating system.');
        }

        $process = $this->getProcess('echo "foo"');
        $process->setPty(true);
        $process->run();

        $this->assertSame(Process::STATUS_TERMINATED, $process->getStatus());
        $this->assertEquals("foo\r\n", $process->getOutput());
    }

    public function testMustRun()
    {
        $this->skipIfNotEnhancedSigchild();

        $process = $this->getProcess('echo foo');

        $this->assertSame($process, $process->mustRun());
        $this->assertEquals('foo'.PHP_EOL, $process->getOutput());
    }

    public function testSuccessfulMustRunHasCorrectExitCode()
    {
        $this->skipIfNotEnhancedSigchild();

        $process = $this->getProcess('echo foo')->mustRun();
        $this->assertEquals(0, $process->getExitCode());
    }

    /**
     * @expectedException \Symfony\Component\Process\Exception\ProcessFailedException
     */
    public function testMustRunThrowsException()
    {
        $this->skipIfNotEnhancedSigchild();

        $process = $this->getProcess('exit 1');
        $process->mustRun();
    }

    public function testExitCodeText()
    {
        $this->skipIfNotEnhancedSigchild();

        $process = $this->getProcess('');
        $r = new \ReflectionObject($process);
        $p = $r->getProperty('exitcode');
        $p->setAccessible(true);

        $p->setValue($process, 2);
        $this->assertEquals('Misuse of shell builtins', $process->getExitCodeText());
    }

    public function testStartIsNonBlocking()
    {
        $process = $this->getProcessForCode('usleep(500000);');
        $start = microtime(true);
        $process->start();
        $end = microtime(true);
        $this->assertLessThan(0.4, $end - $start);
        $process->stop();
    }

    public function testUpdateStatus()
    {
        $process = $this->getProcess('echo foo');
        $process->run();
        $this->assertTrue(strlen($process->getOutput()) > 0);
    }

    public function testGetExitCodeIsNullOnStart()
    {
        $this->skipIfNotEnhancedSigchild();

        $process = $this->getProcessForCode('usleep(100000);');
        $this->assertNull($process->getExitCode());
        $process->start();
        $this->assertNull($process->getExitCode());
        $process->wait();
        $this->assertEquals(0, $process->getExitCode());
    }

    public function testGetExitCodeIsNullOnWhenStartingAgain()
    {
        $this->skipIfNotEnhancedSigchild();

        $process = $this->getProcessForCode('usleep(100000);');
        $process->run();
        $this->assertEquals(0, $process->getExitCode());
        $process->start();
        $this->assertNull($process->getExitCode());
        $process->wait();
        $this->assertEquals(0, $process->getExitCode());
    }

    public function testGetExitCode()
    {
        $this->skipIfNotEnhancedSigchild();

        $process = $this->getProcess('echo foo');
        $process->run();
        $this->assertSame(0, $process->getExitCode());
    }

    public function testStatus()
    {
        $process = $this->getProcessForCode('usleep(100000);');
        $this->assertFalse($process->isRunning());
        $this->assertFalse($process->isStarted());
        $this->assertFalse($process->isTerminated());
        $this->assertSame(Process::STATUS_READY, $process->getStatus());
        $process->start();
        $this->assertTrue($process->isRunning());
        $this->assertTrue($process->isStarted());
        $this->assertFalse($process->isTerminated());
        $this->assertSame(Process::STATUS_STARTED, $process->getStatus());
        $process->wait();
        $this->assertFalse($process->isRunning());
        $this->assertTrue($process->isStarted());
        $this->assertTrue($process->isTerminated());
        $this->assertSame(Process::STATUS_TERMINATED, $process->getStatus());
    }

    public function testStop()
    {
        $process = $this->getProcessForCode('sleep(31);');
        $process->start();
        $this->assertTrue($process->isRunning());
        $process->stop();
        $this->assertFalse($process->isRunning());
    }

    public function testIsSuccessful()
    {
        $this->skipIfNotEnhancedSigchild();

        $process = $this->getProcess('echo foo');
        $process->run();
        $this->assertTrue($process->isSuccessful());
    }

    public function testIsSuccessfulOnlyAfterTerminated()
    {
        $this->skipIfNotEnhancedSigchild();

        $process = $this->getProcessForCode('usleep(100000);');
        $process->start();

        $this->assertFalse($process->isSuccessful());

        $process->wait();

        $this->assertTrue($process->isSuccessful());
    }

    public function testIsNotSuccessful()
    {
        $this->skipIfNotEnhancedSigchild();

        $process = $this->getProcessForCode('throw new \Exception(\'BOUM\');');
        $process->run();
        $this->assertFalse($process->isSuccessful());
    }

    public function testProcessIsNotSignaled()
    {
        if ('\\' === DIRECTORY_SEPARATOR) {
            $this->markTestSkipped('Windows does not support POSIX signals');
        }
        $this->skipIfNotEnhancedSigchild();

        $process = $this->getProcess('echo foo');
        $process->run();
        $this->assertFalse($process->hasBeenSignaled());
    }

    public function testProcessWithoutTermSignal()
    {
        if ('\\' === DIRECTORY_SEPARATOR) {
            $this->markTestSkipped('Windows does not support POSIX signals');
        }
        $this->skipIfNotEnhancedSigchild();

        $process = $this->getProcess('echo foo');
        $process->run();
        $this->assertEquals(0, $process->getTermSignal());
    }

    public function testProcessIsSignaledIfStopped()
    {
        if ('\\' === DIRECTORY_SEPARATOR) {
            $this->markTestSkipped('Windows does not support POSIX signals');
        }
        $this->skipIfNotEnhancedSigchild();

        $process = $this->getProcessForCode('sleep(32);');
        $process->start();
        $process->stop();
        $this->assertTrue($process->hasBeenSignaled());
        $this->assertEquals(15, $process->getTermSignal()); // SIGTERM
    }

    /**
     * @expectedException \Symfony\Component\Process\Exception\RuntimeException
     * @expectedExceptionMessage The process has been signaled
     */
    public function testProcessThrowsExceptionWhenExternallySignaled()
    {
        if (!function_exists('posix_kill')) {
            $this->markTestSkipped('Function posix_kill is required.');
        }
        $this->skipIfNotEnhancedSigchild(false);

        $process = $this->getProcessForCode('sleep(32.1);');
        $process->start();
        posix_kill($process->getPid(), 9); // SIGKILL

        $process->wait();
    }

    public function testRestart()
    {
        $process1 = $this->getProcessForCode('echo getmypid();');
        $process1->run();
        $process2 = $process1->restart();

        $process2->wait(); // wait for output

        // Ensure that both processed finished and the output is numeric
        $this->assertFalse($process1->isRunning());
        $this->assertFalse($process2->isRunning());
        $this->assertTrue(is_numeric($process1->getOutput()));
        $this->assertTrue(is_numeric($process2->getOutput()));

        // Ensure that restart returned a new process by check that the output is different
        $this->assertNotEquals($process1->getOutput(), $process2->getOutput());
    }

    /**
     * @expectedException \Symfony\Component\Process\Exception\ProcessTimedOutException
     * @expectedExceptionMessage exceeded the timeout of 0.1 seconds.
     */
    public function testRunProcessWithTimeout()
    {
        $process = $this->getProcessForCode('sleep(30);');
        $process->setTimeout(0.1);
        $start = microtime(true);
        try {
            $process->run();
            $this->fail('A RuntimeException should have been raised');
        } catch (RuntimeException $e) {
        }

        $this->assertLessThan(15, microtime(true) - $start);

        throw $e;
    }

    /**
     * @expectedException \Symfony\Component\Process\Exception\ProcessTimedOutException
     * @expectedExceptionMessage exceeded the timeout of 0.1 seconds.
     */
    public function testIterateOverProcessWithTimeout()
    {
        $process = $this->getProcessForCode('sleep(30);');
        $process->setTimeout(0.1);
        $start = microtime(true);
        try {
            $process->start();
            foreach ($process as $buffer);
            $this->fail('A RuntimeException should have been raised');
        } catch (RuntimeException $e) {
        }

        $this->assertLessThan(15, microtime(true) - $start);

        throw $e;
    }

    public function testCheckTimeoutOnNonStartedProcess()
    {
        $process = $this->getProcess('echo foo');
        $this->assertNull($process->checkTimeout());
    }

    public function testCheckTimeoutOnTerminatedProcess()
    {
        $process = $this->getProcess('echo foo');
        $process->run();
        $this->assertNull($process->checkTimeout());
    }

    /**
     * @expectedException \Symfony\Component\Process\Exception\ProcessTimedOutException
     * @expectedExceptionMessage exceeded the timeout of 0.1 seconds.
     */
    public function testCheckTimeoutOnStartedProcess()
    {
        $process = $this->getProcessForCode('sleep(33);');
        $process->setTimeout(0.1);

        $process->start();
        $start = microtime(true);

        try {
            while ($process->isRunning()) {
                $process->checkTimeout();
                usleep(100000);
            }
            $this->fail('A ProcessTimedOutException should have been raised');
        } catch (ProcessTimedOutException $e) {
        }

        $this->assertLessThan(15, microtime(true) - $start);

        throw $e;
    }

    public function testIdleTimeout()
    {
        $process = $this->getProcessForCode('sleep(34);');
        $process->setTimeout(60);
        $process->setIdleTimeout(0.1);

        try {
            $process->run();

            $this->fail('A timeout exception was expected.');
        } catch (ProcessTimedOutException $e) {
            $this->assertTrue($e->isIdleTimeout());
            $this->assertFalse($e->isGeneralTimeout());
            $this->assertEquals(0.1, $e->getExceededTimeout());
        }
    }

    public function testIdleTimeoutNotExceededWhenOutputIsSent()
    {
        $process = $this->getProcessForCode('while (true) {echo \'foo \'; usleep(1000);}');
        $process->setTimeout(1);
        $process->start();

        while (false === strpos($process->getOutput(), 'foo')) {
            usleep(1000);
        }

        $process->setIdleTimeout(0.5);

        try {
            $process->wait();
            $this->fail('A timeout exception was expected.');
        } catch (ProcessTimedOutException $e) {
            $this->assertTrue($e->isGeneralTimeout(), 'A general timeout is expected.');
            $this->assertFalse($e->isIdleTimeout(), 'No idle timeout is expected.');
            $this->assertEquals(1, $e->getExceededTimeout());
        }
    }

    /**
     * @expectedException \Symfony\Component\Process\Exception\ProcessTimedOutException
     * @expectedExceptionMessage exceeded the timeout of 0.1 seconds.
     */
    public function testStartAfterATimeout()
    {
        $process = $this->getProcessForCode('sleep(35);');
        $process->setTimeout(0.1);

        try {
            $process->run();
            $this->fail('A ProcessTimedOutException should have been raised.');
        } catch (ProcessTimedOutException $e) {
        }
        $this->assertFalse($process->isRunning());
        $process->start();
        $this->assertTrue($process->isRunning());
        $process->stop(0);

        throw $e;
    }

    public function testGetPid()
    {
        $process = $this->getProcessForCode('sleep(36);');
        $process->start();
        $this->assertGreaterThan(0, $process->getPid());
        $process->stop(0);
    }

    public function testGetPidIsNullBeforeStart()
    {
        $process = $this->getProcess('foo');
        $this->assertNull($process->getPid());
    }

    public function testGetPidIsNullAfterRun()
    {
        $process = $this->getProcess('echo foo');
        $process->run();
        $this->assertNull($process->getPid());
    }

    /**
     * @requires extension pcntl
     */
    public function testSignal()
    {
        $process = $this->getProcess(array(self::$phpBin, __DIR__.'/SignalListener.php'));
        $process->start();

        while (false === strpos($process->getOutput(), 'Caught')) {
            usleep(1000);
        }
        $process->signal(SIGUSR1);
        $process->wait();

        $this->assertEquals('Caught SIGUSR1', $process->getOutput());
    }

    /**
     * @requires extension pcntl
     */
    public function testExitCodeIsAvailableAfterSignal()
    {
        $this->skipIfNotEnhancedSigchild();

        $process = $this->getProcess('sleep 4');
        $process->start();
        $process->signal(SIGKILL);

        while ($process->isRunning()) {
            usleep(10000);
        }

        $this->assertFalse($process->isRunning());
        $this->assertTrue($process->hasBeenSignaled());
        $this->assertFalse($process->isSuccessful());
        $this->assertEquals(137, $process->getExitCode());
    }

    /**
     * @expectedException \Symfony\Component\Process\Exception\LogicException
     * @expectedExceptionMessage Can not send signal on a non running process.
     */
    public function testSignalProcessNotRunning()
    {
        $process = $this->getProcess('foo');
        $process->signal(1); // SIGHUP
    }

    /**
     * @dataProvider provideMethodsThatNeedARunningProcess
     */
    public function testMethodsThatNeedARunningProcess($method)
    {
        $process = $this->getProcess('foo');

        if (method_exists($this, 'expectException')) {
            $this->expectException('Symfony\Component\Process\Exception\LogicException');
            $this->expectExceptionMessage(sprintf('Process must be started before calling %s.', $method));
        } else {
            $this->setExpectedException('Symfony\Component\Process\Exception\LogicException', sprintf('Process must be started before calling %s.', $method));
        }

        $process->{$method}();
    }

    public function provideMethodsThatNeedARunningProcess()
    {
        return array(
            array('getOutput'),
            array('getIncrementalOutput'),
            array('getErrorOutput'),
            array('getIncrementalErrorOutput'),
            array('wait'),
        );
    }

    /**
     * @dataProvider provideMethodsThatNeedATerminatedProcess
     * @expectedException \Symfony\Component\Process\Exception\LogicException
     * @expectedExceptionMessage Process must be terminated before calling
     */
    public function testMethodsThatNeedATerminatedProcess($method)
    {
        $process = $this->getProcessForCode('sleep(37);');
        $process->start();
        try {
            $process->{$method}();
            $process->stop(0);
            $this->fail('A LogicException must have been thrown');
        } catch (\Exception $e) {
        }
        $process->stop(0);

        throw $e;
    }

    public function provideMethodsThatNeedATerminatedProcess()
    {
        return array(
            array('hasBeenSignaled'),
            array('getTermSignal'),
            array('hasBeenStopped'),
            array('getStopSignal'),
        );
    }

    /**
     * @dataProvider provideWrongSignal
     * @expectedException \Symfony\Component\Process\Exception\RuntimeException
     */
    public function testWrongSignal($signal)
    {
        if ('\\' === DIRECTORY_SEPARATOR) {
            $this->markTestSkipped('POSIX signals do not work on Windows');
        }

        $process = $this->getProcessForCode('sleep(38);');
        $process->start();
        try {
            $process->signal($signal);
            $this->fail('A RuntimeException must have been thrown');
        } catch (RuntimeException $e) {
            $process->stop(0);
        }

        throw $e;
    }

    public function provideWrongSignal()
    {
        return array(
            array(-4),
            array('Céphalopodes'),
        );
    }

    public function testDisableOutputDisablesTheOutput()
    {
        $p = $this->getProcess('foo');
        $this->assertFalse($p->isOutputDisabled());
        $p->disableOutput();
        $this->assertTrue($p->isOutputDisabled());
        $p->enableOutput();
        $this->assertFalse($p->isOutputDisabled());
    }

    /**
     * @expectedException \Symfony\Component\Process\Exception\RuntimeException
     * @expectedExceptionMessage Disabling output while the process is running is not possible.
     */
    public function testDisableOutputWhileRunningThrowsException()
    {
        $p = $this->getProcessForCode('sleep(39);');
        $p->start();
        $p->disableOutput();
    }

    /**
     * @expectedException \Symfony\Component\Process\Exception\RuntimeException
     * @expectedExceptionMessage Enabling output while the process is running is not possible.
     */
    public function testEnableOutputWhileRunningThrowsException()
    {
        $p = $this->getProcessForCode('sleep(40);');
        $p->disableOutput();
        $p->start();
        $p->enableOutput();
    }

    public function testEnableOrDisableOutputAfterRunDoesNotThrowException()
    {
        $p = $this->getProcess('echo foo');
        $p->disableOutput();
        $p->run();
        $p->enableOutput();
        $p->disableOutput();
        $this->assertTrue($p->isOutputDisabled());
    }

    /**
     * @expectedException \Symfony\Component\Process\Exception\LogicException
     * @expectedExceptionMessage Output can not be disabled while an idle timeout is set.
     */
    public function testDisableOutputWhileIdleTimeoutIsSet()
    {
        $process = $this->getProcess('foo');
        $process->setIdleTimeout(1);
        $process->disableOutput();
    }

    /**
     * @expectedException \Symfony\Component\Process\Exception\LogicException
     * @expectedExceptionMessage timeout can not be set while the output is disabled.
     */
    public function testSetIdleTimeoutWhileOutputIsDisabled()
    {
        $process = $this->getProcess('foo');
        $process->disableOutput();
        $process->setIdleTimeout(1);
    }

    public function testSetNullIdleTimeoutWhileOutputIsDisabled()
    {
        $process = $this->getProcess('foo');
        $process->disableOutput();
        $this->assertSame($process, $process->setIdleTimeout(null));
    }

    /**
     * @dataProvider provideOutputFetchingMethods
     * @expectedException \Symfony\Component\Process\Exception\LogicException
     * @expectedExceptionMessage Output has been disabled.
     */
    public function testGetOutputWhileDisabled($fetchMethod)
    {
        $p = $this->getProcessForCode('sleep(41);');
        $p->disableOutput();
        $p->start();
        $p->{$fetchMethod}();
    }

    public function provideOutputFetchingMethods()
    {
        return array(
            array('getOutput'),
            array('getIncrementalOutput'),
            array('getErrorOutput'),
            array('getIncrementalErrorOutput'),
        );
    }

    public function testStopTerminatesProcessCleanly()
    {
        $process = $this->getProcessForCode('echo 123; sleep(42);');
        $process->run(function () use ($process) {
            $process->stop();
        });
        $this->assertTrue(true, 'A call to stop() is not expected to cause wait() to throw a RuntimeException');
    }

    public function testKillSignalTerminatesProcessCleanly()
    {
        $process = $this->getProcessForCode('echo 123; sleep(43);');
        $process->run(function () use ($process) {
            $process->signal(9); // SIGKILL
        });
        $this->assertTrue(true, 'A call to signal() is not expected to cause wait() to throw a RuntimeException');
    }

    public function testTermSignalTerminatesProcessCleanly()
    {
        $process = $this->getProcessForCode('echo 123; sleep(44);');
        $process->run(function () use ($process) {
            $process->signal(15); // SIGTERM
        });
        $this->assertTrue(true, 'A call to signal() is not expected to cause wait() to throw a RuntimeException');
    }

    public function responsesCodeProvider()
    {
        return array(
            //expected output / getter / code to execute
            //array(1,'getExitCode','exit(1);'),
            //array(true,'isSuccessful','exit();'),
            array('output', 'getOutput', 'echo \'output\';'),
        );
    }

    public function pipesCodeProvider()
    {
        $variations = array(
            'fwrite(STDOUT, $in = file_get_contents(\'php://stdin\')); fwrite(STDERR, $in);',
            'include \''.__DIR__.'/PipeStdinInStdoutStdErrStreamSelect.php\';',
        );

        if ('\\' === DIRECTORY_SEPARATOR) {
            // Avoid XL buffers on Windows because of https://bugs.php.net/bug.php?id=65650
            $sizes = array(1, 2, 4, 8);
        } else {
            $sizes = array(1, 16, 64, 1024, 4096);
        }

        $codes = array();
        foreach ($sizes as $size) {
            foreach ($variations as $code) {
                $codes[] = array($code, $size);
            }
        }

        return $codes;
    }

    /**
     * @dataProvider provideVariousIncrementals
     */
    public function testIncrementalOutputDoesNotRequireAnotherCall($stream, $method)
    {
        $process = $this->getProcessForCode('$n = 0; while ($n < 3) { file_put_contents(\''.$stream.'\', $n, 1); $n++; usleep(1000); }', null, null, null, null);
        $process->start();
        $result = '';
        $limit = microtime(true) + 3;
        $expected = '012';

        while ($result !== $expected && microtime(true) < $limit) {
            $result .= $process->$method();
        }

        $this->assertSame($expected, $result);
        $process->stop();
    }

    public function provideVariousIncrementals()
    {
        return array(
            array('php://stdout', 'getIncrementalOutput'),
            array('php://stderr', 'getIncrementalErrorOutput'),
        );
    }

    public function testIteratorInput()
    {
        $input = function () {
            yield 'ping';
            yield 'pong';
        };

        $process = $this->getProcessForCode('stream_copy_to_stream(STDIN, STDOUT);', null, null, $input());
        $process->run();
        $this->assertSame('pingpong', $process->getOutput());
    }

    public function testSimpleInputStream()
    {
        $input = new InputStream();

        $process = $this->getProcessForCode('echo \'ping\'; stream_copy_to_stream(STDIN, STDOUT);');
        $process->setInput($input);

        $process->start(function ($type, $data) use ($input) {
            if ('ping' === $data) {
                $input->write('pang');
            } elseif (!$input->isClosed()) {
                $input->write('pong');
                $input->close();
            }
        });

        $process->wait();
        $this->assertSame('pingpangpong', $process->getOutput());
    }

    public function testInputStreamWithCallable()
    {
        $i = 0;
        $stream = fopen('php://memory', 'w+');
        $stream = function () use ($stream, &$i) {
            if ($i < 3) {
                rewind($stream);
                fwrite($stream, ++$i);
                rewind($stream);

                return $stream;
            }
        };

        $input = new InputStream();
        $input->onEmpty($stream);
        $input->write($stream());

        $process = $this->getProcessForCode('echo fread(STDIN, 3);');
        $process->setInput($input);
        $process->start(function ($type, $data) use ($input) {
            $input->close();
        });

        $process->wait();
        $this->assertSame('123', $process->getOutput());
    }

    public function testInputStreamWithGenerator()
    {
        $input = new InputStream();
        $input->onEmpty(function ($input) {
            yield 'pong';
            $input->close();
        });

        $process = $this->getProcessForCode('stream_copy_to_stream(STDIN, STDOUT);');
        $process->setInput($input);
        $process->start();
        $input->write('ping');
        $process->wait();
        $this->assertSame('pingpong', $process->getOutput());
    }

    public function testInputStreamOnEmpty()
    {
        $i = 0;
        $input = new InputStream();
        $input->onEmpty(function () use (&$i) { ++$i; });

        $process = $this->getProcessForCode('echo 123; echo fread(STDIN, 1); echo 456;');
        $process->setInput($input);
        $process->start(function ($type, $data) use ($input) {
            if ('123' === $data) {
                $input->close();
            }
        });
        $process->wait();

        $this->assertSame(0, $i, 'InputStream->onEmpty callback should be called only when the input *becomes* empty');
        $this->assertSame('123456', $process->getOutput());
    }

    public function testIteratorOutput()
    {
        $input = new InputStream();

        $process = $this->getProcessForCode('fwrite(STDOUT, 123); fwrite(STDERR, 234); flush(); usleep(10000); fwrite(STDOUT, fread(STDIN, 3)); fwrite(STDERR, 456);');
        $process->setInput($input);
        $process->start();
        $output = array();

        foreach ($process as $type => $data) {
            $output[] = array($type, $data);
            break;
        }
        $expectedOutput = array(
            array($process::OUT, '123'),
        );
        $this->assertSame($expectedOutput, $output);

        $input->write(345);

        foreach ($process as $type => $data) {
            $output[] = array($type, $data);
        }

        $this->assertSame('', $process->getOutput());
        $this->assertFalse($process->isRunning());

        $expectedOutput = array(
            array($process::OUT, '123'),
            array($process::ERR, '234'),
            array($process::OUT, '345'),
            array($process::ERR, '456'),
        );
        $this->assertSame($expectedOutput, $output);
    }

    public function testNonBlockingNorClearingIteratorOutput()
    {
        $input = new InputStream();

        $process = $this->getProcessForCode('fwrite(STDOUT, fread(STDIN, 3));');
        $process->setInput($input);
        $process->start();
        $output = array();

        foreach ($process->getIterator($process::ITER_NON_BLOCKING | $process::ITER_KEEP_OUTPUT) as $type => $data) {
            $output[] = array($type, $data);
            break;
        }
        $expectedOutput = array(
            array($process::OUT, ''),
        );
        $this->assertSame($expectedOutput, $output);

        $input->write(123);

        foreach ($process->getIterator($process::ITER_NON_BLOCKING | $process::ITER_KEEP_OUTPUT) as $type => $data) {
            if ('' !== $data) {
                $output[] = array($type, $data);
            }
        }

        $this->assertSame('123', $process->getOutput());
        $this->assertFalse($process->isRunning());

        $expectedOutput = array(
            array($process::OUT, ''),
            array($process::OUT, '123'),
        );
        $this->assertSame($expectedOutput, $output);
    }

    public function testChainedProcesses()
    {
        $p1 = $this->getProcessForCode('fwrite(STDERR, 123); fwrite(STDOUT, 456);');
        $p2 = $this->getProcessForCode('stream_copy_to_stream(STDIN, STDOUT);');
        $p2->setInput($p1);

        $p1->start();
        $p2->run();

        $this->assertSame('123', $p1->getErrorOutput());
        $this->assertSame('', $p1->getOutput());
        $this->assertSame('', $p2->getErrorOutput());
        $this->assertSame('456', $p2->getOutput());
    }

    public function testSetBadEnv()
    {
        $process = $this->getProcess('echo hello');
        $process->setEnv(array('bad%%' => '123'));
        $process->inheritEnvironmentVariables(true);

        $process->run();

        $this->assertSame('hello'.PHP_EOL, $process->getOutput());
        $this->assertSame('', $process->getErrorOutput());
    }

<<<<<<< HEAD
    public function testEnvIsInherited()
=======
    public function testEnvBackupDoesNotDeleteExistingVars()
    {
        putenv('existing_var=foo');
        $process = $this->getProcess('php -r "echo getenv(\'new_test_var\');"');
        $process->setEnv(array('existing_var' => 'bar', 'new_test_var' => 'foo'));
        $process->inheritEnvironmentVariables();

        $process->run();

        $this->assertSame('foo', $process->getOutput());
        $this->assertSame('foo', getenv('existing_var'));
        $this->assertFalse(getenv('new_test_var'));
    }

    public function testInheritEnvEnabled()
>>>>>>> da7893a7
    {
        $process = $this->getProcessForCode('echo serialize($_SERVER);', null, array('BAR' => 'BAZ'));

        putenv('FOO=BAR');

        $process->run();

        $expected = array('BAR' => 'BAZ', 'FOO' => 'BAR');
        $env = array_intersect_key(unserialize($process->getOutput()), $expected);

        $this->assertEquals($expected, $env);
    }

    /**
     * @group legacy
     */
    public function testInheritEnvDisabled()
    {
        $process = $this->getProcessForCode('echo serialize($_SERVER);', null, array('BAR' => 'BAZ'));

        putenv('FOO=BAR');

        $this->assertSame($process, $process->inheritEnvironmentVariables(false));
        $this->assertFalse($process->areEnvironmentVariablesInherited());

        $process->run();

        $expected = array('BAR' => 'BAZ', 'FOO' => 'BAR');
        $env = array_intersect_key(unserialize($process->getOutput()), $expected);
        unset($expected['FOO']);

        $this->assertSame($expected, $env);
    }

    /**
     * @dataProvider provideEscapeArgument
     */
    public function testEscapeArgument($arg)
    {
        $p = new Process(array(self::$phpBin, '-r', 'echo $argv[1];', $arg));
        $p->run();

        $this->assertSame($arg, $p->getOutput());
    }

    public function provideEscapeArgument()
    {
        yield array('a"b%c%');
        yield array('a"b^c^');
        yield array("a\nb'c");
        yield array('a^b c!');
        yield array("a!b\tc");
        yield array('a\\\\"\\"');
        yield array('éÉèÈàÀöä');
    }

    public function testEnvArgument()
    {
        $env = array('FOO' => 'Foo', 'BAR' => 'Bar');
        $cmd = '\\' === DIRECTORY_SEPARATOR ? 'echo !FOO! !BAR! !BAZ!' : 'echo $FOO $BAR $BAZ';
        $p = new Process($cmd, null, $env);
        $p->run(null, array('BAR' => 'baR', 'BAZ' => 'baZ'));

        $this->assertSame('Foo baR baZ', rtrim($p->getOutput()));
        $this->assertSame($env, $p->getEnv());
    }

    /**
     * @param string      $commandline
     * @param null|string $cwd
     * @param null|array  $env
     * @param null|string $input
     * @param int         $timeout
     * @param array       $options
     *
     * @return Process
     */
    private function getProcess($commandline, $cwd = null, array $env = null, $input = null, $timeout = 60)
    {
        $process = new Process($commandline, $cwd, $env, $input, $timeout);
        $process->inheritEnvironmentVariables();

        if (false !== $enhance = getenv('ENHANCE_SIGCHLD')) {
            try {
                $process->setEnhanceSigchildCompatibility(false);
                $process->getExitCode();
                $this->fail('ENHANCE_SIGCHLD must be used together with a sigchild-enabled PHP.');
            } catch (RuntimeException $e) {
                $this->assertSame('This PHP has been compiled with --enable-sigchild. You must use setEnhanceSigchildCompatibility() to use this method.', $e->getMessage());
                if ($enhance) {
                    $process->setEnhanceSigchildCompatibility(true);
                } else {
                    self::$notEnhancedSigchild = true;
                }
            }
        }

        if (self::$process) {
            self::$process->stop(0);
        }

        return self::$process = $process;
    }

    /**
     * @return Process
     */
    private function getProcessForCode($code, $cwd = null, array $env = null, $input = null, $timeout = 60)
    {
        return $this->getProcess(array(self::$phpBin, '-r', $code), $cwd, $env, $input, $timeout);
    }

    private function skipIfNotEnhancedSigchild($expectException = true)
    {
        if (self::$sigchild) {
            if (!$expectException) {
                $this->markTestSkipped('PHP is compiled with --enable-sigchild.');
            } elseif (self::$notEnhancedSigchild) {
                if (method_exists($this, 'expectException')) {
                    $this->expectException('Symfony\Component\Process\Exception\RuntimeException');
                    $this->expectExceptionMessage('This PHP has been compiled with --enable-sigchild.');
                } else {
                    $this->setExpectedException('Symfony\Component\Process\Exception\RuntimeException', 'This PHP has been compiled with --enable-sigchild.');
                }
            }
        }
    }
}

class NonStringifiable
{
}<|MERGE_RESOLUTION|>--- conflicted
+++ resolved
@@ -1397,9 +1397,6 @@
         $this->assertSame('', $process->getErrorOutput());
     }
 
-<<<<<<< HEAD
-    public function testEnvIsInherited()
-=======
     public function testEnvBackupDoesNotDeleteExistingVars()
     {
         putenv('existing_var=foo');
@@ -1414,8 +1411,7 @@
         $this->assertFalse(getenv('new_test_var'));
     }
 
-    public function testInheritEnvEnabled()
->>>>>>> da7893a7
+    public function testEnvIsInherited()
     {
         $process = $this->getProcessForCode('echo serialize($_SERVER);', null, array('BAR' => 'BAZ'));
 
