<?php

/*
 * This file is part of the Symfony package.
 *
 * (c) Fabien Potencier <fabien@symfony.com>
 *
 * For the full copyright and license information, please view the LICENSE
 * file that was distributed with this source code.
 */

namespace Symfony\Component\Security\Http\LoginLink;

use Symfony\Component\HttpFoundation\Request;
use Symfony\Component\Security\Core\User\UserInterface;

/**
 * A class that is able to create and handle "magic" login links.
 *
 * @author Ryan Weaver <ryan@symfonycasts.com>
 */
interface LoginLinkHandlerInterface
{
    /**
     * Generate a link that can be used to authenticate as the given user.
     *
     * @param int|null $lifetime When not null, the argument overrides any default lifetime previously set
     */
<<<<<<< HEAD
    public function createLoginLink(UserInterface $user, Request $request = null, int $lifetime = null): LoginLinkDetails;
=======
    public function createLoginLink(UserInterface $user, ?Request $request = null /* , int $lifetime = null */): LoginLinkDetails;
>>>>>>> 115fb5be

    /**
     * Validates if this request contains a login link and returns the associated User.
     *
     * Throw InvalidLoginLinkExceptionInterface if the link is invalid.
     */
    public function consumeLoginLink(Request $request): UserInterface;
}<|MERGE_RESOLUTION|>--- conflicted
+++ resolved
@@ -26,11 +26,7 @@
      *
      * @param int|null $lifetime When not null, the argument overrides any default lifetime previously set
      */
-<<<<<<< HEAD
-    public function createLoginLink(UserInterface $user, Request $request = null, int $lifetime = null): LoginLinkDetails;
-=======
-    public function createLoginLink(UserInterface $user, ?Request $request = null /* , int $lifetime = null */): LoginLinkDetails;
->>>>>>> 115fb5be
+    public function createLoginLink(UserInterface $user, ?Request $request = null, ?int $lifetime = null): LoginLinkDetails;
 
     /**
      * Validates if this request contains a login link and returns the associated User.
