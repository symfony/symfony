--- conflicted
+++ resolved
@@ -21,12 +21,8 @@
         "symfony/cache": "^4.4|^5.0",
         "symfony/config": "^4.4|^5.0",
         "symfony/dependency-injection": "^4.4|^5.0",
-<<<<<<< HEAD
+        "symfony/error-catcher": "^4.4|^5.0",
         "symfony/http-foundation": "^4.4|^5.0",
-=======
-        "symfony/error-catcher": "^4.4|^5.0",
-        "symfony/http-foundation": "^4.3|^5.0",
->>>>>>> b40f6b5e
         "symfony/http-kernel": "^4.4|^5.0",
         "symfony/polyfill-mbstring": "~1.0",
         "symfony/filesystem": "^4.4|^5.0",
