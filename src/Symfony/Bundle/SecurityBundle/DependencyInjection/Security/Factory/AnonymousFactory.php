--- conflicted
+++ resolved
@@ -52,16 +52,12 @@
         throw new InvalidConfigurationException(sprintf('The authenticator manager no longer has "anonymous" security. Please remove this option under the "%s" firewall'.($config['lazy'] ? ' and add "lazy: true"' : '').'.', $firewallName));
     }
 
-<<<<<<< HEAD
-    public function getPosition(): string
-=======
-    public function getPriority()
+    public function getPriority(): int
     {
         return -60;
     }
 
-    public function getPosition()
->>>>>>> d46b34e2
+    public function getPosition(): string
     {
         return 'anonymous';
     }
