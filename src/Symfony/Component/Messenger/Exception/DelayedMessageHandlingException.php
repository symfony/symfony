<?php

/*
 * This file is part of the Symfony package.
 *
 * (c) Fabien Potencier <fabien@symfony.com>
 *
 * For the full copyright and license information, please view the LICENSE
 * file that was distributed with this source code.
 */

namespace Symfony\Component\Messenger\Exception;

use Symfony\Component\Messenger\Envelope;

/**
 * When handling queued messages from {@link DispatchAfterCurrentBusMiddleware},
 * some handlers caused an exception. This exception contains all those handler exceptions.
 *
 * @author Tobias Nyholm <tobias.nyholm@gmail.com>
 */
class DelayedMessageHandlingException extends RuntimeException implements WrappedExceptionsInterface, EnvelopeAwareExceptionInterface
{
    use EnvelopeAwareExceptionTrait;
    use WrappedExceptionsTrait;

<<<<<<< HEAD
    public function __construct(
        private array $exceptions,
        private ?Envelope $envelope = null,
    ) {
=======
    private array $exceptions;

    public function __construct(array $exceptions, ?Envelope $envelope = null)
    {
        $this->envelope = $envelope;

>>>>>>> 4a9d377a
        $exceptionMessages = implode(", \n", array_map(
            fn (\Throwable $e) => $e::class.': '.$e->getMessage(),
            $exceptions
        ));

        if (1 === \count($exceptions)) {
            $message = sprintf("A delayed message handler threw an exception: \n\n%s", $exceptionMessages);
        } else {
            $message = sprintf("Some delayed message handlers threw an exception: \n\n%s", $exceptionMessages);
        }

        parent::__construct($message, 0, $exceptions[array_key_first($exceptions)]);
    }
}<|MERGE_RESOLUTION|>--- conflicted
+++ resolved
@@ -24,19 +24,12 @@
     use EnvelopeAwareExceptionTrait;
     use WrappedExceptionsTrait;
 
-<<<<<<< HEAD
     public function __construct(
         private array $exceptions,
-        private ?Envelope $envelope = null,
+        ?Envelope $envelope = null,
     ) {
-=======
-    private array $exceptions;
-
-    public function __construct(array $exceptions, ?Envelope $envelope = null)
-    {
         $this->envelope = $envelope;
 
->>>>>>> 4a9d377a
         $exceptionMessages = implode(", \n", array_map(
             fn (\Throwable $e) => $e::class.': '.$e->getMessage(),
             $exceptions
