--- conflicted
+++ resolved
@@ -109,12 +109,7 @@
         $userClass = $this->getUserClass($input, $io);
         $emptySalt = $input->getOption('empty-salt');
 
-<<<<<<< HEAD
         $encoder = $this->encoderFactory->getEncoder($userClass);
-=======
-        $encoderFactory = $this->encoderFactory ?: $this->getContainer()->get('security.encoder_factory');
-        $encoder = $encoderFactory->getEncoder($userClass);
->>>>>>> 736f0d0d
         $bcryptWithoutEmptySalt = !$emptySalt && $encoder instanceof BCryptPasswordEncoder;
 
         if ($bcryptWithoutEmptySalt) {
