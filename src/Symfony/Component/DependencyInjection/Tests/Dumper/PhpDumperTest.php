--- conflicted
+++ resolved
@@ -182,12 +182,7 @@
     public function testAddServiceWithoutCompilation()
     {
         $container = include self::$fixturesPath.'/containers/container9.php';
-<<<<<<< HEAD
         new PhpDumper($container);
-=======
-        $dumper = new PhpDumper($container);
-        $this->assertStringEqualsFile(self::$fixturesPath.'/php/services9.php', str_replace(str_replace('\\', '\\\\', self::$fixturesPath.\DIRECTORY_SEPARATOR.'includes'.\DIRECTORY_SEPARATOR), '%path%', $dumper->dump()), '->dump() dumps services');
->>>>>>> f569f58b
     }
 
     public function testAddService()
