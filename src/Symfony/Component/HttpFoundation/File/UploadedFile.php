--- conflicted
+++ resolved
@@ -3,11 +3,7 @@
 /*
  * This file is part of the Symfony package.
  *
-<<<<<<< HEAD
- * (c) Fabien Potencier <fabien.potencier@symfony-project.com>
-=======
  * (c) Fabien Potencier <fabien@symfony.com>
->>>>>>> 06c682b4
  *
  * For the full copyright and license information, please view the LICENSE
  * file that was distributed with this source code.
