--- conflicted
+++ resolved
@@ -169,11 +169,7 @@
      */
     protected function generateId(): string
     {
-<<<<<<< HEAD
-        return hash('xxh128', uniqid('ss_mock_', true));
-=======
         return bin2hex(random_bytes(16));
->>>>>>> f8657e27
     }
 
     protected function loadSession(): void
