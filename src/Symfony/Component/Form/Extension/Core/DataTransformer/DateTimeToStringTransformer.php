<?php

/*
 * This file is part of the Symfony package.
 *
 * (c) Fabien Potencier <fabien@symfony.com>
 *
 * For the full copyright and license information, please view the LICENSE
 * file that was distributed with this source code.
 */

namespace Symfony\Component\Form\Extension\Core\DataTransformer;

use Symfony\Component\Form\Exception\TransformationFailedException;
use Symfony\Component\Form\Exception\UnexpectedTypeException;

/**
 * Transforms between a date string and a DateTime object.
 *
 * @author Bernhard Schussek <bschussek@gmail.com>
 * @author Florian Eckerstorfer <florian@eckerstorfer.org>
 */
class DateTimeToStringTransformer extends BaseDateTimeTransformer
{
    /**
     * Format used for generating strings.
     *
     * @var string
     */
    private $generateFormat;

    /**
     * Format used for parsing strings.
     *
     * Different than the {@link $generateFormat} because formats for parsing
     * support additional characters in PHP that are not supported for
     * generating strings.
     *
     * @var string
     */
    private $parseFormat;

    /**
     * Transforms a \DateTime instance to a string.
     *
     * @see \DateTime::format() for supported formats
     *
     * @param string $inputTimezone  The name of the input timezone
     * @param string $outputTimezone The name of the output timezone
     * @param string $format         The date format
     *
     * @throws UnexpectedTypeException if a timezone is not a string
     */
    public function __construct($inputTimezone = null, $outputTimezone = null, $format = 'Y-m-d H:i:s')
    {
        parent::__construct($inputTimezone, $outputTimezone);

        $this->generateFormat = $this->parseFormat = $format;
<<<<<<< HEAD
        $this->parseUsingPipe = $parseUsingPipe || null === $parseUsingPipe;
=======
>>>>>>> 321e41cb

        // See http://php.net/manual/en/datetime.createfromformat.php
        // The character "|" in the format makes sure that the parts of a date
        // that are *not* specified in the format are reset to the corresponding
        // values from 1970-01-01 00:00:00 instead of the current time.
        // Without "|" and "Y-m-d", "2010-02-03" becomes "2010-02-03 12:32:47",
        // where the time corresponds to the current server time.
        // With "|" and "Y-m-d", "2010-02-03" becomes "2010-02-03 00:00:00",
        // which is at least deterministic and thus used here.
        if (false === strpos($this->parseFormat, '|')) {
            $this->parseFormat .= '|';
        }
    }

    /**
     * Transforms a DateTime object into a date string with the configured format
     * and timezone.
     *
     * @param \DateTimeInterface $dateTime A DateTimeInterface object
     *
     * @return string A value as produced by PHP's date() function
     *
     * @throws TransformationFailedException If the given value is not a \DateTimeInterface
     */
    public function transform($dateTime)
    {
        if (null === $dateTime) {
            return '';
        }

        if (!$dateTime instanceof \DateTimeInterface) {
            throw new TransformationFailedException('Expected a \DateTimeInterface.');
        }

        if (!$dateTime instanceof \DateTimeImmutable) {
            $dateTime = clone $dateTime;
        }

        $dateTime = $dateTime->setTimezone(new \DateTimeZone($this->outputTimezone));

        return $dateTime->format($this->generateFormat);
    }

    /**
     * Transforms a date string in the configured timezone into a DateTime object.
     *
     * @param string $value A value as produced by PHP's date() function
     *
     * @return \DateTime An instance of \DateTime
     *
     * @throws TransformationFailedException If the given value is not a string,
     *                                       or could not be transformed
     */
    public function reverseTransform($value)
    {
        if (empty($value)) {
            return;
        }

        if (!is_string($value)) {
            throw new TransformationFailedException('Expected a string.');
        }

        $outputTz = new \DateTimeZone($this->outputTimezone);
        $dateTime = \DateTime::createFromFormat($this->parseFormat, $value, $outputTz);

        $lastErrors = \DateTime::getLastErrors();

        if (0 < $lastErrors['warning_count'] || 0 < $lastErrors['error_count']) {
            throw new TransformationFailedException(
                implode(', ', array_merge(
                    array_values($lastErrors['warnings']),
                    array_values($lastErrors['errors'])
                ))
            );
        }

        try {
            if ($this->inputTimezone !== $this->outputTimezone) {
                $dateTime->setTimezone(new \DateTimeZone($this->inputTimezone));
            }
        } catch (\Exception $e) {
            throw new TransformationFailedException($e->getMessage(), $e->getCode(), $e);
        }

        return $dateTime;
    }
}<|MERGE_RESOLUTION|>--- conflicted
+++ resolved
@@ -56,10 +56,6 @@
         parent::__construct($inputTimezone, $outputTimezone);
 
         $this->generateFormat = $this->parseFormat = $format;
-<<<<<<< HEAD
-        $this->parseUsingPipe = $parseUsingPipe || null === $parseUsingPipe;
-=======
->>>>>>> 321e41cb
 
         // See http://php.net/manual/en/datetime.createfromformat.php
         // The character "|" in the format makes sure that the parts of a date
