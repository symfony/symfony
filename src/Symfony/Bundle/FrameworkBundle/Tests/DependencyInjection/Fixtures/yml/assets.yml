--- conflicted
+++ resolved
@@ -14,12 +14,9 @@
                 version_format: %%s-%%s
             bar:
                 base_urls: ["https://bar2.example.com"]
-<<<<<<< HEAD
-            bar_version_strategy:
-                base_urls: ["https://bar_version_strategy.example.com"]
-                version_strategy: assets.custom_version_strategy
-=======
             bar_null_version:
                 version: null
                 base_urls: "https://bar3.example.com"
->>>>>>> dc664559
+            bar_version_strategy:
+                base_urls: ["https://bar_version_strategy.example.com"]
+                version_strategy: assets.custom_version_strategy