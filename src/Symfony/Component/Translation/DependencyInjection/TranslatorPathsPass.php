--- conflicted
+++ resolved
@@ -37,23 +37,7 @@
     /**
      * @var array<string, array<string, bool>>
      */
-<<<<<<< HEAD
     private array $controllers = [];
-=======
-    private $controllers = [];
-
-    public function __construct(string $translatorServiceId = 'translator', string $debugCommandServiceId = 'console.command.translation_debug', string $updateCommandServiceId = 'console.command.translation_extract', string $resolverServiceId = 'argument_resolver.service')
-    {
-        if (0 < \func_num_args()) {
-            trigger_deprecation('symfony/translation', '5.3', 'Configuring "%s" is deprecated.', __CLASS__);
-        }
-
-        $this->translatorServiceId = $translatorServiceId;
-        $this->debugCommandServiceId = $debugCommandServiceId;
-        $this->updateCommandServiceId = $updateCommandServiceId;
-        $this->resolverServiceId = $resolverServiceId;
-    }
->>>>>>> d859d89d
 
     public function process(ContainerBuilder $container)
     {
@@ -86,8 +70,8 @@
                     $definition = $container->getDefinition('console.command.translation_debug');
                     $definition->replaceArgument(6, array_merge($definition->getArgument(6), $paths));
                 }
-                if ($container->hasDefinition('console.command.translation_update')) {
-                    $definition = $container->getDefinition('console.command.translation_update');
+                if ($container->hasDefinition('console.command.translation_extract')) {
+                    $definition = $container->getDefinition('console.command.translation_extract');
                     $definition->replaceArgument(7, array_merge($definition->getArgument(7), $paths));
                 }
             }
