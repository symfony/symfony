--- conflicted
+++ resolved
@@ -74,11 +74,7 @@
     {
         return ($this->options['post_only'] ? $request->isMethod('POST') : true)
             && $this->httpUtils->checkRequestPath($request, $this->options['check_path'])
-<<<<<<< HEAD
             && ($this->options['form_only'] ? 'form' === $request->getContentTypeFormat() : true);
-=======
-            && ($this->options['form_only'] ? 'form' === (method_exists(Request::class, 'getContentTypeFormat') ? $request->getContentTypeFormat() : $request->getContentType()) : true);
->>>>>>> a44829e2
     }
 
     public function authenticate(Request $request): Passport
