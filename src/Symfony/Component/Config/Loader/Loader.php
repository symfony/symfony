--- conflicted
+++ resolved
@@ -22,15 +22,9 @@
 {
     protected LoaderResolverInterface $resolver;
 
-<<<<<<< HEAD
     public function __construct(
         protected ?string $env = null,
     ) {
-=======
-    public function __construct(?string $env = null)
-    {
-        $this->env = $env;
->>>>>>> 6cd40eaa
     }
 
     public function getResolver(): LoaderResolverInterface
