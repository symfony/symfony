<?php

/*
 * This file is part of the Symfony package.
 *
 * (c) Fabien Potencier <fabien@symfony.com>
 *
 * For the full copyright and license information, please view the LICENSE
 * file that was distributed with this source code.
 */

namespace Symfony\Component\HttpFoundation\Tests\Session\Storage\Handler;

use PHPUnit\Framework\TestCase;
use Symfony\Component\HttpFoundation\Session\Storage\Handler\MongoDbSessionHandler;

/**
 * @author Markus Bachmann <markus.bachmann@bachi.biz>
 * @group time-sensitive
 * @requires extension mongodb
 */
class MongoDbSessionHandlerTest extends TestCase
{
    /**
     * @var \PHPUnit_Framework_MockObject_MockObject
     */
    private $mongo;
    private $storage;
    public $options;

    protected function setUp()
    {
        parent::setUp();

        if (!class_exists(\MongoDB\Client::class)) {
            $this->markTestSkipped('The mongodb/mongodb package is required.');
        }

        $this->mongo = $this->getMockBuilder(\MongoDB\Client::class)
            ->disableOriginalConstructor()
            ->getMock();

        $this->options = array(
            'id_field' => '_id',
            'data_field' => 'data',
            'time_field' => 'time',
            'expiry_field' => 'expires_at',
            'database' => 'sf2-test',
            'collection' => 'session-test',
        );

        $this->storage = new MongoDbSessionHandler($this->mongo, $this->options);
    }

    /**
     * @expectedException \InvalidArgumentException
     */
    public function testConstructorShouldThrowExceptionForMissingOptions()
    {
        new MongoDbSessionHandler($this->mongo, array());
    }

    public function testOpenMethodAlwaysReturnTrue()
    {
        $this->assertTrue($this->storage->open('test', 'test'), 'The "open" method should always return true');
    }

    public function testCloseMethodAlwaysReturnTrue()
    {
        $this->assertTrue($this->storage->close(), 'The "close" method should always return true');
    }

    public function testRead()
    {
        $collection = $this->createMongoCollectionMock();

        $this->mongo->expects($this->once())
            ->method('selectCollection')
            ->with($this->options['database'], $this->options['collection'])
            ->will($this->returnValue($collection));

        // defining the timeout before the actual method call
        // allows to test for "greater than" values in the $criteria
        $testTimeout = time() + 1;

        $collection->expects($this->once())
            ->method('findOne')
            ->will($this->returnCallback(function ($criteria) use ($testTimeout) {
                $this->assertArrayHasKey($this->options['id_field'], $criteria);
                $this->assertEquals($criteria[$this->options['id_field']], 'foo');

                $this->assertArrayHasKey($this->options['expiry_field'], $criteria);
                $this->assertArrayHasKey('$gte', $criteria[$this->options['expiry_field']]);

                $this->assertInstanceOf(\MongoDB\BSON\UTCDateTime::class, $criteria[$this->options['expiry_field']]['$gte']);
                $this->assertGreaterThanOrEqual(round((string) $criteria[$this->options['expiry_field']]['$gte'] / 1000), $testTimeout);

                return array(
                    $this->options['id_field'] => 'foo',
                    $this->options['expiry_field'] => new \MongoDB\BSON\UTCDateTime(),
                    $this->options['data_field'] => new \MongoDB\BSON\Binary('bar', \MongoDB\BSON\Binary::TYPE_OLD_BINARY),
                );
            }));

        $this->assertEquals('bar', $this->storage->read('foo'));
    }

    public function testWrite()
    {
        $collection = $this->createMongoCollectionMock();

        $this->mongo->expects($this->once())
            ->method('selectCollection')
            ->with($this->options['database'], $this->options['collection'])
            ->will($this->returnValue($collection));

        $collection->expects($this->once())
            ->method('updateOne')
            ->will($this->returnCallback(function ($criteria, $updateData, $options) {
                $this->assertEquals(array($this->options['id_field'] => 'foo'), $criteria);
                $this->assertEquals(array('upsert' => true), $options);

                $data = $updateData['$set'];
                $expectedExpiry = time() + (int) ini_get('session.gc_maxlifetime');
                $this->assertInstanceOf(\MongoDB\BSON\Binary::class, $data[$this->options['data_field']]);
                $this->assertEquals('bar', $data[$this->options['data_field']]->getData());
                $this->assertInstanceOf(\MongoDB\BSON\UTCDateTime::class, $data[$this->options['time_field']]);
                $this->assertInstanceOf(\MongoDB\BSON\UTCDateTime::class, $data[$this->options['expiry_field']]);
                $this->assertGreaterThanOrEqual($expectedExpiry, round((string) $data[$this->options['expiry_field']] / 1000));
            }));

        $this->assertTrue($this->storage->write('foo', 'bar'));
    }

    public function testReplaceSessionData()
    {
        $collection = $this->createMongoCollectionMock();

        $this->mongo->expects($this->once())
            ->method('selectCollection')
            ->with($this->options['database'], $this->options['collection'])
            ->will($this->returnValue($collection));

        $data = array();

        $collection->expects($this->exactly(2))
            ->method('updateOne')
            ->will($this->returnCallback(function ($criteria, $updateData, $options) use (&$data) {
                $data = $updateData;
            }));

        $this->storage->write('foo', 'bar');
        $this->storage->write('foo', 'foobar');

        $this->assertEquals('foobar', $data['$set'][$this->options['data_field']]->getData());
    }

    public function testDestroy()
    {
        $collection = $this->createMongoCollectionMock();

        $this->mongo->expects($this->once())
            ->method('selectCollection')
            ->with($this->options['database'], $this->options['collection'])
            ->will($this->returnValue($collection));

        $collection->expects($this->once())
            ->method('deleteOne')
            ->with(array($this->options['id_field'] => 'foo'));

        $this->assertTrue($this->storage->destroy('foo'));
    }

    public function testGc()
    {
        $collection = $this->createMongoCollectionMock();

        $this->mongo->expects($this->once())
            ->method('selectCollection')
            ->with($this->options['database'], $this->options['collection'])
            ->will($this->returnValue($collection));

<<<<<<< HEAD
=======
        $methodName = phpversion('mongodb') ? 'deleteMany' : 'remove';

>>>>>>> a165f1bc
        $collection->expects($this->once())
            ->method('deleteOne')
            ->will($this->returnCallback(function ($criteria) {
                $this->assertInstanceOf(\MongoDB\BSON\UTCDateTime::class, $criteria[$this->options['expiry_field']]['$lt']);
                $this->assertGreaterThanOrEqual(time() - 1, round((string) $criteria[$this->options['expiry_field']]['$lt'] / 1000));
            }));

        $this->assertTrue($this->storage->gc(1));
    }

    public function testGetConnection()
    {
        $method = new \ReflectionMethod($this->storage, 'getMongo');
        $method->setAccessible(true);

        $this->assertInstanceOf(\MongoDB\Client::class, $method->invoke($this->storage));
    }

    private function createMongoCollectionMock()
    {
        $collection = $this->getMockBuilder(\MongoDB\Collection::class)
            ->disableOriginalConstructor()
            ->getMock();

        return $collection;
    }
}<|MERGE_RESOLUTION|>--- conflicted
+++ resolved
@@ -180,13 +180,8 @@
             ->with($this->options['database'], $this->options['collection'])
             ->will($this->returnValue($collection));
 
-<<<<<<< HEAD
-=======
-        $methodName = phpversion('mongodb') ? 'deleteMany' : 'remove';
-
->>>>>>> a165f1bc
-        $collection->expects($this->once())
-            ->method('deleteOne')
+        $collection->expects($this->once())
+            ->method('deleteMany')
             ->will($this->returnCallback(function ($criteria) {
                 $this->assertInstanceOf(\MongoDB\BSON\UTCDateTime::class, $criteria[$this->options['expiry_field']]['$lt']);
                 $this->assertGreaterThanOrEqual(time() - 1, round((string) $criteria[$this->options['expiry_field']]['$lt'] / 1000));
