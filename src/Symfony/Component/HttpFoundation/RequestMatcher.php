<?php

/*
 * This file is part of the Symfony package.
 *
 * (c) Fabien Potencier <fabien@symfony.com>
 *
 * For the full copyright and license information, please view the LICENSE
 * file that was distributed with this source code.
 */

namespace Symfony\Component\HttpFoundation;

/**
 * RequestMatcher compares a pre-defined set of checks against a Request instance.
 *
 * @author Fabien Potencier <fabien@symfony.com>
 *
 * @api
 */
class RequestMatcher implements RequestMatcherInterface
{
    /**
     * @var string
     */
    private $path;

    /**
     * @var string
     */
    private $host;

    /**
     * @var array
     */
<<<<<<< HEAD
    private $methods;
=======
    private $methods = array();
>>>>>>> 1815510e

    /**
     * @var string
     */
    private $ip;
<<<<<<< HEAD

    /**
     * Attributes.
     *
     * @var array
     */
    private $attributes;
=======
>>>>>>> 1815510e

    /**
     * Attributes.
     *
     * @var array
     */
    private $attributes = array();

    /**
     * @param string|null          $path
     * @param string|null          $host
     * @param string|string[]|null $methods
     * @param string|null          $ip
     * @param array                $attributes
     */
    public function __construct($path = null, $host = null, $methods = null, $ip = null, array $attributes = array())
    {
        $this->matchPath($path);
        $this->matchHost($host);
        $this->matchMethod($methods);
        $this->matchIp($ip);
        foreach ($attributes as $k => $v) {
            $this->matchAttribute($k, $v);
        }
    }

    /**
     * Adds a check for the URL host name.
     *
     * @param string $regexp A Regexp
     */
    public function matchHost($regexp)
    {
        $this->host = $regexp;
    }

    /**
     * Adds a check for the URL path info.
     *
     * @param string $regexp A Regexp
     */
    public function matchPath($regexp)
    {
        $this->path = $regexp;
    }

    /**
     * Adds a check for the client IP.
     *
     * @param string $ip A specific IP address or a range specified using IP/netmask like 192.168.1.0/24
     */
    public function matchIp($ip)
    {
        $this->ip = $ip;
    }

    /**
     * Adds a check for the HTTP method.
     *
     * @param string|string[]|null $method An HTTP method or an array of HTTP methods
     */
    public function matchMethod($method)
    {
        $this->methods = array_map('strtoupper', (array) $method);
    }

    /**
     * Adds a check for request attribute.
     *
     * @param string $key    The request attribute name
     * @param string $regexp A Regexp
     */
    public function matchAttribute($key, $regexp)
    {
        $this->attributes[$key] = $regexp;
    }

    /**
     * {@inheritdoc}
     *
     * @api
     */
    public function matches(Request $request)
    {
        if ($this->methods && !in_array($request->getMethod(), $this->methods)) {
            return false;
        }

        foreach ($this->attributes as $key => $pattern) {
            if (!preg_match('#'.str_replace('#', '\\#', $pattern).'#', $request->attributes->get($key))) {
                return false;
            }
        }

        if (null !== $this->path) {
            $path = str_replace('#', '\\#', $this->path);

            if (!preg_match('#'.$path.'#', rawurldecode($request->getPathInfo()))) {
                return false;
            }
        }

        if (null !== $this->host && !preg_match('#'.str_replace('#', '\\#', $this->host).'#i', $request->getHost())) {
            return false;
        }

        if (null !== $this->ip && !$this->checkIp($request->getClientIp(), $this->ip)) {
            return false;
        }

        return true;
    }

    /**
     * Validates an IP address.
     *
     * @param string $requestIp
     * @param string $ip
     *
     * @return boolean True valid, false if not.
     */
    protected function checkIp($requestIp, $ip)
    {
        // IPv6 address
        if (false !== strpos($requestIp, ':')) {
            return $this->checkIp6($requestIp, $ip);
        } else {
            return $this->checkIp4($requestIp, $ip);
        }
    }

    /**
     * Validates an IPv4 address.
     *
     * @param string $requestIp
     * @param string $ip
     *
     * @return boolean True valid, false if not.
     */
    protected function checkIp4($requestIp, $ip)
    {
        if (false !== strpos($ip, '/')) {
            list($address, $netmask) = explode('/', $ip, 2);

            if ($netmask < 1 || $netmask > 32) {
                return false;
            }
        } else {
            $address = $ip;
            $netmask = 32;
        }

        return 0 === substr_compare(sprintf('%032b', ip2long($requestIp)), sprintf('%032b', ip2long($address)), 0, $netmask);
    }

    /**
     * Validates an IPv6 address.
     *
     * @author David Soria Parra <dsp at php dot net>
     * @see https://github.com/dsp/v6tools
     *
     * @param string $requestIp
     * @param string $ip
     *
     * @return boolean True valid, false if not.
     */
    protected function checkIp6($requestIp, $ip)
    {
        if (!((extension_loaded('sockets') && defined('AF_INET6')) || @inet_pton('::1'))) {
            throw new \RuntimeException('Unable to check Ipv6. Check that PHP was not compiled with option "disable-ipv6".');
        }

        if (false !== strpos($ip, '/')) {
            list($address, $netmask) = explode('/', $ip, 2);
<<<<<<< HEAD
            
=======

>>>>>>> 1815510e
            if ($netmask < 1 || $netmask > 128) {
                return false;
            }
        } else {
            $address = $ip;
            $netmask = 128;
        }

        $bytesAddr = unpack("n*", inet_pton($address));
        $bytesTest = unpack("n*", inet_pton($requestIp));

        for ($i = 1, $ceil = ceil($netmask / 16); $i <= $ceil; $i++) {
            $left = $netmask - 16 * ($i-1);
            $left = ($left <= 16) ? $left : 16;
            $mask = ~(0xffff >> $left) & 0xffff;
            if (($bytesAddr[$i] & $mask) != ($bytesTest[$i] & $mask)) {
                return false;
            }
        }

        return true;
    }
}
<|MERGE_RESOLUTION|>--- conflicted
+++ resolved
@@ -33,30 +33,14 @@
     /**
      * @var array
      */
-<<<<<<< HEAD
-    private $methods;
-=======
     private $methods = array();
->>>>>>> 1815510e
 
     /**
      * @var string
      */
     private $ip;
-<<<<<<< HEAD
-
-    /**
-     * Attributes.
-     *
-     * @var array
-     */
-    private $attributes;
-=======
->>>>>>> 1815510e
-
-    /**
-     * Attributes.
-     *
+
+    /**
      * @var array
      */
     private $attributes = array();
@@ -227,11 +211,7 @@
 
         if (false !== strpos($ip, '/')) {
             list($address, $netmask) = explode('/', $ip, 2);
-<<<<<<< HEAD
-            
-=======
-
->>>>>>> 1815510e
+
             if ($netmask < 1 || $netmask > 128) {
                 return false;
             }
