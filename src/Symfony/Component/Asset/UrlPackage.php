<?php

/*
 * This file is part of the Symfony package.
 *
 * (c) Fabien Potencier <fabien@symfony.com>
 *
 * For the full copyright and license information, please view the LICENSE
 * file that was distributed with this source code.
 */

namespace Symfony\Component\Asset;

use Symfony\Component\Asset\Context\ContextInterface;
use Symfony\Component\Asset\Exception\InvalidArgumentException;
use Symfony\Component\Asset\Exception\LogicException;
use Symfony\Component\Asset\VersionStrategy\VersionStrategyInterface;

/**
 * Package that adds a base URL to asset URLs in addition to a version.
 *
 * The package allows to use more than one base URLs in which case
 * it randomly chooses one for each asset; it also guarantees that
 * any given path will always use the same base URL to be nice with
 * HTTP caching mechanisms.
 *
 * When the request context is available, this package can choose the
 * best base URL to use based on the current request scheme:
 *
 *  * For HTTP request, it chooses between all base URLs;
 *  * For HTTPs requests, it chooses between HTTPs base URLs and relative protocol URLs
 *    or falls back to any base URL if no secure ones are available.
 *
 * @author Fabien Potencier <fabien@symfony.com>
 */
class UrlPackage extends Package
{
    private array $baseUrls = [];
    private ?self $sslPackage = null;

    /**
     * @param string|string[] $baseUrls Base asset URLs
     */
<<<<<<< HEAD
    public function __construct(string|array $baseUrls, VersionStrategyInterface $versionStrategy, ContextInterface $context = null)
=======
    public function __construct($baseUrls, VersionStrategyInterface $versionStrategy, ?ContextInterface $context = null)
>>>>>>> 2a31f2dd
    {
        parent::__construct($versionStrategy, $context);

        if (!\is_array($baseUrls)) {
            $baseUrls = (array) $baseUrls;
        }

        if (!$baseUrls) {
            throw new LogicException('You must provide at least one base URL.');
        }

        foreach ($baseUrls as $baseUrl) {
            $this->baseUrls[] = rtrim($baseUrl, '/');
        }

        $sslUrls = $this->getSslUrls($baseUrls);

        if ($sslUrls && $baseUrls !== $sslUrls) {
            $this->sslPackage = new self($sslUrls, $versionStrategy);
        }
    }

    public function getUrl(string $path): string
    {
        if ($this->isAbsoluteUrl($path)) {
            return $path;
        }

        if (null !== $this->sslPackage && $this->getContext()->isSecure()) {
            return $this->sslPackage->getUrl($path);
        }

        $url = $this->getVersionStrategy()->applyVersion($path);

        if ($this->isAbsoluteUrl($url)) {
            return $url;
        }

        if ($url && '/' != $url[0]) {
            $url = '/'.$url;
        }

        return $this->getBaseUrl($path).$url;
    }

    /**
     * Returns the base URL for a path.
     */
    public function getBaseUrl(string $path): string
    {
        if (1 === \count($this->baseUrls)) {
            return $this->baseUrls[0];
        }

        return $this->baseUrls[$this->chooseBaseUrl($path)];
    }

    /**
     * Determines which base URL to use for the given path.
     *
     * Override this method to change the default distribution strategy.
     * This method should always return the same base URL index for a given path.
     */
    protected function chooseBaseUrl(string $path): int
    {
        return abs(crc32($path)) % \count($this->baseUrls);
    }

    private function getSslUrls(array $urls): array
    {
        $sslUrls = [];
        foreach ($urls as $url) {
            if (str_starts_with($url, 'https://') || str_starts_with($url, '//') || '' === $url) {
                $sslUrls[] = $url;
            } elseif (null === parse_url($url, \PHP_URL_SCHEME)) {
                throw new InvalidArgumentException(sprintf('"%s" is not a valid URL.', $url));
            }
        }

        return $sslUrls;
    }
}<|MERGE_RESOLUTION|>--- conflicted
+++ resolved
@@ -41,11 +41,7 @@
     /**
      * @param string|string[] $baseUrls Base asset URLs
      */
-<<<<<<< HEAD
-    public function __construct(string|array $baseUrls, VersionStrategyInterface $versionStrategy, ContextInterface $context = null)
-=======
-    public function __construct($baseUrls, VersionStrategyInterface $versionStrategy, ?ContextInterface $context = null)
->>>>>>> 2a31f2dd
+    public function __construct(string|array $baseUrls, VersionStrategyInterface $versionStrategy, ?ContextInterface $context = null)
     {
         parent::__construct($versionStrategy, $context);
 
