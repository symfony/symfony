<?xml version="1.0"?>
<xliff version="1.2" xmlns="urn:oasis:names:tc:xliff:document:1.2">
    <file source-language="en" datatype="plaintext" original="file.ext">
        <body>
            <trans-unit id="1">
                <source>This value should be false.</source>
                <target>This value should be false.</target>
            </trans-unit>
            <trans-unit id="2">
                <source>This value should be true.</source>
                <target>This value should be true.</target>
            </trans-unit>
            <trans-unit id="3">
                <source>This value should be of type {{ type }}.</source>
                <target>This value should be of type {{ type }}.</target>
            </trans-unit>
            <trans-unit id="4">
                <source>This value should be blank.</source>
                <target>This value should be blank.</target>
            </trans-unit>
            <trans-unit id="5">
                <source>The value you selected is not a valid choice.</source>
                <target>The value you selected is not a valid choice.</target>
            </trans-unit>
            <trans-unit id="6">
                <source>You must select at least {{ limit }} choice.|You must select at least {{ limit }} choices.</source>
                <target>You must select at least {{ limit }} choice.|You must select at least {{ limit }} choices.</target>
            </trans-unit>
            <trans-unit id="7">
                <source>You must select at most {{ limit }} choice.|You must select at most {{ limit }} choices.</source>
                <target>You must select at most {{ limit }} choice.|You must select at most {{ limit }} choices.</target>
            </trans-unit>
            <trans-unit id="8">
                <source>One or more of the given values is invalid.</source>
                <target>One or more of the given values is invalid.</target>
            </trans-unit>
            <trans-unit id="9">
                <source>The fields {{ fields }} were not expected.</source>
                <target>The fields {{ fields }} were not expected.</target>
            </trans-unit>
            <trans-unit id="10">
                <source>The fields {{ fields }} are missing.</source>
                <target>The fields {{ fields }} are missing.</target>
            </trans-unit>
            <trans-unit id="11">
                <source>This value is not a valid date.</source>
                <target>This value is not a valid date.</target>
            </trans-unit>
            <trans-unit id="12">
                <source>This value is not a valid datetime.</source>
                <target>This value is not a valid datetime.</target>
            </trans-unit>
            <trans-unit id="13">
                <source>This value is not a valid email address.</source>
                <target>This value is not a valid email address.</target>
            </trans-unit>
            <trans-unit id="14">
                <source>The file could not be found.</source>
                <target>The file could not be found.</target>
            </trans-unit>
            <trans-unit id="15">
                <source>The file is not readable.</source>
                <target>The file is not readable.</target>
            </trans-unit>
            <trans-unit id="16">
                <source>The file is too large ({{ size }} {{ suffix }}). Allowed maximum size is {{ limit }} {{ suffix }}.</source>
                <target>The file is too large ({{ size }} {{ suffix }}). Allowed maximum size is {{ limit }} {{ suffix }}.</target>
            </trans-unit>
            <trans-unit id="17">
                <source>The mime type of the file is invalid ({{ type }}). Allowed mime types are {{ types }}.</source>
                <target>The mime type of the file is invalid ({{ type }}). Allowed mime types are {{ types }}.</target>
            </trans-unit>
            <trans-unit id="18">
                <source>This value should be {{ limit }} or less.</source>
                <target>This value should be {{ limit }} or less.</target>
            </trans-unit>
            <trans-unit id="19">
                <source>This value is too long. It should have {{ limit }} character or less.|This value is too long. It should have {{ limit }} characters or less.</source>
                <target>This value is too long. It should have {{ limit }} character or less.|This value is too long. It should have {{ limit }} characters or less.</target>
            </trans-unit>
            <trans-unit id="20">
                <source>This value should be {{ limit }} or more.</source>
                <target>This value should be {{ limit }} or more.</target>
            </trans-unit>
            <trans-unit id="21">
                <source>This value is too short. It should have {{ limit }} character or more.|This value is too short. It should have {{ limit }} characters or more.</source>
                <target>This value is too short. It should have {{ limit }} character or more.|This value is too short. It should have {{ limit }} characters or more.</target>
            </trans-unit>
            <trans-unit id="22">
                <source>This value should not be blank.</source>
                <target>This value should not be blank.</target>
            </trans-unit>
            <trans-unit id="23">
                <source>This value should not be null.</source>
                <target>This value should not be null.</target>
            </trans-unit>
            <trans-unit id="24">
                <source>This value should be null.</source>
                <target>This value should be null.</target>
            </trans-unit>
            <trans-unit id="25">
                <source>This value is not valid.</source>
                <target>This value is not valid.</target>
            </trans-unit>
            <trans-unit id="26">
                <source>This value is not a valid time.</source>
                <target>This value is not a valid time.</target>
            </trans-unit>
            <trans-unit id="27">
                <source>This value is not a valid URL.</source>
                <target>This value is not a valid URL.</target>
            </trans-unit>
            <trans-unit id="31">
                <source>The two values should be equal.</source>
                <target>The two values should be equal.</target>
            </trans-unit>
            <trans-unit id="32">
                <source>The file is too large. Allowed maximum size is {{ limit }} {{ suffix }}.</source>
                <target>The file is too large. Allowed maximum size is {{ limit }} {{ suffix }}.</target>
            </trans-unit>
            <trans-unit id="33">
                <source>The file is too large.</source>
                <target>The file is too large.</target>
            </trans-unit>
            <trans-unit id="34">
                <source>The file could not be uploaded.</source>
                <target>The file could not be uploaded.</target>
            </trans-unit>
            <trans-unit id="35">
                <source>This value should be a valid number.</source>
                <target>This value should be a valid number.</target>
            </trans-unit>
            <trans-unit id="36">
                <source>This file is not a valid image.</source>
                <target>This file is not a valid image.</target>
            </trans-unit>
            <trans-unit id="37">
                <source>This is not a valid IP address.</source>
                <target>This is not a valid IP address.</target>
            </trans-unit>
            <trans-unit id="38">
                <source>This value is not a valid language.</source>
                <target>This value is not a valid language.</target>
            </trans-unit>
            <trans-unit id="39">
                <source>This value is not a valid locale.</source>
                <target>This value is not a valid locale.</target>
            </trans-unit>
            <trans-unit id="40">
                <source>This value is not a valid country.</source>
                <target>This value is not a valid country.</target>
            </trans-unit>
            <trans-unit id="41">
                <source>This value is already used.</source>
                <target>This value is already used.</target>
            </trans-unit>
            <trans-unit id="42">
                <source>The size of the image could not be detected.</source>
                <target>The size of the image could not be detected.</target>
            </trans-unit>
            <trans-unit id="43">
                <source>The image width is too big ({{ width }}px). Allowed maximum width is {{ max_width }}px.</source>
                <target>The image width is too big ({{ width }}px). Allowed maximum width is {{ max_width }}px.</target>
            </trans-unit>
            <trans-unit id="44">
                <source>The image width is too small ({{ width }}px). Minimum width expected is {{ min_width }}px.</source>
                <target>The image width is too small ({{ width }}px). Minimum width expected is {{ min_width }}px.</target>
            </trans-unit>
            <trans-unit id="45">
                <source>The image height is too big ({{ height }}px). Allowed maximum height is {{ max_height }}px.</source>
                <target>The image height is too big ({{ height }}px). Allowed maximum height is {{ max_height }}px.</target>
            </trans-unit>
            <trans-unit id="46">
                <source>The image height is too small ({{ height }}px). Minimum height expected is {{ min_height }}px.</source>
                <target>The image height is too small ({{ height }}px). Minimum height expected is {{ min_height }}px.</target>
            </trans-unit>
            <trans-unit id="47">
                <source>This value should be the user current password.</source>
                <target>This value should be the user current password.</target>
            </trans-unit>
            <trans-unit id="48">
                <source>This value should have exactly {{ limit }} character.|This value should have exactly {{ limit }} characters.</source>
                <target>This value should have exactly {{ limit }} character.|This value should have exactly {{ limit }} characters.</target>
            </trans-unit>
            <trans-unit id="49">
                <source>The file was only partially uploaded.</source>
                <target>The file was only partially uploaded.</target>
            </trans-unit>
            <trans-unit id="50">
                <source>No file was uploaded.</source>
                <target>No file was uploaded.</target>
            </trans-unit>
            <trans-unit id="51">
                <source>No temporary folder was configured in php.ini.</source>
                <target>No temporary folder was configured in php.ini.</target>
            </trans-unit>
            <trans-unit id="52">
                <source>Cannot write temporary file to disk.</source>
                <target>Cannot write temporary file to disk.</target>
            </trans-unit>
            <trans-unit id="53">
                <source>A PHP extension caused the upload to fail.</source>
                <target>A PHP extension caused the upload to fail.</target>
            </trans-unit>
            <trans-unit id="54">
                <source>This collection should contain {{ limit }} element or more.|This collection should contain {{ limit }} elements or more.</source>
                <target>This collection should contain {{ limit }} element or more.|This collection should contain {{ limit }} elements or more.</target>
            </trans-unit>
            <trans-unit id="55">
                <source>This collection should contain {{ limit }} element or less.|This collection should contain {{ limit }} elements or less.</source>
                <target>This collection should contain {{ limit }} element or less.|This collection should contain {{ limit }} elements or less.</target>
            </trans-unit>
            <trans-unit id="56">
                <source>This collection should contain exactly {{ limit }} element.|This collection should contain exactly {{ limit }} elements.</source>
                <target>This collection should contain exactly {{ limit }} element.|This collection should contain exactly {{ limit }} elements.</target>
            </trans-unit>
            <trans-unit id="57">
                <source>Invalid card number.</source>
                <target>Invalid card number.</target>
            </trans-unit>
            <trans-unit id="58">
                <source>Unsupported card type or invalid card number.</source>
                <target>Unsupported card type or invalid card number.</target>
            </trans-unit>
            <trans-unit id="59">
                <source>This is not a valid International Bank Account Number (IBAN).</source>
                <target>This is not a valid International Bank Account Number (IBAN).</target>
            </trans-unit>
            <trans-unit id="60">
                <source>This value is not a valid ISBN-10.</source>
                <target>This value is not a valid ISBN-10.</target>
            </trans-unit>
            <trans-unit id="61">
                <source>This value is not a valid ISBN-13.</source>
                <target>This value is not a valid ISBN-13.</target>
            </trans-unit>
            <trans-unit id="62">
                <source>This value is neither a valid ISBN-10 nor a valid ISBN-13.</source>
                <target>This value is neither a valid ISBN-10 nor a valid ISBN-13.</target>
            </trans-unit>
            <trans-unit id="63">
                <source>This value is not a valid ISSN.</source>
                <target>This value is not a valid ISSN.</target>
            </trans-unit>
            <trans-unit id="64">
<<<<<<< HEAD
                <source>This value should be a valid date.</source>
                <target>This value should be a valid date.</target>
            </trans-unit>
            <trans-unit id="65">
                <source>This date should be {{ limit }} or earlier.</source>
                <target>This date should be {{ limit }} or earlier.</target>
            </trans-unit>
            <trans-unit id="66">
                <source>This value should be {{ limit }} or later.</source>
                <target>This value should be {{ limit }} or later.</target>
=======
                <source>This value is not a valid currency.</source>
                <target>This value is not a valid currency.</target>
            </trans-unit>
            <trans-unit id="65">
                <source>This value should be equal to {{ compared_value }}.</source>
                <target>This value should be equal to {{ compared_value }}.</target>
            </trans-unit>
            <trans-unit id="66">
                <source>This value should be greater than {{ compared_value }}.</source>
                <target>This value should be greater than {{ compared_value }}.</target>
            </trans-unit>
            <trans-unit id="67">
                <source>This value should be greater than or equal to {{ compared_value }}.</source>
                <target>This value should be greater than or equal to {{ compared_value }}.</target>
            </trans-unit>
            <trans-unit id="68">
                <source>This value should be identical to {{ compared_value_type }} {{ compared_value }}.</source>
                <target>This value should be identical to {{ compared_value_type }} {{ compared_value }}.</target>
            </trans-unit>
            <trans-unit id="69">
                <source>This value should be less than {{ compared_value }}.</source>
                <target>This value should be less than {{ compared_value }}.</target>
            </trans-unit>
            <trans-unit id="70">
                <source>This value should be less than or equal to {{ compared_value }}.</source>
                <target>This value should be less than or equal to {{ compared_value }}.</target>
            </trans-unit>
            <trans-unit id="71">
                <source>This value should not be equal to {{ compared_value }}.</source>
                <target>This value should not be equal to {{ compared_value }}.</target>
            </trans-unit>
            <trans-unit id="72">
                <source>This value should not be identical to {{ compared_value_type }} {{ compared_value }}.</source>
                <target>This value should not be identical to {{ compared_value_type }} {{ compared_value }}.</target>
>>>>>>> 67ae8fab
            </trans-unit>
        </body>
    </file>
</xliff><|MERGE_RESOLUTION|>--- conflicted
+++ resolved
@@ -243,18 +243,6 @@
                 <target>This value is not a valid ISSN.</target>
             </trans-unit>
             <trans-unit id="64">
-<<<<<<< HEAD
-                <source>This value should be a valid date.</source>
-                <target>This value should be a valid date.</target>
-            </trans-unit>
-            <trans-unit id="65">
-                <source>This date should be {{ limit }} or earlier.</source>
-                <target>This date should be {{ limit }} or earlier.</target>
-            </trans-unit>
-            <trans-unit id="66">
-                <source>This value should be {{ limit }} or later.</source>
-                <target>This value should be {{ limit }} or later.</target>
-=======
                 <source>This value is not a valid currency.</source>
                 <target>This value is not a valid currency.</target>
             </trans-unit>
@@ -289,7 +277,6 @@
             <trans-unit id="72">
                 <source>This value should not be identical to {{ compared_value_type }} {{ compared_value }}.</source>
                 <target>This value should not be identical to {{ compared_value_type }} {{ compared_value }}.</target>
->>>>>>> 67ae8fab
             </trans-unit>
         </body>
     </file>
