--- conflicted
+++ resolved
@@ -35,20 +35,13 @@
     /**
      * @param string|string[]|null $topics
      */
-<<<<<<< HEAD
     public function __construct(
         private HubInterface $hub,
         private string $hubId,
-        string|array $topics = null,
-        HttpClientInterface $client = null,
-        EventDispatcherInterface $dispatcher = null,
+        string|array|null $topics = null,
+        ?HttpClientInterface $client = null,
+        ?EventDispatcherInterface $dispatcher = null,
     ) {
-=======
-    public function __construct(HubInterface $hub, string $hubId, string|array|null $topics = null, ?HttpClientInterface $client = null, ?EventDispatcherInterface $dispatcher = null)
-    {
-        $this->hub = $hub;
-        $this->hubId = $hubId;
->>>>>>> 6cd40eaa
         $this->topics = $topics ?? 'https://symfony.com/notifier';
 
         parent::__construct($client, $dispatcher);
