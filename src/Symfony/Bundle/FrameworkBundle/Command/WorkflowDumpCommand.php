--- conflicted
+++ resolved
@@ -34,11 +34,7 @@
 #[AsCommand(name: 'workflow:dump', description: 'Dump a workflow')]
 class WorkflowDumpCommand extends Command
 {
-<<<<<<< HEAD
-=======
-    protected static $defaultName = 'workflow:dump';
-    protected static $defaultDescription = 'Dump a workflow';
-    private $workflows = [];
+    private array $workflows = [];
 
     private const DUMP_FORMAT_OPTIONS = [
         'puml',
@@ -53,7 +49,6 @@
         $this->workflows = $workflows;
     }
 
->>>>>>> 175e3f72
     /**
      * {@inheritdoc}
      */
