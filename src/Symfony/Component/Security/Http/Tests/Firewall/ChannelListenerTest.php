<?php

/*
 * This file is part of the Symfony package.
 *
 * (c) Fabien Potencier <fabien@symfony.com>
 *
 * For the full copyright and license information, please view the LICENSE
 * file that was distributed with this source code.
 */

namespace Symfony\Component\Security\Http\Tests\Firewall;

use PHPUnit\Framework\TestCase;
use Symfony\Component\HttpFoundation\HeaderBag;
use Symfony\Component\HttpFoundation\RedirectResponse;
use Symfony\Component\HttpFoundation\Request;
use Symfony\Component\HttpKernel\Event\RequestEvent;
use Symfony\Component\HttpKernel\HttpKernelInterface;
use Symfony\Component\Security\Http\AccessMapInterface;
use Symfony\Component\Security\Http\EntryPoint\AuthenticationEntryPointInterface;
use Symfony\Component\Security\Http\Firewall\ChannelListener;

class ChannelListenerTest extends TestCase
{
    public function testHandleWithNotSecuredRequestAndHttpChannel()
    {
        $request = $this->createMock(Request::class);
        $request
            ->expects($this->any())
            ->method('isSecure')
            ->willReturn(false)
        ;

        $accessMap = $this->createMock(AccessMapInterface::class);
        $accessMap
            ->expects($this->any())
            ->method('getPatterns')
            ->with($this->equalTo($request))
            ->willReturn([[], 'http'])
        ;

<<<<<<< HEAD
        $entryPoint = $this->createMock(AuthenticationEntryPointInterface::class);
        $entryPoint
            ->expects($this->never())
            ->method('start')
        ;

=======
>>>>>>> f1643e87
        $event = new RequestEvent($this->createMock(HttpKernelInterface::class), $request, HttpKernelInterface::MAIN_REQUEST);

        $listener = new ChannelListener($accessMap);
        $listener($event);

        $this->assertNull($event->getResponse());
    }

    public function testHandleWithSecuredRequestAndHttpsChannel()
    {
        $request = $this->createMock(Request::class);
        $request
            ->expects($this->any())
            ->method('isSecure')
            ->willReturn(true)
        ;

        $accessMap = $this->createMock(AccessMapInterface::class);
        $accessMap
            ->expects($this->any())
            ->method('getPatterns')
            ->with($this->equalTo($request))
            ->willReturn([[], 'https'])
        ;

<<<<<<< HEAD
        $entryPoint = $this->createMock(AuthenticationEntryPointInterface::class);
        $entryPoint
            ->expects($this->never())
            ->method('start')
        ;

=======
>>>>>>> f1643e87
        $event = new RequestEvent($this->createMock(HttpKernelInterface::class), $request, HttpKernelInterface::MAIN_REQUEST);

        $listener = new ChannelListener($accessMap);
        $listener($event);

        $this->assertNull($event->getResponse());
    }

    public function testHandleWithNotSecuredRequestAndHttpsChannel()
    {
        $request = $this->createMock(Request::class);
        $request
            ->expects($this->any())
            ->method('isSecure')
            ->willReturn(false)
        ;

        $accessMap = $this->createMock(AccessMapInterface::class);
        $accessMap
            ->expects($this->any())
            ->method('getPatterns')
            ->with($this->equalTo($request))
            ->willReturn([[], 'https'])
        ;

<<<<<<< HEAD
        $entryPoint = $this->createMock(AuthenticationEntryPointInterface::class);
        $entryPoint
            ->expects($this->once())
            ->method('start')
            ->with($this->equalTo($request))
            ->willReturn($response)
        ;

=======
>>>>>>> f1643e87
        $event = new RequestEvent($this->createMock(HttpKernelInterface::class), $request, HttpKernelInterface::MAIN_REQUEST);

        $listener = new ChannelListener($accessMap);
        $listener($event);

        $response = $event->getResponse();
        $this->assertInstanceOf(RedirectResponse::class, $response);
        $this->assertEquals('https://', $response->getTargetUrl());
    }

    public function testHandleWithSecuredRequestAndHttpChannel()
    {
        $request = $this->createMock(Request::class);
        $request
            ->expects($this->any())
            ->method('isSecure')
            ->willReturn(true)
        ;

        $accessMap = $this->createMock(AccessMapInterface::class);
        $accessMap
            ->expects($this->any())
            ->method('getPatterns')
            ->with($this->equalTo($request))
            ->willReturn([[], 'http'])
        ;

<<<<<<< HEAD
        $entryPoint = $this->createMock(AuthenticationEntryPointInterface::class);
        $entryPoint
            ->expects($this->once())
            ->method('start')
            ->with($this->equalTo($request))
            ->willReturn($response)
        ;

=======
>>>>>>> f1643e87
        $event = new RequestEvent($this->createMock(HttpKernelInterface::class), $request, HttpKernelInterface::MAIN_REQUEST);

        $listener = new ChannelListener($accessMap);
        $listener($event);

        $response = $event->getResponse();
        $this->assertInstanceOf(RedirectResponse::class, $response);
        $this->assertEquals('http://', $response->getTargetUrl());
    }

    public function testSupportsWithoutHeaders()
    {
        $request = $this->createMock(Request::class);
        $request
            ->expects($this->any())
            ->method('isSecure')
            ->willReturn(false)
        ;
        $request->headers = new HeaderBag();

        $accessMap = $this->createMock(AccessMapInterface::class);
        $accessMap
            ->expects($this->any())
            ->method('getPatterns')
            ->with($this->equalTo($request))
            ->willReturn([[], 'https'])
        ;

        $listener = new ChannelListener($accessMap);

        $this->assertTrue($listener->supports($request));
    }

    /**
     * @group legacy
     */
    public function testLegacyHandleWithEntryPoint()
    {
        $request = $this->createMock(Request::class);
        $request
            ->expects($this->any())
            ->method('isSecure')
            ->willReturn(false)
        ;

        $accessMap = $this->createMock(AccessMapInterface::class);
        $accessMap
            ->expects($this->any())
            ->method('getPatterns')
            ->with($this->equalTo($request))
            ->willReturn([[], 'https'])
        ;

        $response = new RedirectResponse('/redirected');

        $entryPoint = $this->createMock(AuthenticationEntryPointInterface::class);
        $entryPoint
            ->expects($this->once())
            ->method('start')
            ->with($this->equalTo($request))
            ->willReturn($response)
        ;

        $event = new RequestEvent($this->createMock(HttpKernelInterface::class), $request, HttpKernelInterface::MAIN_REQUEST);

        $listener = new ChannelListener($accessMap, $entryPoint);
        $listener($event);

        $this->assertSame($response, $event->getResponse());
    }
}<|MERGE_RESOLUTION|>--- conflicted
+++ resolved
@@ -40,15 +40,6 @@
             ->willReturn([[], 'http'])
         ;
 
-<<<<<<< HEAD
-        $entryPoint = $this->createMock(AuthenticationEntryPointInterface::class);
-        $entryPoint
-            ->expects($this->never())
-            ->method('start')
-        ;
-
-=======
->>>>>>> f1643e87
         $event = new RequestEvent($this->createMock(HttpKernelInterface::class), $request, HttpKernelInterface::MAIN_REQUEST);
 
         $listener = new ChannelListener($accessMap);
@@ -74,15 +65,6 @@
             ->willReturn([[], 'https'])
         ;
 
-<<<<<<< HEAD
-        $entryPoint = $this->createMock(AuthenticationEntryPointInterface::class);
-        $entryPoint
-            ->expects($this->never())
-            ->method('start')
-        ;
-
-=======
->>>>>>> f1643e87
         $event = new RequestEvent($this->createMock(HttpKernelInterface::class), $request, HttpKernelInterface::MAIN_REQUEST);
 
         $listener = new ChannelListener($accessMap);
@@ -108,17 +90,6 @@
             ->willReturn([[], 'https'])
         ;
 
-<<<<<<< HEAD
-        $entryPoint = $this->createMock(AuthenticationEntryPointInterface::class);
-        $entryPoint
-            ->expects($this->once())
-            ->method('start')
-            ->with($this->equalTo($request))
-            ->willReturn($response)
-        ;
-
-=======
->>>>>>> f1643e87
         $event = new RequestEvent($this->createMock(HttpKernelInterface::class), $request, HttpKernelInterface::MAIN_REQUEST);
 
         $listener = new ChannelListener($accessMap);
@@ -146,17 +117,6 @@
             ->willReturn([[], 'http'])
         ;
 
-<<<<<<< HEAD
-        $entryPoint = $this->createMock(AuthenticationEntryPointInterface::class);
-        $entryPoint
-            ->expects($this->once())
-            ->method('start')
-            ->with($this->equalTo($request))
-            ->willReturn($response)
-        ;
-
-=======
->>>>>>> f1643e87
         $event = new RequestEvent($this->createMock(HttpKernelInterface::class), $request, HttpKernelInterface::MAIN_REQUEST);
 
         $listener = new ChannelListener($accessMap);
