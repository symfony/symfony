{
    "name": "symfony/event-dispatcher-contracts",
    "type": "library",
    "description": "Generic abstractions related to dispatching event",
    "keywords": ["abstractions", "contracts", "decoupling", "interfaces", "interoperability", "standards"],
    "homepage": "https://symfony.com",
    "license": "MIT",
    "authors": [
        {
            "name": "Nicolas Grekas",
            "email": "p@tchwork.com"
        },
        {
            "name": "Symfony Community",
            "homepage": "https://symfony.com/contributors"
        }
    ],
    "require": {
        "php": ">=7.2.5",
        "psr/event-dispatcher": "^1"
    },
    "suggest": {
        "symfony/event-dispatcher-implementation": ""
    },
    "autoload": {
        "psr-4": { "Symfony\\Contracts\\EventDispatcher\\": "" }
    },
    "minimum-stability": "dev",
    "extra": {
        "branch-version": "2.3",
        "branch-alias": {
            "dev-main": "2.3-dev"
        },
        "thanks": {
            "name": "symfony/contracts",
            "url": "https://github.com/symfony/contracts"
        }
<<<<<<< HEAD
=======
    },
    "extra": {
        "branch-alias": {
            "dev-main": "1.1-dev"
        }
>>>>>>> f667d792
    }
}<|MERGE_RESOLUTION|>--- conflicted
+++ resolved
@@ -27,7 +27,6 @@
     },
     "minimum-stability": "dev",
     "extra": {
-        "branch-version": "2.3",
         "branch-alias": {
             "dev-main": "2.3-dev"
         },
@@ -35,13 +34,5 @@
             "name": "symfony/contracts",
             "url": "https://github.com/symfony/contracts"
         }
-<<<<<<< HEAD
-=======
-    },
-    "extra": {
-        "branch-alias": {
-            "dev-main": "1.1-dev"
-        }
->>>>>>> f667d792
     }
 }