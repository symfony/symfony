--- conflicted
+++ resolved
@@ -29,14 +29,7 @@
         return new ArrayChoiceList($this->choices ??= $this->loadChoices(), $value);
     }
 
-<<<<<<< HEAD
-    public function loadChoicesForValues(array $values, callable $value = null): array
-=======
-    /**
-     * {@inheritdoc}
-     */
-    public function loadChoicesForValues(array $values, ?callable $value = null)
->>>>>>> 2a31f2dd
+    public function loadChoicesForValues(array $values, ?callable $value = null): array
     {
         if (!$values) {
             return [];
@@ -45,14 +38,7 @@
         return $this->doLoadChoicesForValues($values, $value);
     }
 
-<<<<<<< HEAD
-    public function loadValuesForChoices(array $choices, callable $value = null): array
-=======
-    /**
-     * {@inheritdoc}
-     */
-    public function loadValuesForChoices(array $choices, ?callable $value = null)
->>>>>>> 2a31f2dd
+    public function loadValuesForChoices(array $choices, ?callable $value = null): array
     {
         if (!$choices) {
             return [];
