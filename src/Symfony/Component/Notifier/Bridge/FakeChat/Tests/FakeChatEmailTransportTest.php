<?php

/*
 * This file is part of the Symfony package.
 *
 * (c) Fabien Potencier <fabien@symfony.com>
 *
 * For the full copyright and license information, please view the LICENSE
 * file that was distributed with this source code.
 */

namespace Symfony\Component\Notifier\Bridge\FakeChat\Tests;

use Symfony\Component\HttpClient\MockHttpClient;
use Symfony\Component\Mime\Email;
use Symfony\Component\Notifier\Bridge\FakeChat\FakeChatEmailTransport;
use Symfony\Component\Notifier\Message\ChatMessage;
use Symfony\Component\Notifier\Message\SmsMessage;
use Symfony\Component\Notifier\Test\TransportTestCase;
use Symfony\Component\Notifier\Tests\Fixtures\TestOptions;
use Symfony\Component\Notifier\Tests\Mailer\DummyMailer;
use Symfony\Component\Notifier\Tests\Transport\DummyMessage;
use Symfony\Contracts\HttpClient\HttpClientInterface;

final class FakeChatEmailTransportTest extends TransportTestCase
{
<<<<<<< HEAD
    public static function createTransport(HttpClientInterface $client = null, string $transportName = null): FakeChatEmailTransport
=======
    public static function createTransport(?HttpClientInterface $client = null, ?string $transportName = null): FakeChatEmailTransport
>>>>>>> a44829e2
    {
        $transport = (new FakeChatEmailTransport(new DummyMailer(), 'recipient@email.net', 'sender@email.net', $client ?? new MockHttpClient()));

        if (null !== $transportName) {
            $transport->setHost($transportName);
        }

        return $transport;
    }

    public static function toStringProvider(): iterable
    {
        yield ['fakechat+email://default?to=recipient@email.net&from=sender@email.net', self::createTransport()];
        yield ['fakechat+email://mailchimp?to=recipient@email.net&from=sender@email.net', self::createTransport(null, 'mailchimp')];
    }

    public static function supportedMessagesProvider(): iterable
    {
        yield [new ChatMessage('Hello!')];
    }

    public static function unsupportedMessagesProvider(): iterable
    {
        yield [new SmsMessage('0611223344', 'Hello!')];
        yield [new DummyMessage()];
    }

    public function testSendWithDefaultTransportAndWithRecipient()
    {
        $transportName = null;

        $message = new ChatMessage($subject = 'Hello!', new TestOptions(['recipient_id' => $recipient = 'Oskar']));

        $mailer = new DummyMailer();

        $transport = (new FakeChatEmailTransport($mailer, $to = 'recipient@email.net', $from = 'sender@email.net'));
        $transport->setHost($transportName);

        $transport->send($message);

        /** @var Email $sentEmail */
        $sentEmail = $mailer->getSentEmail();
        $this->assertInstanceOf(Email::class, $sentEmail);
        $this->assertSame($to, $sentEmail->getTo()[0]->getEncodedAddress());
        $this->assertSame($from, $sentEmail->getFrom()[0]->getEncodedAddress());
        $this->assertSame(sprintf('New Chat message for recipient: %s', $recipient), $sentEmail->getSubject());
        $this->assertSame($subject, $sentEmail->getTextBody());
        $this->assertFalse($sentEmail->getHeaders()->has('X-Transport'));
    }

    public function testSendWithDefaultTransportAndWithoutRecipient()
    {
        $transportName = null;

        $message = new ChatMessage($subject = 'Hello!');

        $mailer = new DummyMailer();

        $transport = (new FakeChatEmailTransport($mailer, $to = 'recipient@email.net', $from = 'sender@email.net'));
        $transport->setHost($transportName);

        $transport->send($message);

        /** @var Email $sentEmail */
        $sentEmail = $mailer->getSentEmail();
        $this->assertInstanceOf(Email::class, $sentEmail);
        $this->assertSame($to, $sentEmail->getTo()[0]->getEncodedAddress());
        $this->assertSame($from, $sentEmail->getFrom()[0]->getEncodedAddress());
        $this->assertSame('New Chat message without specified recipient!', $sentEmail->getSubject());
        $this->assertSame($subject, $sentEmail->getTextBody());
        $this->assertFalse($sentEmail->getHeaders()->has('X-Transport'));
    }

    public function testSendWithCustomTransportAndWithRecipient()
    {
        $transportName = 'mailchimp';

        $message = new ChatMessage($subject = 'Hello!', new TestOptions(['recipient_id' => $recipient = 'Oskar']));

        $mailer = new DummyMailer();

        $transport = (new FakeChatEmailTransport($mailer, $to = 'recipient@email.net', $from = 'sender@email.net'));
        $transport->setHost($transportName);

        $transport->send($message);

        /** @var Email $sentEmail */
        $sentEmail = $mailer->getSentEmail();
        $this->assertInstanceOf(Email::class, $sentEmail);
        $this->assertSame($to, $sentEmail->getTo()[0]->getEncodedAddress());
        $this->assertSame($from, $sentEmail->getFrom()[0]->getEncodedAddress());
        $this->assertSame(sprintf('New Chat message for recipient: %s', $recipient), $sentEmail->getSubject());
        $this->assertSame($subject, $sentEmail->getTextBody());
        $this->assertTrue($sentEmail->getHeaders()->has('X-Transport'));
        $this->assertSame($transportName, $sentEmail->getHeaders()->get('X-Transport')->getBody());
    }

    public function testSendWithCustomTransportAndWithoutRecipient()
    {
        $transportName = 'mailchimp';

        $message = new ChatMessage($subject = 'Hello!');

        $mailer = new DummyMailer();

        $transport = (new FakeChatEmailTransport($mailer, $to = 'recipient@email.net', $from = 'sender@email.net'));
        $transport->setHost($transportName);

        $transport->send($message);

        /** @var Email $sentEmail */
        $sentEmail = $mailer->getSentEmail();
        $this->assertInstanceOf(Email::class, $sentEmail);
        $this->assertSame($to, $sentEmail->getTo()[0]->getEncodedAddress());
        $this->assertSame($from, $sentEmail->getFrom()[0]->getEncodedAddress());
        $this->assertSame('New Chat message without specified recipient!', $sentEmail->getSubject());
        $this->assertSame($subject, $sentEmail->getTextBody());
        $this->assertTrue($sentEmail->getHeaders()->has('X-Transport'));
        $this->assertSame($transportName, $sentEmail->getHeaders()->get('X-Transport')->getBody());
    }
}<|MERGE_RESOLUTION|>--- conflicted
+++ resolved
@@ -24,11 +24,7 @@
 
 final class FakeChatEmailTransportTest extends TransportTestCase
 {
-<<<<<<< HEAD
-    public static function createTransport(HttpClientInterface $client = null, string $transportName = null): FakeChatEmailTransport
-=======
     public static function createTransport(?HttpClientInterface $client = null, ?string $transportName = null): FakeChatEmailTransport
->>>>>>> a44829e2
     {
         $transport = (new FakeChatEmailTransport(new DummyMailer(), 'recipient@email.net', 'sender@email.net', $client ?? new MockHttpClient()));
 
