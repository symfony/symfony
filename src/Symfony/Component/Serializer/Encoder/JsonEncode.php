<?php

/*
 * This file is part of the Symfony package.
 *
 * (c) Fabien Potencier <fabien@symfony.com>
 *
 * For the full copyright and license information, please view the LICENSE
 * file that was distributed with this source code.
 */

namespace Symfony\Component\Serializer\Encoder;

use Symfony\Component\PropertyAccess\PropertyAccess;
use Symfony\Component\Serializer\Exception\NotEncodableValueException;

/**
 * Encodes JSON data.
 *
 * @author Sander Coolen <sander@jibber.nl>
 */
class JsonEncode implements EncoderInterface
{
    const OPTIONS = 'json_encode_options';

<<<<<<< HEAD
    private $propertyAccessor;
    private $defaultContext = array(
        self::OPTIONS => 0,
        JsonEncoder::JSON_PROPERTY_PATH => null,
    );
=======
    private $defaultContext = [
        self::OPTIONS => 0,
    ];
>>>>>>> b727f59e

    /**
     * @param array $defaultContext
     */
    public function __construct($defaultContext = [])
    {
        $this->propertyAccessor = PropertyAccess::createPropertyAccessor();
        if (!\is_array($defaultContext)) {
            @trigger_error(sprintf('Passing an integer as first parameter of the "%s()" method is deprecated since Symfony 4.2, use the "json_encode_options" key of the context instead.', __METHOD__), E_USER_DEPRECATED);

            $this->defaultContext[self::OPTIONS] = (int) $defaultContext;
        } else {
            $this->defaultContext = array_merge($this->defaultContext, $defaultContext);
        }
    }

    /**
     * Encodes PHP data to a JSON string.
     *
     * {@inheritdoc}
     */
    public function encode($data, $format, array $context = [])
    {
        $jsonEncodeOptions = $context[self::OPTIONS] ?? $this->defaultContext[self::OPTIONS];
        $propertyPath = $context[JsonEncoder::JSON_PROPERTY_PATH] ?? $this->defaultContext[JsonEncoder::JSON_PROPERTY_PATH];

        if ($propertyPath) {
            $data = $this->wrapEncodableData($propertyPath, $data);
        }

        $encodedJson = json_encode($data, $jsonEncodeOptions);

        if (JSON_ERROR_NONE !== json_last_error() && (false === $encodedJson || !($jsonEncodeOptions & JSON_PARTIAL_OUTPUT_ON_ERROR))) {
            throw new NotEncodableValueException(json_last_error_msg());
        }

        return $encodedJson;
    }

    /**
     * Wrap data before encoding.
     *
     * @param string $propertyPath
     * @param mixed  $data
     *
     * @return array
     */
    private function wrapEncodableData($propertyPath, $data)
    {
        $wrappedData = array();
        $this->propertyAccessor->setValue($wrappedData, $propertyPath, $data);

        return $wrappedData;
    }

    /**
     * {@inheritdoc}
     */
    public function supportsEncoding($format)
    {
        return JsonEncoder::FORMAT === $format;
    }
}<|MERGE_RESOLUTION|>--- conflicted
+++ resolved
@@ -23,17 +23,12 @@
 {
     const OPTIONS = 'json_encode_options';
 
-<<<<<<< HEAD
+    private $defaultContext = [
     private $propertyAccessor;
-    private $defaultContext = array(
+    private $defaultContext = []
         self::OPTIONS => 0,
         JsonEncoder::JSON_PROPERTY_PATH => null,
-    );
-=======
-    private $defaultContext = [
-        self::OPTIONS => 0,
     ];
->>>>>>> b727f59e
 
     /**
      * @param array $defaultContext
