--- conflicted
+++ resolved
@@ -205,11 +205,7 @@
      * in matchers that do not have access to the matched Route instance
      * (like the PHP and Apache matcher dumpers).
      *
-<<<<<<< HEAD
-     * @return array An array of parameters
-=======
      * @return array
->>>>>>> f1643e87
      */
     protected function getAttributes(Route $route, string $name, array $attributes)
     {
@@ -241,11 +237,7 @@
     /**
      * Get merged default parameters.
      *
-<<<<<<< HEAD
-     * @return array Merged default parameters
-=======
      * @return array
->>>>>>> f1643e87
      */
     protected function mergeDefaults(array $params, array $defaults)
     {
