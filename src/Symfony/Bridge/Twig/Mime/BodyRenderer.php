--- conflicted
+++ resolved
@@ -29,22 +29,14 @@
     private Environment $twig;
     private array $context;
     private HtmlToTextConverterInterface $converter;
-<<<<<<< HEAD
     private ?LocaleSwitcher $localeSwitcher = null;
 
-    public function __construct(Environment $twig, array $context = [], HtmlToTextConverterInterface $converter = null, LocaleSwitcher $localeSwitcher = null)
-=======
-
-    public function __construct(Environment $twig, array $context = [], ?HtmlToTextConverterInterface $converter = null)
->>>>>>> a44829e2
+    public function __construct(Environment $twig, array $context = [], ?HtmlToTextConverterInterface $converter = null, ?LocaleSwitcher $localeSwitcher = null)
     {
         $this->twig = $twig;
         $this->context = $context;
         $this->converter = $converter ?: (interface_exists(HtmlConverterInterface::class) ? new LeagueHtmlToMarkdownConverter() : new DefaultHtmlToTextConverter());
-<<<<<<< HEAD
         $this->localeSwitcher = $localeSwitcher;
-=======
->>>>>>> a44829e2
     }
 
     public function render(Message $message): void
@@ -58,16 +50,8 @@
             return;
         }
 
-<<<<<<< HEAD
         $callback = function () use ($message) {
             $messageContext = $message->getContext();
-=======
-        $messageContext = $message->getContext();
-
-        if (isset($messageContext['email'])) {
-            throw new InvalidArgumentException(sprintf('A "%s" context cannot have an "email" entry as this is a reserved variable.', get_debug_type($message)));
-        }
->>>>>>> a44829e2
 
             if (isset($messageContext['email'])) {
                 throw new InvalidArgumentException(sprintf('A "%s" context cannot have an "email" entry as this is a reserved variable.', get_debug_type($message)));
@@ -81,7 +65,6 @@
                 $message->text($this->twig->render($template, $vars));
             }
 
-<<<<<<< HEAD
             if ($template = $message->getHtmlTemplate()) {
                 $message->html($this->twig->render($template, $vars));
             }
@@ -104,14 +87,5 @@
         }
 
         $callback();
-=======
-        $message->markAsRendered();
-
-        // if text body is empty, compute one from the HTML body
-        if (!$message->getTextBody() && null !== $html = $message->getHtmlBody()) {
-            $text = $this->converter->convert(\is_resource($html) ? stream_get_contents($html) : $html, $message->getHtmlCharset());
-            $message->text($text, $message->getHtmlCharset());
-        }
->>>>>>> a44829e2
     }
 }