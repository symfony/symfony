--- conflicted
+++ resolved
@@ -431,21 +431,13 @@
         }
         $listener(new RequestEvent($this->getMockBuilder(HttpKernelInterface::class)->getMock(), $request, HttpKernelInterface::MASTER_REQUEST));
 
-<<<<<<< HEAD
+        if (null !== $user) {
+            ++$usageIndex;
+        }
+
         $this->assertSame($usageIndex, $session->getUsageIndex());
         $tokenStorage->getToken();
         $this->assertSame(1 + $usageIndex, $session->getUsageIndex());
-=======
-        if (null !== $usageIndex) {
-            if (null !== $user) {
-                ++$usageIndex;
-            }
-
-            $this->assertSame($usageIndex, $session->getUsageIndex());
-            $tokenStorage->getToken();
-            $this->assertSame(1 + $usageIndex, $session->getUsageIndex());
-        }
->>>>>>> f72dd9ca
 
         return $tokenStorage;
     }
