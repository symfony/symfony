<?php

/*
 * This file is part of the Symfony package.
 *
 * (c) Fabien Potencier <fabien@symfony.com>
 *
 * For the full copyright and license information, please view the LICENSE
 * file that was distributed with this source code.
 */

namespace Symfony\Bundle\FrameworkBundle\DependencyInjection;

use Doctrine\Common\Annotations\Reader;
use Symfony\Bridge\Monolog\Processor\DebugProcessor;
use Symfony\Bundle\FrameworkBundle\Command\RouterDebugCommand;
use Symfony\Bundle\FrameworkBundle\Command\RouterMatchCommand;
use Symfony\Bundle\FrameworkBundle\Command\TranslationDebugCommand;
use Symfony\Bundle\FrameworkBundle\Command\TranslationUpdateCommand;
use Symfony\Bundle\FrameworkBundle\Command\WorkflowDumpCommand;
use Symfony\Bundle\FrameworkBundle\Command\XliffLintCommand;
use Symfony\Bundle\FrameworkBundle\Command\YamlLintCommand;
use Symfony\Bundle\FrameworkBundle\Controller\AbstractController;
use Symfony\Bundle\FrameworkBundle\Controller\Controller;
use Symfony\Bundle\FrameworkBundle\Routing\AnnotatedRouteControllerLoader;
use Symfony\Component\Cache\Adapter\AbstractAdapter;
use Symfony\Component\Cache\Adapter\AdapterInterface;
use Symfony\Component\Cache\Adapter\ArrayAdapter;
use Symfony\Component\Cache\ResettableInterface;
use Symfony\Component\Config\FileLocator;
use Symfony\Component\Config\Loader\LoaderInterface;
use Symfony\Component\Config\Resource\DirectoryResource;
use Symfony\Component\Config\ResourceCheckerInterface;
use Symfony\Component\Console\Application;
use Symfony\Component\Console\Command\Command;
use Symfony\Component\DependencyInjection\Alias;
use Symfony\Component\DependencyInjection\ChildDefinition;
use Symfony\Component\DependencyInjection\ContainerBuilder;
use Symfony\Component\DependencyInjection\ContainerInterface;
use Symfony\Component\DependencyInjection\Definition;
use Symfony\Component\DependencyInjection\EnvVarProcessorInterface;
use Symfony\Component\DependencyInjection\Exception\InvalidArgumentException;
use Symfony\Component\DependencyInjection\Exception\LogicException;
use Symfony\Component\DependencyInjection\Loader\XmlFileLoader;
use Symfony\Component\DependencyInjection\Reference;
use Symfony\Component\DependencyInjection\ServiceSubscriberInterface;
use Symfony\Component\EventDispatcher\EventSubscriberInterface;
use Symfony\Component\ExpressionLanguage\ExpressionLanguage;
use Symfony\Component\Finder\Finder;
use Symfony\Component\Form\FormTypeGuesserInterface;
use Symfony\Component\Form\FormTypeInterface;
use Symfony\Component\HttpKernel\CacheClearer\CacheClearerInterface;
use Symfony\Component\HttpKernel\CacheWarmer\CacheWarmerInterface;
use Symfony\Component\HttpKernel\Controller\ArgumentValueResolverInterface;
use Symfony\Component\HttpKernel\DataCollector\DataCollectorInterface;
use Symfony\Component\HttpKernel\DependencyInjection\Extension;
use Symfony\Component\Lock\Factory;
use Symfony\Component\Lock\Lock;
use Symfony\Component\Lock\LockInterface;
use Symfony\Component\Lock\Store\StoreFactory;
use Symfony\Component\Lock\StoreInterface;
use Symfony\Component\PropertyAccess\PropertyAccessor;
use Symfony\Component\PropertyInfo\PropertyAccessExtractorInterface;
use Symfony\Component\PropertyInfo\PropertyDescriptionExtractorInterface;
use Symfony\Component\PropertyInfo\PropertyListExtractorInterface;
use Symfony\Component\PropertyInfo\PropertyTypeExtractorInterface;
use Symfony\Component\Routing\Loader\AnnotationDirectoryLoader;
use Symfony\Component\Routing\Loader\AnnotationFileLoader;
use Symfony\Component\Security\Core\Security;
use Symfony\Component\Serializer\Encoder\DecoderInterface;
use Symfony\Component\Serializer\Encoder\EncoderInterface;
use Symfony\Component\Serializer\Mapping\Factory\CacheClassMetadataFactory;
use Symfony\Component\Serializer\Normalizer\DateIntervalNormalizer;
use Symfony\Component\Serializer\Normalizer\DenormalizerInterface;
use Symfony\Component\Serializer\Normalizer\NormalizerInterface;
use Symfony\Component\Stopwatch\Stopwatch;
use Symfony\Component\Translation\Command\XliffLintCommand as BaseXliffLintCommand;
use Symfony\Component\Translation\Translator;
use Symfony\Component\Validator\ConstraintValidatorInterface;
use Symfony\Component\Validator\ObjectInitializerInterface;
use Symfony\Component\WebLink\HttpHeaderSerializer;
use Symfony\Component\Workflow;
use Symfony\Component\Yaml\Command\LintCommand as BaseYamlLintCommand;

/**
 * FrameworkExtension.
 *
 * @author Fabien Potencier <fabien@symfony.com>
 * @author Jeremy Mikola <jmikola@gmail.com>
 * @author Kévin Dunglas <dunglas@gmail.com>
 * @author Grégoire Pineau <lyrixx@lyrixx.info>
 */
class FrameworkExtension extends Extension
{
    private $formConfigEnabled = false;
    private $translationConfigEnabled = false;
    private $sessionConfigEnabled = false;
    private $annotationsConfigEnabled = false;
    private $validatorConfigEnabled = false;

    /**
     * @var string|null
     */
    private $kernelRootHash;

    /**
     * Responds to the app.config configuration parameter.
     *
     * @throws LogicException
     */
    public function load(array $configs, ContainerBuilder $container)
    {
        $loader = new XmlFileLoader($container, new FileLocator(dirname(__DIR__).'/Resources/config'));

        $loader->load('web.xml');
        $loader->load('services.xml');
        $loader->load('fragment_renderer.xml');

        if (class_exists(Application::class)) {
            $loader->load('console.xml');

            if (!class_exists(BaseXliffLintCommand::class)) {
                $container->removeDefinition(XliffLintCommand::class);
            }
            if (!class_exists(BaseYamlLintCommand::class)) {
                $container->removeDefinition(YamlLintCommand::class);
            }
        }

        // Load Cache configuration first as it is used by other components
        $loader->load('cache.xml');

        $configuration = $this->getConfiguration($configs, $container);
        $config = $this->processConfiguration($configuration, $configs);

        $this->annotationsConfigEnabled = $this->isConfigEnabled($container, $config['annotations']);
        $this->translationConfigEnabled = $this->isConfigEnabled($container, $config['translator']);

        // A translator must always be registered (as support is included by
        // default in the Form and Validator component). If disabled, an identity
        // translator will be used and everything will still work as expected.
        if ($this->isConfigEnabled($container, $config['translator']) || $this->isConfigEnabled($container, $config['form']) || $this->isConfigEnabled($container, $config['validation'])) {
            if (!class_exists('Symfony\Component\Translation\Translator') && $this->isConfigEnabled($container, $config['translator'])) {
                throw new LogicException('Translation support cannot be enabled as the Translation component is not installed.');
            }

            if (!class_exists('Symfony\Component\Translation\Translator') && $this->isConfigEnabled($container, $config['validation'])) {
                throw new LogicException('Validation support cannot be enabled as the Translation component is not installed.');
            }

            if (class_exists(Translator::class)) {
                $loader->load('identity_translator.xml');
            }
        }

        if (isset($config['secret'])) {
            $container->setParameter('kernel.secret', $config['secret']);
        }

        $container->setParameter('kernel.http_method_override', $config['http_method_override']);
        $container->setParameter('kernel.trusted_hosts', $config['trusted_hosts']);
        $container->setParameter('kernel.default_locale', $config['default_locale']);

        if (!$container->hasParameter('debug.file_link_format')) {
            if (!$container->hasParameter('templating.helper.code.file_link_format')) {
                $links = array(
                    'textmate' => 'txmt://open?url=file://%%f&line=%%l',
                    'macvim' => 'mvim://open?url=file://%%f&line=%%l',
                    'emacs' => 'emacs://open?url=file://%%f&line=%%l',
                    'sublime' => 'subl://open?url=file://%%f&line=%%l',
                    'phpstorm' => 'phpstorm://open?file=%%f&line=%%l',
                );
                $ide = $config['ide'];

                $container->setParameter('templating.helper.code.file_link_format', str_replace('%', '%%', ini_get('xdebug.file_link_format') ?: get_cfg_var('xdebug.file_link_format')) ?: (isset($links[$ide]) ? $links[$ide] : $ide));
            }
            $container->setParameter('debug.file_link_format', '%templating.helper.code.file_link_format%');
        }

        if (!empty($config['test'])) {
            $loader->load('test.xml');
        }

        if ($this->isConfigEnabled($container, $config['session'])) {
            $this->sessionConfigEnabled = true;
            $this->registerSessionConfiguration($config['session'], $container, $loader);
        }

        if ($this->isConfigEnabled($container, $config['request'])) {
            $this->registerRequestConfiguration($config['request'], $container, $loader);
        }

        if ($this->isConfigEnabled($container, $config['form'])) {
            $this->formConfigEnabled = true;
            $this->registerFormConfiguration($config, $container, $loader);

            if (class_exists('Symfony\Component\Validator\Validation')) {
                $config['validation']['enabled'] = true;
            } else {
                $container->setParameter('validator.translation_domain', 'validators');

                $container->removeDefinition('form.type_extension.form.validator');
                $container->removeDefinition('form.type_guesser.validator');
            }
        } else {
            $container->removeDefinition('Symfony\Component\Form\Command\DebugCommand');
        }

        $this->registerSecurityCsrfConfiguration($config['csrf_protection'], $container, $loader);

        if ($this->isConfigEnabled($container, $config['assets'])) {
            if (!class_exists('Symfony\Component\Asset\Package')) {
                throw new LogicException('Asset support cannot be enabled as the Asset component is not installed.');
            }

            $this->registerAssetsConfiguration($config['assets'], $container, $loader);
        }

        if ($this->isConfigEnabled($container, $config['templating'])) {
            if (!class_exists('Symfony\Component\Templating\PhpEngine')) {
                throw new LogicException('Templating support cannot be enabled as the Templating component is not installed.');
            }

            $this->registerTemplatingConfiguration($config['templating'], $container, $loader);
        }

        $this->registerValidationConfiguration($config['validation'], $container, $loader);
        $this->registerEsiConfiguration($config['esi'], $container, $loader);
        $this->registerSsiConfiguration($config['ssi'], $container, $loader);
        $this->registerFragmentsConfiguration($config['fragments'], $container, $loader);
        $this->registerTranslatorConfiguration($config['translator'], $container, $loader);
        $this->registerProfilerConfiguration($config['profiler'], $container, $loader);
        $this->registerCacheConfiguration($config['cache'], $container);
        $this->registerWorkflowConfiguration($config['workflows'], $container, $loader);
        $this->registerDebugConfiguration($config['php_errors'], $container, $loader);
        $this->registerRouterConfiguration($config['router'], $container, $loader);
        $this->registerAnnotationsConfiguration($config['annotations'], $container, $loader);
        $this->registerPropertyAccessConfiguration($config['property_access'], $container, $loader);

        if ($this->isConfigEnabled($container, $config['serializer'])) {
            $this->registerSerializerConfiguration($config['serializer'], $container, $loader);
        }

        if ($this->isConfigEnabled($container, $config['property_info'])) {
            $this->registerPropertyInfoConfiguration($config['property_info'], $container, $loader);
        }

        if ($this->isConfigEnabled($container, $config['lock'])) {
            $this->registerLockConfiguration($config['lock'], $container, $loader);
        }

        if ($this->isConfigEnabled($container, $config['web_link'])) {
            if (!class_exists(HttpHeaderSerializer::class)) {
                throw new LogicException('WebLink support cannot be enabled as the WebLink component is not installed.');
            }

            $loader->load('web_link.xml');
        }

        $this->addAnnotatedClassesToCompile(array(
            '**\\Controller\\',
            '**\\Entity\\',

            // Added explicitly so that we don't rely on the class map being dumped to make it work
            'Symfony\\Bundle\\FrameworkBundle\\Controller\\Controller',
        ));

        $container->registerForAutoconfiguration(Command::class)
            ->addTag('console.command');
        $container->registerForAutoconfiguration(ResourceCheckerInterface::class)
            ->addTag('config_cache.resource_checker');
        $container->registerForAutoconfiguration(EnvVarProcessorInterface::class)
            ->addTag('container.env_var_processor');
        $container->registerForAutoconfiguration(ServiceSubscriberInterface::class)
            ->addTag('container.service_subscriber');
        $container->registerForAutoconfiguration(ArgumentValueResolverInterface::class)
            ->addTag('controller.argument_value_resolver');
        $container->registerForAutoconfiguration(AbstractController::class)
            ->addTag('controller.service_arguments');
        $container->registerForAutoconfiguration(Controller::class)
            ->addTag('controller.service_arguments');
        $container->registerForAutoconfiguration(DataCollectorInterface::class)
            ->addTag('data_collector');
        $container->registerForAutoconfiguration(FormTypeInterface::class)
            ->addTag('form.type');
        $container->registerForAutoconfiguration(FormTypeGuesserInterface::class)
            ->addTag('form.type_guesser');
        $container->registerForAutoconfiguration(CacheClearerInterface::class)
            ->addTag('kernel.cache_clearer');
        $container->registerForAutoconfiguration(CacheWarmerInterface::class)
            ->addTag('kernel.cache_warmer');
        $container->registerForAutoconfiguration(EventSubscriberInterface::class)
            ->addTag('kernel.event_subscriber');
        $container->registerForAutoconfiguration(ResettableInterface::class)
            ->addTag('kernel.reset', array('method' => 'reset'));
        $container->registerForAutoconfiguration(PropertyListExtractorInterface::class)
            ->addTag('property_info.list_extractor');
        $container->registerForAutoconfiguration(PropertyTypeExtractorInterface::class)
            ->addTag('property_info.type_extractor');
        $container->registerForAutoconfiguration(PropertyDescriptionExtractorInterface::class)
            ->addTag('property_info.description_extractor');
        $container->registerForAutoconfiguration(PropertyAccessExtractorInterface::class)
            ->addTag('property_info.access_extractor');
        $container->registerForAutoconfiguration(EncoderInterface::class)
            ->addTag('serializer.encoder');
        $container->registerForAutoconfiguration(DecoderInterface::class)
            ->addTag('serializer.encoder');
        $container->registerForAutoconfiguration(NormalizerInterface::class)
            ->addTag('serializer.normalizer');
        $container->registerForAutoconfiguration(DenormalizerInterface::class)
            ->addTag('serializer.normalizer');
        $container->registerForAutoconfiguration(ConstraintValidatorInterface::class)
            ->addTag('validator.constraint_validator');
        $container->registerForAutoconfiguration(ObjectInitializerInterface::class)
            ->addTag('validator.initializer');
<<<<<<< HEAD
=======

        if (!$container->getParameter('kernel.debug')) {
            // remove tagged iterator argument for resource checkers
            $container->getDefinition('config_cache_factory')->setArguments(array());
        }

        if (\PHP_VERSION_ID < 70000) {
            $this->addClassesToCompile(array(
                'Symfony\\Component\\Config\\ConfigCache',
                'Symfony\\Component\\Config\\FileLocator',

                'Symfony\\Component\\Debug\\ErrorHandler',

                'Symfony\\Component\\DependencyInjection\\ContainerAwareInterface',
                'Symfony\\Component\\DependencyInjection\\Container',

                'Symfony\\Component\\EventDispatcher\\Event',
                'Symfony\\Component\\EventDispatcher\\ContainerAwareEventDispatcher',

                'Symfony\\Component\\HttpKernel\\EventListener\\ResponseListener',
                'Symfony\\Component\\HttpKernel\\EventListener\\RouterListener',
                'Symfony\\Component\\HttpKernel\\Bundle\\Bundle',
                'Symfony\\Component\\HttpKernel\\Controller\\ControllerResolver',
                'Symfony\\Component\\HttpKernel\\Controller\\ArgumentResolver',
                'Symfony\\Component\\HttpKernel\\ControllerMetadata\\ArgumentMetadata',
                'Symfony\\Component\\HttpKernel\\ControllerMetadata\\ArgumentMetadataFactory',
                'Symfony\\Component\\HttpKernel\\Event\\KernelEvent',
                'Symfony\\Component\\HttpKernel\\Event\\FilterControllerEvent',
                'Symfony\\Component\\HttpKernel\\Event\\FilterResponseEvent',
                'Symfony\\Component\\HttpKernel\\Event\\GetResponseEvent',
                'Symfony\\Component\\HttpKernel\\Event\\GetResponseForControllerResultEvent',
                'Symfony\\Component\\HttpKernel\\Event\\GetResponseForExceptionEvent',
                'Symfony\\Component\\HttpKernel\\HttpKernel',
                'Symfony\\Component\\HttpKernel\\KernelEvents',
                'Symfony\\Component\\HttpKernel\\Config\\FileLocator',

                'Symfony\\Bundle\\FrameworkBundle\\Controller\\ControllerNameParser',
                'Symfony\\Bundle\\FrameworkBundle\\Controller\\ControllerResolver',

                // Cannot be included because annotations will parse the big compiled class file
                // 'Symfony\\Bundle\\FrameworkBundle\\Controller\\Controller',

                // cannot be included as commands are discovered based on the path to this class via Reflection
                // 'Symfony\\Bundle\\FrameworkBundle\\FrameworkBundle',
            ));
        }
>>>>>>> 73982760
    }

    /**
     * {@inheritdoc}
     */
    public function getConfiguration(array $config, ContainerBuilder $container)
    {
        return new Configuration($container->getParameter('kernel.debug'));
    }

    private function registerFormConfiguration(array $config, ContainerBuilder $container, XmlFileLoader $loader)
    {
        $loader->load('form.xml');

        if (null === $config['form']['csrf_protection']['enabled']) {
            $config['form']['csrf_protection']['enabled'] = $config['csrf_protection']['enabled'];
        }

        if ($this->isConfigEnabled($container, $config['form']['csrf_protection'])) {
            $loader->load('form_csrf.xml');

            $container->setParameter('form.type_extension.csrf.enabled', true);
            $container->setParameter('form.type_extension.csrf.field_name', $config['form']['csrf_protection']['field_name']);
        } else {
            $container->setParameter('form.type_extension.csrf.enabled', false);
        }

        if (!class_exists(Translator::class)) {
            $container->removeDefinition('form.type_extension.upload.validator');
        }
    }

    private function registerEsiConfiguration(array $config, ContainerBuilder $container, XmlFileLoader $loader)
    {
        if (!$this->isConfigEnabled($container, $config)) {
            $container->removeDefinition('fragment.renderer.esi');

            return;
        }

        $loader->load('esi.xml');
    }

    private function registerSsiConfiguration(array $config, ContainerBuilder $container, XmlFileLoader $loader)
    {
        if (!$this->isConfigEnabled($container, $config)) {
            $container->removeDefinition('fragment.renderer.ssi');

            return;
        }

        $loader->load('ssi.xml');
    }

    private function registerFragmentsConfiguration(array $config, ContainerBuilder $container, XmlFileLoader $loader)
    {
        if (!$this->isConfigEnabled($container, $config)) {
            $container->removeDefinition('fragment.renderer.hinclude');

            return;
        }

        $loader->load('fragment_listener.xml');
        $container->setParameter('fragment.path', $config['path']);
    }

    private function registerProfilerConfiguration(array $config, ContainerBuilder $container, XmlFileLoader $loader)
    {
        if (!$this->isConfigEnabled($container, $config)) {
            // this is needed for the WebProfiler to work even if the profiler is disabled
            $container->setParameter('data_collector.templates', array());

            return;
        }

        $loader->load('profiling.xml');
        $loader->load('collectors.xml');
        $loader->load('cache_debug.xml');

        if ($this->formConfigEnabled) {
            $loader->load('form_debug.xml');
        }

        if ($this->validatorConfigEnabled) {
            $loader->load('validator_debug.xml');
        }

        if ($this->translationConfigEnabled) {
            $loader->load('translation_debug.xml');

            $container->getDefinition('translator.data_collector')->setDecoratedService('translator');
        }

        $container->setParameter('profiler_listener.only_exceptions', $config['only_exceptions']);
        $container->setParameter('profiler_listener.only_master_requests', $config['only_master_requests']);

        // Choose storage class based on the DSN
        list($class) = explode(':', $config['dsn'], 2);
        if ('file' !== $class) {
            throw new \LogicException(sprintf('Driver "%s" is not supported for the profiler.', $class));
        }

        $container->setParameter('profiler.storage.dsn', $config['dsn']);

        $container->getDefinition('profiler')
            ->addArgument($config['collect'])
            ->addTag('kernel.reset', array('method' => 'reset'));
    }

    private function registerWorkflowConfiguration(array $config, ContainerBuilder $container, XmlFileLoader $loader)
    {
        if (!$config['enabled']) {
            $container->removeDefinition(WorkflowDumpCommand::class);

            return;
        }

        if (!class_exists(Workflow\Workflow::class)) {
            throw new LogicException('Workflow support cannot be enabled as the Workflow component is not installed.');
        }

        $loader->load('workflow.xml');

        $registryDefinition = $container->getDefinition('workflow.registry');

        foreach ($config['workflows'] as $name => $workflow) {
            $type = $workflow['type'];

            $transitions = array();
            foreach ($workflow['transitions'] as $transition) {
                if ('workflow' === $type) {
                    $transitions[] = new Definition(Workflow\Transition::class, array($transition['name'], $transition['from'], $transition['to']));
                } elseif ('state_machine' === $type) {
                    foreach ($transition['from'] as $from) {
                        foreach ($transition['to'] as $to) {
                            $transitions[] = new Definition(Workflow\Transition::class, array($transition['name'], $from, $to));
                        }
                    }
                }
            }

            // Create a Definition
            $definitionDefinition = new Definition(Workflow\Definition::class);
            $definitionDefinition->setPublic(false);
            $definitionDefinition->addArgument($workflow['places']);
            $definitionDefinition->addArgument($transitions);
            $definitionDefinition->addTag('workflow.definition', array(
                'name' => $name,
                'type' => $type,
                'marking_store' => isset($workflow['marking_store']['type']) ? $workflow['marking_store']['type'] : null,
            ));
            if (isset($workflow['initial_place'])) {
                $definitionDefinition->addArgument($workflow['initial_place']);
            }

            // Create MarkingStore
            if (isset($workflow['marking_store']['type'])) {
                $markingStoreDefinition = new ChildDefinition('workflow.marking_store.'.$workflow['marking_store']['type']);
                foreach ($workflow['marking_store']['arguments'] as $argument) {
                    $markingStoreDefinition->addArgument($argument);
                }
            } elseif (isset($workflow['marking_store']['service'])) {
                $markingStoreDefinition = new Reference($workflow['marking_store']['service']);
            }

            // Create Workflow
            $workflowId = sprintf('%s.%s', $type, $name);
            $workflowDefinition = new ChildDefinition(sprintf('%s.abstract', $type));
            $workflowDefinition->replaceArgument(0, new Reference(sprintf('%s.definition', $workflowId)));
            if (isset($markingStoreDefinition)) {
                $workflowDefinition->replaceArgument(1, $markingStoreDefinition);
            }
            $workflowDefinition->replaceArgument(3, $name);

            // Store to container
            $container->setDefinition($workflowId, $workflowDefinition);
            $container->setDefinition(sprintf('%s.definition', $workflowId), $definitionDefinition);

            // Add workflow to Registry
            if ($workflow['supports']) {
                foreach ($workflow['supports'] as $supportedClassName) {
                    $strategyDefinition = new Definition(Workflow\SupportStrategy\ClassInstanceSupportStrategy::class, array($supportedClassName));
                    $strategyDefinition->setPublic(false);
                    $registryDefinition->addMethodCall('add', array(new Reference($workflowId), $strategyDefinition));
                }
            } elseif (isset($workflow['support_strategy'])) {
                $registryDefinition->addMethodCall('add', array(new Reference($workflowId), new Reference($workflow['support_strategy'])));
            }

            // Enable the AuditTrail
            if ($workflow['audit_trail']['enabled']) {
                $listener = new Definition(Workflow\EventListener\AuditTrailListener::class);
                $listener->setPrivate(true);
                $listener->addTag('monolog.logger', array('channel' => 'workflow'));
                $listener->addTag('kernel.event_listener', array('event' => sprintf('workflow.%s.leave', $name), 'method' => 'onLeave'));
                $listener->addTag('kernel.event_listener', array('event' => sprintf('workflow.%s.transition', $name), 'method' => 'onTransition'));
                $listener->addTag('kernel.event_listener', array('event' => sprintf('workflow.%s.enter', $name), 'method' => 'onEnter'));
                $listener->addArgument(new Reference('logger'));
                $container->setDefinition(sprintf('%s.listener.audit_trail', $workflowId), $listener);
            }

            // Add Guard Listener
            $guard = new Definition(Workflow\EventListener\GuardListener::class);
            $guard->setPrivate(true);
            $configuration = array();
            foreach ($workflow['transitions'] as $transitionName => $config) {
                if (!isset($config['guard'])) {
                    continue;
                }

                if (!class_exists(ExpressionLanguage::class)) {
                    throw new LogicException('Cannot guard workflows as the ExpressionLanguage component is not installed.');
                }

                if (!class_exists(Security::class)) {
                    throw new LogicException('Cannot guard workflows as the Security component is not installed.');
                }

                $eventName = sprintf('workflow.%s.guard.%s', $name, $transitionName);
                $guard->addTag('kernel.event_listener', array('event' => $eventName, 'method' => 'onTransition'));
                $configuration[$eventName] = $config['guard'];
            }
            if ($configuration) {
                $guard->setArguments(array(
                    $configuration,
                    new Reference('workflow.security.expression_language'),
                    new Reference('security.token_storage'),
                    new Reference('security.authorization_checker'),
                    new Reference('security.authentication.trust_resolver'),
                    new Reference('security.role_hierarchy'),
                    new Reference('validator', ContainerInterface::NULL_ON_INVALID_REFERENCE),
                ));

                $container->setDefinition(sprintf('%s.listener.guard', $workflowId), $guard);
                $container->setParameter('workflow.has_guard_listeners', true);
            }
        }
    }

    private function registerDebugConfiguration(array $config, ContainerBuilder $container, XmlFileLoader $loader)
    {
        $loader->load('debug_prod.xml');

        if (class_exists(Stopwatch::class)) {
            $container->register('debug.stopwatch', Stopwatch::class)
                ->addArgument(true)
                ->setPrivate(true)
                ->addTag('kernel.reset', array('method' => 'reset'));
            $container->setAlias(Stopwatch::class, new Alias('debug.stopwatch', false));
        }

        $debug = $container->getParameter('kernel.debug');

        if ($debug) {
            $container->setParameter('debug.container.dump', '%kernel.cache_dir%/%kernel.container_class%.xml');
        }

        if ($debug && class_exists(Stopwatch::class)) {
            $loader->load('debug.xml');
        }

        $definition = $container->findDefinition('debug.debug_handlers_listener');

        if (!$config['log']) {
            $definition->replaceArgument(1, null);
        }

        if (!$config['throw']) {
            $container->setParameter('debug.error_handler.throw_at', 0);
        }

        $definition->replaceArgument(4, $debug);
        $definition->replaceArgument(6, $debug);

        if ($debug && class_exists(DebugProcessor::class)) {
            $definition = new Definition(DebugProcessor::class);
            $definition->setPublic(false);
            $container->setDefinition('debug.log_processor', $definition);
        }
    }

    private function registerRouterConfiguration(array $config, ContainerBuilder $container, XmlFileLoader $loader)
    {
        if (!$this->isConfigEnabled($container, $config)) {
            $container->removeDefinition(RouterDebugCommand::class);
            $container->removeDefinition(RouterMatchCommand::class);

            return;
        }

        $loader->load('routing.xml');

        $container->setParameter('router.resource', $config['resource']);
        $container->setParameter('router.cache_class_prefix', $container->getParameter('kernel.container_class'));
        $router = $container->findDefinition('router.default');
        $argument = $router->getArgument(2);
        $argument['strict_requirements'] = $config['strict_requirements'];
        if (isset($config['type'])) {
            $argument['resource_type'] = $config['type'];
        }
        $router->replaceArgument(2, $argument);

        $container->setParameter('request_listener.http_port', $config['http_port']);
        $container->setParameter('request_listener.https_port', $config['https_port']);

        if ($this->annotationsConfigEnabled) {
            $container->register('routing.loader.annotation', AnnotatedRouteControllerLoader::class)
                ->setPublic(false)
                ->addTag('routing.loader', array('priority' => -10))
                ->addArgument(new Reference('annotation_reader'));

            $container->register('routing.loader.annotation.directory', AnnotationDirectoryLoader::class)
                ->setPublic(false)
                ->addTag('routing.loader', array('priority' => -10))
                ->setArguments(array(
                    new Reference('file_locator'),
                    new Reference('routing.loader.annotation'),
                ));

            $container->register('routing.loader.annotation.file', AnnotationFileLoader::class)
                ->setPublic(false)
                ->addTag('routing.loader', array('priority' => -10))
                ->setArguments(array(
                    new Reference('file_locator'),
                    new Reference('routing.loader.annotation'),
                ));
        }
    }

    private function registerSessionConfiguration(array $config, ContainerBuilder $container, XmlFileLoader $loader)
    {
        $loader->load('session.xml');

        // session storage
        $container->setAlias('session.storage', $config['storage_id'])->setPrivate(true);
        $options = array();
        foreach (array('name', 'cookie_lifetime', 'cookie_path', 'cookie_domain', 'cookie_secure', 'cookie_httponly', 'use_cookies', 'gc_maxlifetime', 'gc_probability', 'gc_divisor') as $key) {
            if (isset($config[$key])) {
                $options[$key] = $config[$key];
            }
        }

        $container->setParameter('session.storage.options', $options);

        // session handler (the internal callback registered with PHP session management)
        if (null === $config['handler_id']) {
            // Set the handler class to be null
            $container->getDefinition('session.storage.native')->replaceArgument(1, null);
            $container->getDefinition('session.storage.php_bridge')->replaceArgument(0, null);
        } else {
            $container->setAlias('session.handler', $config['handler_id'])->setPrivate(true);
        }

        $container->setParameter('session.save_path', $config['save_path']);

        $container->setParameter('session.metadata.update_threshold', $config['metadata_update_threshold']);
    }

    private function registerRequestConfiguration(array $config, ContainerBuilder $container, XmlFileLoader $loader)
    {
        if ($config['formats']) {
            $loader->load('request.xml');

            $container
                ->getDefinition('request.add_request_formats_listener')
                ->replaceArgument(0, $config['formats'])
            ;
        }
    }

    private function registerTemplatingConfiguration(array $config, ContainerBuilder $container, XmlFileLoader $loader)
    {
        $loader->load('templating.xml');

        $container->setParameter('fragment.renderer.hinclude.global_template', $config['hinclude_default_template']);

        if ($container->getParameter('kernel.debug')) {
            $logger = new Reference('logger', ContainerInterface::IGNORE_ON_INVALID_REFERENCE);

            $container->getDefinition('templating.loader.cache')
                ->addTag('monolog.logger', array('channel' => 'templating'))
                ->addMethodCall('setLogger', array($logger));
            $container->getDefinition('templating.loader.chain')
                ->addTag('monolog.logger', array('channel' => 'templating'))
                ->addMethodCall('setLogger', array($logger));
        }

        if (!empty($config['loaders'])) {
            $loaders = array_map(function ($loader) { return new Reference($loader); }, $config['loaders']);

            // Use a delegation unless only a single loader was registered
            if (1 === count($loaders)) {
                $container->setAlias('templating.loader', (string) reset($loaders))->setPrivate(true);
            } else {
                $container->getDefinition('templating.loader.chain')->addArgument($loaders);
                $container->setAlias('templating.loader', 'templating.loader.chain')->setPrivate(true);
            }
        }

        $container->setParameter('templating.loader.cache.path', null);
        if (isset($config['cache'])) {
            // Wrap the existing loader with cache (must happen after loaders are registered)
            $container->setDefinition('templating.loader.wrapped', $container->findDefinition('templating.loader'));
            $loaderCache = $container->getDefinition('templating.loader.cache');
            $container->setParameter('templating.loader.cache.path', $config['cache']);

            $container->setDefinition('templating.loader', $loaderCache);
        }

        $container->setParameter('templating.engines', $config['engines']);
        $engines = array_map(function ($engine) { return new Reference('templating.engine.'.$engine); }, $config['engines']);

        // Use a delegation unless only a single engine was registered
        if (1 === count($engines)) {
            $container->setAlias('templating', (string) reset($engines))->setPublic(true);
        } else {
            foreach ($engines as $engine) {
                $container->getDefinition('templating.engine.delegating')->addMethodCall('addEngine', array($engine));
            }
            $container->setAlias('templating', 'templating.engine.delegating')->setPublic(true);
        }

        $container->getDefinition('fragment.renderer.hinclude')
            ->addTag('kernel.fragment_renderer', array('alias' => 'hinclude'))
            ->replaceArgument(0, new Reference('templating'))
        ;

        // configure the PHP engine if needed
        if (in_array('php', $config['engines'], true)) {
            $loader->load('templating_php.xml');

            $container->setParameter('templating.helper.form.resources', $config['form']['resources']);

            if ($container->getParameter('kernel.debug') && class_exists(Stopwatch::class)) {
                $loader->load('templating_debug.xml');

                $container->setDefinition('templating.engine.php', $container->findDefinition('debug.templating.engine.php'));
                $container->setAlias('debug.templating.engine.php', 'templating.engine.php')->setPrivate(true);
            }

            if ($container->has('assets.packages')) {
                $container->getDefinition('templating.helper.assets')->replaceArgument(0, new Reference('assets.packages'));
            } else {
                $container->removeDefinition('templating.helper.assets');
            }

            if (!$this->translationConfigEnabled) {
                $container->removeDefinition('templating.helper.translator');
            }
        }
    }

    private function registerAssetsConfiguration(array $config, ContainerBuilder $container, XmlFileLoader $loader)
    {
        $loader->load('assets.xml');

        $defaultVersion = null;

        if ($config['version_strategy']) {
            $defaultVersion = new Reference($config['version_strategy']);
        } else {
            $defaultVersion = $this->createVersion($container, $config['version'], $config['version_format'], $config['json_manifest_path'], '_default');
        }

        $defaultPackage = $this->createPackageDefinition($config['base_path'], $config['base_urls'], $defaultVersion);
        $container->setDefinition('assets._default_package', $defaultPackage);

        $namedPackages = array();
        foreach ($config['packages'] as $name => $package) {
            if (null !== $package['version_strategy']) {
                $version = new Reference($package['version_strategy']);
            } elseif (!array_key_exists('version', $package) && null === $package['json_manifest_path']) {
                // if neither version nor json_manifest_path are specified, use the default
                $version = $defaultVersion;
            } else {
                // let format fallback to main version_format
                $format = $package['version_format'] ?: $config['version_format'];
                $version = isset($package['version']) ? $package['version'] : null;
                $version = $this->createVersion($container, $version, $format, $package['json_manifest_path'], $name);
            }

            $container->setDefinition('assets._package_'.$name, $this->createPackageDefinition($package['base_path'], $package['base_urls'], $version));
            $namedPackages[$name] = new Reference('assets._package_'.$name);
        }

        $container->getDefinition('assets.packages')
            ->replaceArgument(0, new Reference('assets._default_package'))
            ->replaceArgument(1, $namedPackages)
        ;
    }

    /**
     * Returns a definition for an asset package.
     */
    private function createPackageDefinition($basePath, array $baseUrls, Reference $version)
    {
        if ($basePath && $baseUrls) {
            throw new \LogicException('An asset package cannot have base URLs and base paths.');
        }

        $package = new ChildDefinition($baseUrls ? 'assets.url_package' : 'assets.path_package');
        $package
            ->setPublic(false)
            ->replaceArgument(0, $baseUrls ?: $basePath)
            ->replaceArgument(1, $version)
        ;

        return $package;
    }

    private function createVersion(ContainerBuilder $container, $version, $format, $jsonManifestPath, $name)
    {
        // Configuration prevents $version and $jsonManifestPath from being set
        if (null !== $version) {
            $def = new ChildDefinition('assets.static_version_strategy');
            $def
                ->replaceArgument(0, $version)
                ->replaceArgument(1, $format)
            ;
            $container->setDefinition('assets._version_'.$name, $def);

            return new Reference('assets._version_'.$name);
        }

        if (null !== $jsonManifestPath) {
            $def = new ChildDefinition('assets.json_manifest_version_strategy');
            $def->replaceArgument(0, $jsonManifestPath);
            $container->setDefinition('assets._version_'.$name, $def);

            return new Reference('assets._version_'.$name);
        }

        return new Reference('assets.empty_version_strategy');
    }

    private function registerTranslatorConfiguration(array $config, ContainerBuilder $container, LoaderInterface $loader)
    {
        if (!$this->isConfigEnabled($container, $config)) {
            $container->removeDefinition(TranslationDebugCommand::class);
            $container->removeDefinition(TranslationUpdateCommand::class);

            return;
        }

        $loader->load('translation.xml');

        // Use the "real" translator instead of the identity default
        $container->setAlias('translator', 'translator.default')->setPublic(true);
        $container->setAlias('translator.formatter', new Alias($config['formatter'], false));
        $translator = $container->findDefinition('translator.default');
        $translator->addMethodCall('setFallbackLocales', array($config['fallbacks']));

        $container->setParameter('translator.logging', $config['logging']);

        // Discover translation directories
        $dirs = array();
        if (class_exists('Symfony\Component\Validator\Validation')) {
            $r = new \ReflectionClass('Symfony\Component\Validator\Validation');

            $dirs[] = dirname($r->getFileName()).'/Resources/translations';
        }
        if (class_exists('Symfony\Component\Form\Form')) {
            $r = new \ReflectionClass('Symfony\Component\Form\Form');

            $dirs[] = dirname($r->getFileName()).'/Resources/translations';
        }
        if (class_exists('Symfony\Component\Security\Core\Exception\AuthenticationException')) {
            $r = new \ReflectionClass('Symfony\Component\Security\Core\Exception\AuthenticationException');

            $dirs[] = dirname(dirname($r->getFileName())).'/Resources/translations';
        }
        $rootDir = $container->getParameter('kernel.root_dir');
        foreach ($container->getParameter('kernel.bundles_metadata') as $name => $bundle) {
            if ($container->fileExists($dir = $bundle['path'].'/Resources/translations')) {
                $dirs[] = $dir;
            }
            if ($container->fileExists($dir = $rootDir.sprintf('/Resources/%s/translations', $name))) {
                $dirs[] = $dir;
            }
        }

        foreach ($config['paths'] as $dir) {
            if ($container->fileExists($dir)) {
                $dirs[] = $dir;
            } else {
                throw new \UnexpectedValueException(sprintf('%s defined in translator.paths does not exist or is not a directory', $dir));
            }
        }

        if ($container->fileExists($dir = $rootDir.'/Resources/translations')) {
            $dirs[] = $dir;
        }

        // Register translation resources
        if ($dirs) {
            $files = array();
            $finder = Finder::create()
                ->followLinks()
                ->files()
                ->filter(function (\SplFileInfo $file) {
                    return 2 === substr_count($file->getBasename(), '.') && preg_match('/\.\w+$/', $file->getBasename());
                })
                ->in($dirs)
            ;

            foreach ($finder as $file) {
                list(, $locale) = explode('.', $file->getBasename(), 3);
                if (!isset($files[$locale])) {
                    $files[$locale] = array();
                }

                $files[$locale][] = (string) $file;
            }

            $options = array_merge(
                $translator->getArgument(4),
                array('resource_files' => $files)
            );

            $translator->replaceArgument(4, $options);
        }
    }

    private function registerValidationConfiguration(array $config, ContainerBuilder $container, XmlFileLoader $loader)
    {
        if (!$this->validatorConfigEnabled = $this->isConfigEnabled($container, $config)) {
            return;
        }

        if (!class_exists('Symfony\Component\Validator\Validation')) {
            throw new LogicException('Validation support cannot be enabled as the Validator component is not installed.');
        }

        $loader->load('validator.xml');

        $validatorBuilder = $container->getDefinition('validator.builder');

        $container->setParameter('validator.translation_domain', $config['translation_domain']);

        $files = array('xml' => array(), 'yml' => array());
        $this->registerValidatorMapping($container, $config, $files);

        if (!empty($files['xml'])) {
            $validatorBuilder->addMethodCall('addXmlMappings', array($files['xml']));
        }

        if (!empty($files['yml'])) {
            $validatorBuilder->addMethodCall('addYamlMappings', array($files['yml']));
        }

        $definition = $container->findDefinition('validator.email');
        $definition->replaceArgument(0, $config['strict_email']);

        if (array_key_exists('enable_annotations', $config) && $config['enable_annotations']) {
            if (!$this->annotationsConfigEnabled) {
                throw new \LogicException('"enable_annotations" on the validator cannot be set as Annotations support is disabled.');
            }

            $validatorBuilder->addMethodCall('enableAnnotationMapping', array(new Reference('annotation_reader')));
        }

        if (array_key_exists('static_method', $config) && $config['static_method']) {
            foreach ($config['static_method'] as $methodName) {
                $validatorBuilder->addMethodCall('addMethodMapping', array($methodName));
            }
        }

        if (!$container->getParameter('kernel.debug')) {
            $validatorBuilder->addMethodCall('setMetadataCache', array(new Reference('validator.mapping.cache.symfony')));
        }
    }

    private function registerValidatorMapping(ContainerBuilder $container, array $config, array &$files)
    {
        $fileRecorder = function ($extension, $path) use (&$files) {
            $files['yaml' === $extension ? 'yml' : $extension][] = $path;
        };

        if (interface_exists('Symfony\Component\Form\FormInterface')) {
            $reflClass = new \ReflectionClass('Symfony\Component\Form\FormInterface');
            $fileRecorder('xml', dirname($reflClass->getFileName()).'/Resources/config/validation.xml');
        }

        foreach ($container->getParameter('kernel.bundles_metadata') as $bundle) {
            $dirname = $bundle['path'];

            if (
                $container->fileExists($file = $dirname.'/Resources/config/validation.yaml', false) ||
                $container->fileExists($file = $dirname.'/Resources/config/validation.yml', false)
            ) {
                $fileRecorder('yml', $file);
            }

            if ($container->fileExists($file = $dirname.'/Resources/config/validation.xml', false)) {
                $fileRecorder('xml', $file);
            }

            if ($container->fileExists($dir = $dirname.'/Resources/config/validation', '/^$/')) {
                $this->registerMappingFilesFromDir($dir, $fileRecorder);
            }
        }

        $this->registerMappingFilesFromConfig($container, $config, $fileRecorder);
    }

    private function registerMappingFilesFromDir($dir, callable $fileRecorder)
    {
        foreach (Finder::create()->followLinks()->files()->in($dir)->name('/\.(xml|ya?ml)$/') as $file) {
            $fileRecorder($file->getExtension(), $file->getRealPath());
        }
    }

    private function registerMappingFilesFromConfig(ContainerBuilder $container, array $config, callable $fileRecorder)
    {
        foreach ($config['mapping']['paths'] as $path) {
            if (is_dir($path)) {
                $this->registerMappingFilesFromDir($path, $fileRecorder);
                $container->addResource(new DirectoryResource($path, '/^$/'));
            } elseif ($container->fileExists($path, false)) {
                if (!preg_match('/\.(xml|ya?ml)$/', $path, $matches)) {
                    throw new \RuntimeException(sprintf('Unsupported mapping type in "%s", supported types are XML & Yaml.', $path));
                }
                $fileRecorder($matches[1], $path);
            } else {
                throw new \RuntimeException(sprintf('Could not open file or directory "%s".', $path));
            }
        }
    }

    private function registerAnnotationsConfiguration(array $config, ContainerBuilder $container, $loader)
    {
        if (!$this->annotationsConfigEnabled) {
            return;
        }

        if (!class_exists('Doctrine\Common\Annotations\Annotation')) {
            throw new LogicException('Annotations cannot be enabled as the Doctrine Annotation library is not installed.');
        }

        $loader->load('annotations.xml');

        if ('none' !== $config['cache']) {
            if (!class_exists('Doctrine\Common\Cache\CacheProvider')) {
                throw new LogicException('Annotations cannot be enabled as the Doctrine Cache library is not installed.');
            }

            $cacheService = $config['cache'];

            if ('php_array' === $config['cache']) {
                $cacheService = 'annotations.cache';

                // Enable warmer only if PHP array is used for cache
                $definition = $container->findDefinition('annotations.cache_warmer');
                $definition->addTag('kernel.cache_warmer');
            } elseif ('file' === $config['cache']) {
                $cacheDir = $container->getParameterBag()->resolveValue($config['file_cache_dir']);

                if (!is_dir($cacheDir) && false === @mkdir($cacheDir, 0777, true) && !is_dir($cacheDir)) {
                    throw new \RuntimeException(sprintf('Could not create cache directory "%s".', $cacheDir));
                }

                $container
                    ->getDefinition('annotations.filesystem_cache')
                    ->replaceArgument(0, $cacheDir)
                ;

                $cacheService = 'annotations.filesystem_cache';
            }

            $container
                ->getDefinition('annotations.cached_reader')
                ->replaceArgument(2, $config['debug'])
                ->addTag('annotations.cached_reader', array('provider' => $cacheService))
            ;
            $container->setAlias('annotation_reader', 'annotations.cached_reader')->setPrivate(true);
            $container->setAlias(Reader::class, new Alias('annotations.cached_reader', false));
        } else {
            $container->removeDefinition('annotations.cached_reader');
        }
    }

    private function registerPropertyAccessConfiguration(array $config, ContainerBuilder $container, XmlFileLoader $loader)
    {
        if (!class_exists('Symfony\Component\PropertyAccess\PropertyAccessor')) {
            return;
        }

        $loader->load('property_access.xml');

        $container
            ->getDefinition('property_accessor')
            ->replaceArgument(0, $config['magic_call'])
            ->replaceArgument(1, $config['throw_exception_on_invalid_index'])
        ;
    }

    private function registerSecurityCsrfConfiguration(array $config, ContainerBuilder $container, XmlFileLoader $loader)
    {
        if (!$this->isConfigEnabled($container, $config)) {
            return;
        }

        if (!class_exists('Symfony\Component\Security\Csrf\CsrfToken')) {
            throw new LogicException('CSRF support cannot be enabled as the Security CSRF component is not installed.');
        }

        if (!$this->sessionConfigEnabled) {
            throw new \LogicException('CSRF protection needs sessions to be enabled.');
        }

        // Enable services for CSRF protection (even without forms)
        $loader->load('security_csrf.xml');
    }

    private function registerSerializerConfiguration(array $config, ContainerBuilder $container, XmlFileLoader $loader)
    {
        $loader->load('serializer.xml');

        if (!class_exists(DateIntervalNormalizer::class)) {
            $container->removeDefinition('serializer.normalizer.dateinterval');
        }

        $chainLoader = $container->getDefinition('serializer.mapping.chain_loader');

        if (!class_exists('Symfony\Component\PropertyAccess\PropertyAccessor')) {
            $container->removeAlias('serializer.property_accessor');
            $container->removeDefinition('serializer.normalizer.object');
        }

        $serializerLoaders = array();
        if (isset($config['enable_annotations']) && $config['enable_annotations']) {
            if (!$this->annotationsConfigEnabled) {
                throw new \LogicException('"enable_annotations" on the serializer cannot be set as Annotations support is disabled.');
            }

            $annotationLoader = new Definition(
                'Symfony\Component\Serializer\Mapping\Loader\AnnotationLoader',
                 array(new Reference('annotation_reader'))
            );
            $annotationLoader->setPublic(false);

            $serializerLoaders[] = $annotationLoader;
        }

        $fileRecorder = function ($extension, $path) use (&$serializerLoaders) {
            $definition = new Definition(in_array($extension, array('yaml', 'yml')) ? 'Symfony\Component\Serializer\Mapping\Loader\YamlFileLoader' : 'Symfony\Component\Serializer\Mapping\Loader\XmlFileLoader', array($path));
            $definition->setPublic(false);
            $serializerLoaders[] = $definition;
        };

        foreach ($container->getParameter('kernel.bundles_metadata') as $bundle) {
            $dirname = $bundle['path'];

            if ($container->fileExists($file = $dirname.'/Resources/config/serialization.xml', false)) {
                $fileRecorder('xml', $file);
            }

            if (
                $container->fileExists($file = $dirname.'/Resources/config/serialization.yaml', false) ||
                $container->fileExists($file = $dirname.'/Resources/config/serialization.yml', false)
            ) {
                $fileRecorder('yml', $file);
            }

            if ($container->fileExists($dir = $dirname.'/Resources/config/serialization', '/^$/')) {
                $this->registerMappingFilesFromDir($dir, $fileRecorder);
            }
        }

        $this->registerMappingFilesFromConfig($container, $config, $fileRecorder);

        $chainLoader->replaceArgument(0, $serializerLoaders);
        $container->getDefinition('serializer.mapping.cache_warmer')->replaceArgument(0, $serializerLoaders);

        if (!$container->getParameter('kernel.debug')) {
            $cacheMetadataFactory = new Definition(
                CacheClassMetadataFactory::class,
                array(
                    new Reference('serializer.mapping.cache_class_metadata_factory.inner'),
                    new Reference('serializer.mapping.cache.symfony'),
                )
            );
            $cacheMetadataFactory->setPublic(false);
            $cacheMetadataFactory->setDecoratedService('serializer.mapping.class_metadata_factory');

            $container->setDefinition('serializer.mapping.cache_class_metadata_factory', $cacheMetadataFactory);
        }

        if (isset($config['name_converter']) && $config['name_converter']) {
            $container->getDefinition('serializer.normalizer.object')->replaceArgument(1, new Reference($config['name_converter']));
        }

        if (isset($config['circular_reference_handler']) && $config['circular_reference_handler']) {
            $container->getDefinition('serializer.normalizer.object')->addMethodCall('setCircularReferenceHandler', array(new Reference($config['circular_reference_handler'])));
        }
    }

    private function registerPropertyInfoConfiguration(array $config, ContainerBuilder $container, XmlFileLoader $loader)
    {
        $loader->load('property_info.xml');

        if (interface_exists('phpDocumentor\Reflection\DocBlockFactoryInterface')) {
            $definition = $container->register('property_info.php_doc_extractor', 'Symfony\Component\PropertyInfo\Extractor\PhpDocExtractor');
            $definition->setPrivate(true);
            $definition->addTag('property_info.description_extractor', array('priority' => -1000));
            $definition->addTag('property_info.type_extractor', array('priority' => -1001));
        }
    }

    private function registerLockConfiguration(array $config, ContainerBuilder $container, XmlFileLoader $loader)
    {
        $loader->load('lock.xml');

        foreach ($config['resources'] as $resourceName => $resourceStores) {
            if (0 === count($resourceStores)) {
                continue;
            }

            // Generate stores
            $storeDefinitions = array();
            foreach ($resourceStores as $storeDsn) {
                $storeDsn = $container->resolveEnvPlaceholders($storeDsn, null, $usedEnvs);
                switch (true) {
                    case 'flock' === $storeDsn:
                        $storeDefinition = new Reference('lock.store.flock');
                        break;
                    case 'semaphore' === $storeDsn:
                        $storeDefinition = new Reference('lock.store.semaphore');
                        break;
                    case $usedEnvs || preg_match('#^[a-z]++://#', $storeDsn):
                        if (!$container->hasDefinition($connectionDefinitionId = $container->hash($storeDsn))) {
                            $connectionDefinition = new Definition(\stdClass::class);
                            $connectionDefinition->setPublic(false);
                            $connectionDefinition->setFactory(array(AbstractAdapter::class, 'createConnection'));
                            $connectionDefinition->setArguments(array($storeDsn));
                            $container->setDefinition($connectionDefinitionId, $connectionDefinition);
                        }

                        $storeDefinition = new Definition(StoreInterface::class);
                        $storeDefinition->setPublic(false);
                        $storeDefinition->setFactory(array(StoreFactory::class, 'createStore'));
                        $storeDefinition->setArguments(array(new Reference($connectionDefinitionId)));

                        $container->setDefinition($storeDefinitionId = 'lock.'.$resourceName.'.store.'.$container->hash($storeDsn), $storeDefinition);

                        $storeDefinition = new Reference($storeDefinitionId);
                        break;
                    default:
                        throw new InvalidArgumentException(sprintf('Lock store DSN "%s" is not valid in resource "%s"', $storeDsn, $resourceName));
                }

                $storeDefinitions[] = $storeDefinition;
            }

            // Wrap array of stores with CombinedStore
            if (count($storeDefinitions) > 1) {
                $combinedDefinition = new ChildDefinition('lock.store.combined.abstract');
                $combinedDefinition->replaceArgument(0, $storeDefinitions);
                $container->setDefinition('lock.'.$resourceName.'.store', $combinedDefinition);
            } else {
                $container->setAlias('lock.'.$resourceName.'.store', new Alias((string) $storeDefinitions[0], false));
            }

            // Generate factories for each resource
            $factoryDefinition = new ChildDefinition('lock.factory.abstract');
            $factoryDefinition->replaceArgument(0, new Reference('lock.'.$resourceName.'.store'));
            $container->setDefinition('lock.'.$resourceName.'.factory', $factoryDefinition);

            // Generate services for lock instances
            $lockDefinition = new Definition(Lock::class);
            $lockDefinition->setPublic(false);
            $lockDefinition->setFactory(array(new Reference('lock.'.$resourceName.'.factory'), 'createLock'));
            $lockDefinition->setArguments(array($resourceName));
            $container->setDefinition('lock.'.$resourceName, $lockDefinition);

            // provide alias for default resource
            if ('default' === $resourceName) {
                $container->setAlias('lock.store', new Alias('lock.'.$resourceName.'.store', false));
                $container->setAlias('lock.factory', new Alias('lock.'.$resourceName.'.factory', false));
                $container->setAlias('lock', new Alias('lock.'.$resourceName, false));
                $container->setAlias(StoreInterface::class, new Alias('lock.store', false));
                $container->setAlias(Factory::class, new Alias('lock.factory', false));
                $container->setAlias(LockInterface::class, new Alias('lock', false));
            }
        }
    }

    private function registerCacheConfiguration(array $config, ContainerBuilder $container)
    {
        $version = substr(str_replace('/', '-', base64_encode(hash('sha256', uniqid(mt_rand(), true), true))), 0, 22);
        $container->getDefinition('cache.adapter.apcu')->replaceArgument(2, $version);
        $container->getDefinition('cache.adapter.system')->replaceArgument(2, $version);
        $container->getDefinition('cache.adapter.filesystem')->replaceArgument(2, $config['directory']);

        if (isset($config['prefix_seed'])) {
            $container->setParameter('cache.prefix.seed', $config['prefix_seed']);
        }
        if ($container->hasParameter('cache.prefix.seed')) {
            // Inline any env vars referenced in the parameter
            $container->setParameter('cache.prefix.seed', $container->resolveEnvPlaceholders($container->getParameter('cache.prefix.seed'), true));
        }
        foreach (array('doctrine', 'psr6', 'redis', 'memcached') as $name) {
            if (isset($config[$name = 'default_'.$name.'_provider'])) {
                $container->setAlias('cache.'.$name, new Alias(Compiler\CachePoolPass::getServiceProvider($container, $config[$name]), false));
            }
        }
        foreach (array('app', 'system') as $name) {
            $config['pools']['cache.'.$name] = array(
                'adapter' => $config[$name],
                'public' => true,
            );
        }
        foreach ($config['pools'] as $name => $pool) {
            $definition = new ChildDefinition($pool['adapter']);
            $definition->setPublic($pool['public']);
            unset($pool['adapter'], $pool['public']);

            $definition->addTag('cache.pool', $pool);
            $container->setDefinition($name, $definition);
        }

        if (method_exists(PropertyAccessor::class, 'createCache')) {
            $propertyAccessDefinition = $container->register('cache.property_access', AdapterInterface::class);
            $propertyAccessDefinition->setPublic(false);

            if (!$container->getParameter('kernel.debug')) {
                $propertyAccessDefinition->setFactory(array(PropertyAccessor::class, 'createCache'));
                $propertyAccessDefinition->setArguments(array(null, null, $version, new Reference('logger', ContainerInterface::IGNORE_ON_INVALID_REFERENCE)));
                $propertyAccessDefinition->addTag('cache.pool', array('clearer' => 'cache.system_clearer'));
                $propertyAccessDefinition->addTag('monolog.logger', array('channel' => 'cache'));
            } else {
                $propertyAccessDefinition->setClass(ArrayAdapter::class);
                $propertyAccessDefinition->setArguments(array(0, false));
            }
        }
    }

    /**
     * Gets a hash of the kernel root directory.
     *
     * @return string
     */
    private function getKernelRootHash(ContainerBuilder $container)
    {
        if (!$this->kernelRootHash) {
            $this->kernelRootHash = hash('sha256', $container->getParameter('kernel.root_dir'));
        }

        return $this->kernelRootHash;
    }

    /**
     * Returns the base path for the XSD files.
     *
     * @return string The XSD base path
     */
    public function getXsdValidationBasePath()
    {
        return dirname(__DIR__).'/Resources/config/schema';
    }

    public function getNamespace()
    {
        return 'http://symfony.com/schema/dic/symfony';
    }
}<|MERGE_RESOLUTION|>--- conflicted
+++ resolved
@@ -313,55 +313,11 @@
             ->addTag('validator.constraint_validator');
         $container->registerForAutoconfiguration(ObjectInitializerInterface::class)
             ->addTag('validator.initializer');
-<<<<<<< HEAD
-=======
 
         if (!$container->getParameter('kernel.debug')) {
             // remove tagged iterator argument for resource checkers
             $container->getDefinition('config_cache_factory')->setArguments(array());
         }
-
-        if (\PHP_VERSION_ID < 70000) {
-            $this->addClassesToCompile(array(
-                'Symfony\\Component\\Config\\ConfigCache',
-                'Symfony\\Component\\Config\\FileLocator',
-
-                'Symfony\\Component\\Debug\\ErrorHandler',
-
-                'Symfony\\Component\\DependencyInjection\\ContainerAwareInterface',
-                'Symfony\\Component\\DependencyInjection\\Container',
-
-                'Symfony\\Component\\EventDispatcher\\Event',
-                'Symfony\\Component\\EventDispatcher\\ContainerAwareEventDispatcher',
-
-                'Symfony\\Component\\HttpKernel\\EventListener\\ResponseListener',
-                'Symfony\\Component\\HttpKernel\\EventListener\\RouterListener',
-                'Symfony\\Component\\HttpKernel\\Bundle\\Bundle',
-                'Symfony\\Component\\HttpKernel\\Controller\\ControllerResolver',
-                'Symfony\\Component\\HttpKernel\\Controller\\ArgumentResolver',
-                'Symfony\\Component\\HttpKernel\\ControllerMetadata\\ArgumentMetadata',
-                'Symfony\\Component\\HttpKernel\\ControllerMetadata\\ArgumentMetadataFactory',
-                'Symfony\\Component\\HttpKernel\\Event\\KernelEvent',
-                'Symfony\\Component\\HttpKernel\\Event\\FilterControllerEvent',
-                'Symfony\\Component\\HttpKernel\\Event\\FilterResponseEvent',
-                'Symfony\\Component\\HttpKernel\\Event\\GetResponseEvent',
-                'Symfony\\Component\\HttpKernel\\Event\\GetResponseForControllerResultEvent',
-                'Symfony\\Component\\HttpKernel\\Event\\GetResponseForExceptionEvent',
-                'Symfony\\Component\\HttpKernel\\HttpKernel',
-                'Symfony\\Component\\HttpKernel\\KernelEvents',
-                'Symfony\\Component\\HttpKernel\\Config\\FileLocator',
-
-                'Symfony\\Bundle\\FrameworkBundle\\Controller\\ControllerNameParser',
-                'Symfony\\Bundle\\FrameworkBundle\\Controller\\ControllerResolver',
-
-                // Cannot be included because annotations will parse the big compiled class file
-                // 'Symfony\\Bundle\\FrameworkBundle\\Controller\\Controller',
-
-                // cannot be included as commands are discovered based on the path to this class via Reflection
-                // 'Symfony\\Bundle\\FrameworkBundle\\FrameworkBundle',
-            ));
-        }
->>>>>>> 73982760
     }
 
     /**
