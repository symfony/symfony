--- conflicted
+++ resolved
@@ -203,13 +203,8 @@
 {# Labels #}
 
 {%- block form_label -%}
-<<<<<<< HEAD
-    {% if label is not sameas(false) -%}
+    {% if label is not same as(false) -%}
         {% if not compound -%}
-=======
-    {% if label is not same as(false) %}
-        {%- if not compound -%}
->>>>>>> cc73e191
             {% set label_attr = label_attr|merge({'for': id}) %}
         {%- endif %}
         {% if required -%}
