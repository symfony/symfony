<?php

/*
 * This file is part of the Symfony package.
 *
 * (c) Fabien Potencier <fabien@symfony.com>
 *
 * For the full copyright and license information, please view the LICENSE
 * file that was distributed with this source code.
 */

namespace Symfony\Component\Form\ChoiceList\Factory;

use Symfony\Component\Form\ChoiceList\ArrayKeyChoiceList;
use Symfony\Component\Form\ChoiceList\ArrayChoiceList;
use Symfony\Component\Form\ChoiceList\ChoiceListInterface;
use Symfony\Component\Form\ChoiceList\LazyChoiceList;
use Symfony\Component\Form\ChoiceList\LegacyChoiceListAdapter;
use Symfony\Component\Form\ChoiceList\Loader\ChoiceLoaderInterface;
use Symfony\Component\Form\ChoiceList\View\ChoiceGroupView;
use Symfony\Component\Form\ChoiceList\View\ChoiceListView;
use Symfony\Component\Form\ChoiceList\View\ChoiceView;
use Symfony\Component\Form\Extension\Core\View\ChoiceView as LegacyChoiceView;

/**
 * Default implementation of {@link ChoiceListFactoryInterface}.
 *
 * @author Bernhard Schussek <bschussek@gmail.com>
 */
class DefaultChoiceListFactory implements ChoiceListFactoryInterface
{
    /**
     * {@inheritdoc}
     */
    public function createListFromChoices($choices, $value = null)
    {
        return new ArrayChoiceList($choices, $value);
    }

    /**
     * {@inheritdoc}
     *
     * @deprecated Added for backwards compatibility in Symfony 2.7, to be
     *             removed in Symfony 3.0.
     */
    public function createListFromFlippedChoices($choices, $value = null)
    {
        return new ArrayKeyChoiceList($choices, $value);
    }

    /**
     * {@inheritdoc}
     */
    public function createListFromLoader(ChoiceLoaderInterface $loader, $value = null)
    {
        return new LazyChoiceList($loader, $value);
    }

    /**
     * {@inheritdoc}
     */
    public function createView(ChoiceListInterface $list, $preferredChoices = null, $label = null, $index = null, $groupBy = null, $attr = null, $labelAttr = null)
    {
        // Backwards compatibility
        if ($list instanceof LegacyChoiceListAdapter && empty($preferredChoices)
<<<<<<< HEAD
            && null === $label && null === $index && null === $groupBy && null === $attr && null === $labelAttr) {
            $mapToNonLegacyChoiceView = function (LegacyChoiceView $choiceView) {
                return new ChoiceView($choiceView->data, $choiceView->value, $choiceView->label);
=======
            && null === $label && null === $index && null === $groupBy && null === $attr) {
            $mapToNonLegacyChoiceView = function (LegacyChoiceView &$choiceView) {
                $choiceView = new ChoiceView($choiceView->data, $choiceView->value, $choiceView->label);
>>>>>>> f3bfc192
            };

            $adaptedList = $list->getAdaptedList();

            $remainingViews = $adaptedList->getRemainingViews();
            $preferredViews = $adaptedList->getPreferredViews();
            array_walk_recursive($remainingViews, $mapToNonLegacyChoiceView);
            array_walk_recursive($preferredViews, $mapToNonLegacyChoiceView);

            return new ChoiceListView($remainingViews, $preferredViews);
        }

        $preferredViews = array();
        $otherViews = array();
        $choices = $list->getChoices();
        $keys = $list->getOriginalKeys();

        if (!is_callable($preferredChoices) && !empty($preferredChoices)) {
            $preferredChoices = function ($choice) use ($preferredChoices) {
                return false !== array_search($choice, $preferredChoices, true);
            };
        }

        // The names are generated from an incrementing integer by default
        if (null === $index) {
            $index = 0;
        }

        // If $groupBy is a callable, choices are added to the group with the
        // name returned by the callable. If the callable returns null, the
        // choice is not added to any group
        if (is_callable($groupBy)) {
            foreach ($choices as $value => $choice) {
                self::addChoiceViewGroupedBy(
                    $groupBy,
                    $choice,
                    (string) $value,
                    $label,
                    $keys,
                    $index,
                    $attr,
                    $labelAttr,
                    $preferredChoices,
                    $preferredViews,
                    $otherViews
                );
            }
        } else {
            // Otherwise use the original structure of the choices
            self::addChoiceViewsGroupedBy(
                $list->getStructuredValues(),
                $label,
                $choices,
                $keys,
                $index,
                $attr,
                $labelAttr,
                $preferredChoices,
                $preferredViews,
                $otherViews
            );
        }

        // Remove any empty group view that may have been created by
        // addChoiceViewGroupedBy()
        foreach ($preferredViews as $key => $view) {
            if ($view instanceof ChoiceGroupView && 0 === count($view->choices)) {
                unset($preferredViews[$key]);
            }
        }

        foreach ($otherViews as $key => $view) {
            if ($view instanceof ChoiceGroupView && 0 === count($view->choices)) {
                unset($otherViews[$key]);
            }
        }

        return new ChoiceListView($otherViews, $preferredViews);
    }

    private static function addChoiceView($choice, $value, $label, $keys, &$index, $attr, $labelAttr, $isPreferred, &$preferredViews, &$otherViews)
    {
        // $value may be an integer or a string, since it's stored in the array
        // keys. We want to guarantee it's a string though.
        $key = $keys[$value];
        $nextIndex = is_int($index) ? $index++ : call_user_func($index, $choice, $key, $value);

        $view = new ChoiceView(
            $choice,
            $value,
            // If the labels are null, use the original choice key by default
            null === $label ? (string) $key : (string) call_user_func($label, $choice, $key, $value),
            // The attributes may be a callable or a mapping from choice indices
            // to nested arrays
            is_callable($attr) ? call_user_func($attr, $choice, $key, $value) : (isset($attr[$key]) ? $attr[$key] : array()),
            is_callable($labelAttr) ? call_user_func($labelAttr, $choice, $key, $value) : (isset($labelAttr[$key]) ? $labelAttr[$key] : array())
        );

        // $isPreferred may be null if no choices are preferred
        if ($isPreferred && call_user_func($isPreferred, $choice, $key, $value)) {
            $preferredViews[$nextIndex] = $view;
        } else {
            $otherViews[$nextIndex] = $view;
        }
    }

    private static function addChoiceViewsGroupedBy($groupBy, $label, $choices, $keys, &$index, $attr, $labelAttr, $isPreferred, &$preferredViews, &$otherViews)
    {
        foreach ($groupBy as $key => $value) {
            // Add the contents of groups to new ChoiceGroupView instances
            if (is_array($value)) {
                $preferredViewsForGroup = array();
                $otherViewsForGroup = array();

                self::addChoiceViewsGroupedBy(
                    $value,
                    $label,
                    $choices,
                    $keys,
                    $index,
                    $attr,
                    $labelAttr,
                    $isPreferred,
                    $preferredViewsForGroup,
                    $otherViewsForGroup
                );

                if (count($preferredViewsForGroup) > 0) {
                    $preferredViews[$key] = new ChoiceGroupView($key, $preferredViewsForGroup);
                }

                if (count($otherViewsForGroup) > 0) {
                    $otherViews[$key] = new ChoiceGroupView($key, $otherViewsForGroup);
                }

                continue;
            }

            // Add ungrouped items directly
            self::addChoiceView(
                $choices[$value],
                $value,
                $label,
                $keys,
                $index,
                $attr,
                $labelAttr,
                $isPreferred,
                $preferredViews,
                $otherViews
            );
        }
    }

    private static function addChoiceViewGroupedBy($groupBy, $choice, $value, $label, $keys, &$index, $attr, $labelAttr, $isPreferred, &$preferredViews, &$otherViews)
    {
        $groupLabel = call_user_func($groupBy, $choice, $keys[$value], $value);

        if (null === $groupLabel) {
            // If the callable returns null, don't group the choice
            self::addChoiceView(
                $choice,
                $value,
                $label,
                $keys,
                $index,
                $attr,
                $labelAttr,
                $isPreferred,
                $preferredViews,
                $otherViews
            );

            return;
        }

        $groupLabel = (string) $groupLabel;

        // Initialize the group views if necessary. Unnnecessarily built group
        // views will be cleaned up at the end of createView()
        if (!isset($preferredViews[$groupLabel])) {
            $preferredViews[$groupLabel] = new ChoiceGroupView($groupLabel);
            $otherViews[$groupLabel] = new ChoiceGroupView($groupLabel);
        }

        self::addChoiceView(
            $choice,
            $value,
            $label,
            $keys,
            $index,
            $attr,
            $labelAttr,
            $isPreferred,
            $preferredViews[$groupLabel]->choices,
            $otherViews[$groupLabel]->choices
        );
    }
}<|MERGE_RESOLUTION|>--- conflicted
+++ resolved
@@ -63,15 +63,9 @@
     {
         // Backwards compatibility
         if ($list instanceof LegacyChoiceListAdapter && empty($preferredChoices)
-<<<<<<< HEAD
             && null === $label && null === $index && null === $groupBy && null === $attr && null === $labelAttr) {
             $mapToNonLegacyChoiceView = function (LegacyChoiceView $choiceView) {
-                return new ChoiceView($choiceView->data, $choiceView->value, $choiceView->label);
-=======
-            && null === $label && null === $index && null === $groupBy && null === $attr) {
-            $mapToNonLegacyChoiceView = function (LegacyChoiceView &$choiceView) {
                 $choiceView = new ChoiceView($choiceView->data, $choiceView->value, $choiceView->label);
->>>>>>> f3bfc192
             };
 
             $adaptedList = $list->getAdaptedList();
