<?php

/*
 * This file is part of the Symfony package.
 *
 * (c) Fabien Potencier <fabien@symfony.com>
 *
 * For the full copyright and license information, please view the LICENSE
 * file that was distributed with this source code.
 */

namespace Symfony\Component\DependencyInjection\Loader\Configurator\Traits;

trait AbstractTrait
{
    /**
     * Whether this definition is abstract, that means it merely serves as a
     * template for other definitions.
     *
     * @return $this
     */
<<<<<<< HEAD
    final public function abstract(bool $abstract = true): object
=======
    final public function abstract(bool $abstract = true): self
>>>>>>> 22319a99
    {
        $this->definition->setAbstract($abstract);

        return $this;
    }
}<|MERGE_RESOLUTION|>--- conflicted
+++ resolved
@@ -19,11 +19,7 @@
      *
      * @return $this
      */
-<<<<<<< HEAD
-    final public function abstract(bool $abstract = true): object
-=======
     final public function abstract(bool $abstract = true): self
->>>>>>> 22319a99
     {
         $this->definition->setAbstract($abstract);
 
