--- conflicted
+++ resolved
@@ -323,11 +323,7 @@
     /**
      * Remaps multiple singular values to a single plural value.
      *
-<<<<<<< HEAD
-     * @return array The remapped values
-=======
      * @return array
->>>>>>> f1643e87
      */
     protected function remapXml(array $value)
     {
