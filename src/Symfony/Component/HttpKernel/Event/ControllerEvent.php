--- conflicted
+++ resolved
@@ -98,11 +98,7 @@
         } elseif (\is_string($this->controller) && false !== $i = strpos($this->controller, '::')) {
             $class = new \ReflectionClass(substr($this->controller, 0, $i));
         } else {
-<<<<<<< HEAD
-            $class = str_contains($this->controllerReflector->name, '{closure}') ? null : $this->controllerReflector->getClosureCalledClass();
-=======
-            $class = str_contains($this->controllerReflector->name, '{closure') ? null : (\PHP_VERSION_ID >= 80111 ? $this->controllerReflector->getClosureCalledClass() : $this->controllerReflector->getClosureScopeClass());
->>>>>>> 8477f024
+            $class = str_contains($this->controllerReflector->name, '{closure') ? null : $this->controllerReflector->getClosureCalledClass();
         }
         $this->attributes = [];
 
