<?php

/*
 * This file is part of the Symfony package.
 *
 * (c) Fabien Potencier <fabien@symfony.com>
 *
 * For the full copyright and license information, please view the LICENSE
 * file that was distributed with this source code.
 */

namespace Symfony\Bridge\Twig\Extension;

use Symfony\Component\HttpKernel\Debug\FileLinkFormatter;
use Twig\Extension\AbstractExtension;
use Twig\TwigFilter;

/**
 * Twig extension relate to PHP code and used by the profiler and the default exception templates.
 *
 * @author Fabien Potencier <fabien@symfony.com>
 */
final class CodeExtension extends AbstractExtension
{
    private string|FileLinkFormatter|array|false $fileLinkFormat;
    private string $charset;
    private string $projectDir;

    public function __construct(string|FileLinkFormatter $fileLinkFormat, string $projectDir, string $charset)
    {
        $this->fileLinkFormat = $fileLinkFormat ?: \ini_get('xdebug.file_link_format') ?: get_cfg_var('xdebug.file_link_format');
        $this->projectDir = str_replace('\\', '/', $projectDir).'/';
        $this->charset = $charset;
    }

    public function getFilters(): array
    {
        return [
            new TwigFilter('abbr_class', $this->abbrClass(...), ['is_safe' => ['html']]),
            new TwigFilter('abbr_method', $this->abbrMethod(...), ['is_safe' => ['html']]),
            new TwigFilter('format_args', $this->formatArgs(...), ['is_safe' => ['html']]),
            new TwigFilter('format_args_as_text', $this->formatArgsAsText(...)),
            new TwigFilter('file_excerpt', $this->fileExcerpt(...), ['is_safe' => ['html']]),
            new TwigFilter('format_file', $this->formatFile(...), ['is_safe' => ['html']]),
            new TwigFilter('format_file_from_text', $this->formatFileFromText(...), ['is_safe' => ['html']]),
            new TwigFilter('format_log_message', $this->formatLogMessage(...), ['is_safe' => ['html']]),
            new TwigFilter('file_link', $this->getFileLink(...)),
            new TwigFilter('file_relative', $this->getFileRelative(...)),
        ];
    }

    public function abbrClass(string $class): string
    {
        $parts = explode('\\', $class);
        $short = array_pop($parts);

        return sprintf('<abbr title="%s">%s</abbr>', $class, $short);
    }

    public function abbrMethod(string $method): string
    {
        if (str_contains($method, '::')) {
            [$class, $method] = explode('::', $method, 2);
            $result = sprintf('%s::%s()', $this->abbrClass($class), $method);
        } elseif ('Closure' === $method) {
            $result = sprintf('<abbr title="%s">%1$s</abbr>', $method);
        } else {
            $result = sprintf('<abbr title="%s">%1$s</abbr>()', $method);
        }

        return $result;
    }

    /**
     * Formats an array as a string.
     */
    public function formatArgs(array $args): string
    {
        $result = [];
        foreach ($args as $key => $item) {
            if ('object' === $item[0]) {
                $parts = explode('\\', $item[1]);
                $short = array_pop($parts);
                $formattedValue = sprintf('<em>object</em>(<abbr title="%s">%s</abbr>)', $item[1], $short);
            } elseif ('array' === $item[0]) {
                $formattedValue = sprintf('<em>array</em>(%s)', \is_array($item[1]) ? $this->formatArgs($item[1]) : $item[1]);
            } elseif ('null' === $item[0]) {
                $formattedValue = '<em>null</em>';
            } elseif ('boolean' === $item[0]) {
                $formattedValue = '<em>'.strtolower(var_export($item[1], true)).'</em>';
            } elseif ('resource' === $item[0]) {
                $formattedValue = '<em>resource</em>';
            } else {
                $formattedValue = str_replace("\n", '', htmlspecialchars(var_export($item[1], true), \ENT_COMPAT | \ENT_SUBSTITUTE, $this->charset));
            }

            $result[] = \is_int($key) ? $formattedValue : sprintf("'%s' => %s", $key, $formattedValue);
        }

        return implode(', ', $result);
    }

    /**
     * Formats an array as a string.
     */
    public function formatArgsAsText(array $args): string
    {
        return strip_tags($this->formatArgs($args));
    }

    /**
     * Returns an excerpt of a code file around the given line number.
     */
    public function fileExcerpt(string $file, int $line, int $srcContext = 3): ?string
    {
        if (is_file($file) && is_readable($file)) {
            // highlight_file could throw warnings
            // see https://bugs.php.net/25725
            $code = @highlight_file($file, true);
<<<<<<< HEAD
            // remove main code/span tags
            $code = preg_replace('#^<code.*?>\s*<span.*?>(.*)</span>\s*</code>#s', '\\1', $code);
            // split multiline spans
            $code = preg_replace_callback('#<span ([^>]++)>((?:[^<]*+<br \/>)++[^<]*+)</span>#', fn ($m) => "<span $m[1]>".str_replace('<br />', "</span><br /><span $m[1]>", $m[2]).'</span>', $code);
            $content = explode('<br />', $code);
=======
            if (\PHP_VERSION_ID >= 80300) {
                // remove main pre/code tags
                $code = preg_replace('#^<pre.*?>\s*<code.*?>(.*)</code>\s*</pre>#s', '\\1', $code);
                // split multiline code tags
                $code = preg_replace_callback('#<code ([^>]++)>((?:[^<]*+\\n)++[^<]*+)</code>#', function ($m) {
                    return "<code $m[1]>".str_replace("\n", "</code>\n<code $m[1]>", $m[2]).'</code>';
                }, $code);
                // Convert spaces to html entities to preserve indentation when rendered
                $code = str_replace(' ', '&nbsp;', $code);
                $content = explode("\n", $code);
            } else {
                // remove main code/span tags
                $code = preg_replace('#^<code.*?>\s*<span.*?>(.*)</span>\s*</code>#s', '\\1', $code);
                // split multiline spans
                $code = preg_replace_callback('#<span ([^>]++)>((?:[^<]*+<br \/>)++[^<]*+)</span>#', function ($m) {
                    return "<span $m[1]>".str_replace('<br />', "</span><br /><span $m[1]>", $m[2]).'</span>';
                }, $code);
                $content = explode('<br />', $code);
            }
>>>>>>> 0da95991

            $lines = [];
            if (0 > $srcContext) {
                $srcContext = \count($content);
            }

            for ($i = max($line - $srcContext, 1), $max = min($line + $srcContext, \count($content)); $i <= $max; ++$i) {
                $lines[] = '<li'.($i == $line ? ' class="selected"' : '').'><a class="anchor" id="line'.$i.'"></a><code>'.self::fixCodeMarkup($content[$i - 1]).'</code></li>';
            }

            return '<ol start="'.max($line - $srcContext, 1).'">'.implode("\n", $lines).'</ol>';
        }

        return null;
    }

    /**
     * Formats a file path.
     */
    public function formatFile(string $file, int $line, string $text = null): string
    {
        $file = trim($file);

        if (null === $text) {
            $text = $file;
            if (null !== $rel = $this->getFileRelative($text)) {
                $rel = explode('/', $rel, 2);
                $text = sprintf('<abbr title="%s%2$s">%s</abbr>%s', $this->projectDir, $rel[0], '/'.($rel[1] ?? ''));
            }
        }

        if (0 < $line) {
            $text .= ' at line '.$line;
        }

        if (false !== $link = $this->getFileLink($file, $line)) {
            return sprintf('<a href="%s" title="Click to open this file" class="file_link">%s</a>', htmlspecialchars($link, \ENT_COMPAT | \ENT_SUBSTITUTE, $this->charset), $text);
        }

        return $text;
    }

    public function getFileLink(string $file, int $line): string|false
    {
        if ($fmt = $this->fileLinkFormat) {
            return \is_string($fmt) ? strtr($fmt, ['%f' => $file, '%l' => $line]) : $fmt->format($file, $line);
        }

        return false;
    }

    public function getFileRelative(string $file): ?string
    {
        $file = str_replace('\\', '/', $file);

        if (null !== $this->projectDir && str_starts_with($file, $this->projectDir)) {
            return ltrim(substr($file, \strlen($this->projectDir)), '/');
        }

        return null;
    }

    public function formatFileFromText(string $text): string
    {
        return preg_replace_callback('/in ("|&quot;)?(.+?)\1(?: +(?:on|at))? +line (\d+)/s', fn ($match) => 'in '.$this->formatFile($match[2], $match[3]), $text);
    }

    /**
     * @internal
     */
    public function formatLogMessage(string $message, array $context): string
    {
        if ($context && str_contains($message, '{')) {
            $replacements = [];
            foreach ($context as $key => $val) {
                if (\is_scalar($val)) {
                    $replacements['{'.$key.'}'] = $val;
                }
            }

            if ($replacements) {
                $message = strtr($message, $replacements);
            }
        }

        return htmlspecialchars($message, \ENT_COMPAT | \ENT_SUBSTITUTE, $this->charset);
    }

    protected static function fixCodeMarkup(string $line): string
    {
        // </span> ending tag from previous line
        $opening = strpos($line, '<span');
        $closing = strpos($line, '</span>');
        if (false !== $closing && (false === $opening || $closing < $opening)) {
            $line = substr_replace($line, '', $closing, 7);
        }

        // missing </span> tag at the end of line
        $opening = strpos($line, '<span');
        $closing = strpos($line, '</span>');
        if (false !== $opening && (false === $closing || $closing > $opening)) {
            $line .= '</span>';
        }

        return trim($line);
    }
}<|MERGE_RESOLUTION|>--- conflicted
+++ resolved
@@ -117,20 +117,11 @@
             // highlight_file could throw warnings
             // see https://bugs.php.net/25725
             $code = @highlight_file($file, true);
-<<<<<<< HEAD
-            // remove main code/span tags
-            $code = preg_replace('#^<code.*?>\s*<span.*?>(.*)</span>\s*</code>#s', '\\1', $code);
-            // split multiline spans
-            $code = preg_replace_callback('#<span ([^>]++)>((?:[^<]*+<br \/>)++[^<]*+)</span>#', fn ($m) => "<span $m[1]>".str_replace('<br />', "</span><br /><span $m[1]>", $m[2]).'</span>', $code);
-            $content = explode('<br />', $code);
-=======
             if (\PHP_VERSION_ID >= 80300) {
                 // remove main pre/code tags
                 $code = preg_replace('#^<pre.*?>\s*<code.*?>(.*)</code>\s*</pre>#s', '\\1', $code);
                 // split multiline code tags
-                $code = preg_replace_callback('#<code ([^>]++)>((?:[^<]*+\\n)++[^<]*+)</code>#', function ($m) {
-                    return "<code $m[1]>".str_replace("\n", "</code>\n<code $m[1]>", $m[2]).'</code>';
-                }, $code);
+                $code = preg_replace_callback('#<code ([^>]++)>((?:[^<]*+\\n)++[^<]*+)</code>#', fn ($m) => "<code $m[1]>".str_replace("\n", "</code>\n<code $m[1]>", $m[2]).'</code>', $code);
                 // Convert spaces to html entities to preserve indentation when rendered
                 $code = str_replace(' ', '&nbsp;', $code);
                 $content = explode("\n", $code);
@@ -138,12 +129,9 @@
                 // remove main code/span tags
                 $code = preg_replace('#^<code.*?>\s*<span.*?>(.*)</span>\s*</code>#s', '\\1', $code);
                 // split multiline spans
-                $code = preg_replace_callback('#<span ([^>]++)>((?:[^<]*+<br \/>)++[^<]*+)</span>#', function ($m) {
-                    return "<span $m[1]>".str_replace('<br />', "</span><br /><span $m[1]>", $m[2]).'</span>';
-                }, $code);
+                $code = preg_replace_callback('#<span ([^>]++)>((?:[^<]*+<br \/>)++[^<]*+)</span>#', fn ($m) => "<span $m[1]>".str_replace('<br />', "</span><br /><span $m[1]>", $m[2]).'</span>', $code);
                 $content = explode('<br />', $code);
             }
->>>>>>> 0da95991
 
             $lines = [];
             if (0 > $srcContext) {
