<?php

/*
 * This file is part of the Symfony package.
 *
 * (c) Fabien Potencier <fabien@symfony.com>
 *
 * For the full copyright and license information, please view the LICENSE
 * file that was distributed with this source code.
 */

namespace Symfony\Component\EventDispatcher;

use Psr\EventDispatcher\StoppableEventInterface;
use Symfony\Contracts\EventDispatcher\Event as ContractsEvent;
use Symfony\Contracts\EventDispatcher\EventDispatcherInterface as ContractsEventDispatcherInterface;

/**
 * A helper class to provide BC/FC with the legacy signature of EventDispatcherInterface::dispatch().
 *
 * This class should be deprecated in Symfony 5.1
 *
 * @author Nicolas Grekas <p@tchwork.com>
 */
final class LegacyEventDispatcherProxy implements EventDispatcherInterface
{
    private $dispatcher;

    public static function decorate(?ContractsEventDispatcherInterface $dispatcher): ?ContractsEventDispatcherInterface
    {
        if (null === $dispatcher) {
            return null;
        }
        $r = new \ReflectionMethod($dispatcher, 'dispatch');
        $param2 = $r->getParameters()[1] ?? null;

        if (!$param2 || !$param2->hasType() || $param2->getType()->isBuiltin()) {
            return $dispatcher;
        }

        @trigger_error(sprintf('The signature of the "%s::dispatch()" method should be updated to "dispatch($event, string $eventName = null)", not doing so is deprecated since Symfony 4.3.', $r->class), E_USER_DEPRECATED);

        $self = new self();
        $self->dispatcher = $dispatcher;

        return $self;
    }

    /**
     * {@inheritdoc}
     *
     * @param string|null $eventName
     *
<<<<<<< HEAD
     * @return Event
=======
     * @return object
>>>>>>> 9e154e77
     */
    public function dispatch($event/*, string $eventName = null*/)
    {
        $eventName = 1 < \func_num_args() ? func_get_arg(1) : null;

        if (\is_object($event)) {
            $eventName = $eventName ?? \get_class($event);
        } elseif (\is_string($event) && (null === $eventName || $eventName instanceof Event)) {
            @trigger_error(sprintf('Calling the "%s::dispatch()" method with the event name as the first argument is deprecated since Symfony 4.3, pass it as the second argument and provide the event object as the first argument instead.', ContractsEventDispatcherInterface::class), E_USER_DEPRECATED);
            $swap = $event;
            $event = $eventName ?? new Event();
            $eventName = $swap;
        } else {
            throw new \TypeError(sprintf('Argument 1 passed to "%s::dispatch()" must be an object, %s given.', ContractsEventDispatcherInterface::class, \is_object($event) ? \get_class($event) : \gettype($event)));
        }

        $listeners = $this->getListeners($eventName);
        $stoppable = $event instanceof Event || $event instanceof ContractsEvent || $event instanceof StoppableEventInterface;

        foreach ($listeners as $listener) {
            if ($stoppable && $event->isPropagationStopped()) {
                break;
            }
            $listener($event, $eventName, $this);
        }

        return $event;
    }

    /**
     * {@inheritdoc}
     */
    public function addListener($eventName, $listener, $priority = 0)
    {
        return $this->dispatcher->addListener($eventName, $listener, $priority);
    }

    /**
     * {@inheritdoc}
     */
    public function addSubscriber(EventSubscriberInterface $subscriber)
    {
        return $this->dispatcher->addSubscriber($subscriber);
    }

    /**
     * {@inheritdoc}
     */
    public function removeListener($eventName, $listener)
    {
        return $this->dispatcher->removeListener($eventName, $listener);
    }

    /**
     * {@inheritdoc}
     */
    public function removeSubscriber(EventSubscriberInterface $subscriber)
    {
        return $this->dispatcher->removeSubscriber($subscriber);
    }

    /**
     * {@inheritdoc}
     */
    public function getListeners($eventName = null): array
    {
        return $this->dispatcher->getListeners($eventName);
    }

    /**
     * {@inheritdoc}
     */
    public function getListenerPriority($eventName, $listener): ?int
    {
        return $this->dispatcher->getListenerPriority($eventName, $listener);
    }

    /**
     * {@inheritdoc}
     */
    public function hasListeners($eventName = null): bool
    {
        return $this->dispatcher->hasListeners($eventName);
    }

    /**
     * Proxies all method calls to the original event dispatcher.
     */
    public function __call($method, $arguments)
    {
        return $this->dispatcher->{$method}(...$arguments);
    }
}<|MERGE_RESOLUTION|>--- conflicted
+++ resolved
@@ -51,11 +51,7 @@
      *
      * @param string|null $eventName
      *
-<<<<<<< HEAD
-     * @return Event
-=======
      * @return object
->>>>>>> 9e154e77
      */
     public function dispatch($event/*, string $eventName = null*/)
     {
