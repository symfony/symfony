--- conflicted
+++ resolved
@@ -195,11 +195,7 @@
      *
      * Override this method if you want to customize the builder class.
      *
-<<<<<<< HEAD
-     * @return FormBuilderInterface The new builder instance
-=======
      * @return FormBuilderInterface
->>>>>>> f1643e87
      */
     protected function newBuilder(string $name, ?string $dataClass, FormFactoryInterface $factory, array $options)
     {
