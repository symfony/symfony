--- conflicted
+++ resolved
@@ -28,11 +28,7 @@
     use CommonResponseTrait;
     use TransportResponseTrait;
 
-<<<<<<< HEAD
     private string|iterable|null $body;
-=======
-    private string|iterable $body;
->>>>>>> a44829e2
     private array $requestOptions = [];
     private string $requestUrl;
     private string $requestMethod;
@@ -92,11 +88,7 @@
         return $this->requestMethod;
     }
 
-<<<<<<< HEAD
-    public function getInfo(string $type = null): mixed
-=======
     public function getInfo(?string $type = null): mixed
->>>>>>> a44829e2
     {
         return null !== $type ? $this->info[$type] ?? null : $this->info;
     }
@@ -106,7 +98,7 @@
         $this->info['canceled'] = true;
         $this->info['error'] = 'Response has been canceled.';
         try {
-            unset($this->body);
+            $this->body = null;
         } catch (TransportException $e) {
             // ignore errors when canceling
         }
@@ -180,7 +172,7 @@
         foreach ($responses as $response) {
             $id = $response->id;
 
-            if (!isset($response->body)) {
+            if (null === $response->body) {
                 // Canceled response
                 $response->body = [];
             } elseif ([] === $response->body) {
