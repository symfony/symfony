<?php

/*
 * This file is part of the Symfony package.
 *
 * (c) Fabien Potencier <fabien@symfony.com>
 *
 * For the full copyright and license information, please view the LICENSE
 * file that was distributed with this source code.
 */

namespace Symfony\Component\DependencyInjection\Tests;

require_once __DIR__.'/Fixtures/includes/classes.php';
require_once __DIR__.'/Fixtures/includes/ProjectExtension.php';

use Symfony\Component\Config\Resource\ResourceInterface;
use Symfony\Component\DependencyInjection\Alias;
use Symfony\Component\DependencyInjection\ContainerBuilder;
use Symfony\Component\DependencyInjection\ContainerInterface;
use Symfony\Component\DependencyInjection\Definition;
use Symfony\Component\DependencyInjection\Exception\RuntimeException;
use Symfony\Component\DependencyInjection\Loader\ClosureLoader;
use Symfony\Component\DependencyInjection\Reference;
use Symfony\Component\DependencyInjection\ParameterBag\ParameterBag;
use Symfony\Component\Config\Resource\FileResource;
use Symfony\Component\ExpressionLanguage\Expression;

class ContainerBuilderTest extends \PHPUnit_Framework_TestCase
{
    /**
     * @covers Symfony\Component\DependencyInjection\ContainerBuilder::setDefinitions
     * @covers Symfony\Component\DependencyInjection\ContainerBuilder::getDefinitions
     * @covers Symfony\Component\DependencyInjection\ContainerBuilder::setDefinition
     * @covers Symfony\Component\DependencyInjection\ContainerBuilder::getDefinition
     */
    public function testDefinitions()
    {
        $builder = new ContainerBuilder();
        $definitions = array(
            'foo' => new Definition('Bar\FooClass'),
            'bar' => new Definition('BarClass'),
        );
        $builder->setDefinitions($definitions);
        $this->assertEquals($definitions, $builder->getDefinitions(), '->setDefinitions() sets the service definitions');
        $this->assertTrue($builder->hasDefinition('foo'), '->hasDefinition() returns true if a service definition exists');
        $this->assertFalse($builder->hasDefinition('foobar'), '->hasDefinition() returns false if a service definition does not exist');

        $builder->setDefinition('foobar', $foo = new Definition('FooBarClass'));
        $this->assertEquals($foo, $builder->getDefinition('foobar'), '->getDefinition() returns a service definition if defined');
        $this->assertTrue($builder->setDefinition('foobar', $foo = new Definition('FooBarClass')) === $foo, '->setDefinition() implements a fluid interface by returning the service reference');

        $builder->addDefinitions($defs = array('foobar' => new Definition('FooBarClass')));
        $this->assertEquals(array_merge($definitions, $defs), $builder->getDefinitions(), '->addDefinitions() adds the service definitions');

        try {
            $builder->getDefinition('baz');
            $this->fail('->getDefinition() throws an InvalidArgumentException if the service definition does not exist');
        } catch (\InvalidArgumentException $e) {
            $this->assertEquals('The service definition "baz" does not exist.', $e->getMessage(), '->getDefinition() throws an InvalidArgumentException if the service definition does not exist');
        }
    }

    public function testCreateDeprecatedService()
    {
        $definition = new Definition('stdClass');
        $definition->setDeprecated(true);

        $that = $this;
        $wasTriggered = false;

        set_error_handler(function ($errno, $errstr) use ($that, &$wasTriggered) {
            $that->assertSame(E_USER_DEPRECATED, $errno);
            $that->assertSame('The "deprecated_foo" service is deprecated. You should stop using it, as it will soon be removed.', $errstr);
            $wasTriggered = true;
        });

        $builder = new ContainerBuilder();
        $builder->setDefinition('deprecated_foo', $definition);
        $builder->get('deprecated_foo');

        restore_error_handler();

        $this->assertTrue($wasTriggered);
    }

    /**
     * @covers Symfony\Component\DependencyInjection\ContainerBuilder::register
     */
    public function testRegister()
    {
        $builder = new ContainerBuilder();
        $builder->register('foo', 'Bar\FooClass');
        $this->assertTrue($builder->hasDefinition('foo'), '->register() registers a new service definition');
        $this->assertInstanceOf('Symfony\Component\DependencyInjection\Definition', $builder->getDefinition('foo'), '->register() returns the newly created Definition instance');
    }

    /**
     * @covers Symfony\Component\DependencyInjection\ContainerBuilder::has
     */
    public function testHas()
    {
        $builder = new ContainerBuilder();
        $this->assertFalse($builder->has('foo'), '->has() returns false if the service does not exist');
        $builder->register('foo', 'Bar\FooClass');
        $this->assertTrue($builder->has('foo'), '->has() returns true if a service definition exists');
        $builder->set('bar', new \stdClass());
        $this->assertTrue($builder->has('bar'), '->has() returns true if a service exists');
    }

    /**
     * @covers Symfony\Component\DependencyInjection\ContainerBuilder::get
     */
    public function testGet()
    {
        $builder = new ContainerBuilder();
        try {
            $builder->get('foo');
            $this->fail('->get() throws an InvalidArgumentException if the service does not exist');
        } catch (\InvalidArgumentException $e) {
            $this->assertEquals('The service definition "foo" does not exist.', $e->getMessage(), '->get() throws an InvalidArgumentException if the service does not exist');
        }

        $this->assertNull($builder->get('foo', ContainerInterface::NULL_ON_INVALID_REFERENCE), '->get() returns null if the service does not exist and NULL_ON_INVALID_REFERENCE is passed as a second argument');

        $builder->register('foo', 'stdClass');
        $this->assertInternalType('object', $builder->get('foo'), '->get() returns the service definition associated with the id');
        $builder->set('bar', $bar = new \stdClass());
        $this->assertEquals($bar, $builder->get('bar'), '->get() returns the service associated with the id');
        $builder->register('bar', 'stdClass');
        $this->assertEquals($bar, $builder->get('bar'), '->get() returns the service associated with the id even if a definition has been defined');

        $builder->register('baz', 'stdClass')->setArguments(array(new Reference('baz')));
        try {
            @$builder->get('baz');
            $this->fail('->get() throws a ServiceCircularReferenceException if the service has a circular reference to itself');
        } catch (\Symfony\Component\DependencyInjection\Exception\ServiceCircularReferenceException $e) {
            $this->assertEquals('Circular reference detected for service "baz", path: "baz".', $e->getMessage(), '->get() throws a LogicException if the service has a circular reference to itself');
        }

        $this->assertTrue($builder->get('bar') === $builder->get('bar'), '->get() always returns the same instance if the service is shared');
    }

    /**
     * @covers Symfony\Component\DependencyInjection\ContainerBuilder::get
     * @covers Symfony\Component\DependencyInjection\ContainerBuilder::setShared
     */
    public function testNonSharedServicesReturnsDifferentInstances()
    {
        $builder = new ContainerBuilder();
        $builder->register('bar', 'stdClass')->setShared(false);

        $this->assertNotSame($builder->get('bar'), $builder->get('bar'));
    }

    /**
     * @covers                   \Symfony\Component\DependencyInjection\ContainerBuilder::get
     * @expectedException        \Symfony\Component\DependencyInjection\Exception\RuntimeException
     * @expectedExceptionMessage You have requested a synthetic service ("foo"). The DIC does not know how to construct this service.
     */
    public function testGetUnsetLoadingServiceWhenCreateServiceThrowsAnException()
    {
        $builder = new ContainerBuilder();
        $builder->register('foo', 'stdClass')->setSynthetic(true);

        // we expect a RuntimeException here as foo is synthetic
        try {
            $builder->get('foo');
        } catch (RuntimeException $e) {
        }

        // we must also have the same RuntimeException here
        $builder->get('foo');
    }

    /**
     * @covers Symfony\Component\DependencyInjection\ContainerBuilder::getServiceIds
     */
    public function testGetServiceIds()
    {
        $builder = new ContainerBuilder();
        $builder->register('foo', 'stdClass');
        $builder->bar = $bar = new \stdClass();
        $builder->register('bar', 'stdClass');
        $this->assertEquals(array('foo', 'bar', 'service_container'), $builder->getServiceIds(), '->getServiceIds() returns all defined service ids');
    }

    /**
     * @covers Symfony\Component\DependencyInjection\ContainerBuilder::setAlias
     * @covers Symfony\Component\DependencyInjection\ContainerBuilder::hasAlias
     * @covers Symfony\Component\DependencyInjection\ContainerBuilder::getAlias
     */
    public function testAliases()
    {
        $builder = new ContainerBuilder();
        $builder->register('foo', 'stdClass');
        $builder->setAlias('bar', 'foo');
        $this->assertTrue($builder->hasAlias('bar'), '->hasAlias() returns true if the alias exists');
        $this->assertFalse($builder->hasAlias('foobar'), '->hasAlias() returns false if the alias does not exist');
        $this->assertEquals('foo', (string) $builder->getAlias('bar'), '->getAlias() returns the aliased service');
        $this->assertTrue($builder->has('bar'), '->setAlias() defines a new service');
        $this->assertTrue($builder->get('bar') === $builder->get('foo'), '->setAlias() creates a service that is an alias to another one');

        try {
            $builder->setAlias('foobar', 'foobar');
            $this->fail('->setAlias() throws an InvalidArgumentException if the alias references itself');
        } catch (\InvalidArgumentException $e) {
            $this->assertEquals('An alias can not reference itself, got a circular reference on "foobar".', $e->getMessage(), '->setAlias() throws an InvalidArgumentException if the alias references itself');
        }

        try {
            $builder->getAlias('foobar');
            $this->fail('->getAlias() throws an InvalidArgumentException if the alias does not exist');
        } catch (\InvalidArgumentException $e) {
            $this->assertEquals('The service alias "foobar" does not exist.', $e->getMessage(), '->getAlias() throws an InvalidArgumentException if the alias does not exist');
        }
    }

    /**
     * @covers Symfony\Component\DependencyInjection\ContainerBuilder::getAliases
     */
    public function testGetAliases()
    {
        $builder = new ContainerBuilder();
        $builder->setAlias('bar', 'foo');
        $builder->setAlias('foobar', 'foo');
        $builder->setAlias('moo', new Alias('foo', false));

        $aliases = $builder->getAliases();
        $this->assertEquals('foo', (string) $aliases['bar']);
        $this->assertTrue($aliases['bar']->isPublic());
        $this->assertEquals('foo', (string) $aliases['foobar']);
        $this->assertEquals('foo', (string) $aliases['moo']);
        $this->assertFalse($aliases['moo']->isPublic());

        $builder->register('bar', 'stdClass');
        $this->assertFalse($builder->hasAlias('bar'));

        $builder->set('foobar', 'stdClass');
        $builder->set('moo', 'stdClass');
        $this->assertCount(0, $builder->getAliases(), '->getAliases() does not return aliased services that have been overridden');
    }

    /**
     * @covers Symfony\Component\DependencyInjection\ContainerBuilder::setAliases
     */
    public function testSetAliases()
    {
        $builder = new ContainerBuilder();
        $builder->setAliases(array('bar' => 'foo', 'foobar' => 'foo'));

        $aliases = $builder->getAliases();
        $this->assertTrue(isset($aliases['bar']));
        $this->assertTrue(isset($aliases['foobar']));
    }

    /**
     * @covers Symfony\Component\DependencyInjection\ContainerBuilder::addAliases
     */
    public function testAddAliases()
    {
        $builder = new ContainerBuilder();
        $builder->setAliases(array('bar' => 'foo'));
        $builder->addAliases(array('foobar' => 'foo'));

        $aliases = $builder->getAliases();
        $this->assertTrue(isset($aliases['bar']));
        $this->assertTrue(isset($aliases['foobar']));
    }

    /**
     * @covers Symfony\Component\DependencyInjection\ContainerBuilder::addCompilerPass
     * @covers Symfony\Component\DependencyInjection\ContainerBuilder::getCompilerPassConfig
     */
    public function testAddGetCompilerPass()
    {
        $builder = new ContainerBuilder();
        $builder->setResourceTracking(false);
        $builderCompilerPasses = $builder->getCompiler()->getPassConfig()->getPasses();
        $builder->addCompilerPass($this->getMock('Symfony\Component\DependencyInjection\Compiler\CompilerPassInterface'));

        $this->assertCount(count($builder->getCompiler()->getPassConfig()->getPasses()) - 1, $builderCompilerPasses);
    }

    /**
     * @covers Symfony\Component\DependencyInjection\ContainerBuilder::createService
     */
    public function testCreateService()
    {
        $builder = new ContainerBuilder();
        $builder->register('foo1', 'Bar\FooClass')->setFile(__DIR__.'/Fixtures/includes/foo.php');
        $this->assertInstanceOf('\Bar\FooClass', $builder->get('foo1'), '->createService() requires the file defined by the service definition');
        $builder->register('foo2', 'Bar\FooClass')->setFile(__DIR__.'/Fixtures/includes/%file%.php');
        $builder->setParameter('file', 'foo');
        $this->assertInstanceOf('\Bar\FooClass', $builder->get('foo2'), '->createService() replaces parameters in the file provided by the service definition');
    }

    /**
     * @covers Symfony\Component\DependencyInjection\ContainerBuilder::createService
     */
    public function testCreateProxyWithRealServiceInstantiator()
    {
        $builder = new ContainerBuilder();

        $builder->register('foo1', 'Bar\FooClass')->setFile(__DIR__.'/Fixtures/includes/foo.php');
        $builder->getDefinition('foo1')->setLazy(true);

        $foo1 = $builder->get('foo1');

        $this->assertSame($foo1, $builder->get('foo1'), 'The same proxy is retrieved on multiple subsequent calls');
        $this->assertSame('Bar\FooClass', get_class($foo1));
    }

    /**
     * @covers Symfony\Component\DependencyInjection\ContainerBuilder::createService
     */
    public function testCreateServiceClass()
    {
        $builder = new ContainerBuilder();
        $builder->register('foo1', '%class%');
        $builder->setParameter('class', 'stdClass');
        $this->assertInstanceOf('\stdClass', $builder->get('foo1'), '->createService() replaces parameters in the class provided by the service definition');
    }

    /**
     * @covers Symfony\Component\DependencyInjection\ContainerBuilder::createService
     */
    public function testCreateServiceArguments()
    {
        $builder = new ContainerBuilder();
        $builder->register('bar', 'stdClass');
        $builder->register('foo1', 'Bar\FooClass')->addArgument(array('foo' => '%value%', '%value%' => 'foo', new Reference('bar'), '%%unescape_it%%'));
        $builder->setParameter('value', 'bar');
        $this->assertEquals(array('foo' => 'bar', 'bar' => 'foo', $builder->get('bar'), '%unescape_it%'), $builder->get('foo1')->arguments, '->createService() replaces parameters and service references in the arguments provided by the service definition');
    }

    /**
     * @covers Symfony\Component\DependencyInjection\ContainerBuilder::createService
     */
    public function testCreateServiceFactory()
    {
        $builder = new ContainerBuilder();
        $builder->register('foo', 'Bar\FooClass')->setFactory('Bar\FooClass::getInstance');
        $builder->register('qux', 'Bar\FooClass')->setFactory(array('Bar\FooClass', 'getInstance'));
        $builder->register('bar', 'Bar\FooClass')->setFactory(array(new Definition('Bar\FooClass'), 'getInstance'));
        $builder->register('baz', 'Bar\FooClass')->setFactory(array(new Reference('bar'), 'getInstance'));

        $this->assertTrue($builder->get('foo')->called, '->createService() calls the factory method to create the service instance');
        $this->assertTrue($builder->get('qux')->called, '->createService() calls the factory method to create the service instance');
        $this->assertTrue($builder->get('bar')->called, '->createService() uses anonymous service as factory');
        $this->assertTrue($builder->get('baz')->called, '->createService() uses another service as factory');
    }

    /**
     * @covers Symfony\Component\DependencyInjection\ContainerBuilder::createService
     */
    public function testCreateServiceMethodCalls()
    {
        $builder = new ContainerBuilder();
        $builder->register('bar', 'stdClass');
        $builder->register('foo1', 'Bar\FooClass')->addMethodCall('setBar', array(array('%value%', new Reference('bar'))));
        $builder->setParameter('value', 'bar');
        $this->assertEquals(array('bar', $builder->get('bar')), $builder->get('foo1')->bar, '->createService() replaces the values in the method calls arguments');
    }

    /**
     * @covers Symfony\Component\DependencyInjection\ContainerBuilder::createService
     */
    public function testCreateServiceConfigurator()
    {
        $builder = new ContainerBuilder();
        $builder->register('foo1', 'Bar\FooClass')->setConfigurator('sc_configure');
        $this->assertTrue($builder->get('foo1')->configured, '->createService() calls the configurator');

        $builder->register('foo2', 'Bar\FooClass')->setConfigurator(array('%class%', 'configureStatic'));
        $builder->setParameter('class', 'BazClass');
        $this->assertTrue($builder->get('foo2')->configured, '->createService() calls the configurator');

        $builder->register('baz', 'BazClass');
        $builder->register('foo3', 'Bar\FooClass')->setConfigurator(array(new Reference('baz'), 'configure'));
        $this->assertTrue($builder->get('foo3')->configured, '->createService() calls the configurator');

        $builder->register('foo4', 'Bar\FooClass')->setConfigurator(array($builder->getDefinition('baz'), 'configure'));
        $this->assertTrue($builder->get('foo4')->configured, '->createService() calls the configurator');

        $builder->register('foo5', 'Bar\FooClass')->setConfigurator('foo');
        try {
            $builder->get('foo5');
            $this->fail('->createService() throws an InvalidArgumentException if the configure callable is not a valid callable');
        } catch (\InvalidArgumentException $e) {
            $this->assertEquals('The configure callable for class "Bar\FooClass" is not a callable.', $e->getMessage(), '->createService() throws an InvalidArgumentException if the configure callable is not a valid callable');
        }
    }

    /**
     * @covers Symfony\Component\DependencyInjection\ContainerBuilder::createService
     * @expectedException \RuntimeException
     */
    public function testCreateSyntheticService()
    {
        $builder = new ContainerBuilder();
        $builder->register('foo', 'Bar\FooClass')->setSynthetic(true);
        $builder->get('foo');
    }

    public function testCreateServiceWithExpression()
    {
        $builder = new ContainerBuilder();
        $builder->setParameter('bar', 'bar');
        $builder->register('bar', 'BarClass');
        $builder->register('foo', 'Bar\FooClass')->addArgument(array('foo' => new Expression('service("bar").foo ~ parameter("bar")')));
        $this->assertEquals('foobar', $builder->get('foo')->arguments['foo']);
    }

    /**
     * @covers Symfony\Component\DependencyInjection\ContainerBuilder::resolveServices
     */
    public function testResolveServices()
    {
        $builder = new ContainerBuilder();
        $builder->register('foo', 'Bar\FooClass');
        $this->assertEquals($builder->get('foo'), $builder->resolveServices(new Reference('foo')), '->resolveServices() resolves service references to service instances');
        $this->assertEquals(array('foo' => array('foo', $builder->get('foo'))), $builder->resolveServices(array('foo' => array('foo', new Reference('foo')))), '->resolveServices() resolves service references to service instances in nested arrays');
        $this->assertEquals($builder->get('foo'), $builder->resolveServices(new Expression('service("foo")')), '->resolveServices() resolves expressions');
    }

    /**
     * @covers Symfony\Component\DependencyInjection\ContainerBuilder::merge
     */
    public function testMerge()
    {
        $container = new ContainerBuilder(new ParameterBag(array('bar' => 'foo')));
        $container->setResourceTracking(false);
        $config = new ContainerBuilder(new ParameterBag(array('foo' => 'bar')));
        $container->merge($config);
        $this->assertEquals(array('bar' => 'foo', 'foo' => 'bar'), $container->getParameterBag()->all(), '->merge() merges current parameters with the loaded ones');

        $container = new ContainerBuilder(new ParameterBag(array('bar' => 'foo')));
        $container->setResourceTracking(false);
        $config = new ContainerBuilder(new ParameterBag(array('foo' => '%bar%')));
        $container->merge($config);
        $container->compile();
        $this->assertEquals(array('bar' => 'foo', 'foo' => 'foo'), $container->getParameterBag()->all(), '->merge() evaluates the values of the parameters towards already defined ones');

        $container = new ContainerBuilder(new ParameterBag(array('bar' => 'foo')));
        $container->setResourceTracking(false);
        $config = new ContainerBuilder(new ParameterBag(array('foo' => '%bar%', 'baz' => '%foo%')));
        $container->merge($config);
        $container->compile();
        $this->assertEquals(array('bar' => 'foo', 'foo' => 'foo', 'baz' => 'foo'), $container->getParameterBag()->all(), '->merge() evaluates the values of the parameters towards already defined ones');

        $container = new ContainerBuilder();
        $container->setResourceTracking(false);
        $container->register('foo', 'Bar\FooClass');
        $container->register('bar', 'BarClass');
        $config = new ContainerBuilder();
        $config->setDefinition('baz', new Definition('BazClass'));
        $config->setAlias('alias_for_foo', 'foo');
        $container->merge($config);
        $this->assertEquals(array('foo', 'bar', 'baz'), array_keys($container->getDefinitions()), '->merge() merges definitions already defined ones');

        $aliases = $container->getAliases();
        $this->assertTrue(isset($aliases['alias_for_foo']));
        $this->assertEquals('foo', (string) $aliases['alias_for_foo']);

        $container = new ContainerBuilder();
        $container->setResourceTracking(false);
        $container->register('foo', 'Bar\FooClass');
        $config->setDefinition('foo', new Definition('BazClass'));
        $container->merge($config);
        $this->assertEquals('BazClass', $container->getDefinition('foo')->getClass(), '->merge() overrides already defined services');
    }

    /**
     * @covers Symfony\Component\DependencyInjection\ContainerBuilder::merge
     * @expectedException \LogicException
     */
    public function testMergeLogicException()
    {
        $container = new ContainerBuilder();
        $container->setResourceTracking(false);
        $container->compile();
        $container->merge(new ContainerBuilder());
    }

    /**
     * @covers Symfony\Component\DependencyInjection\ContainerBuilder::findTaggedServiceIds
     */
    public function testfindTaggedServiceIds()
    {
        $builder = new ContainerBuilder();
        $builder
            ->register('foo', 'Bar\FooClass')
            ->addTag('foo', array('foo' => 'foo'))
            ->addTag('bar', array('bar' => 'bar'))
            ->addTag('foo', array('foofoo' => 'foofoo'))
        ;
        $this->assertEquals($builder->findTaggedServiceIds('foo'), array(
            'foo' => array(
                array('foo' => 'foo'),
                array('foofoo' => 'foofoo'),
            ),
        ), '->findTaggedServiceIds() returns an array of service ids and its tag attributes');
        $this->assertEquals(array(), $builder->findTaggedServiceIds('foobar'), '->findTaggedServiceIds() returns an empty array if there is annotated services');
    }

    public function testFindUnusedTags()
    {
        $builder = new ContainerBuilder();
        $builder
            ->register('foo', 'Bar\FooClass')
            ->addTag('kernel.event_listener', array('foo' => 'foo'))
            ->addTag('kenrel.event_listener', array('bar' => 'bar'))
        ;
        $builder->findTaggedServiceIds('kernel.event_listener');
        $this->assertEquals(array('kenrel.event_listener'), $builder->findUnusedTags(), '->findUnusedTags() returns an array with unused tags');
    }

    /**
     * @covers Symfony\Component\DependencyInjection\ContainerBuilder::findDefinition
     */
    public function testFindDefinition()
    {
        $container = new ContainerBuilder();
        $container->setDefinition('foo', $definition = new Definition('Bar\FooClass'));
        $container->setAlias('bar', 'foo');
        $container->setAlias('foobar', 'bar');
        $this->assertEquals($definition, $container->findDefinition('foobar'), '->findDefinition() returns a Definition');
    }

    /**
     * @covers Symfony\Component\DependencyInjection\ContainerBuilder::addObjectResource
     */
    public function testAddObjectResource()
    {
        $container = new ContainerBuilder();

        $container->setResourceTracking(false);
        $container->addObjectResource(new \BarClass());

        $this->assertEmpty($container->getResources(), 'No resources get registered without resource tracking');

        $container->setResourceTracking(true);
        $container->addObjectResource(new \BarClass());

        $resources = $container->getResources();

        $this->assertCount(1, $resources, '1 resource was registered');

        /* @var $resource \Symfony\Component\Config\Resource\FileResource */
        $resource = end($resources);

        $this->assertInstanceOf('Symfony\Component\Config\Resource\FileResource', $resource);
        $this->assertSame(realpath(__DIR__.'/Fixtures/includes/classes.php'), realpath($resource->getResource()));
    }

    /**
     * @covers Symfony\Component\DependencyInjection\ContainerBuilder::addClassResource
     */
    public function testAddClassResource()
    {
        $container = new ContainerBuilder();

        $container->setResourceTracking(false);
        $container->addClassResource(new \ReflectionClass('BarClass'));

        $this->assertEmpty($container->getResources(), 'No resources get registered without resource tracking');

        $container->setResourceTracking(true);
        $container->addClassResource(new \ReflectionClass('BarClass'));

        $resources = $container->getResources();

        $this->assertCount(1, $resources, '1 resource was registered');

        /* @var $resource \Symfony\Component\Config\Resource\FileResource */
        $resource = end($resources);

        $this->assertInstanceOf('Symfony\Component\Config\Resource\FileResource', $resource);
        $this->assertSame(realpath(__DIR__.'/Fixtures/includes/classes.php'), realpath($resource->getResource()));
    }

    /**
     * @covers Symfony\Component\DependencyInjection\ContainerBuilder::compile
     */
    public function testCompilesClassDefinitionsOfLazyServices()
    {
        $container = new ContainerBuilder();

        $this->assertEmpty($container->getResources(), 'No resources get registered without resource tracking');

        $container->register('foo', 'BarClass');
        $container->getDefinition('foo')->setLazy(true);

        $container->compile();

        $classesPath = realpath(__DIR__.'/Fixtures/includes/classes.php');
        $matchingResources = array_filter(
            $container->getResources(),
            function (ResourceInterface $resource) use ($classesPath) {
                return $resource instanceof FileResource && $classesPath === realpath($resource->getResource());
            }
        );

        $this->assertNotEmpty($matchingResources);
    }

    /**
     * @covers Symfony\Component\DependencyInjection\ContainerBuilder::getResources
     * @covers Symfony\Component\DependencyInjection\ContainerBuilder::addResource
     */
    public function testResources()
    {
        $container = new ContainerBuilder();
        $container->addResource($a = new FileResource(__DIR__.'/Fixtures/xml/services1.xml'));
        $container->addResource($b = new FileResource(__DIR__.'/Fixtures/xml/services2.xml'));
        $resources = array();
        foreach ($container->getResources() as $resource) {
            if (false === strpos($resource, '.php')) {
                $resources[] = $resource;
            }
        }
        $this->assertEquals(array($a, $b), $resources, '->getResources() returns an array of resources read for the current configuration');
        $this->assertSame($container, $container->setResources(array()));
        $this->assertEquals(array(), $container->getResources());
    }

    /**
     * @covers Symfony\Component\DependencyInjection\ContainerBuilder::registerExtension
     * @covers Symfony\Component\DependencyInjection\ContainerBuilder::getExtension
     */
    public function testExtension()
    {
        $container = new ContainerBuilder();
        $container->setResourceTracking(false);

        $container->registerExtension($extension = new \ProjectExtension());
        $this->assertTrue($container->getExtension('project') === $extension, '->registerExtension() registers an extension');

        $this->setExpectedException('LogicException');
        $container->getExtension('no_registered');
    }

    public function testRegisteredButNotLoadedExtension()
    {
        $extension = $this->getMock('Symfony\\Component\\DependencyInjection\\Extension\\ExtensionInterface');
        $extension->expects($this->once())->method('getAlias')->will($this->returnValue('project'));
        $extension->expects($this->never())->method('load');

        $container = new ContainerBuilder();
        $container->setResourceTracking(false);
        $container->registerExtension($extension);
        $container->compile();
    }

    public function testRegisteredAndLoadedExtension()
    {
        $extension = $this->getMock('Symfony\\Component\\DependencyInjection\\Extension\\ExtensionInterface');
        $extension->expects($this->exactly(2))->method('getAlias')->will($this->returnValue('project'));
        $extension->expects($this->once())->method('load')->with(array(array('foo' => 'bar')));

        $container = new ContainerBuilder();
        $container->setResourceTracking(false);
        $container->registerExtension($extension);
        $container->loadFromExtension('project', array('foo' => 'bar'));
        $container->compile();
    }

    public function testPrivateServiceUser()
    {
        $fooDefinition = new Definition('BarClass');
        $fooUserDefinition = new Definition('BarUserClass', array(new Reference('bar')));
        $container = new ContainerBuilder();
        $container->setResourceTracking(false);

        $fooDefinition->setPublic(false);

        $container->addDefinitions(array(
            'bar' => $fooDefinition,
            'bar_user' => $fooUserDefinition,
        ));

        $container->compile();
        $this->assertInstanceOf('BarClass', $container->get('bar_user')->bar);
    }

    /**
     * @expectedException \BadMethodCallException
     */
    public function testThrowsExceptionWhenSetServiceOnAFrozenContainer()
    {
        $container = new ContainerBuilder();
        $container->setResourceTracking(false);
        $container->setDefinition('a', new Definition('stdClass'));
        $container->compile();
        $container->set('a', new \stdClass());
    }

    /**
     * @expectedException \BadMethodCallException
     */
    public function testThrowsExceptionWhenAddServiceOnAFrozenContainer()
    {
        $container = new ContainerBuilder();
        $container->compile();
        $container->set('a', new \stdClass());
    }

    public function testNoExceptionWhenSetSyntheticServiceOnAFrozenContainer()
    {
        $container = new ContainerBuilder();
        $def = new Definition('stdClass');
        $def->setSynthetic(true);
        $container->setDefinition('a', $def);
        $container->compile();
        $container->set('a', $a = new \stdClass());
        $this->assertEquals($a, $container->get('a'));
    }

    /**
     * @expectedException \BadMethodCallException
     */
    public function testThrowsExceptionWhenSetDefinitionOnAFrozenContainer()
    {
        $container = new ContainerBuilder();
        $container->setResourceTracking(false);
        $container->compile();
        $container->setDefinition('a', new Definition());
    }

    /**
     * @covers Symfony\Component\DependencyInjection\ContainerBuilder::getExtensionConfig
     * @covers Symfony\Component\DependencyInjection\ContainerBuilder::prependExtensionConfig
     */
    public function testExtensionConfig()
    {
        $container = new ContainerBuilder();

        $configs = $container->getExtensionConfig('foo');
        $this->assertEmpty($configs);

        $first = array('foo' => 'bar');
        $container->prependExtensionConfig('foo', $first);
        $configs = $container->getExtensionConfig('foo');
        $this->assertEquals(array($first), $configs);

        $second = array('ding' => 'dong');
        $container->prependExtensionConfig('foo', $second);
        $configs = $container->getExtensionConfig('foo');
        $this->assertEquals(array($second, $first), $configs);
    }

    public function testLazyLoadedService()
    {
        $loader = new ClosureLoader($container = new ContainerBuilder());
        $loader->load(function (ContainerBuilder $container) {
                $container->set('a', new \BazClass());
                $definition = new Definition('BazClass');
                $definition->setLazy(true);
                $container->setDefinition('a', $definition);
            }
        );

        $container->setResourceTracking(true);

        $container->compile();

        $class = new \BazClass();
        $reflectionClass = new \ReflectionClass($class);

        $r = new \ReflectionProperty($container, 'resources');
        $r->setAccessible(true);
        $resources = $r->getValue($container);

        $classInList = false;
        foreach ($resources as $resource) {
            if ($resource->getResource() === $reflectionClass->getFileName()) {
                $classInList = true;
                break;
            }
        }

        $this->assertTrue($classInList);
    }

    public function testAutowiring()
    {
        $container = new ContainerBuilder();

        $container->register('a', __NAMESPACE__.'\A');
        $bDefinition = $container->register('b', __NAMESPACE__.'\B');
        $bDefinition->setAutowired(true);

        $container->compile();

        $this->assertEquals('a', (string) $container->getDefinition('b')->getArgument(0));
    }
}

class FooClass
{
<<<<<<< HEAD
=======
}

class ProjectContainer extends ContainerBuilder
{
    public function getFoobazService()
    {
        throw new InactiveScopeException('foo', 'request');
    }
}

class A
{
}

class B
{
    public function __construct(A $a)
    {
    }
>>>>>>> e7888a18
}<|MERGE_RESOLUTION|>--- conflicted
+++ resolved
@@ -799,16 +799,6 @@
 
 class FooClass
 {
-<<<<<<< HEAD
-=======
-}
-
-class ProjectContainer extends ContainerBuilder
-{
-    public function getFoobazService()
-    {
-        throw new InactiveScopeException('foo', 'request');
-    }
 }
 
 class A
@@ -820,5 +810,4 @@
     public function __construct(A $a)
     {
     }
->>>>>>> e7888a18
 }