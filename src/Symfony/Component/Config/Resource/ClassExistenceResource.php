--- conflicted
+++ resolved
@@ -47,12 +47,6 @@
         return $this->resource;
     }
 
-<<<<<<< HEAD
-    /**
-     * @return string The file path to the resource
-     */
-=======
->>>>>>> f1643e87
     public function getResource(): string
     {
         return $this->resource;
