--- conflicted
+++ resolved
@@ -150,15 +150,9 @@
             switch ($builtinType) {
                 case Type::BUILTIN_TYPE_OBJECT:
                     switch ($typeOfField) {
-<<<<<<< HEAD
                         case Types::DATE_MUTABLE:
                         case Types::DATETIME_MUTABLE:
                         case Types::DATETIMETZ_MUTABLE:
-=======
-                        case self::$useDeprecatedConstants ? DBALType::DATE : Types::DATE_MUTABLE:
-                        case self::$useDeprecatedConstants ? DBALType::DATETIME : Types::DATETIME_MUTABLE:
-                        case self::$useDeprecatedConstants ? DBALType::DATETIMETZ : Types::DATETIMETZ_MUTABLE:
->>>>>>> 7fc7acb1
                         case 'vardatetime':
                         case Types::TIME_MUTABLE:
                             return [new Type(Type::BUILTIN_TYPE_OBJECT, $nullable, 'DateTime')];
@@ -176,11 +170,7 @@
                     break;
                 case Type::BUILTIN_TYPE_ARRAY:
                     switch ($typeOfField) {
-<<<<<<< HEAD
                         case Types::ARRAY:
-=======
-                        case self::$useDeprecatedConstants ? DBALType::TARRAY : Types::ARRAY:
->>>>>>> 7fc7acb1
                         case 'json_array':
                             // return null if $enumType is set, because we can't determine if collectionKeyType is string or int
                             if ($enumType) {
@@ -189,18 +179,13 @@
 
                             return [new Type(Type::BUILTIN_TYPE_ARRAY, $nullable, null, true)];
 
-<<<<<<< HEAD
                         case Types::SIMPLE_ARRAY:
                             return [new Type(Type::BUILTIN_TYPE_ARRAY, $nullable, null, true, new Type(Type::BUILTIN_TYPE_INT), new Type(Type::BUILTIN_TYPE_STRING))];
-=======
-                        case self::$useDeprecatedConstants ? DBALType::SIMPLE_ARRAY : Types::SIMPLE_ARRAY:
-                            return [new Type(Type::BUILTIN_TYPE_ARRAY, $nullable, null, true, new Type(Type::BUILTIN_TYPE_INT), $enumType ?? new Type(Type::BUILTIN_TYPE_STRING))];
                     }
                 case Type::BUILTIN_TYPE_INT:
                 case Type::BUILTIN_TYPE_STRING:
                     if ($enumType) {
                         return [$enumType];
->>>>>>> 7fc7acb1
                     }
                     break;
             }
@@ -275,37 +260,23 @@
     private function getPhpType(string $doctrineType): ?string
     {
         switch ($doctrineType) {
-<<<<<<< HEAD
             case Types::SMALLINT:
             case Types::INTEGER:
-=======
-            case self::$useDeprecatedConstants ? DBALType::SMALLINT : Types::SMALLINT:
-            case self::$useDeprecatedConstants ? DBALType::INTEGER : Types::INTEGER:
->>>>>>> 7fc7acb1
                 return Type::BUILTIN_TYPE_INT;
 
             case Types::FLOAT:
                 return Type::BUILTIN_TYPE_FLOAT;
 
-<<<<<<< HEAD
             case Types::BIGINT:
             case Types::STRING:
             case Types::TEXT:
             case Types::GUID:
             case Types::DECIMAL:
-=======
-            case self::$useDeprecatedConstants ? DBALType::BIGINT : Types::BIGINT:
-            case self::$useDeprecatedConstants ? DBALType::STRING : Types::STRING:
-            case self::$useDeprecatedConstants ? DBALType::TEXT : Types::TEXT:
-            case self::$useDeprecatedConstants ? DBALType::GUID : Types::GUID:
-            case self::$useDeprecatedConstants ? DBALType::DECIMAL : Types::DECIMAL:
->>>>>>> 7fc7acb1
                 return Type::BUILTIN_TYPE_STRING;
 
             case Types::BOOLEAN:
                 return Type::BUILTIN_TYPE_BOOL;
 
-<<<<<<< HEAD
             case Types::BLOB:
             case Types::BINARY:
                 return Type::BUILTIN_TYPE_RESOURCE;
@@ -325,27 +296,6 @@
 
             case Types::ARRAY:
             case Types::SIMPLE_ARRAY:
-=======
-            case self::$useDeprecatedConstants ? DBALType::BLOB : Types::BLOB:
-            case 'binary':
-                return Type::BUILTIN_TYPE_RESOURCE;
-
-            case self::$useDeprecatedConstants ? DBALType::OBJECT : Types::OBJECT:
-            case self::$useDeprecatedConstants ? DBALType::DATE : Types::DATE_MUTABLE:
-            case self::$useDeprecatedConstants ? DBALType::DATETIME : Types::DATETIME_MUTABLE:
-            case self::$useDeprecatedConstants ? DBALType::DATETIMETZ : Types::DATETIMETZ_MUTABLE:
-            case 'vardatetime':
-            case self::$useDeprecatedConstants ? DBALType::TIME : Types::TIME_MUTABLE:
-            case 'date_immutable':
-            case 'datetime_immutable':
-            case 'datetimetz_immutable':
-            case 'time_immutable':
-            case 'dateinterval':
-                return Type::BUILTIN_TYPE_OBJECT;
-
-            case self::$useDeprecatedConstants ? DBALType::TARRAY : Types::ARRAY:
-            case self::$useDeprecatedConstants ? DBALType::SIMPLE_ARRAY : Types::SIMPLE_ARRAY:
->>>>>>> 7fc7acb1
             case 'json_array':
                 return Type::BUILTIN_TYPE_ARRAY;
         }
