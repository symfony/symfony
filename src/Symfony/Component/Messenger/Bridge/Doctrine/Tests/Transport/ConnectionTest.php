--- conflicted
+++ resolved
@@ -590,7 +590,6 @@
             'SELECT m.* FROM messenger_messages m WHERE (m.queue_name = ?) AND (m.delivered_at is null OR m.delivered_at < ?) AND (m.available_at <= ?) ORDER BY available_at ASC LIMIT 1 FOR UPDATE',
         ];
 
-<<<<<<< HEAD
         if (class_exists(MariaDb1060Platform::class)) {
             yield 'MariaDB106' => [
                 new MariaDb1060Platform(),
@@ -602,18 +601,6 @@
             yield 'Postgres & DBAL<4' => [
                 new PostgreSQLPlatform(),
                 'SELECT m.* FROM messenger_messages m WHERE (m.queue_name = ?) AND (m.delivered_at is null OR m.delivered_at < ?) AND (m.available_at <= ?) ORDER BY available_at ASC LIMIT 1 FOR UPDATE',
-=======
-        yield 'SQL Server' => [
-            class_exists(SQLServerPlatform::class) && !class_exists(SQLServer2012Platform::class) ? new SQLServerPlatform() : new SQLServer2012Platform(),
-            sprintf('SELECT m.* FROM messenger_messages m WITH (UPDLOCK, ROWLOCK%s) WHERE (m.queue_name = ?) AND (m.delivered_at is null OR m.delivered_at < ?) AND (m.available_at <= ?) ORDER BY available_at ASC OFFSET 0 ROWS FETCH NEXT 1 ROWS ONLY  ', method_exists(QueryBuilder::class, 'forUpdate') ? ', READPAST' : ''),
-        ];
-
-        if (!class_exists(MySQL57Platform::class)) {
-            // DBAL >= 4
-            yield 'Oracle' => [
-                new OraclePlatform(),
-                'SELECT w.id AS "id", w.body AS "body", w.headers AS "headers", w.queue_name AS "queue_name", w.created_at AS "created_at", w.available_at AS "available_at", w.delivered_at AS "delivered_at" FROM messenger_messages w WHERE w.id IN (SELECT m.id FROM messenger_messages m WHERE (m.queue_name = ?) AND (m.delivered_at is null OR m.delivered_at < ?) AND (m.available_at <= ?) ORDER BY available_at ASC FETCH NEXT 1 ROWS ONLY) FOR UPDATE SKIP LOCKED',
->>>>>>> db5ef7f5
             ];
         } else {
             yield 'Postgres & DBAL>=4' => [
