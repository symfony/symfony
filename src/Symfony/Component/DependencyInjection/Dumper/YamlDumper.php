--- conflicted
+++ resolved
@@ -306,13 +306,10 @@
             return $this->getExpressionCall((string) $value);
         } elseif ($value instanceof Definition) {
             return new TaggedValue('service', (new Parser())->parse("_:\n".$this->addService('_', $value), Yaml::PARSE_CUSTOM_TAGS)['_']['_']);
-<<<<<<< HEAD
+        } elseif ($value instanceof \UnitEnum) {
+            return new TaggedValue('php/const', sprintf('%s::%s', \get_class($value), $value->name));
         } elseif ($value instanceof AbstractArgument) {
             return new TaggedValue('abstract', $value->getText());
-=======
-        } elseif ($value instanceof \UnitEnum) {
-            return new TaggedValue('php/const', sprintf('%s::%s', \get_class($value), $value->name));
->>>>>>> 119b3ec2
         } elseif (\is_object($value) || \is_resource($value)) {
             throw new RuntimeException('Unable to dump a service container if a parameter is an object or a resource.');
         }
