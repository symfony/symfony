--- conflicted
+++ resolved
@@ -132,11 +132,7 @@
 
         $this->assertSame(
             <<<EOTXT
-<<<<<<< HEAD
-array:2 [
-=======
 array:3 [
->>>>>>> d752f741
   0 => array:1 [
     0 => &1 array:1 [
       0 => &1 array:1 [&1]
@@ -147,10 +143,7 @@
       "GLOBALS" => &2 array:1 [&2]
     ]
   ]
-<<<<<<< HEAD
-=======
   2 => &2 array:1 [&2]
->>>>>>> d752f741
 ]
 
 EOTXT
