<?php

/*
 * This file is part of the Symfony package.
 *
 * (c) Fabien Potencier <fabien@symfony.com>
 *
 * For the full copyright and license information, please view the LICENSE
 * file that was distributed with this source code.
 */

namespace Symfony\Component\Serializer\Normalizer;

use Symfony\Component\Serializer\Exception\InvalidArgumentException;
use Symfony\Component\Serializer\Exception\NotNormalizableValueException;

/**
 * Normalizes an object implementing the {@see \DateTimeInterface} to a date string.
 * Denormalizes a date string to an instance of {@see \DateTime} or {@see \DateTimeImmutable}.
 *
 * @author Kévin Dunglas <dunglas@gmail.com>
 */
class DateTimeNormalizer implements NormalizerInterface, DenormalizerInterface
{
    const FORMAT_KEY = 'datetime_format';
    const TIMEZONE_KEY = 'datetime_timezone';

    private $format;
    private $timezone;

    private static $supportedTypes = [
        \DateTimeInterface::class => true,
        \DateTimeImmutable::class => true,
        \DateTime::class => true,
    ];

    /**
     * @param string             $format
     * @param \DateTimeZone|null $timezone
     */
    public function __construct($format = \DateTime::RFC3339, \DateTimeZone $timezone = null)
    {
        $this->format = $format;
        $this->timezone = $timezone;
    }

    /**
     * {@inheritdoc}
     *
     * @throws InvalidArgumentException
     */
    public function normalize($object, $format = null, array $context = [])
    {
        if (!$object instanceof \DateTimeInterface) {
            throw new InvalidArgumentException('The object must implement the "\DateTimeInterface".');
        }

        $format = isset($context[self::FORMAT_KEY]) ? $context[self::FORMAT_KEY] : $this->format;
        $timezone = $this->getTimezone($context);

        if (null !== $timezone) {
            $object = clone $object;
            $object = $object->setTimezone($timezone);
        }

        return $object->format($format);
    }

    /**
     * {@inheritdoc}
     */
    public function supportsNormalization($data, $format = null)
    {
        return $data instanceof \DateTimeInterface;
    }

    /**
     * {@inheritdoc}
     *
     * @throws NotNormalizableValueException
     */
    public function denormalize($data, $class, $format = null, array $context = [])
    {
        $dateTimeFormat = isset($context[self::FORMAT_KEY]) ? $context[self::FORMAT_KEY] : null;
        $timezone = $this->getTimezone($context);

        if ('' === $data || null === $data) {
            throw new NotNormalizableValueException('The data is either an empty string or null, you should pass a string that can be parsed with the passed format or a valid DateTime string.');
        }

        if (null !== $dateTimeFormat) {
            if (null === $timezone && \PHP_VERSION_ID < 70000) {
                // https://bugs.php.net/bug.php?id=68669
                $object = \DateTime::class === $class ? \DateTime::createFromFormat($dateTimeFormat, $data) : \DateTimeImmutable::createFromFormat($dateTimeFormat, $data);
            } else {
                $object = \DateTime::class === $class ? \DateTime::createFromFormat($dateTimeFormat, $data, $timezone) : \DateTimeImmutable::createFromFormat($dateTimeFormat, $data, $timezone);
            }

            if (false !== $object) {
                return $object;
            }

            $dateTimeErrors = \DateTime::class === $class ? \DateTime::getLastErrors() : \DateTimeImmutable::getLastErrors();

            throw new NotNormalizableValueException(sprintf(
                'Parsing datetime string "%s" using format "%s" resulted in %d errors:' . "\n" . '%s',
                $data,
                $dateTimeFormat,
                $dateTimeErrors['error_count'],
                implode("\n", $this->formatDateTimeErrors($dateTimeErrors['errors']))
            ));
        }

        try {
            return \DateTime::class === $class ? new \DateTime($data, $timezone) : new \DateTimeImmutable($data, $timezone);
        } catch (\Exception $e) {
<<<<<<< HEAD
            if (array_key_exists(AbstractObjectNormalizer::DISABLE_TYPE_ENFORCEMENT, $context) && $context[AbstractObjectNormalizer::DISABLE_TYPE_ENFORCEMENT] == false) {
=======
            if ($context[AbstractObjectNormalizer::DISABLE_TYPE_ENFORCEMENT] ?? false) {
>>>>>>> 38173efc
                return $data;
            }

            throw new NotNormalizableValueException($e->getMessage(), $e->getCode(), $e);
        }
    }

    /**
     * {@inheritdoc}
     */
    public function supportsDenormalization($data, $type, $format = null)
    {
        return isset(self::$supportedTypes[$type]);
    }

    /**
     * Formats datetime errors.
     *
     * @return string[]
     */
    private function formatDateTimeErrors(array $errors)
    {
        $formattedErrors = [];

        foreach ($errors as $pos => $message) {
            $formattedErrors[] = sprintf('at position %d: %s', $pos, $message);
        }

        return $formattedErrors;
    }

    private function getTimezone(array $context)
    {
        $dateTimeZone = \array_key_exists(self::TIMEZONE_KEY, $context) ? $context[self::TIMEZONE_KEY] : $this->timezone;

        if (null === $dateTimeZone) {
            return null;
        }

        return $dateTimeZone instanceof \DateTimeZone ? $dateTimeZone : new \DateTimeZone($dateTimeZone);
    }
}<|MERGE_RESOLUTION|>--- conflicted
+++ resolved
@@ -114,11 +114,10 @@
         try {
             return \DateTime::class === $class ? new \DateTime($data, $timezone) : new \DateTimeImmutable($data, $timezone);
         } catch (\Exception $e) {
-<<<<<<< HEAD
-            if (array_key_exists(AbstractObjectNormalizer::DISABLE_TYPE_ENFORCEMENT, $context) && $context[AbstractObjectNormalizer::DISABLE_TYPE_ENFORCEMENT] == false) {
-=======
-            if ($context[AbstractObjectNormalizer::DISABLE_TYPE_ENFORCEMENT] ?? false) {
->>>>>>> 38173efc
+            if (
+                array_key_exists(AbstractObjectNormalizer::DISABLE_TYPE_ENFORCEMENT, $context) && 
+                $context[AbstractObjectNormalizer::DISABLE_TYPE_ENFORCEMENT] == true
+            ) {
                 return $data;
             }
 
