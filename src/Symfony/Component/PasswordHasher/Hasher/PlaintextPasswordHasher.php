--- conflicted
+++ resolved
@@ -35,11 +35,7 @@
         $this->ignorePasswordCase = $ignorePasswordCase;
     }
 
-<<<<<<< HEAD
-    public function hash(#[\SensitiveParameter] string $plainPassword, string $salt = null): string
-=======
     public function hash(#[\SensitiveParameter] string $plainPassword, ?string $salt = null): string
->>>>>>> a44829e2
     {
         if ($this->isPasswordTooLong($plainPassword)) {
             throw new InvalidPasswordException();
@@ -48,11 +44,7 @@
         return $this->mergePasswordAndSalt($plainPassword, $salt);
     }
 
-<<<<<<< HEAD
-    public function verify(string $hashedPassword, #[\SensitiveParameter] string $plainPassword, string $salt = null): bool
-=======
     public function verify(string $hashedPassword, #[\SensitiveParameter] string $plainPassword, ?string $salt = null): bool
->>>>>>> a44829e2
     {
         if ($this->isPasswordTooLong($plainPassword)) {
             return false;
