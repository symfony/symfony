--- conflicted
+++ resolved
@@ -40,11 +40,7 @@
     private ?Response $response;
     private string $firewallName;
 
-<<<<<<< HEAD
-    public function __construct(AuthenticatorInterface $authenticator, Passport $passport, TokenInterface $authenticatedToken, Request $request, ?Response $response, string $firewallName, TokenInterface $previousToken = null)
-=======
     public function __construct(AuthenticatorInterface $authenticator, Passport $passport, TokenInterface $authenticatedToken, Request $request, ?Response $response, string $firewallName, ?TokenInterface $previousToken = null)
->>>>>>> a44829e2
     {
         $this->authenticator = $authenticator;
         $this->passport = $passport;
