<?php

/*
 * This file is part of the Symfony package.
 *
 * (c) Fabien Potencier <fabien@symfony.com>
 *
 * For the full copyright and license information, please view the LICENSE
 * file that was distributed with this source code.
 */

namespace Symfony\Component\Notifier\Bridge\RocketChat\Tests;

use Symfony\Component\Notifier\Bridge\RocketChat\RocketChatTransport;
use Symfony\Component\Notifier\Message\ChatMessage;
use Symfony\Component\Notifier\Message\MessageInterface;
use Symfony\Component\Notifier\Message\SmsMessage;
use Symfony\Component\Notifier\Tests\TransportTestCase;
use Symfony\Component\Notifier\Transport\TransportInterface;
use Symfony\Contracts\HttpClient\HttpClientInterface;

/**
 * @author Oskar Stark <oskarstark@googlemail.com>
 */
final class RocketChatTransportTest extends TransportTestCase
{
    /**
     * @return RocketChatTransport
     */
    public function createTransport(?HttpClientInterface $client = null): TransportInterface
    {
        return new RocketChatTransport('testAccessToken', 'testChannel', $client ?: $this->createMock(HttpClientInterface::class));
    }

<<<<<<< HEAD
    public function testToStringContainsNoChannelBecauseItsOptional()
    {
        $transport = $this->createTransport(null);

        $this->assertSame('rocketchat://host.test', (string) $transport);
    }

    public function testSupportsChatMessage()
=======
    public function toStringProvider(): iterable
>>>>>>> 1ee16596
    {
        yield ['rocketchat://rocketchat.com?channel=testChannel', $this->createTransport()];
    }

    public function supportedMessagesProvider(): iterable
    {
        yield [new ChatMessage('Hello!')];
    }

<<<<<<< HEAD
    private function createTransport(?string $channel = 'testChannel'): RocketChatTransport
    {
        return (new RocketChatTransport('testAccessToken', $channel, $this->createMock(HttpClientInterface::class)))->setHost('host.test');
=======
    public function unsupportedMessagesProvider(): iterable
    {
        yield [new SmsMessage('0611223344', 'Hello!')];
        yield [$this->createMock(MessageInterface::class)];
>>>>>>> 1ee16596
    }
}<|MERGE_RESOLUTION|>--- conflicted
+++ resolved
@@ -27,25 +27,15 @@
     /**
      * @return RocketChatTransport
      */
-    public function createTransport(?HttpClientInterface $client = null): TransportInterface
+    public function createTransport(?HttpClientInterface $client = null, string $channel = null): TransportInterface
     {
-        return new RocketChatTransport('testAccessToken', 'testChannel', $client ?: $this->createMock(HttpClientInterface::class));
+        return new RocketChatTransport('testAccessToken', $channel, $client ?: $this->createMock(HttpClientInterface::class));
     }
 
-<<<<<<< HEAD
-    public function testToStringContainsNoChannelBecauseItsOptional()
+    public function toStringProvider(): iterable
     {
-        $transport = $this->createTransport(null);
-
-        $this->assertSame('rocketchat://host.test', (string) $transport);
-    }
-
-    public function testSupportsChatMessage()
-=======
-    public function toStringProvider(): iterable
->>>>>>> 1ee16596
-    {
-        yield ['rocketchat://rocketchat.com?channel=testChannel', $this->createTransport()];
+        yield ['rocketchat://rocketchat.com', $this->createTransport()];
+        yield ['rocketchat://rocketchat.com?channel=testChannel', $this->createTransport(null, 'testChannel')];
     }
 
     public function supportedMessagesProvider(): iterable
@@ -53,15 +43,9 @@
         yield [new ChatMessage('Hello!')];
     }
 
-<<<<<<< HEAD
-    private function createTransport(?string $channel = 'testChannel'): RocketChatTransport
-    {
-        return (new RocketChatTransport('testAccessToken', $channel, $this->createMock(HttpClientInterface::class)))->setHost('host.test');
-=======
     public function unsupportedMessagesProvider(): iterable
     {
         yield [new SmsMessage('0611223344', 'Hello!')];
         yield [$this->createMock(MessageInterface::class)];
->>>>>>> 1ee16596
     }
 }