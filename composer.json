--- conflicted
+++ resolved
@@ -133,11 +133,7 @@
         "doctrine/collections": "^1.0|^2.0",
         "doctrine/data-fixtures": "^1.1",
         "doctrine/dbal": "^2.13.1|^3.0",
-<<<<<<< HEAD
-        "doctrine/orm": "^2.15",
-=======
-        "doctrine/orm": "^2.12|^3",
->>>>>>> f36e4ab3
+        "doctrine/orm": "^2.15|^3",
         "dragonmantank/cron-expression": "^3.1",
         "egulias/email-validator": "^2.1.10|^3.1|^4",
         "guzzlehttp/promises": "^1.4",
