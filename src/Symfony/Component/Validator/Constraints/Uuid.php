--- conflicted
+++ resolved
@@ -40,16 +40,12 @@
         self::INVALID_VARIANT_ERROR => 'INVALID_VARIANT_ERROR',
     ];
 
-<<<<<<< HEAD
     /**
      * @deprecated since Symfony 6.1, use const ERROR_NAMES instead
      */
     protected static $errorNames = self::ERROR_NAMES;
 
-    // Possible versions defined by RFC 4122
-=======
     // Possible versions defined by RFC 9562/4122
->>>>>>> 56fa4dc6
     public const V1_MAC = 1;
     public const V2_DCE = 2;
     public const V3_MD5 = 3;
