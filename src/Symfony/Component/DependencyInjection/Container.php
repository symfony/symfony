--- conflicted
+++ resolved
@@ -287,11 +287,7 @@
             }
         }
 
-<<<<<<< HEAD
-        $this->envCache = [];
-=======
-        $this->services = $this->factories = $this->privates = [];
->>>>>>> d8bc0ebf
+        $this->envCache = $this->services = $this->factories = $this->privates = [];
     }
 
     /**
