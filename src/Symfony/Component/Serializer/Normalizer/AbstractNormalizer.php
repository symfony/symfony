--- conflicted
+++ resolved
@@ -268,20 +268,6 @@
 
                 $allowed = $allowedAttributes === false || in_array($paramName, $allowedAttributes);
                 $ignored = in_array($paramName, $this->ignoredAttributes);
-<<<<<<< HEAD
-                if ($allowed && !$ignored && array_key_exists($key, $data)) {
-                    /* denormalizing based on type hinting */
-                    $paramClass = $constructorParameter->getClass();
-                    if ($paramClass !==  null and (!empty($value) or !$constructorParameter->allowsNull())) {
-                        if (!$this->serializer instanceof DenormalizerInterface) {
-                            throw new LogicException(sprintf('Cannot denormalize attribute "%s" because injected serializer is not a denormalizer', $attribute));
-                        }
-
-                        $value = $data[$paramName];
-                        $data[$paramName] = $this->serializer->denormalize($value, $paramClass->getName(), $format, $context);
-                    }
-
-=======
                 if (method_exists($constructorParameter, 'isVariadic') && $constructorParameter->isVariadic()) {
                     if ($allowed && !$ignored && (isset($data[$key]) || array_key_exists($key, $data))) {
                         if (!is_array($data[$paramName])) {
@@ -291,7 +277,17 @@
                         $params = array_merge($params, $data[$paramName]);
                     }
                 } elseif ($allowed && !$ignored && (isset($data[$key]) || array_key_exists($key, $data))) {
->>>>>>> 2b296028
+                    /* denormalizing based on type hinting */
+                    $paramClass = $constructorParameter->getClass();
+                    if ($paramClass !==  null and (!empty($value) or !$constructorParameter->allowsNull())) {
+                        if (!$this->serializer instanceof DenormalizerInterface) {
+                            throw new RuntimeException(sprintf('Cannot denormalize attribute "%s" because injected serializer is not a denormalizer', $attribute));
+                        }
+
+                        $value = $data[$paramName];
+                        $data[$paramName] = $this->serializer->denormalize($value, $paramClass->getName(), $format, $context);
+                    }
+
                     $params[] = $data[$key];
                     // don't run set for a parameter passed to the constructor
                     unset($data[$key]);
