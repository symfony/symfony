<?php

/*
 * This file is part of the Symfony package.
 *
 * (c) Fabien Potencier <fabien@symfony.com>
 *
 * For the full copyright and license information, please view the LICENSE
 * file that was distributed with this source code.
 */

namespace Symfony\Component\Debug;

use Symfony\Component\Debug\Exception\FlattenException;
use Symfony\Component\Debug\Exception\OutOfMemoryException;
use Symfony\Component\HttpKernel\Debug\FileLinkFormatter;

/**
 * ExceptionHandler converts an exception to a Response object.
 *
 * It is mostly useful in debug mode to replace the default PHP/XDebug
 * output with something prettier and more useful.
 *
 * As this class is mainly used during Kernel boot, where nothing is yet
 * available, the Response content is always HTML.
 *
 * @author Fabien Potencier <fabien@symfony.com>
 * @author Nicolas Grekas <p@tchwork.com>
 */
class ExceptionHandler
{
    private $debug;
    private $charset;
    private $handler;
    private $caughtBuffer;
    private $caughtLength;
    private $fileLinkFormat;

    public function __construct($debug = true, $charset = null, $fileLinkFormat = null)
    {
        $this->debug = $debug;
        $this->charset = $charset ?: ini_get('default_charset') ?: 'UTF-8';
        $this->fileLinkFormat = $fileLinkFormat ?: ini_get('xdebug.file_link_format') ?: get_cfg_var('xdebug.file_link_format');
    }

    /**
     * Registers the exception handler.
     *
     * @param bool        $debug          Enable/disable debug mode, where the stack trace is displayed
     * @param string|null $charset        The charset used by exception messages
     * @param string|null $fileLinkFormat The IDE link template
     *
     * @return static
     */
    public static function register($debug = true, $charset = null, $fileLinkFormat = null)
    {
        $handler = new static($debug, $charset, $fileLinkFormat);

        $prev = set_exception_handler(array($handler, 'handle'));
        if (is_array($prev) && $prev[0] instanceof ErrorHandler) {
            restore_exception_handler();
            $prev[0]->setExceptionHandler(array($handler, 'handle'));
        }

        return $handler;
    }

    /**
     * Sets a user exception handler.
     *
     * @param callable $handler An handler that will be called on Exception
     *
     * @return callable|null The previous exception handler if any
     */
    public function setHandler(callable $handler = null)
    {
        $old = $this->handler;
        $this->handler = $handler;

        return $old;
    }

    /**
     * Sets the format for links to source files.
     *
     * @param string|FileLinkFormatter $fileLinkFormat The format for links to source files
     *
     * @return string The previous file link format
     */
    public function setFileLinkFormat($fileLinkFormat)
    {
        $old = $this->fileLinkFormat;
        $this->fileLinkFormat = $fileLinkFormat;

        return $old;
    }

    /**
     * Sends a response for the given Exception.
     *
     * To be as fail-safe as possible, the exception is first handled
     * by our simple exception handler, then by the user exception handler.
     * The latter takes precedence and any output from the former is cancelled,
     * if and only if nothing bad happens in this handling path.
     */
    public function handle(\Exception $exception)
    {
        if (null === $this->handler || $exception instanceof OutOfMemoryException) {
            $this->sendPhpResponse($exception);

            return;
        }

        $caughtLength = $this->caughtLength = 0;

        ob_start(function ($buffer) {
            $this->caughtBuffer = $buffer;

            return '';
        });

        $this->sendPhpResponse($exception);
        while (null === $this->caughtBuffer && ob_end_flush()) {
            // Empty loop, everything is in the condition
        }
        if (isset($this->caughtBuffer[0])) {
            ob_start(function ($buffer) {
                if ($this->caughtLength) {
                    // use substr_replace() instead of substr() for mbstring overloading resistance
                    $cleanBuffer = substr_replace($buffer, '', 0, $this->caughtLength);
                    if (isset($cleanBuffer[0])) {
                        $buffer = $cleanBuffer;
                    }
                }

                return $buffer;
            });

            echo $this->caughtBuffer;
            $caughtLength = ob_get_length();
        }
        $this->caughtBuffer = null;

        try {
            call_user_func($this->handler, $exception);
            $this->caughtLength = $caughtLength;
        } catch (\Exception $e) {
            if (!$caughtLength) {
                // All handlers failed. Let PHP handle that now.
                throw $exception;
            }
        }
    }

    /**
<<<<<<< HEAD
=======
     * Sends a response for the given Exception.
     *
     * If you have the Symfony HttpFoundation component installed,
     * this method will use it to create and send the response. If not,
     * it will fallback to plain PHP functions.
     */
    private function failSafeHandle(\Exception $exception)
    {
        if (class_exists('Symfony\Component\HttpFoundation\Response', false)
            && __CLASS__ !== get_class($this)
            && ($reflector = new \ReflectionMethod($this, 'createResponse'))
            && __CLASS__ !== $reflector->class
        ) {
            $response = $this->createResponse($exception);
            $response->sendHeaders();
            $response->sendContent();
            @trigger_error(sprintf("The %s::createResponse method is deprecated since 2.8 and won't be called anymore when handling an exception in 3.0.", $reflector->class), E_USER_DEPRECATED);

            return;
        }

        $this->sendPhpResponse($exception);
    }

    /**
>>>>>>> 2b95ba32
     * Sends the error associated with the given Exception as a plain PHP response.
     *
     * This method uses plain PHP functions like header() and echo to output
     * the response.
     *
     * @param \Exception|FlattenException $exception An \Exception or FlattenException instance
     */
    public function sendPhpResponse($exception)
    {
        if (!$exception instanceof FlattenException) {
            $exception = FlattenException::create($exception);
        }

        if (!headers_sent()) {
            header(sprintf('HTTP/1.0 %s', $exception->getStatusCode()));
            foreach ($exception->getHeaders() as $name => $value) {
                header($name.': '.$value, false);
            }
            header('Content-Type: text/html; charset='.$this->charset);
        }

        echo $this->decorate($this->getContent($exception), $this->getStylesheet($exception));
    }

    /**
     * Gets the full HTML content associated with the given exception.
     *
     * @param \Exception|FlattenException $exception An \Exception or FlattenException instance
     *
     * @return string The HTML content as a string
     */
    public function getHtml($exception)
    {
        if (!$exception instanceof FlattenException) {
            $exception = FlattenException::create($exception);
        }

        return $this->decorate($this->getContent($exception), $this->getStylesheet($exception));
    }

    /**
     * Gets the HTML content associated with the given exception.
     *
     * @return string The content as a string
     */
    public function getContent(FlattenException $exception)
    {
        switch ($exception->getStatusCode()) {
            case 404:
                $title = 'Sorry, the page you are looking for could not be found.';
                break;
            default:
                $title = 'Whoops, looks like something went wrong.';
        }

        $content = '';
        if ($this->debug) {
            try {
                $count = count($exception->getAllPrevious());
                $total = $count + 1;
                foreach ($exception->toArray() as $position => $e) {
                    $ind = $count - $position + 1;
                    $class = $this->formatClass($e['class']);
                    $message = nl2br($this->escapeHtml($e['message']));
                    $content .= sprintf(<<<'EOF'
                        <div class="trace trace-as-html">
                            <table class="trace-details">
                                <thead class="trace-head"><tr><th>
                                    <h3 class="trace-class">
                                        <span class="text-muted">(%d/%d)</span>
                                        <span class="exception_title">%s</span>
                                    </h3>
                                    <p class="break-long-words trace-message">%s</p>
                                </th></tr></thead>
                                <tbody>
EOF
                        , $ind, $total, $class, $message);
                    foreach ($e['trace'] as $trace) {
                        $content .= '<tr><td>';
                        if ($trace['function']) {
                            $content .= sprintf('at <span class="trace-class">%s</span><span class="trace-type">%s</span><span class="trace-method">%s</span>(<span class="trace-arguments">%s</span>)', $this->formatClass($trace['class']), $trace['type'], $trace['function'], $this->formatArgs($trace['args']));
                        }
                        if (isset($trace['file']) && isset($trace['line'])) {
                            $content .= $this->formatPath($trace['file'], $trace['line']);
                        }
                        $content .= "</td></tr>\n";
                    }

                    $content .= "</tbody>\n</table>\n</div>\n";
                }
            } catch (\Exception $e) {
                // something nasty happened and we cannot throw an exception anymore
                if ($this->debug) {
                    $title = sprintf('Exception thrown when handling an exception (%s: %s)', get_class($e), $this->escapeHtml($e->getMessage()));
                } else {
                    $title = 'Whoops, looks like something went wrong.';
                }
            }
        }

        $symfonyGhostImageContents = $this->getSymfonyGhostAsSvg();

        return <<<EOF
            <div class="exception-summary">
                <div class="container">
                    <div class="exception-message-wrapper">
                        <h1 class="break-long-words exception-message">$title</h1>
                        <div class="exception-illustration hidden-xs-down">$symfonyGhostImageContents</div>
                    </div>
                </div>
            </div>

            <div class="container">
                $content
            </div>
EOF;
    }

    /**
     * Gets the stylesheet associated with the given exception.
     *
     * @return string The stylesheet as a string
     */
    public function getStylesheet(FlattenException $exception)
    {
        return <<<'EOF'
            body { background-color: #F9F9F9; color: #222; font: 14px/1.4 Helvetica, Arial, sans-serif; margin: 0; padding-bottom: 45px; }

            a { cursor: pointer; text-decoration: none; }
            a:hover { text-decoration: underline; }
            abbr[title] { border-bottom: none; cursor: help; text-decoration: none; }

            code, pre { font: 13px/1.5 Consolas, Monaco, Menlo, "Ubuntu Mono", "Liberation Mono", monospace; }

            table, tr, th, td { background: #FFF; border-collapse: collapse; vertical-align: top; }
            table { background: #FFF; border: 1px solid #E0E0E0; box-shadow: 0px 0px 1px rgba(128, 128, 128, .2); margin: 1em 0; width: 100%; }
            table th, table td { border: solid #E0E0E0; border-width: 1px 0; padding: 8px 10px; }
            table th { background-color: #E0E0E0; font-weight: bold; text-align: left; }

            .hidden-xs-down { display: none; }
            .block { display: block; }
            .break-long-words { -ms-word-break: break-all; word-break: break-all; word-break: break-word; -webkit-hyphens: auto; -moz-hyphens: auto; hyphens: auto; }
            .text-muted { color: #999; }

            .container { max-width: 1024px; margin: 0 auto; padding: 0 15px; }
            .container::after { content: ""; display: table; clear: both; }

            .exception-summary { background: #B0413E; border-bottom: 2px solid rgba(0, 0, 0, 0.1); border-top: 1px solid rgba(0, 0, 0, .3); flex: 0 0 auto; margin-bottom: 30px; }

            .exception-message-wrapper { display: flex; align-items: center; min-height: 70px; }
            .exception-message { flex-grow: 1; padding: 30px 0; }
            .exception-message, .exception-message a { color: #FFF; font-size: 21px; font-weight: 400; margin: 0; }
            .exception-message.long { font-size: 18px; }
            .exception-message a { border-bottom: 1px solid rgba(255, 255, 255, 0.5); font-size: inherit; text-decoration: none; }
            .exception-message a:hover { border-bottom-color: #ffffff; }

            .exception-illustration { flex-basis: 111px; flex-shrink: 0; height: 66px; margin-left: 15px; opacity: .7; }

            .trace + .trace { margin-top: 30px; }
            .trace-head .trace-class { color: #222; font-size: 18px; font-weight: bold; line-height: 1.3; margin: 0; position: relative; }

            .trace-message { font-size: 14px; font-weight: normal; margin: .5em 0 0; }

            .trace-file-path, .trace-file-path a { color: #222; margin-top: 3px; font-size: 13px; }
            .trace-class { color: #B0413E; }
            .trace-type { padding: 0 2px; }
            .trace-method { color: #B0413E; font-weight: bold; }
            .trace-arguments { color: #777; font-weight: normal; padding-left: 2px; }

            @media (min-width: 575px) {
                .hidden-xs-down { display: initial; }
            }
EOF;
    }

    private function decorate($content, $css)
    {
        return <<<EOF
<!DOCTYPE html>
<html>
    <head>
        <meta charset="{$this->charset}" />
        <meta name="robots" content="noindex,nofollow" />
        <style>$css</style>
    </head>
    <body>
        $content
    </body>
</html>
EOF;
    }

    private function formatClass($class)
    {
        $parts = explode('\\', $class);

        return sprintf('<abbr title="%s">%s</abbr>', $class, array_pop($parts));
    }

    private function formatPath($path, $line)
    {
        $file = $this->escapeHtml(preg_match('#[^/\\\\]*+$#', $path, $file) ? $file[0] : $path);
        $fmt = $this->fileLinkFormat;

        if ($fmt && $link = is_string($fmt) ? strtr($fmt, array('%f' => $path, '%l' => $line)) : $fmt->format($path, $line)) {
            return sprintf('<span class="block trace-file-path">in <a href="%s" title="Go to source">%s (line %d)</a></span>', $this->escapeHtml($link), $file, $line);
        }

        return sprintf('<span class="block trace-file-path">in <a title="%s line %3$d"><strong>%s</strong> (line %d)</a></span>', $this->escapeHtml($path), $file, $line);
    }

    /**
     * Formats an array as a string.
     *
     * @param array $args The argument array
     *
     * @return string
     */
    private function formatArgs(array $args)
    {
        $result = array();
        foreach ($args as $key => $item) {
            if ('object' === $item[0]) {
                $formattedValue = sprintf('<em>object</em>(%s)', $this->formatClass($item[1]));
            } elseif ('array' === $item[0]) {
                $formattedValue = sprintf('<em>array</em>(%s)', is_array($item[1]) ? $this->formatArgs($item[1]) : $item[1]);
            } elseif ('null' === $item[0]) {
                $formattedValue = '<em>null</em>';
            } elseif ('boolean' === $item[0]) {
                $formattedValue = '<em>'.strtolower(var_export($item[1], true)).'</em>';
            } elseif ('resource' === $item[0]) {
                $formattedValue = '<em>resource</em>';
            } else {
                $formattedValue = str_replace("\n", '', $this->escapeHtml(var_export($item[1], true)));
            }

            $result[] = is_int($key) ? $formattedValue : sprintf("'%s' => %s", $this->escapeHtml($key), $formattedValue);
        }

        return implode(', ', $result);
    }

    /**
     * HTML-encodes a string.
     */
    private function escapeHtml($str)
    {
        return htmlspecialchars($str, ENT_COMPAT | ENT_SUBSTITUTE, $this->charset);
    }

    private function getSymfonyGhostAsSvg()
    {
        return '<svg viewBox="0 0 136 81" xmlns="http://www.w3.org/2000/svg" fill-rule="evenodd" clip-rule="evenodd" stroke-linejoin="round" stroke-miterlimit="1.414"><path d="M92.358 20.403a23.168 23.168 0 0 1 9.003 1.881 23.67 23.67 0 0 1 5.197 3.079 24.257 24.257 0 0 1 3.457 3.296 24.771 24.771 0 0 1 5.042 9.396c.486 1.72.78 3.492.895 5.28l.008.142.028.158.015.246v13.875c.116.034.232.065.348.098.193.054.383.116.577.168.487.125.989.191 1.49.215.338.016.689.023 1.021-.059.021-.005.032-.029.048-.044l.095-.1c.243-.265.461-.552.663-.851.277-.408.523-.837.746-1.279l.042-.087c-.066-.012-.131-.026-.197-.04l-.099-.023a5.536 5.536 0 0 1-.694-.242 5.649 5.649 0 0 1-2.374-1.845 5.694 5.694 0 0 1-.824-1.594 6.514 6.514 0 0 1-.267-2.781c.045-.394.126-.779.233-1.159.079-.278.162-.562.307-.812.094-.163.129-.196.247-.341l.79-.882c.143-.143.174-.186.34-.303.249-.174.536-.289.834-.333.074-.011.15-.014.224-.02l1.188-.037c.173.004.217-.002.388.028s.211.05.375.105l.018.007c.059.026.119.05.176.079.151.076.179.104.313.2l.006-.021c.073-.187.084-.238.187-.41.077-.129.167-.249.27-.357.051-.054.108-.103.162-.154l1.124-.95c.14-.107.172-.14.327-.224.155-.085.199-.094.363-.154l.019-.006c.169-.043.211-.06.385-.077.174-.016.218-.007.392.003l1.446.158c.193.033.244.033.43.098.278.097.534.259.744.47.053.053.1.112.149.167l.923 1.158.149.213.028.054.017-.014.184-.125c.196-.104.196-.104.402-.184l1.386-.451c.064-.018.126-.038.19-.052.129-.028.259-.042.39-.043.16-.002.321.017.478.047.364.069.711.21 1.032.396.162.094.316.199.469.308.088.063.176.132.27.188l.021.011c.19.123.245.146.409.305.185.178.336.393.443.63.035.079.061.162.091.243l.439 1.428c.045.175.062.219.081.4.02.193.006.381-.015.573a7.79 7.79 0 0 1-.101.645c-.09.455-.212.901-.365 1.339-.128.366-.273.73-.445 1.077-.658 1.335-1.652 2.512-2.917 3.265a6.399 6.399 0 0 1-1.019.489 6.097 6.097 0 0 1-.631.203c-.226.058-.455.1-.686.134l-.096.012-.061.007c-.01.176-.022.352-.036.528-.034.39-.082.778-.153 1.163a14.258 14.258 0 0 1-.574 2.114c-.229.654-.484 1.306-.806 1.918a9.16 9.16 0 0 1-.386.656c-.219.348-.451.686-.697 1.013-.448.594-.946 1.148-1.521 1.614-.255.207-.52.397-.808.553-.9.489-1.919.648-2.921.735-.493.038-.986.059-1.478.099-.162.015-.324.033-.486.049-.145.011-.289.022-.434.03a15.768 15.768 0 0 1-2.778-.118c0 1.416.007 2.832-.001 4.248a9.737 9.737 0 0 1-.684 3.479 9.615 9.615 0 0 1-1.72 2.804 9.326 9.326 0 0 1-3.04 2.279 9.046 9.046 0 0 1-5.33.715 9.064 9.064 0 0 1-2.988-1.079 9.363 9.363 0 0 1-2.761-2.429 10.078 10.078 0 0 1-1.05 1.16 9.281 9.281 0 0 1-1.871 1.358 9.033 9.033 0 0 1-2.495.926 9.04 9.04 0 0 1-6.462-1.072 9.395 9.395 0 0 1-2.602-2.292l-.062-.08a10.896 10.896 0 0 1-.53.635 9.266 9.266 0 0 1-2.671 2.032 9.028 9.028 0 0 1-6.044.751 9.048 9.048 0 0 1-2.436-.934 9.343 9.343 0 0 1-2.286-1.803 9.572 9.572 0 0 1-1.783-2.757 9.705 9.705 0 0 1-.773-3.693V67.244c-.157.024-.314.047-.472.067-.487.06-.977.103-1.469.109-.313.004-.627-.009-.94-.028-.426-.025-.85-.065-1.273-.125-1.833-.264-3.65-.92-5.109-2.117a8.172 8.172 0 0 1-1.064-1.049 10.155 10.155 0 0 1-.878-1.236 15.277 15.277 0 0 1-.7-1.274 20.835 20.835 0 0 1-1.889-6.194l-.018-.142-.008-.061a6.47 6.47 0 0 1-.99-.297 6.135 6.135 0 0 1-.61-.285 6.587 6.587 0 0 1-.889-.562c-1.228-.924-2.124-2.259-2.668-3.711a9.947 9.947 0 0 1-.307-.99 10.288 10.288 0 0 1-.318-1.923c-.009-.147-.011-.293-.015-.44v-.037c.008-.175.004-.22.037-.393.033-.173.053-.213.11-.378l.561-1.417c.031-.068.06-.139.095-.206a2.028 2.028 0 0 1 .771-.803c.093-.054.194-.095.289-.145l.311-.179c.352-.194.714-.358 1.107-.44.213-.044.426-.061.643-.061l.034.001c.177.014.223.01.396.052.174.041.214.065.379.132l1.347.635c.073.04.15.076.221.121.142.091.272.2.388.325.154.166.176.222.297.414l.022.047.722-.762.168-.158c.165-.122.202-.161.385-.253.206-.102.429-.168.656-.193.076-.008.152-.008.228-.011l1.46.013c.177.011.223.007.397.046.175.038.215.061.381.126l.018.008c.154.08.196.094.338.196.142.102.169.137.294.259l.853.912.152-.067.191-.063.019-.005.196-.042c.177-.019.222-.031.401-.022.066.003.133.013.199.02l1.185.182c.073.016.147.027.219.047.288.08.558.227.784.428.151.135.177.181.303.339l.714 1.004c.097.152.127.187.201.352.077.172.123.352.164.536.029.134.056.269.08.404.063.361.102.725.112 1.091.021.78-.08 1.566-.321 2.307a5.906 5.906 0 0 1-.532 1.183 5.463 5.463 0 0 1-3.257 2.489l-.03.008c.195.584.433 1.155.712 1.701.215.422.453.833.735 1.211.026.035.026.034.053.068l.058.072c.056.024.113.042.171.06.319.09.653.121.982.14.488.027.978.013 1.461-.06.167-.028.333-.062.499-.089.134-.022.267-.042.401-.066l.28-.056c.154-.023.308-.049.462-.076l.115-.021V43.881c.011-.203.006-.203.042-.404a26.66 26.66 0 0 1 .226-2.241 24.737 24.737 0 0 1 5.72-12.577 24.204 24.204 0 0 1 3.457-3.296 23.653 23.653 0 0 1 4.937-2.966 23.215 23.215 0 0 1 5.604-1.681 23.703 23.703 0 0 1 3.958-.313zm-.287 2.042a21.169 21.169 0 0 0-8.012 1.622 21.636 21.636 0 0 0-4.799 2.766 22.233 22.233 0 0 0-3.205 2.985 22.705 22.705 0 0 0-4.897 9.196 23.383 23.383 0 0 0-.737 4.867h-.025v15.744c-.258.053-.258.052-.517.101-.28.051-.56.1-.841.144-.211.04-.421.079-.632.115l-.232.037-.411.078c-.116.02-.233.035-.348.057-.305.056-.609.11-.917.14a9.929 9.929 0 0 1-1.883-.017c-.514-.056-1.044-.155-1.51-.397a1.762 1.762 0 0 1-.33-.218 1.925 1.925 0 0 1-.234-.252 5.248 5.248 0 0 1-.174-.22 8.97 8.97 0 0 1-.582-.883 13.806 13.806 0 0 1-.941-1.971 14.348 14.348 0 0 1-.608-1.954 14.04 14.04 0 0 1-.169-.86l-.015-.11-.015-.109c.161-.007.16-.007.321-.016a12.793 12.793 0 0 0 1.413-.182 4.43 4.43 0 0 0 .28-.074 3.56 3.56 0 0 0 1.199-.616c.309-.244.576-.543.786-.88.163-.261.292-.544.387-.838.123-.378.192-.774.214-1.172a5.102 5.102 0 0 0-.024-.865 7.192 7.192 0 0 0-.145-.799l-.714-1.005-1.184-.182-.019.005-.946.758-.12 1.229a4.953 4.953 0 0 1 .111.455c.032.181.052.36.043.544a1.04 1.04 0 0 1-.056.303c-.11.301-.419.451-.696.548-.402.142-.813.25-1.229.339l.07-.648c.022-.191.047-.381.08-.57.036-.207.079-.413.152-.61.077-.211.182-.412.296-.605.044-.074.092-.146.135-.222.029-.048.031-.047.055-.098.016-.033.031-.064.045-.098l-.026-1.551-1.042-1.116-.018-.008-1.459-.014-1.022 1.079c-.049.128-.08.258-.111.393a5.274 5.274 0 0 0-.1.651 5.55 5.55 0 0 0-.031.466c-.009.687.104 1.37.294 2.028.11.382.262.753.402 1.123-.115-.029-.228-.06-.342-.092a9.526 9.526 0 0 1-1.176-.446c-.108-.05-.111-.048-.191-.097a1.921 1.921 0 0 1-.327-.249c-.416-.4-.589-.986-.671-1.55a5.643 5.643 0 0 1-.057-.549c-.007-.143-.006-.286-.007-.429-.001-.186.005-.372.011-.558l.001-.039-.567-1.446-1.347-.634c-.316-.008-.599.144-.867.299-.109.063-.218.126-.33.185a2.058 2.058 0 0 1-.125.061l-.042.019-.561 1.416c0 .209.014.416.036.624.04.377.106.75.196 1.118.076.309.164.616.275.913.415 1.109 1.093 2.146 2.043 2.838.234.171.485.317.746.442.183.088.371.161.565.22.263.079.532.13.803.17.296.045.594.075.892.095l.108.007c.004.151.01.302.017.453.011.177.023.353.038.529a18.13 18.13 0 0 0 .762 3.752c.239.76.522 1.505.857 2.225.23.494.483.977.767 1.44.288.469.608.915.989 1.308 1.001 1.028 2.324 1.648 3.687 1.976.643.155 1.298.243 1.955.287.311.021.622.036.933.033.418-.006.835-.041 1.25-.094.238-.03.477-.064.713-.11.117-.023.232-.053.348-.081.196-.048.392-.097.586-.151.147-.041.291-.094.436-.144.204-.069.408-.139.608-.217l.006-.003c0 2.207-.013 4.414.001 6.62a7.942 7.942 0 0 0 .13 1.32 7.545 7.545 0 0 0 2.383 4.243 7.23 7.23 0 0 0 2.258 1.372 7.094 7.094 0 0 0 7.012-1.164 7.504 7.504 0 0 0 2.035-2.613 7.727 7.727 0 0 0 .676-2.401l.009-.088.038-.765a8.16 8.16 0 0 0 .113 1.324c.121.694.338 1.37.643 2.001a7.49 7.49 0 0 0 1.692 2.275 7.266 7.266 0 0 0 2.24 1.399 7.11 7.11 0 0 0 4.615.19 7.212 7.212 0 0 0 2.351-1.218 7.501 7.501 0 0 0 2.128-2.64 7.763 7.763 0 0 0 .702-2.39l.01-.088.009-.088.038-.765a9.339 9.339 0 0 0 .021.575 7.626 7.626 0 0 0 .621 2.504 7.507 7.507 0 0 0 2.35 2.972 7.1 7.1 0 0 0 7.026.881 7.275 7.275 0 0 0 2.268-1.515 7.525 7.525 0 0 0 1.612-2.338 7.58 7.58 0 0 0 .572-2.033c.048-.347.069-.696.071-1.046v-6.721c.136.051.271.101.408.148a12.153 12.153 0 0 0 1.976.443c.264.035.529.055.794.071.33.02.66.031.991.027.245-.002.49-.012.735-.031.245-.018.49-.048.735-.068.407-.03.814-.051 1.221-.079a9.493 9.493 0 0 0 1.384-.188c.315-.073.626-.174.912-.329a3.53 3.53 0 0 0 .586-.418c.46-.386.85-.85 1.205-1.337a12.178 12.178 0 0 0 .801-1.246c.122-.232.229-.471.33-.712a15.873 15.873 0 0 0 .681-1.988c.136-.525.23-1.058.282-1.598.035-.41.052-.822.088-1.232.03-.317.078-.632.121-.947l.018-.145.016-.145c.144.009.287.016.431.021.459.009.924.007 1.378-.07a4.456 4.456 0 0 0 1.353-.482c.989-.55 1.752-1.466 2.258-2.488.116-.235.214-.48.304-.727a7.58 7.58 0 0 0 .377-1.43c.016-.109.027-.218.039-.328l.001-.009-.438-1.428a5.206 5.206 0 0 1-.16-.096c-.158-.105-.311-.219-.467-.326a3.829 3.829 0 0 0-.159-.1 1.356 1.356 0 0 0-.509-.18l-.01-.001-1.386.452-.681 1.323c-.016.212-.023.424-.043.636a5.66 5.66 0 0 1-.139.873c-.118.494-.316.999-.702 1.338a1.865 1.865 0 0 1-.496.301l-.272.087a9.57 9.57 0 0 1-.83.205 8.797 8.797 0 0 1-.582.091l.229-.462c.079-.163.158-.325.229-.492.051-.118.096-.239.139-.36.036-.103.076-.209.103-.315.019-.075.031-.153.041-.229.017-.132.031-.263.043-.395.035-.368.06-.737.094-1.104.02-.187.048-.372.067-.559.015-.167.015-.336.012-.505a4.76 4.76 0 0 0-.074-.826c-.012-.065-.03-.13-.045-.194l-.003-.009-.923-1.157-1.446-.159-.019.006-1.124.95-.154 1.489c.011.034.024.066.037.099.044.115.107.221.161.331.046.096.088.193.13.29l.031.076c.013.033.017.07.023.105.012.096.022.191.031.287.031.364.047.73.081 1.093.013.102.028.202.04.303.014.145.027.29.033.435.014.28.016.561.023.841a9.588 9.588 0 0 1-.862-.323c-.063-.027-.128-.062-.193-.084a1.325 1.325 0 0 0-.067-.013c-.081-.01-.162-.017-.243-.025-.245-.02-.49-.037-.734-.061-.066-.007-.132-.014-.198-.028l-.017-.005c-.03-.013-.029-.014-.067-.038a1.614 1.614 0 0 1-.161-.108.863.863 0 0 1-.22-.242c-.089-.155-.102-.34-.09-.517.02-.299.117-.591.228-.866l.004-.009-.018-1.197-.874-.84-.018-.007-1.188.036-.79.882c-.037.112-.074.224-.106.338a4.756 4.756 0 0 0-.171 1.906c.039.329.115.654.233.963a3.542 3.542 0 0 0 1.263 1.636c.313.222.659.393 1.019.517.237.082.487.111.734.145.479.06.959.106 1.438.166.121.017.241.037.362.058l.158.026a12.12 12.12 0 0 1-.923 2.565 13.221 13.221 0 0 1-.829 1.474 9.474 9.474 0 0 1-.984 1.286c-.08.087-.163.17-.248.252a1.655 1.655 0 0 1-.329.262 2.376 2.376 0 0 1-.722.247c-.457.089-.927.093-1.39.071-.391-.018-.781-.06-1.168-.123a7.817 7.817 0 0 1-.609-.124c-.226-.056-.448-.124-.671-.191-.065-.019-.131-.035-.197-.054a14.75 14.75 0 0 1-.543-.165 23.384 23.384 0 0 1-.453-.128c-.196-.059-.195-.059-.39-.12l-.276-.077V43.881h-.025a34.633 34.633 0 0 0-.031-.557 23.606 23.606 0 0 0-.4-2.994 22.743 22.743 0 0 0-1.492-4.708 22.567 22.567 0 0 0-4.593-6.748 21.865 21.865 0 0 0-6.882-4.706 21.175 21.175 0 0 0-8.115-1.722l-.411-.001zm9.15 33.69c.109.015.214.038.315.085a1.012 1.012 0 0 1 .574.771c.021.132.013.268.009.4a8.38 8.38 0 0 1-.026.476 8.767 8.767 0 0 1-1.564 4.282c-.306.437-.65.846-1.024 1.222a10.09 10.09 0 0 1-4.612 2.627c-1.32.343-2.704.427-4.055.254a10.422 10.422 0 0 1-2.67-.709 9.917 9.917 0 0 1-3.57-2.503 9.312 9.312 0 0 1-.775-.984 8.933 8.933 0 0 1-.731-1.288 8.648 8.648 0 0 1-.795-3.377c-.003-.104-.008-.211 0-.316a1.042 1.042 0 0 1 .254-.609.98.98 0 0 1 1.337-.125 1.023 1.023 0 0 1 .385.719c.007.151.006.303.014.454a6.547 6.547 0 0 0 .524 2.217c.257.595.599 1.15 1.006 1.648.325.398.691.759 1.087 1.081.312.253.642.482.987.684 2.592 1.522 5.945 1.538 8.553.047a7.982 7.982 0 0 0 1.069-.731 7.619 7.619 0 0 0 1.142-1.15 6.949 6.949 0 0 0 1.018-1.741 6.538 6.538 0 0 0 .467-2.425l.004-.084a1.012 1.012 0 0 1 .672-.876c.08-.028.158-.04.241-.05.082-.003.082-.003.164.001zm-70.51-12.426c-15.5.93-28.544-5.922-30.126-16.443C-1.156 15.689 11.64 4.024 29.14 1.235c17.501-2.79 33.123 4.345 34.864 15.922 1.575 10.475-8.749 21.021-23.691 25.001l.001.099a31.185 31.185 0 0 0 .042.833c.007.094.019.188.021.282.006.178.013.356.024.534.011.16.024.32.039.48.017.154.038.306.058.459.036.273.077.544.144.811a4.723 4.723 0 0 0 .449 1.128c.192.332.434.628.702.898l.047.05c.151.139.302.275.461.403.24.192.492.367.748.537.474.314.962.6 1.457.877l.041.023.588.735-.729.586c-.376.112-.755.216-1.135.309a11.193 11.193 0 0 1-2.562.355 8.575 8.575 0 0 1-2.995-.486 8.461 8.461 0 0 1-.96-.413 11.194 11.194 0 0 1-1.836-1.152 13.345 13.345 0 0 1-1.07-.934c-.23-.221-.454-.448-.672-.681-.121-.129-.246-.258-.36-.395a23.448 23.448 0 0 1-1.328-1.773c-.051-.076-.049-.077-.095-.155l-.277-.477-.072-.13c-.081-.177-.159-.357-.238-.535l-.003-.01-.092-.707zm52.409-7.804c3.557 0 6.444 3.201 6.444 7.145 0 3.944-2.887 7.146-6.444 7.146s-6.444-3.202-6.444-7.146 2.887-7.145 6.444-7.145zm18.062 0c3.557 0 6.444 3.201 6.444 7.145 0 3.944-2.887 7.146-6.444 7.146s-6.444-3.202-6.444-7.146 2.887-7.145 6.444-7.145zM83.12 42.029c1.915 0 3.47 1.601 3.47 3.573s-1.555 3.573-3.47 3.573c-1.915 0-3.47-1.601-3.47-3.573s1.555-3.573 3.47-3.573zm17.846 0c1.915 0 3.47 1.601 3.47 3.573s-1.555 3.573-3.47 3.573c-1.915 0-3.47-1.601-3.47-3.573s1.555-3.573 3.47-3.573zM17.019 28c-.368 1.65-1.848 5.008-5.178 5.799-2.572.611-4.153-.815-4.544-2.559-.424-1.891.722-3.532 2.121-4.575a3.473 3.473 0 0 1-1.446-2.099c-.421-1.875.867-3.637 3.184-4.187 1.917-.455 3.185.248 3.462 1.482.265 1.184-.534 2.275-1.828 2.582-.878.209-1.574-.042-1.718-.683a1.4 1.4 0 0 1 .044-.704s.287.227.894.083c.751-.179 1.086-.709.972-1.219-.14-.625-.892-.827-1.739-.626-1.054.25-2.06 1.096-1.713 2.642.232 1.036.871 1.56 1.483 1.813.245-.11.481-.183.688-.233.943-.224 1.48-.005 1.587.472.092.411-.144.935-1.166 1.178a3.255 3.255 0 0 1-1.548.004c-.837.771-1.58 1.883-1.27 3.264.276 1.234 1.267 2.125 2.944 1.726 2.598-.617 3.861-3.638 4.277-4.883-.353-.574-.615-1.153-.732-1.676-.107-.477.145-1.005.863-1.175.48-.114.702.127.846.769a2.77 2.77 0 0 1-.03.995c.209.331.443.622.735.951.616-1.983 1.369-3.877 1.737-3.964.591-.141 1.492.65 1.492.65-.815.644-1.689 2.376-2.333 4.158.804.658 1.627 1.103 2.139.982.43-.102.735-.577.95-1.151-.323-2.226.975-4.331 2.31-4.648.703-.167 1.257.204 1.39.796.114.51-.044 1.379-.854 1.745-.236-1.053-.672-1.348-.944-1.283-.495.117-.844 1.413-.538 2.778.232 1.037.712 1.529 1.351 1.377.756-.179 1.333-1.176 1.699-2.128-.265-2.095.877-4.166 2.221-4.486.671-.159 1.214.162 1.391.952.332 1.48-.986 2.885-2.173 3.444.265.734.673 1.053 1.281.909.96-.229 1.578-1.465 1.923-2.506-.125-1.267-.26-2.385-.406-3.035l-.055-.247s1.568-.286 1.778.652l.019.082c.238-.663.67-1.216 1.309-1.368.83-.197 1.526.504 1.755 1.524.497 2.22-.556 4.428-1.834 4.732-.368.087-.642.066-.883-.033.121 1.288.292 2.651.542 3.77.126.559.272 1.061.448 1.47-.464.11-1.797.392-1.978-.414-.16-.716-.342-3.206-.554-5.612-.504 1.107-1.311 2.192-2.441 2.46-1.008.24-1.685-.303-2.055-1.182-.491 1.082-1.281 2.148-2.381 2.409-.817.194-1.554-.117-1.988-1.013-.36.843-.875 1.555-1.54 1.713-.639.152-1.53-.295-2.4-1.024-.239.888-.384 1.668-.39 2.241 0 0-.701.028-.804-.433-.096-.427.065-1.436.341-2.61a10.315 10.315 0 0 1-.713-.848zm38.163-17.803c.068.157.185.527.266.889.424 1.892.37 4.451.739 6.42-.065.61-.387 3.077-1.352 3.307-.192.045-.333-.06-.422-.454-.14-.626-.091-1.607-.293-2.512-.258-1.152-.782-1.686-1.517-1.511-.767.182-1.287 1.016-1.643 2.054-.022-.099-.053-.386-.093-.567-.211-.938-1.779-.652-1.779-.652a6.2 6.2 0 0 1 .457 1.364c.07.31.119.618.155.921-.246.495-.637.996-1.225 1.135-.064.015-.128.031-.195.029a6.977 6.977 0 0 0-.126-.784c-.258-1.152-.871-2.011-1.526-1.855a.712.712 0 0 0-.423.291c-1.337.317-2.358 2.107-2.118 3.919-.214.889-.551 1.757-1.059 1.877-.415.099-.724-.452-1.03-1.817-.059-.263-.09-.706-.122-1.149.142-.64.177-1.237.081-1.665-.107-.477-.417-.733-.816-.638-.715.17-.909 1.75-.52 3.801-.238.92-.639 1.915-1.278 2.067-.464.11-.835-.27-1.012-1.059-.158-.708-.196-1.929-.236-3.08 1.201-.424 1.911-1.009 1.775-1.617-.114-.51-.739-.743-.739-.743s-.124.722-1.064 1.258c-.029-.582-.064-1.111-.137-1.44-.137-.609-.458-.914-1.688-.622.158.327.274.698.359 1.076.103.46.162.949.189 1.445-.611.128-.947.052-.947.052s-.1.457-.041.72c.078.345.432.348 1.026.224.02 1.364-.067 2.701.143 3.639.306 1.365 1.231 1.89 2.046 1.697.907-.216 1.539-1.275 1.914-2.36.407 1.245 1.031 1.955 1.951 1.736.731-.174 1.261-1.142 1.587-2.195.431.765 1.15 1.129 1.983.931 1.214-.289 1.742-1.54 1.835-2.775 0 0 .147-.018.243-.04.526-.125.949-.488 1.26-.915.04.788.053 1.518.194 2.146.111.493.339.612.595.552.495-.118 1.081-.881 1.081-.881a3.93 3.93 0 0 1-.383-1.035c-.284-1.267.317-3.541.988-3.7.208-.049.377.257.492.767.057.255.092.504.115.751l.098 1.469c.024.246.059.496.116.751.158.707.63 1.236 1.381 1.058 1.317-.313 2.07-2.634 2.178-3.956.228.157.536.175.909.086-.505-2.253.089-6.136-.298-7.864-.1-.444-1.001-.58-1.607-.583l-.467.037zM33.729 22.293c.415-.099.711.246.885 1.02.287 1.283-.222 2.616-.797 2.753-.191.045-.695-.025-.961-1.21-.025-.115-.051-.23-.061-.349.05-1.277.439-2.097.934-2.214zm-5.187.955c.271-.065.511.104.588.449.137.609-.338 1.345-1.275 1.966-.255-1.36.159-2.29.687-2.415zm18.032-.403c-.607.144-1.062-.458-1.239-1.248-.217-.97.001-2.097.644-2.457.001.155.038.32.075.484.147.658.554 1.497 1.268 1.83-.017.749-.253 1.273-.748 1.391zm9.877-1.654c.103.461.496.714 1.039.585.799-.19.973-.993.847-1.553-.125-.559-.461-.93-.988-.805-.543.13-1.108.836-.898 1.773zm-14.21-5.442c-.104-.461-.497-.714-1.056-.581-.783.186-.972.993-.847 1.552.126.56.461.93.908.824.56-.133 1.172-1.006.995-1.795z" fill="#fff" fill-opacity=".6"></path></svg>';
    }
}<|MERGE_RESOLUTION|>--- conflicted
+++ resolved
@@ -153,34 +153,6 @@
     }
 
     /**
-<<<<<<< HEAD
-=======
-     * Sends a response for the given Exception.
-     *
-     * If you have the Symfony HttpFoundation component installed,
-     * this method will use it to create and send the response. If not,
-     * it will fallback to plain PHP functions.
-     */
-    private function failSafeHandle(\Exception $exception)
-    {
-        if (class_exists('Symfony\Component\HttpFoundation\Response', false)
-            && __CLASS__ !== get_class($this)
-            && ($reflector = new \ReflectionMethod($this, 'createResponse'))
-            && __CLASS__ !== $reflector->class
-        ) {
-            $response = $this->createResponse($exception);
-            $response->sendHeaders();
-            $response->sendContent();
-            @trigger_error(sprintf("The %s::createResponse method is deprecated since 2.8 and won't be called anymore when handling an exception in 3.0.", $reflector->class), E_USER_DEPRECATED);
-
-            return;
-        }
-
-        $this->sendPhpResponse($exception);
-    }
-
-    /**
->>>>>>> 2b95ba32
      * Sends the error associated with the given Exception as a plain PHP response.
      *
      * This method uses plain PHP functions like header() and echo to output
