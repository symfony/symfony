<?php

/*
 * This file is part of the Symfony package.
 *
 * (c) Fabien Potencier <fabien@symfony.com>
 *
 * For the full copyright and license information, please view the LICENSE
 * file that was distributed with this source code.
 */

namespace Symfony\Component\HttpKernel\DataCollector;

use Symfony\Component\ErrorHandler\Exception\SilencedErrorContext;
use Symfony\Component\HttpFoundation\Request;
use Symfony\Component\HttpFoundation\RequestStack;
use Symfony\Component\HttpFoundation\Response;
use Symfony\Component\HttpKernel\Log\DebugLoggerInterface;

/**
 * @author Fabien Potencier <fabien@symfony.com>
 *
 * @final
 */
class LoggerDataCollector extends DataCollector implements LateDataCollectorInterface
{
    private DebugLoggerInterface $logger;
    private ?string $containerPathPrefix;
    private ?Request $currentRequest = null;
    private ?RequestStack $requestStack;
    private ?array $processedLogs = null;

    public function __construct(?object $logger = null, ?string $containerPathPrefix = null, ?RequestStack $requestStack = null)
    {
        if ($logger instanceof DebugLoggerInterface) {
            $this->logger = $logger;
        }

        $this->containerPathPrefix = $containerPathPrefix;
        $this->requestStack = $requestStack;
    }

<<<<<<< HEAD
    public function collect(Request $request, Response $response, \Throwable $exception = null): void
=======
    /**
     * {@inheritdoc}
     */
    public function collect(Request $request, Response $response, ?\Throwable $exception = null)
>>>>>>> 2a31f2dd
    {
        $this->currentRequest = $this->requestStack && $this->requestStack->getMainRequest() !== $request ? $request : null;
    }

    public function reset(): void
    {
        if (isset($this->logger)) {
            $this->logger->clear();
        }
        $this->data = [];
    }

    public function lateCollect(): void
    {
        if (isset($this->logger)) {
            $containerDeprecationLogs = $this->getContainerDeprecationLogs();
            $this->data = $this->computeErrorsCount($containerDeprecationLogs);
            // get compiler logs later (only when they are needed) to improve performance
            $this->data['compiler_logs'] = [];
            $this->data['compiler_logs_filepath'] = $this->containerPathPrefix.'Compiler.log';
            $this->data['logs'] = $this->sanitizeLogs(array_merge($this->logger->getLogs($this->currentRequest), $containerDeprecationLogs));
            $this->data = $this->cloneVar($this->data);
        }
        $this->currentRequest = null;
    }

    public function getLogs()
    {
        return $this->data['logs'] ?? [];
    }

    public function getProcessedLogs()
    {
        if (null !== $this->processedLogs) {
            return $this->processedLogs;
        }

        $rawLogs = $this->getLogs();
        if ([] === $rawLogs) {
            return $this->processedLogs = $rawLogs;
        }

        $logs = [];
        foreach ($this->getLogs()->getValue() as $rawLog) {
            $rawLogData = $rawLog->getValue();

            if ($rawLogData['priority']->getValue() > 300) {
                $logType = 'error';
            } elseif (isset($rawLogData['scream']) && false === $rawLogData['scream']->getValue()) {
                $logType = 'deprecation';
            } elseif (isset($rawLogData['scream']) && true === $rawLogData['scream']->getValue()) {
                $logType = 'silenced';
            } else {
                $logType = 'regular';
            }

            $logs[] = [
                'type' => $logType,
                'errorCount' => $rawLog['errorCount'] ?? 1,
                'timestamp' => $rawLogData['timestamp_rfc3339']->getValue(),
                'priority' => $rawLogData['priority']->getValue(),
                'priorityName' => $rawLogData['priorityName']->getValue(),
                'channel' => $rawLogData['channel']->getValue(),
                'message' => $rawLogData['message'],
                'context' => $rawLogData['context'],
            ];
        }

        // sort logs from oldest to newest
        usort($logs, static fn ($logA, $logB) => $logA['timestamp'] <=> $logB['timestamp']);

        return $this->processedLogs = $logs;
    }

    public function getFilters()
    {
        $filters = [
            'channel' => [],
            'priority' => [
                'Debug' => 100,
                'Info' => 200,
                'Notice' => 250,
                'Warning' => 300,
                'Error' => 400,
                'Critical' => 500,
                'Alert' => 550,
                'Emergency' => 600,
            ],
        ];

        $allChannels = [];
        foreach ($this->getProcessedLogs() as $log) {
            if ('' === trim($log['channel'] ?? '')) {
                continue;
            }

            $allChannels[] = $log['channel'];
        }
        $channels = array_unique($allChannels);
        sort($channels);
        $filters['channel'] = $channels;

        return $filters;
    }

    public function getPriorities()
    {
        return $this->data['priorities'] ?? [];
    }

    public function countErrors()
    {
        return $this->data['error_count'] ?? 0;
    }

    public function countDeprecations()
    {
        return $this->data['deprecation_count'] ?? 0;
    }

    public function countWarnings()
    {
        return $this->data['warning_count'] ?? 0;
    }

    public function countScreams()
    {
        return $this->data['scream_count'] ?? 0;
    }

    public function getCompilerLogs()
    {
        return $this->cloneVar($this->getContainerCompilerLogs($this->data['compiler_logs_filepath'] ?? null));
    }

    public function getName(): string
    {
        return 'logger';
    }

    private function getContainerDeprecationLogs(): array
    {
        if (null === $this->containerPathPrefix || !is_file($file = $this->containerPathPrefix.'Deprecations.log')) {
            return [];
        }

        if ('' === $logContent = trim(file_get_contents($file))) {
            return [];
        }

        $bootTime = filemtime($file);
        $logs = [];
        foreach (unserialize($logContent) as $log) {
            $log['context'] = ['exception' => new SilencedErrorContext($log['type'], $log['file'], $log['line'], $log['trace'], $log['count'])];
            $log['timestamp'] = $bootTime;
            $log['timestamp_rfc3339'] = (new \DateTimeImmutable())->setTimestamp($bootTime)->format(\DateTimeInterface::RFC3339_EXTENDED);
            $log['priority'] = 100;
            $log['priorityName'] = 'DEBUG';
            $log['channel'] = null;
            $log['scream'] = false;
            unset($log['type'], $log['file'], $log['line'], $log['trace'], $log['trace'], $log['count']);
            $logs[] = $log;
        }

        return $logs;
    }

    private function getContainerCompilerLogs(?string $compilerLogsFilepath = null): array
    {
        if (!$compilerLogsFilepath || !is_file($compilerLogsFilepath)) {
            return [];
        }

        $logs = [];
        foreach (file($compilerLogsFilepath, \FILE_IGNORE_NEW_LINES) as $log) {
            $log = explode(': ', $log, 2);
            if (!isset($log[1]) || !preg_match('/^[a-zA-Z_\x7f-\xff][a-zA-Z0-9_\x7f-\xff]*+(?:\\\\[a-zA-Z_\x7f-\xff][a-zA-Z0-9_\x7f-\xff]*+)++$/', $log[0])) {
                $log = ['Unknown Compiler Pass', implode(': ', $log)];
            }

            $logs[$log[0]][] = ['message' => $log[1]];
        }

        return $logs;
    }

    private function sanitizeLogs(array $logs): array
    {
        $sanitizedLogs = [];
        $silencedLogs = [];

        foreach ($logs as $log) {
            if (!$this->isSilencedOrDeprecationErrorLog($log)) {
                $sanitizedLogs[] = $log;

                continue;
            }

            $message = '_'.$log['message'];
            $exception = $log['context']['exception'];

            if ($exception instanceof SilencedErrorContext) {
                if (isset($silencedLogs[$h = spl_object_hash($exception)])) {
                    continue;
                }
                $silencedLogs[$h] = true;

                if (!isset($sanitizedLogs[$message])) {
                    $sanitizedLogs[$message] = $log + [
                        'errorCount' => 0,
                        'scream' => true,
                    ];
                }
                $sanitizedLogs[$message]['errorCount'] += $exception->count;

                continue;
            }

            $errorId = hash('xxh128', "{$exception->getSeverity()}/{$exception->getLine()}/{$exception->getFile()}\0{$message}", true);

            if (isset($sanitizedLogs[$errorId])) {
                ++$sanitizedLogs[$errorId]['errorCount'];
            } else {
                $log += [
                    'errorCount' => 1,
                    'scream' => false,
                ];

                $sanitizedLogs[$errorId] = $log;
            }
        }

        return array_values($sanitizedLogs);
    }

    private function isSilencedOrDeprecationErrorLog(array $log): bool
    {
        if (!isset($log['context']['exception'])) {
            return false;
        }

        $exception = $log['context']['exception'];

        if ($exception instanceof SilencedErrorContext) {
            return true;
        }

        if ($exception instanceof \ErrorException && \in_array($exception->getSeverity(), [\E_DEPRECATED, \E_USER_DEPRECATED], true)) {
            return true;
        }

        return false;
    }

    private function computeErrorsCount(array $containerDeprecationLogs): array
    {
        $silencedLogs = [];
        $count = [
            'error_count' => $this->logger->countErrors($this->currentRequest),
            'deprecation_count' => 0,
            'warning_count' => 0,
            'scream_count' => 0,
            'priorities' => [],
        ];

        foreach ($this->logger->getLogs($this->currentRequest) as $log) {
            if (isset($count['priorities'][$log['priority']])) {
                ++$count['priorities'][$log['priority']]['count'];
            } else {
                $count['priorities'][$log['priority']] = [
                    'count' => 1,
                    'name' => $log['priorityName'],
                ];
            }
            if ('WARNING' === $log['priorityName']) {
                ++$count['warning_count'];
            }

            if ($this->isSilencedOrDeprecationErrorLog($log)) {
                $exception = $log['context']['exception'];
                if ($exception instanceof SilencedErrorContext) {
                    if (isset($silencedLogs[$h = spl_object_hash($exception)])) {
                        continue;
                    }
                    $silencedLogs[$h] = true;
                    $count['scream_count'] += $exception->count;
                } else {
                    ++$count['deprecation_count'];
                }
            }
        }

        foreach ($containerDeprecationLogs as $deprecationLog) {
            $count['deprecation_count'] += $deprecationLog['context']['exception']->count;
        }

        ksort($count['priorities']);

        return $count;
    }
}<|MERGE_RESOLUTION|>--- conflicted
+++ resolved
@@ -40,14 +40,7 @@
         $this->requestStack = $requestStack;
     }
 
-<<<<<<< HEAD
-    public function collect(Request $request, Response $response, \Throwable $exception = null): void
-=======
-    /**
-     * {@inheritdoc}
-     */
-    public function collect(Request $request, Response $response, ?\Throwable $exception = null)
->>>>>>> 2a31f2dd
+    public function collect(Request $request, Response $response, ?\Throwable $exception = null): void
     {
         $this->currentRequest = $this->requestStack && $this->requestStack->getMainRequest() !== $request ? $request : null;
     }
