<?php

/*
 * This file is part of the Symfony package.
 *
 * (c) Fabien Potencier <fabien@symfony.com>
 *
 * For the full copyright and license information, please view the LICENSE
 * file that was distributed with this source code.
 */

namespace Symfony\Contracts\Translation;

/**
 * @author Fabien Potencier <fabien@symfony.com>
 */
interface TranslatorInterface
{
    /**
     * Translates the given message.
     *
     * When a number is provided as a parameter named "%count%", the message is parsed for plural
     * forms and a translation is chosen according to this number using the following rules:
     *
     * Given a message with different plural translations separated by a
     * pipe (|), this method returns the correct portion of the message based
     * on the given number, locale and the pluralization rules in the message
     * itself.
     *
     * The message supports two different types of pluralization rules:
     *
     * interval: {0} There are no apples|{1} There is one apple|]1,Inf] There are %count% apples
     * indexed:  There is one apple|There are %count% apples
     *
     * The indexed solution can also contain labels (e.g. one: There is one apple).
     * This is purely for making the translations more clear - it does not
     * affect the functionality.
     *
     * The two methods can also be mixed:
     *     {0} There are no apples|one: There is one apple|more: There are %count% apples
     *
     * An interval can represent a finite set of numbers:
     *  {1,2,3,4}
     *
     * An interval can represent numbers between two numbers:
     *  [1, +Inf]
     *  ]-1,2[
     *
     * The left delimiter can be [ (inclusive) or ] (exclusive).
     * The right delimiter can be [ (exclusive) or ] (inclusive).
     * Beside numbers, you can use -Inf and +Inf for the infinite.
     *
     * @see https://en.wikipedia.org/wiki/ISO_31-11
     *
     * @param string      $id         The message id (may also be an object that can be cast to string)
     * @param array       $parameters An array of parameters for the message
     * @param string|null $domain     The domain for the message or null to use the default
     * @param string|null $locale     The locale or null to use the default
     *
     * @throws \InvalidArgumentException If the locale contains invalid characters
     */
<<<<<<< HEAD
    public function trans(string $id, array $parameters = [], string $domain = null, string $locale = null): string;
=======
    public function trans(string $id, array $parameters = [], ?string $domain = null, ?string $locale = null): string;
>>>>>>> a44829e2

    /**
     * Returns the default locale.
     */
    public function getLocale(): string;
}<|MERGE_RESOLUTION|>--- conflicted
+++ resolved
@@ -59,11 +59,7 @@
      *
      * @throws \InvalidArgumentException If the locale contains invalid characters
      */
-<<<<<<< HEAD
-    public function trans(string $id, array $parameters = [], string $domain = null, string $locale = null): string;
-=======
     public function trans(string $id, array $parameters = [], ?string $domain = null, ?string $locale = null): string;
->>>>>>> a44829e2
 
     /**
      * Returns the default locale.
