<?php

/*
 * This file is part of the Symfony package.
 *
 * (c) Fabien Potencier <fabien@symfony.com>
 *
 * For the full copyright and license information, please view the LICENSE
 * file that was distributed with this source code.
 */

namespace Symfony\Component\Process;

use Symfony\Component\Process\Exception\InvalidArgumentException;
use Symfony\Component\Process\Exception\LogicException;
use Symfony\Component\Process\Exception\ProcessFailedException;
use Symfony\Component\Process\Exception\ProcessSignaledException;
use Symfony\Component\Process\Exception\ProcessTimedOutException;
use Symfony\Component\Process\Exception\RuntimeException;
use Symfony\Component\Process\Pipes\UnixPipes;
use Symfony\Component\Process\Pipes\WindowsPipes;

/**
 * Process is a thin wrapper around proc_* functions to easily
 * start independent PHP processes.
 *
 * @author Fabien Potencier <fabien@symfony.com>
 * @author Romain Neutron <imprec@gmail.com>
 *
 * @implements \IteratorAggregate<string, string>
 */
class Process implements \IteratorAggregate
{
    public const ERR = 'err';
    public const OUT = 'out';

    public const STATUS_READY = 'ready';
    public const STATUS_STARTED = 'started';
    public const STATUS_TERMINATED = 'terminated';

    public const STDIN = 0;
    public const STDOUT = 1;
    public const STDERR = 2;

    // Timeout Precision in seconds.
    public const TIMEOUT_PRECISION = 0.2;

    public const ITER_NON_BLOCKING = 1; // By default, iterating over outputs is a blocking call, use this flag to make it non-blocking
    public const ITER_KEEP_OUTPUT = 2;  // By default, outputs are cleared while iterating, use this flag to keep them in memory
    public const ITER_SKIP_OUT = 4;     // Use this flag to skip STDOUT while iterating
    public const ITER_SKIP_ERR = 8;     // Use this flag to skip STDERR while iterating

    private ?\Closure $callback = null;
    private array|string $commandline;
    private ?string $cwd;
    private array $env = [];
    /** @var resource|string|\Iterator|null */
    private $input;
    private ?float $starttime = null;
    private ?float $lastOutputTime = null;
    private ?float $timeout = null;
    private ?float $idleTimeout = null;
    private ?int $exitcode = null;
    private array $fallbackStatus = [];
    private array $processInformation;
    private bool $outputDisabled = false;
    /** @var resource */
    private $stdout;
    /** @var resource */
    private $stderr;
    /** @var resource|null */
    private $process;
    private string $status = self::STATUS_READY;
    private int $incrementalOutputOffset = 0;
    private int $incrementalErrorOutputOffset = 0;
    private bool $tty = false;
    private bool $pty;
    private array $options = ['suppress_errors' => true, 'bypass_shell' => true];

    private WindowsPipes|UnixPipes $processPipes;

    private ?int $latestSignal = null;
    private ?int $cachedExitCode = null;

    private static ?bool $sigchild = null;

    /**
     * Exit codes translation table.
     *
     * User-defined errors must use exit codes in the 64-113 range.
     */
    public static $exitCodes = [
        0 => 'OK',
        1 => 'General error',
        2 => 'Misuse of shell builtins',

        126 => 'Invoked command cannot execute',
        127 => 'Command not found',
        128 => 'Invalid exit argument',

        // signals
        129 => 'Hangup',
        130 => 'Interrupt',
        131 => 'Quit and dump core',
        132 => 'Illegal instruction',
        133 => 'Trace/breakpoint trap',
        134 => 'Process aborted',
        135 => 'Bus error: "access to undefined portion of memory object"',
        136 => 'Floating point exception: "erroneous arithmetic operation"',
        137 => 'Kill (terminate immediately)',
        138 => 'User-defined 1',
        139 => 'Segmentation violation',
        140 => 'User-defined 2',
        141 => 'Write to pipe with no one reading',
        142 => 'Signal raised by alarm',
        143 => 'Termination (request to terminate)',
        // 144 - not defined
        145 => 'Child process terminated, stopped (or continued*)',
        146 => 'Continue if stopped',
        147 => 'Stop executing temporarily',
        148 => 'Terminal stop signal',
        149 => 'Background process attempting to read from tty ("in")',
        150 => 'Background process attempting to write to tty ("out")',
        151 => 'Urgent data available on socket',
        152 => 'CPU time limit exceeded',
        153 => 'File size limit exceeded',
        154 => 'Signal raised by timer counting virtual time: "virtual timer expired"',
        155 => 'Profiling timer expired',
        // 156 - not defined
        157 => 'Pollable event',
        // 158 - not defined
        159 => 'Bad syscall',
    ];

    /**
     * @param array          $command The command to run and its arguments listed as separate entries
     * @param string|null    $cwd     The working directory or null to use the working dir of the current PHP process
     * @param array|null     $env     The environment variables or null to use the same environment as the current PHP process
     * @param mixed          $input   The input as stream resource, scalar or \Traversable, or null for no input
     * @param int|float|null $timeout The timeout in seconds or null to disable
     *
     * @throws LogicException When proc_open is not installed
     */
    public function __construct(array $command, ?string $cwd = null, ?array $env = null, mixed $input = null, ?float $timeout = 60)
    {
        if (!\function_exists('proc_open')) {
            throw new LogicException('The Process class relies on proc_open, which is not available on your PHP installation.');
        }

        $this->commandline = $command;
        $this->cwd = $cwd;

        // on Windows, if the cwd changed via chdir(), proc_open defaults to the dir where PHP was started
        // on Gnu/Linux, PHP builds with --enable-maintainer-zts are also affected
        // @see : https://bugs.php.net/51800
        // @see : https://bugs.php.net/50524
        if (null === $this->cwd && (\defined('ZEND_THREAD_SAFE') || '\\' === \DIRECTORY_SEPARATOR)) {
            $this->cwd = getcwd();
        }
        if (null !== $env) {
            $this->setEnv($env);
        }

        $this->setInput($input);
        $this->setTimeout($timeout);
        $this->pty = false;
    }

    /**
     * Creates a Process instance as a command-line to be run in a shell wrapper.
     *
     * Command-lines are parsed by the shell of your OS (/bin/sh on Unix-like, cmd.exe on Windows.)
     * This allows using e.g. pipes or conditional execution. In this mode, signals are sent to the
     * shell wrapper and not to your commands.
     *
     * In order to inject dynamic values into command-lines, we strongly recommend using placeholders.
     * This will save escaping values, which is not portable nor secure anyway:
     *
     *   $process = Process::fromShellCommandline('my_command "${:MY_VAR}"');
     *   $process->run(null, ['MY_VAR' => $theValue]);
     *
     * @param string         $command The command line to pass to the shell of the OS
     * @param string|null    $cwd     The working directory or null to use the working dir of the current PHP process
     * @param array|null     $env     The environment variables or null to use the same environment as the current PHP process
     * @param mixed          $input   The input as stream resource, scalar or \Traversable, or null for no input
     * @param int|float|null $timeout The timeout in seconds or null to disable
     *
     * @throws LogicException When proc_open is not installed
     */
    public static function fromShellCommandline(string $command, ?string $cwd = null, ?array $env = null, mixed $input = null, ?float $timeout = 60): static
    {
        $process = new static([], $cwd, $env, $input, $timeout);
        $process->commandline = $command;

        return $process;
    }

    public function __sleep(): array
    {
        throw new \BadMethodCallException('Cannot serialize '.__CLASS__);
    }

    /**
     * @return void
     */
    public function __wakeup()
    {
        throw new \BadMethodCallException('Cannot unserialize '.__CLASS__);
    }

    public function __destruct()
    {
        if ($this->options['create_new_console'] ?? false) {
            $this->processPipes->close();
        } else {
            $this->stop(0);
        }
    }

    public function __clone()
    {
        $this->resetProcessData();
    }

    /**
     * Runs the process.
     *
     * The callback receives the type of output (out or err) and
     * some bytes from the output in real-time. It allows to have feedback
     * from the independent process during execution.
     *
     * The STDOUT and STDERR are also available after the process is finished
     * via the getOutput() and getErrorOutput() methods.
     *
     * @param callable|null $callback A PHP callback to run whenever there is some
     *                                output available on STDOUT or STDERR
     *
     * @return int The exit status code
     *
     * @throws RuntimeException         When process can't be launched
     * @throws RuntimeException         When process is already running
     * @throws ProcessTimedOutException When process timed out
     * @throws ProcessSignaledException When process stopped after receiving signal
     * @throws LogicException           In case a callback is provided and output has been disabled
     *
     * @final
     */
    public function run(?callable $callback = null, array $env = []): int
    {
        $this->start($callback, $env);

        return $this->wait();
    }

    /**
     * Runs the process.
     *
     * This is identical to run() except that an exception is thrown if the process
     * exits with a non-zero exit code.
     *
     * @return $this
     *
     * @throws ProcessFailedException if the process didn't terminate successfully
     *
     * @final
     */
    public function mustRun(?callable $callback = null, array $env = []): static
    {
        if (0 !== $this->run($callback, $env)) {
            throw new ProcessFailedException($this);
        }

        return $this;
    }

    /**
     * Starts the process and returns after writing the input to STDIN.
     *
     * This method blocks until all STDIN data is sent to the process then it
     * returns while the process runs in the background.
     *
     * The termination of the process can be awaited with wait().
     *
     * The callback receives the type of output (out or err) and some bytes from
     * the output in real-time while writing the standard input to the process.
     * It allows to have feedback from the independent process during execution.
     *
     * @param callable|null $callback A PHP callback to run whenever there is some
     *                                output available on STDOUT or STDERR
     *
     * @return void
     *
     * @throws RuntimeException When process can't be launched
     * @throws RuntimeException When process is already running
     * @throws LogicException   In case a callback is provided and output has been disabled
     */
    public function start(?callable $callback = null, array $env = [])
    {
        if ($this->isRunning()) {
            throw new RuntimeException('Process is already running.');
        }

        $this->resetProcessData();
        $this->starttime = $this->lastOutputTime = microtime(true);
        $this->callback = $this->buildCallback($callback);
        $descriptors = $this->getDescriptors(null !== $callback);

        if ($this->env) {
            $env += '\\' === \DIRECTORY_SEPARATOR ? array_diff_ukey($this->env, $env, 'strcasecmp') : $this->env;
        }

        $env += '\\' === \DIRECTORY_SEPARATOR ? array_diff_ukey($this->getDefaultEnv(), $env, 'strcasecmp') : $this->getDefaultEnv();

        if (\is_array($commandline = $this->commandline)) {
            $commandline = implode(' ', array_map($this->escapeArgument(...), $commandline));

            if ('\\' !== \DIRECTORY_SEPARATOR) {
                // exec is mandatory to deal with sending a signal to the process
                $commandline = 'exec '.$commandline;
            }
        } else {
            $commandline = $this->replacePlaceholders($commandline, $env);
        }

        if ('\\' === \DIRECTORY_SEPARATOR) {
            $commandline = $this->prepareWindowsCommandLine($commandline, $env);
        } elseif ($this->isSigchildEnabled()) {
            // last exit code is output on the fourth pipe and caught to work around --enable-sigchild
            $descriptors[3] = ['pipe', 'w'];

            // See https://unix.stackexchange.com/questions/71205/background-process-pipe-input
            $commandline = '{ ('.$commandline.') <&3 3<&- 3>/dev/null & } 3<&0;';
            $commandline .= 'pid=$!; echo $pid >&3; wait $pid 2>/dev/null; code=$?; echo $code >&3; exit $code';
        }

        $envPairs = [];
        foreach ($env as $k => $v) {
            if (false !== $v && false === \in_array($k, ['argc', 'argv', 'ARGC', 'ARGV'], true)) {
                $envPairs[] = $k.'='.$v;
            }
        }

        if (!is_dir($this->cwd)) {
            throw new RuntimeException(sprintf('The provided cwd "%s" does not exist.', $this->cwd));
        }

        $process = @proc_open($commandline, $descriptors, $this->processPipes->pipes, $this->cwd, $envPairs, $this->options);

<<<<<<< HEAD
        if (!\is_resource($process)) {
=======
        if (!$this->process) {
>>>>>>> 7518cc75
            throw new RuntimeException('Unable to launch a new process.');
        }
        $this->process = $process;
        $this->status = self::STATUS_STARTED;

        if (isset($descriptors[3])) {
            $this->fallbackStatus['pid'] = (int) fgets($this->processPipes->pipes[3]);
        }

        if ($this->tty) {
            return;
        }

        $this->updateStatus(false);
        $this->checkTimeout();
    }

    /**
     * Restarts the process.
     *
     * Be warned that the process is cloned before being started.
     *
     * @param callable|null $callback A PHP callback to run whenever there is some
     *                                output available on STDOUT or STDERR
     *
     * @throws RuntimeException When process can't be launched
     * @throws RuntimeException When process is already running
     *
     * @see start()
     *
     * @final
     */
    public function restart(?callable $callback = null, array $env = []): static
    {
        if ($this->isRunning()) {
            throw new RuntimeException('Process is already running.');
        }

        $process = clone $this;
        $process->start($callback, $env);

        return $process;
    }

    /**
     * Waits for the process to terminate.
     *
     * The callback receives the type of output (out or err) and some bytes
     * from the output in real-time while writing the standard input to the process.
     * It allows to have feedback from the independent process during execution.
     *
     * @param callable|null $callback A valid PHP callback
     *
     * @return int The exitcode of the process
     *
     * @throws ProcessTimedOutException When process timed out
     * @throws ProcessSignaledException When process stopped after receiving signal
     * @throws LogicException           When process is not yet started
     */
    public function wait(?callable $callback = null): int
    {
        $this->requireProcessIsStarted(__FUNCTION__);

        $this->updateStatus(false);

        if (null !== $callback) {
            if (!$this->processPipes->haveReadSupport()) {
                $this->stop(0);
                throw new LogicException('Pass the callback to the "Process::start" method or call enableOutput to use a callback with "Process::wait".');
            }
            $this->callback = $this->buildCallback($callback);
        }

        do {
            $this->checkTimeout();
            $running = $this->isRunning() && ('\\' === \DIRECTORY_SEPARATOR || $this->processPipes->areOpen());
            $this->readPipes($running, '\\' !== \DIRECTORY_SEPARATOR || !$running);
        } while ($running);

        while ($this->isRunning()) {
            $this->checkTimeout();
            usleep(1000);
        }

        if ($this->processInformation['signaled'] && $this->processInformation['termsig'] !== $this->latestSignal) {
            throw new ProcessSignaledException($this);
        }

        return $this->exitcode;
    }

    /**
     * Waits until the callback returns true.
     *
     * The callback receives the type of output (out or err) and some bytes
     * from the output in real-time while writing the standard input to the process.
     * It allows to have feedback from the independent process during execution.
     *
     * @throws RuntimeException         When process timed out
     * @throws LogicException           When process is not yet started
     * @throws ProcessTimedOutException In case the timeout was reached
     */
    public function waitUntil(callable $callback): bool
    {
        $this->requireProcessIsStarted(__FUNCTION__);
        $this->updateStatus(false);

        if (!$this->processPipes->haveReadSupport()) {
            $this->stop(0);
            throw new LogicException('Pass the callback to the "Process::start" method or call enableOutput to use a callback with "Process::waitUntil".');
        }
        $callback = $this->buildCallback($callback);

        $ready = false;
        while (true) {
            $this->checkTimeout();
            $running = '\\' === \DIRECTORY_SEPARATOR ? $this->isRunning() : $this->processPipes->areOpen();
            $output = $this->processPipes->readAndWrite($running, '\\' !== \DIRECTORY_SEPARATOR || !$running);

            foreach ($output as $type => $data) {
                if (3 !== $type) {
                    $ready = $callback(self::STDOUT === $type ? self::OUT : self::ERR, $data) || $ready;
                } elseif (!isset($this->fallbackStatus['signaled'])) {
                    $this->fallbackStatus['exitcode'] = (int) $data;
                }
            }
            if ($ready) {
                return true;
            }
            if (!$running) {
                return false;
            }

            usleep(1000);
        }
    }

    /**
     * Returns the Pid (process identifier), if applicable.
     *
     * @return int|null The process id if running, null otherwise
     */
    public function getPid(): ?int
    {
        return $this->isRunning() ? $this->processInformation['pid'] : null;
    }

    /**
     * Sends a POSIX signal to the process.
     *
     * @param int $signal A valid POSIX signal (see https://php.net/pcntl.constants)
     *
     * @return $this
     *
     * @throws LogicException   In case the process is not running
     * @throws RuntimeException In case --enable-sigchild is activated and the process can't be killed
     * @throws RuntimeException In case of failure
     */
    public function signal(int $signal): static
    {
        $this->doSignal($signal, true);

        return $this;
    }

    /**
     * Disables fetching output and error output from the underlying process.
     *
     * @return $this
     *
     * @throws RuntimeException In case the process is already running
     * @throws LogicException   if an idle timeout is set
     */
    public function disableOutput(): static
    {
        if ($this->isRunning()) {
            throw new RuntimeException('Disabling output while the process is running is not possible.');
        }
        if (null !== $this->idleTimeout) {
            throw new LogicException('Output cannot be disabled while an idle timeout is set.');
        }

        $this->outputDisabled = true;

        return $this;
    }

    /**
     * Enables fetching output and error output from the underlying process.
     *
     * @return $this
     *
     * @throws RuntimeException In case the process is already running
     */
    public function enableOutput(): static
    {
        if ($this->isRunning()) {
            throw new RuntimeException('Enabling output while the process is running is not possible.');
        }

        $this->outputDisabled = false;

        return $this;
    }

    /**
     * Returns true in case the output is disabled, false otherwise.
     */
    public function isOutputDisabled(): bool
    {
        return $this->outputDisabled;
    }

    /**
     * Returns the current output of the process (STDOUT).
     *
     * @throws LogicException in case the output has been disabled
     * @throws LogicException In case the process is not started
     */
    public function getOutput(): string
    {
        $this->readPipesForOutput(__FUNCTION__);

        if (false === $ret = stream_get_contents($this->stdout, -1, 0)) {
            return '';
        }

        return $ret;
    }

    /**
     * Returns the output incrementally.
     *
     * In comparison with the getOutput method which always return the whole
     * output, this one returns the new output since the last call.
     *
     * @throws LogicException in case the output has been disabled
     * @throws LogicException In case the process is not started
     */
    public function getIncrementalOutput(): string
    {
        $this->readPipesForOutput(__FUNCTION__);

        $latest = stream_get_contents($this->stdout, -1, $this->incrementalOutputOffset);
        $this->incrementalOutputOffset = ftell($this->stdout);

        if (false === $latest) {
            return '';
        }

        return $latest;
    }

    /**
     * Returns an iterator to the output of the process, with the output type as keys (Process::OUT/ERR).
     *
     * @param int $flags A bit field of Process::ITER_* flags
     *
     * @return \Generator<string, string>
     *
     * @throws LogicException in case the output has been disabled
     * @throws LogicException In case the process is not started
     */
    public function getIterator(int $flags = 0): \Generator
    {
        $this->readPipesForOutput(__FUNCTION__, false);

        $clearOutput = !(self::ITER_KEEP_OUTPUT & $flags);
        $blocking = !(self::ITER_NON_BLOCKING & $flags);
        $yieldOut = !(self::ITER_SKIP_OUT & $flags);
        $yieldErr = !(self::ITER_SKIP_ERR & $flags);

        while (null !== $this->callback || ($yieldOut && !feof($this->stdout)) || ($yieldErr && !feof($this->stderr))) {
            if ($yieldOut) {
                $out = stream_get_contents($this->stdout, -1, $this->incrementalOutputOffset);

                if (isset($out[0])) {
                    if ($clearOutput) {
                        $this->clearOutput();
                    } else {
                        $this->incrementalOutputOffset = ftell($this->stdout);
                    }

                    yield self::OUT => $out;
                }
            }

            if ($yieldErr) {
                $err = stream_get_contents($this->stderr, -1, $this->incrementalErrorOutputOffset);

                if (isset($err[0])) {
                    if ($clearOutput) {
                        $this->clearErrorOutput();
                    } else {
                        $this->incrementalErrorOutputOffset = ftell($this->stderr);
                    }

                    yield self::ERR => $err;
                }
            }

            if (!$blocking && !isset($out[0]) && !isset($err[0])) {
                yield self::OUT => '';
            }

            $this->checkTimeout();
            $this->readPipesForOutput(__FUNCTION__, $blocking);
        }
    }

    /**
     * Clears the process output.
     *
     * @return $this
     */
    public function clearOutput(): static
    {
        ftruncate($this->stdout, 0);
        fseek($this->stdout, 0);
        $this->incrementalOutputOffset = 0;

        return $this;
    }

    /**
     * Returns the current error output of the process (STDERR).
     *
     * @throws LogicException in case the output has been disabled
     * @throws LogicException In case the process is not started
     */
    public function getErrorOutput(): string
    {
        $this->readPipesForOutput(__FUNCTION__);

        if (false === $ret = stream_get_contents($this->stderr, -1, 0)) {
            return '';
        }

        return $ret;
    }

    /**
     * Returns the errorOutput incrementally.
     *
     * In comparison with the getErrorOutput method which always return the
     * whole error output, this one returns the new error output since the last
     * call.
     *
     * @throws LogicException in case the output has been disabled
     * @throws LogicException In case the process is not started
     */
    public function getIncrementalErrorOutput(): string
    {
        $this->readPipesForOutput(__FUNCTION__);

        $latest = stream_get_contents($this->stderr, -1, $this->incrementalErrorOutputOffset);
        $this->incrementalErrorOutputOffset = ftell($this->stderr);

        if (false === $latest) {
            return '';
        }

        return $latest;
    }

    /**
     * Clears the process output.
     *
     * @return $this
     */
    public function clearErrorOutput(): static
    {
        ftruncate($this->stderr, 0);
        fseek($this->stderr, 0);
        $this->incrementalErrorOutputOffset = 0;

        return $this;
    }

    /**
     * Returns the exit code returned by the process.
     *
     * @return int|null The exit status code, null if the Process is not terminated
     */
    public function getExitCode(): ?int
    {
        $this->updateStatus(false);

        return $this->exitcode;
    }

    /**
     * Returns a string representation for the exit code returned by the process.
     *
     * This method relies on the Unix exit code status standardization
     * and might not be relevant for other operating systems.
     *
     * @return string|null A string representation for the exit status code, null if the Process is not terminated
     *
     * @see http://tldp.org/LDP/abs/html/exitcodes.html
     * @see http://en.wikipedia.org/wiki/Unix_signal
     */
    public function getExitCodeText(): ?string
    {
        if (null === $exitcode = $this->getExitCode()) {
            return null;
        }

        return self::$exitCodes[$exitcode] ?? 'Unknown error';
    }

    /**
     * Checks if the process ended successfully.
     */
    public function isSuccessful(): bool
    {
        return 0 === $this->getExitCode();
    }

    /**
     * Returns true if the child process has been terminated by an uncaught signal.
     *
     * It always returns false on Windows.
     *
     * @throws LogicException In case the process is not terminated
     */
    public function hasBeenSignaled(): bool
    {
        $this->requireProcessIsTerminated(__FUNCTION__);

        return $this->processInformation['signaled'];
    }

    /**
     * Returns the number of the signal that caused the child process to terminate its execution.
     *
     * It is only meaningful if hasBeenSignaled() returns true.
     *
     * @throws RuntimeException In case --enable-sigchild is activated
     * @throws LogicException   In case the process is not terminated
     */
    public function getTermSignal(): int
    {
        $this->requireProcessIsTerminated(__FUNCTION__);

        if ($this->isSigchildEnabled() && -1 === $this->processInformation['termsig']) {
            throw new RuntimeException('This PHP has been compiled with --enable-sigchild. Term signal cannot be retrieved.');
        }

        return $this->processInformation['termsig'];
    }

    /**
     * Returns true if the child process has been stopped by a signal.
     *
     * It always returns false on Windows.
     *
     * @throws LogicException In case the process is not terminated
     */
    public function hasBeenStopped(): bool
    {
        $this->requireProcessIsTerminated(__FUNCTION__);

        return $this->processInformation['stopped'];
    }

    /**
     * Returns the number of the signal that caused the child process to stop its execution.
     *
     * It is only meaningful if hasBeenStopped() returns true.
     *
     * @throws LogicException In case the process is not terminated
     */
    public function getStopSignal(): int
    {
        $this->requireProcessIsTerminated(__FUNCTION__);

        return $this->processInformation['stopsig'];
    }

    /**
     * Checks if the process is currently running.
     */
    public function isRunning(): bool
    {
        if (self::STATUS_STARTED !== $this->status) {
            return false;
        }

        $this->updateStatus(false);

        return $this->processInformation['running'];
    }

    /**
     * Checks if the process has been started with no regard to the current state.
     */
    public function isStarted(): bool
    {
        return self::STATUS_READY != $this->status;
    }

    /**
     * Checks if the process is terminated.
     */
    public function isTerminated(): bool
    {
        $this->updateStatus(false);

        return self::STATUS_TERMINATED == $this->status;
    }

    /**
     * Gets the process status.
     *
     * The status is one of: ready, started, terminated.
     */
    public function getStatus(): string
    {
        $this->updateStatus(false);

        return $this->status;
    }

    /**
     * Stops the process.
     *
     * @param int|float $timeout The timeout in seconds
     * @param int|null  $signal  A POSIX signal to send in case the process has not stop at timeout, default is SIGKILL (9)
     *
     * @return int|null The exit-code of the process or null if it's not running
     */
    public function stop(float $timeout = 10, ?int $signal = null): ?int
    {
        $timeoutMicro = microtime(true) + $timeout;
        if ($this->isRunning()) {
            // given SIGTERM may not be defined and that "proc_terminate" uses the constant value and not the constant itself, we use the same here
            $this->doSignal(15, false);
            do {
                usleep(1000);
            } while ($this->isRunning() && microtime(true) < $timeoutMicro);

            if ($this->isRunning()) {
                // Avoid exception here: process is supposed to be running, but it might have stopped just
                // after this line. In any case, let's silently discard the error, we cannot do anything.
                $this->doSignal($signal ?: 9, false);
            }
        }

        if ($this->isRunning()) {
            if (isset($this->fallbackStatus['pid'])) {
                unset($this->fallbackStatus['pid']);

                return $this->stop(0, $signal);
            }
            $this->close();
        }

        return $this->exitcode;
    }

    /**
     * Adds a line to the STDOUT stream.
     *
     * @internal
     */
    public function addOutput(string $line): void
    {
        $this->lastOutputTime = microtime(true);

        fseek($this->stdout, 0, \SEEK_END);
        fwrite($this->stdout, $line);
        fseek($this->stdout, $this->incrementalOutputOffset);
    }

    /**
     * Adds a line to the STDERR stream.
     *
     * @internal
     */
    public function addErrorOutput(string $line): void
    {
        $this->lastOutputTime = microtime(true);

        fseek($this->stderr, 0, \SEEK_END);
        fwrite($this->stderr, $line);
        fseek($this->stderr, $this->incrementalErrorOutputOffset);
    }

    /**
     * Gets the last output time in seconds.
     */
    public function getLastOutputTime(): ?float
    {
        return $this->lastOutputTime;
    }

    /**
     * Gets the command line to be executed.
     */
    public function getCommandLine(): string
    {
        return \is_array($this->commandline) ? implode(' ', array_map($this->escapeArgument(...), $this->commandline)) : $this->commandline;
    }

    /**
     * Gets the process timeout in seconds (max. runtime).
     */
    public function getTimeout(): ?float
    {
        return $this->timeout;
    }

    /**
     * Gets the process idle timeout in seconds (max. time since last output).
     */
    public function getIdleTimeout(): ?float
    {
        return $this->idleTimeout;
    }

    /**
     * Sets the process timeout (max. runtime) in seconds.
     *
     * To disable the timeout, set this value to null.
     *
     * @return $this
     *
     * @throws InvalidArgumentException if the timeout is negative
     */
    public function setTimeout(?float $timeout): static
    {
        $this->timeout = $this->validateTimeout($timeout);

        return $this;
    }

    /**
     * Sets the process idle timeout (max. time since last output) in seconds.
     *
     * To disable the timeout, set this value to null.
     *
     * @return $this
     *
     * @throws LogicException           if the output is disabled
     * @throws InvalidArgumentException if the timeout is negative
     */
    public function setIdleTimeout(?float $timeout): static
    {
        if (null !== $timeout && $this->outputDisabled) {
            throw new LogicException('Idle timeout cannot be set while the output is disabled.');
        }

        $this->idleTimeout = $this->validateTimeout($timeout);

        return $this;
    }

    /**
     * Enables or disables the TTY mode.
     *
     * @return $this
     *
     * @throws RuntimeException In case the TTY mode is not supported
     */
    public function setTty(bool $tty): static
    {
        if ('\\' === \DIRECTORY_SEPARATOR && $tty) {
            throw new RuntimeException('TTY mode is not supported on Windows platform.');
        }

        if ($tty && !self::isTtySupported()) {
            throw new RuntimeException('TTY mode requires /dev/tty to be read/writable.');
        }

        $this->tty = $tty;

        return $this;
    }

    /**
     * Checks if the TTY mode is enabled.
     */
    public function isTty(): bool
    {
        return $this->tty;
    }

    /**
     * Sets PTY mode.
     *
     * @return $this
     */
    public function setPty(bool $bool): static
    {
        $this->pty = $bool;

        return $this;
    }

    /**
     * Returns PTY state.
     */
    public function isPty(): bool
    {
        return $this->pty;
    }

    /**
     * Gets the working directory.
     */
    public function getWorkingDirectory(): ?string
    {
        if (null === $this->cwd) {
            // getcwd() will return false if any one of the parent directories does not have
            // the readable or search mode set, even if the current directory does
            return getcwd() ?: null;
        }

        return $this->cwd;
    }

    /**
     * Sets the current working directory.
     *
     * @return $this
     */
    public function setWorkingDirectory(string $cwd): static
    {
        $this->cwd = $cwd;

        return $this;
    }

    /**
     * Gets the environment variables.
     */
    public function getEnv(): array
    {
        return $this->env;
    }

    /**
     * Sets the environment variables.
     *
     * @param array<string|\Stringable> $env The new environment variables
     *
     * @return $this
     */
    public function setEnv(array $env): static
    {
        $this->env = $env;

        return $this;
    }

    /**
     * Gets the Process input.
     *
     * @return resource|string|\Iterator|null
     */
    public function getInput()
    {
        return $this->input;
    }

    /**
     * Sets the input.
     *
     * This content will be passed to the underlying process standard input.
     *
     * @param string|resource|\Traversable|self|null $input The content
     *
     * @return $this
     *
     * @throws LogicException In case the process is running
     */
    public function setInput(mixed $input): static
    {
        if ($this->isRunning()) {
            throw new LogicException('Input cannot be set while the process is running.');
        }

        $this->input = ProcessUtils::validateInput(__METHOD__, $input);

        return $this;
    }

    /**
     * Performs a check between the timeout definition and the time the process started.
     *
     * In case you run a background process (with the start method), you should
     * trigger this method regularly to ensure the process timeout
     *
     * @return void
     *
     * @throws ProcessTimedOutException In case the timeout was reached
     */
    public function checkTimeout()
    {
        if (self::STATUS_STARTED !== $this->status) {
            return;
        }

        if (null !== $this->timeout && $this->timeout < microtime(true) - $this->starttime) {
            $this->stop(0);

            throw new ProcessTimedOutException($this, ProcessTimedOutException::TYPE_GENERAL);
        }

        if (null !== $this->idleTimeout && $this->idleTimeout < microtime(true) - $this->lastOutputTime) {
            $this->stop(0);

            throw new ProcessTimedOutException($this, ProcessTimedOutException::TYPE_IDLE);
        }
    }

    /**
     * @throws LogicException in case process is not started
     */
    public function getStartTime(): float
    {
        if (!$this->isStarted()) {
            throw new LogicException('Start time is only available after process start.');
        }

        return $this->starttime;
    }

    /**
     * Defines options to pass to the underlying proc_open().
     *
     * @see https://php.net/proc_open for the options supported by PHP.
     *
     * Enabling the "create_new_console" option allows a subprocess to continue
     * to run after the main process exited, on both Windows and *nix
     *
     * @return void
     */
    public function setOptions(array $options)
    {
        if ($this->isRunning()) {
            throw new RuntimeException('Setting options while the process is running is not possible.');
        }

        $defaultOptions = $this->options;
        $existingOptions = ['blocking_pipes', 'create_process_group', 'create_new_console'];

        foreach ($options as $key => $value) {
            if (!\in_array($key, $existingOptions)) {
                $this->options = $defaultOptions;
                throw new LogicException(sprintf('Invalid option "%s" passed to "%s()". Supported options are "%s".', $key, __METHOD__, implode('", "', $existingOptions)));
            }
            $this->options[$key] = $value;
        }
    }

    /**
     * Returns whether TTY is supported on the current operating system.
     */
    public static function isTtySupported(): bool
    {
        static $isTtySupported;

        return $isTtySupported ??= ('/' === \DIRECTORY_SEPARATOR && stream_isatty(\STDOUT) && @is_writable('/dev/tty'));
    }

    /**
     * Returns whether PTY is supported on the current operating system.
     */
    public static function isPtySupported(): bool
    {
        static $result;

        if (null !== $result) {
            return $result;
        }

        if ('\\' === \DIRECTORY_SEPARATOR) {
            return $result = false;
        }

        return $result = (bool) @proc_open('echo 1 >/dev/null', [['pty'], ['pty'], ['pty']], $pipes);
    }

    /**
     * Creates the descriptors needed by the proc_open.
     */
    private function getDescriptors(bool $hasCallback): array
    {
        if ($this->input instanceof \Iterator) {
            $this->input->rewind();
        }
        if ('\\' === \DIRECTORY_SEPARATOR) {
            $this->processPipes = new WindowsPipes($this->input, !$this->outputDisabled || $hasCallback);
        } else {
            $this->processPipes = new UnixPipes($this->isTty(), $this->isPty(), $this->input, !$this->outputDisabled || $hasCallback);
        }

        return $this->processPipes->getDescriptors();
    }

    /**
     * Builds up the callback used by wait().
     *
     * The callbacks adds all occurred output to the specific buffer and calls
     * the user callback (if present) with the received output.
     *
     * @param callable|null $callback The user defined PHP callback
     */
    protected function buildCallback(?callable $callback = null): \Closure
    {
        if ($this->outputDisabled) {
            return fn ($type, $data): bool => null !== $callback && $callback($type, $data);
        }

        $out = self::OUT;

        return function ($type, $data) use ($callback, $out): bool {
            if ($out == $type) {
                $this->addOutput($data);
            } else {
                $this->addErrorOutput($data);
            }

            return null !== $callback && $callback($type, $data);
        };
    }

    /**
     * Updates the status of the process, reads pipes.
     *
     * @param bool $blocking Whether to use a blocking read call
     *
     * @return void
     */
    protected function updateStatus(bool $blocking)
    {
        if (self::STATUS_STARTED !== $this->status) {
            return;
        }

        $this->processInformation = proc_get_status($this->process);
        $running = $this->processInformation['running'];

        // In PHP < 8.3, "proc_get_status" only returns the correct exit status on the first call.
        // Subsequent calls return -1 as the process is discarded. This workaround caches the first
        // retrieved exit status for consistent results in later calls, mimicking PHP 8.3 behavior.
        if (\PHP_VERSION_ID < 80300) {
            if (!isset($this->cachedExitCode) && !$running && -1 !== $this->processInformation['exitcode']) {
                $this->cachedExitCode = $this->processInformation['exitcode'];
            }

            if (isset($this->cachedExitCode) && !$running && -1 === $this->processInformation['exitcode']) {
                $this->processInformation['exitcode'] = $this->cachedExitCode;
            }
        }

        $this->readPipes($running && $blocking, '\\' !== \DIRECTORY_SEPARATOR || !$running);

        if ($this->fallbackStatus && $this->isSigchildEnabled()) {
            $this->processInformation = $this->fallbackStatus + $this->processInformation;
        }

        if (!$running) {
            $this->close();
        }
    }

    /**
     * Returns whether PHP has been compiled with the '--enable-sigchild' option or not.
     */
    protected function isSigchildEnabled(): bool
    {
        if (null !== self::$sigchild) {
            return self::$sigchild;
        }

        if (!\function_exists('phpinfo')) {
            return self::$sigchild = false;
        }

        ob_start();
        phpinfo(\INFO_GENERAL);

        return self::$sigchild = str_contains(ob_get_clean(), '--enable-sigchild');
    }

    /**
     * Reads pipes for the freshest output.
     *
     * @param string $caller   The name of the method that needs fresh outputs
     * @param bool   $blocking Whether to use blocking calls or not
     *
     * @throws LogicException in case output has been disabled or process is not started
     */
    private function readPipesForOutput(string $caller, bool $blocking = false): void
    {
        if ($this->outputDisabled) {
            throw new LogicException('Output has been disabled.');
        }

        $this->requireProcessIsStarted($caller);

        $this->updateStatus($blocking);
    }

    /**
     * Validates and returns the filtered timeout.
     *
     * @throws InvalidArgumentException if the given timeout is a negative number
     */
    private function validateTimeout(?float $timeout): ?float
    {
        $timeout = (float) $timeout;

        if (0.0 === $timeout) {
            $timeout = null;
        } elseif ($timeout < 0) {
            throw new InvalidArgumentException('The timeout value must be a valid positive integer or float number.');
        }

        return $timeout;
    }

    /**
     * Reads pipes, executes callback.
     *
     * @param bool $blocking Whether to use blocking calls or not
     * @param bool $close    Whether to close file handles or not
     */
    private function readPipes(bool $blocking, bool $close): void
    {
        $result = $this->processPipes->readAndWrite($blocking, $close);

        $callback = $this->callback;
        foreach ($result as $type => $data) {
            if (3 !== $type) {
                $callback(self::STDOUT === $type ? self::OUT : self::ERR, $data);
            } elseif (!isset($this->fallbackStatus['signaled'])) {
                $this->fallbackStatus['exitcode'] = (int) $data;
            }
        }
    }

    /**
     * Closes process resource, closes file handles, sets the exitcode.
     *
     * @return int The exitcode
     */
    private function close(): int
    {
        $this->processPipes->close();
        if ($this->process) {
            proc_close($this->process);
            $this->process = null;
        }
        $this->exitcode = $this->processInformation['exitcode'];
        $this->status = self::STATUS_TERMINATED;

        if (-1 === $this->exitcode) {
            if ($this->processInformation['signaled'] && 0 < $this->processInformation['termsig']) {
                // if process has been signaled, no exitcode but a valid termsig, apply Unix convention
                $this->exitcode = 128 + $this->processInformation['termsig'];
            } elseif ($this->isSigchildEnabled()) {
                $this->processInformation['signaled'] = true;
                $this->processInformation['termsig'] = -1;
            }
        }

        // Free memory from self-reference callback created by buildCallback
        // Doing so in other contexts like __destruct or by garbage collector is ineffective
        // Now pipes are closed, so the callback is no longer necessary
        $this->callback = null;

        return $this->exitcode;
    }

    /**
     * Resets data related to the latest run of the process.
     */
    private function resetProcessData(): void
    {
        $this->starttime = null;
        $this->callback = null;
        $this->exitcode = null;
        $this->fallbackStatus = [];
        $this->processInformation = [];
        $this->stdout = fopen('php://temp/maxmemory:'.(1024 * 1024), 'w+');
        $this->stderr = fopen('php://temp/maxmemory:'.(1024 * 1024), 'w+');
        $this->process = null;
        $this->latestSignal = null;
        $this->status = self::STATUS_READY;
        $this->incrementalOutputOffset = 0;
        $this->incrementalErrorOutputOffset = 0;
    }

    /**
     * Sends a POSIX signal to the process.
     *
     * @param int  $signal         A valid POSIX signal (see https://php.net/pcntl.constants)
     * @param bool $throwException Whether to throw exception in case signal failed
     *
     * @throws LogicException   In case the process is not running
     * @throws RuntimeException In case --enable-sigchild is activated and the process can't be killed
     * @throws RuntimeException In case of failure
     */
    private function doSignal(int $signal, bool $throwException): bool
    {
        if (null === $pid = $this->getPid()) {
            if ($throwException) {
                throw new LogicException('Cannot send signal on a non running process.');
            }

            return false;
        }

        if ('\\' === \DIRECTORY_SEPARATOR) {
            exec(sprintf('taskkill /F /T /PID %d 2>&1', $pid), $output, $exitCode);
            if ($exitCode && $this->isRunning()) {
                if ($throwException) {
                    throw new RuntimeException(sprintf('Unable to kill the process (%s).', implode(' ', $output)));
                }

                return false;
            }
        } else {
            if (!$this->isSigchildEnabled()) {
                $ok = @proc_terminate($this->process, $signal);
            } elseif (\function_exists('posix_kill')) {
                $ok = @posix_kill($pid, $signal);
            } elseif ($ok = proc_open(sprintf('kill -%d %d', $signal, $pid), [2 => ['pipe', 'w']], $pipes)) {
                $ok = false === fgets($pipes[2]);
            }
            if (!$ok) {
                if ($throwException) {
                    throw new RuntimeException(sprintf('Error while sending signal "%s".', $signal));
                }

                return false;
            }
        }

        $this->latestSignal = $signal;
        $this->fallbackStatus['signaled'] = true;
        $this->fallbackStatus['exitcode'] = -1;
        $this->fallbackStatus['termsig'] = $this->latestSignal;

        return true;
    }

    private function prepareWindowsCommandLine(string $cmd, array &$env): string
    {
        $uid = uniqid('', true);
        $cmd = preg_replace_callback(
            '/"(?:(
                [^"%!^]*+
                (?:
                    (?: !LF! | "(?:\^[%!^])?+" )
                    [^"%!^]*+
                )++
            ) | [^"]*+ )"/x',
            function ($m) use (&$env, $uid) {
                static $varCount = 0;
                static $varCache = [];
                if (!isset($m[1])) {
                    return $m[0];
                }
                if (isset($varCache[$m[0]])) {
                    return $varCache[$m[0]];
                }
                if (str_contains($value = $m[1], "\0")) {
                    $value = str_replace("\0", '?', $value);
                }
                if (false === strpbrk($value, "\"%!\n")) {
                    return '"'.$value.'"';
                }

                $value = str_replace(['!LF!', '"^!"', '"^%"', '"^^"', '""'], ["\n", '!', '%', '^', '"'], $value);
                $value = '"'.preg_replace('/(\\\\*)"/', '$1$1\\"', $value).'"';
                $var = $uid.++$varCount;

                $env[$var] = $value;

                return $varCache[$m[0]] = '!'.$var.'!';
            },
            $cmd
        );

        $cmd = 'cmd /V:ON /E:ON /D /C ('.str_replace("\n", ' ', $cmd).')';
        foreach ($this->processPipes->getFiles() as $offset => $filename) {
            $cmd .= ' '.$offset.'>"'.$filename.'"';
        }

        return $cmd;
    }

    /**
     * Ensures the process is running or terminated, throws a LogicException if the process has a not started.
     *
     * @throws LogicException if the process has not run
     */
    private function requireProcessIsStarted(string $functionName): void
    {
        if (!$this->isStarted()) {
            throw new LogicException(sprintf('Process must be started before calling "%s()".', $functionName));
        }
    }

    /**
     * Ensures the process is terminated, throws a LogicException if the process has a status different than "terminated".
     *
     * @throws LogicException if the process is not yet terminated
     */
    private function requireProcessIsTerminated(string $functionName): void
    {
        if (!$this->isTerminated()) {
            throw new LogicException(sprintf('Process must be terminated before calling "%s()".', $functionName));
        }
    }

    /**
     * Escapes a string to be used as a shell argument.
     */
    private function escapeArgument(?string $argument): string
    {
        if ('' === $argument || null === $argument) {
            return '""';
        }
        if ('\\' !== \DIRECTORY_SEPARATOR) {
            return "'".str_replace("'", "'\\''", $argument)."'";
        }
        if (str_contains($argument, "\0")) {
            $argument = str_replace("\0", '?', $argument);
        }
        if (!preg_match('/[\/()%!^"<>&|\s]/', $argument)) {
            return $argument;
        }
        $argument = preg_replace('/(\\\\+)$/', '$1$1', $argument);

        return '"'.str_replace(['"', '^', '%', '!', "\n"], ['""', '"^^"', '"^%"', '"^!"', '!LF!'], $argument).'"';
    }

    private function replacePlaceholders(string $commandline, array $env): string
    {
        return preg_replace_callback('/"\$\{:([_a-zA-Z]++[_a-zA-Z0-9]*+)\}"/', function ($matches) use ($commandline, $env) {
            if (!isset($env[$matches[1]]) || false === $env[$matches[1]]) {
                throw new InvalidArgumentException(sprintf('Command line is missing a value for parameter "%s": ', $matches[1]).$commandline);
            }

            return $this->escapeArgument($env[$matches[1]]);
        }, $commandline);
    }

    private function getDefaultEnv(): array
    {
        $env = getenv();
        $env = ('\\' === \DIRECTORY_SEPARATOR ? array_intersect_ukey($env, $_SERVER, 'strcasecmp') : array_intersect_key($env, $_SERVER)) ?: $env;

        return $_ENV + ('\\' === \DIRECTORY_SEPARATOR ? array_diff_ukey($env, $_ENV, 'strcasecmp') : $env);
    }
}<|MERGE_RESOLUTION|>--- conflicted
+++ resolved
@@ -346,11 +346,7 @@
 
         $process = @proc_open($commandline, $descriptors, $this->processPipes->pipes, $this->cwd, $envPairs, $this->options);
 
-<<<<<<< HEAD
-        if (!\is_resource($process)) {
-=======
-        if (!$this->process) {
->>>>>>> 7518cc75
+        if (!$process) {
             throw new RuntimeException('Unable to launch a new process.');
         }
         $this->process = $process;
