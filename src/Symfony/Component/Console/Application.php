<?php

/*
 * This file is part of the Symfony package.
 *
 * (c) Fabien Potencier <fabien@symfony.com>
 *
 * For the full copyright and license information, please view the LICENSE
 * file that was distributed with this source code.
 */

namespace Symfony\Component\Console;

use Symfony\Component\Console\Exception\ExceptionInterface;
use Symfony\Component\Console\Helper\DebugFormatterHelper;
use Symfony\Component\Console\Helper\ProcessHelper;
use Symfony\Component\Console\Helper\QuestionHelper;
use Symfony\Component\Console\Input\InputInterface;
use Symfony\Component\Console\Input\StreamableInputInterface;
use Symfony\Component\Console\Input\ArgvInput;
use Symfony\Component\Console\Input\ArrayInput;
use Symfony\Component\Console\Input\InputDefinition;
use Symfony\Component\Console\Input\InputOption;
use Symfony\Component\Console\Input\InputArgument;
use Symfony\Component\Console\Input\InputAwareInterface;
use Symfony\Component\Console\Output\OutputInterface;
use Symfony\Component\Console\Output\ConsoleOutput;
use Symfony\Component\Console\Output\ConsoleOutputInterface;
use Symfony\Component\Console\Command\Command;
use Symfony\Component\Console\Command\HelpCommand;
use Symfony\Component\Console\Command\ListCommand;
use Symfony\Component\Console\Helper\HelperSet;
use Symfony\Component\Console\Helper\FormatterHelper;
use Symfony\Component\Console\Event\ConsoleCommandEvent;
use Symfony\Component\Console\Event\ConsoleExceptionEvent;
use Symfony\Component\Console\Event\ConsoleTerminateEvent;
use Symfony\Component\Console\Exception\CommandNotFoundException;
use Symfony\Component\Console\Exception\LogicException;
use Symfony\Component\EventDispatcher\EventDispatcherInterface;

/**
 * An Application is the container for a collection of commands.
 *
 * It is the main entry point of a Console application.
 *
 * This class is optimized for a standard CLI environment.
 *
 * Usage:
 *
 *     $app = new Application('myapp', '1.0 (stable)');
 *     $app->add(new SimpleCommand());
 *     $app->run();
 *
 * @author Fabien Potencier <fabien@symfony.com>
 */
class Application
{
    private $commands = array();
    private $wantHelps = false;
    private $runningCommand;
    private $name;
    private $version;
    private $catchExceptions = true;
    private $autoExit = true;
    private $definition;
    private $helperSet;
    private $dispatcher;
    private $terminal;
    private $defaultCommand;
    private $singleCommand;

    /**
     * @param string $name    The name of the application
     * @param string $version The version of the application
     */
    public function __construct($name = 'UNKNOWN', $version = 'UNKNOWN')
    {
        $this->name = $name;
        $this->version = $version;
        $this->terminal = new Terminal();
        $this->defaultCommand = 'list';
        $this->helperSet = $this->getDefaultHelperSet();
        $this->definition = $this->getDefaultInputDefinition();

        foreach ($this->getDefaultCommands() as $command) {
            $this->add($command);
        }
    }

    public function setDispatcher(EventDispatcherInterface $dispatcher)
    {
        $this->dispatcher = $dispatcher;
    }

    /**
     * Runs the current application.
     *
     * @param InputInterface  $input  An Input instance
     * @param OutputInterface $output An Output instance
     *
     * @return int 0 if everything went fine, or an error code
     *
     * @throws \Exception When doRun returns Exception
     */
    public function run(InputInterface $input = null, OutputInterface $output = null)
    {
        if (null === $input) {
            $input = new ArgvInput();
        }

        if (null === $output) {
            $output = new ConsoleOutput();
        }

        $this->configureIO($input, $output);

        try {
            $exitCode = $this->doRun($input, $output);
        } catch (\Exception $e) {
            if (!$this->catchExceptions) {
                throw $e;
            }

            if ($output instanceof ConsoleOutputInterface) {
                $this->renderException($e, $output->getErrorOutput());
            } else {
                $this->renderException($e, $output);
            }

            $exitCode = $e->getCode();
            if (is_numeric($exitCode)) {
                $exitCode = (int) $exitCode;
                if (0 === $exitCode) {
                    $exitCode = 1;
                }
            } else {
                $exitCode = 1;
            }
        }

        if ($this->autoExit) {
            if ($exitCode > 255) {
                $exitCode = 255;
            }

            exit($exitCode);
        }

        return $exitCode;
    }

    /**
     * Runs the current application.
     *
     * @param InputInterface  $input  An Input instance
     * @param OutputInterface $output An Output instance
     *
     * @return int 0 if everything went fine, or an error code
     */
    public function doRun(InputInterface $input, OutputInterface $output)
    {
        if (true === $input->hasParameterOption(array('--version', '-V'), true)) {
            $output->writeln($this->getLongVersion());

            return 0;
        }

        $name = $this->getCommandName($input);
        if (true === $input->hasParameterOption(array('--help', '-h'), true)) {
            if (!$name) {
                $name = 'help';
                $input = new ArrayInput(array('command_name' => $this->defaultCommand));
            } else {
                $this->wantHelps = true;
            }
        }

        if (!$name) {
            $name = $this->defaultCommand;
            $input = new ArrayInput(array('command' => $this->defaultCommand));
        }

        // the command name MUST be the first element of the input
        $command = $this->find($name);

        $this->runningCommand = $command;
        $exitCode = $this->doRunCommand($command, $input, $output);
        $this->runningCommand = null;

        return $exitCode;
    }

    /**
     * Set a helper set to be used with the command.
     *
     * @param HelperSet $helperSet The helper set
     */
    public function setHelperSet(HelperSet $helperSet)
    {
        $this->helperSet = $helperSet;
    }

    /**
     * Get the helper set associated with the command.
     *
     * @return HelperSet The HelperSet instance associated with this command
     */
    public function getHelperSet()
    {
        return $this->helperSet;
    }

    /**
     * Set an input definition to be used with this application.
     *
     * @param InputDefinition $definition The input definition
     */
    public function setDefinition(InputDefinition $definition)
    {
        $this->definition = $definition;
    }

    /**
     * Gets the InputDefinition related to this Application.
     *
     * @return InputDefinition The InputDefinition instance
     */
    public function getDefinition()
    {
        if ($this->singleCommand) {
            $inputDefinition = $this->definition;
            $inputDefinition->setArguments();

            return $inputDefinition;
        }

        return $this->definition;
    }

    /**
     * Gets the help message.
     *
     * @return string A help message
     */
    public function getHelp()
    {
        return $this->getLongVersion();
    }

    /**
     * Gets whether to catch exceptions or not during commands execution.
     *
     * @return bool Whether to catch exceptions or not during commands execution
     */
    public function areExceptionsCaught()
    {
        return $this->catchExceptions;
    }

    /**
     * Sets whether to catch exceptions or not during commands execution.
     *
     * @param bool $boolean Whether to catch exceptions or not during commands execution
     */
    public function setCatchExceptions($boolean)
    {
        $this->catchExceptions = (bool) $boolean;
    }

    /**
     * Gets whether to automatically exit after a command execution or not.
     *
     * @return bool Whether to automatically exit after a command execution or not
     */
    public function isAutoExitEnabled()
    {
        return $this->autoExit;
    }

    /**
     * Sets whether to automatically exit after a command execution or not.
     *
     * @param bool $boolean Whether to automatically exit after a command execution or not
     */
    public function setAutoExit($boolean)
    {
        $this->autoExit = (bool) $boolean;
    }

    /**
     * Gets the name of the application.
     *
     * @return string The application name
     */
    public function getName()
    {
        return $this->name;
    }

    /**
     * Sets the application name.
     *
     * @param string $name The application name
     */
    public function setName($name)
    {
        $this->name = $name;
    }

    /**
     * Gets the application version.
     *
     * @return string The application version
     */
    public function getVersion()
    {
        return $this->version;
    }

    /**
     * Sets the application version.
     *
     * @param string $version The application version
     */
    public function setVersion($version)
    {
        $this->version = $version;
    }

    /**
     * Returns the long version of the application.
     *
     * @return string The long application version
     */
    public function getLongVersion()
    {
        if ('UNKNOWN' !== $this->getName()) {
            if ('UNKNOWN' !== $this->getVersion()) {
                return sprintf('<info>%s</info> version <comment>%s</comment>', $this->getName(), $this->getVersion());
            }

            return sprintf('<info>%s</info>', $this->getName());
        }

        return '<info>Console Tool</info>';
    }

    /**
     * Registers a new command.
     *
     * @param string $name The command name
     *
     * @return Command The newly created command
     */
    public function register($name)
    {
        return $this->add(new Command($name));
    }

    /**
     * Adds an array of command objects.
     *
     * If a Command is not enabled it will not be added.
     * 
     * @param Command[] $commands An array of commands
     */
    public function addCommands(array $commands)
    {
        foreach ($commands as $command) {
            $this->add($command);
        }
    }

    /**
     * Adds a command object.
     *
     * If a command with the same name already exists, it will be overridden.
     * If the command is not enabled it will not be added.
     *
     * @param Command $command A Command object
     *
     * @return Command|null The registered command if enabled or null
     */
    public function add(Command $command)
    {
        $command->setApplication($this);

        if (!$command->isEnabled()) {
            $command->setApplication(null);

            return;
        }

        if (null === $command->getDefinition()) {
            throw new LogicException(sprintf('Command class "%s" is not correctly initialized. You probably forgot to call the parent constructor.', get_class($command)));
        }

        $this->commands[$command->getName()] = $command;

        foreach ($command->getAliases() as $alias) {
            $this->commands[$alias] = $command;
        }

        return $command;
    }

    /**
     * Returns a registered command by name or alias.
     *
     * @param string $name The command name or alias
     *
     * @return Command A Command object
     *
     * @throws CommandNotFoundException When command name given does not exist
     */
    public function get($name)
    {
        if (!isset($this->commands[$name])) {
            throw new CommandNotFoundException(sprintf('The command "%s" does not exist.', $name));
        }

        $command = $this->commands[$name];

        if ($this->wantHelps) {
            $this->wantHelps = false;

            $helpCommand = $this->get('help');
            $helpCommand->setCommand($command);

            return $helpCommand;
        }

        return $command;
    }

    /**
     * Returns true if the command exists, false otherwise.
     *
     * @param string $name The command name or alias
     *
     * @return bool true if the command exists, false otherwise
     */
    public function has($name)
    {
        return isset($this->commands[$name]);
    }

    /**
     * Returns an array of all unique namespaces used by currently registered commands.
     *
     * It does not return the global namespace which always exists.
     *
     * @return string[] An array of namespaces
     */
    public function getNamespaces()
    {
        $namespaces = array();
        foreach ($this->all() as $command) {
            $namespaces = array_merge($namespaces, $this->extractAllNamespaces($command->getName()));

            foreach ($command->getAliases() as $alias) {
                $namespaces = array_merge($namespaces, $this->extractAllNamespaces($alias));
            }
        }

        return array_values(array_unique(array_filter($namespaces)));
    }

    /**
     * Finds a registered namespace by a name or an abbreviation.
     *
     * @param string $namespace A namespace or abbreviation to search for
     *
     * @return string A registered namespace
     *
     * @throws CommandNotFoundException When namespace is incorrect or ambiguous
     */
    public function findNamespace($namespace)
    {
        $allNamespaces = $this->getNamespaces();
        $expr = preg_replace_callback('{([^:]+|)}', function ($matches) { return preg_quote($matches[1]).'[^:]*'; }, $namespace);
        $namespaces = preg_grep('{^'.$expr.'}', $allNamespaces);

        if (empty($namespaces)) {
            $message = sprintf('There are no commands defined in the "%s" namespace.', $namespace);

            if ($alternatives = $this->findAlternatives($namespace, $allNamespaces)) {
                if (1 == count($alternatives)) {
                    $message .= "\n\nDid you mean this?\n    ";
                } else {
                    $message .= "\n\nDid you mean one of these?\n    ";
                }

                $message .= implode("\n    ", $alternatives);
            }

            throw new CommandNotFoundException($message, $alternatives);
        }

        $exact = in_array($namespace, $namespaces, true);
        if (count($namespaces) > 1 && !$exact) {
            throw new CommandNotFoundException(sprintf('The namespace "%s" is ambiguous (%s).', $namespace, $this->getAbbreviationSuggestions(array_values($namespaces))), array_values($namespaces));
        }

        return $exact ? $namespace : reset($namespaces);
    }

    /**
     * Finds a command by name or alias.
     *
     * Contrary to get, this command tries to find the best
     * match if you give it an abbreviation of a name or alias.
     *
     * @param string $name A command name or a command alias
     *
     * @return Command A Command instance
     *
     * @throws CommandNotFoundException When command name is incorrect or ambiguous
     */
    public function find($name)
    {
        $allCommands = array_keys($this->commands);
        $expr = preg_replace_callback('{([^:]+|)}', function ($matches) { return preg_quote($matches[1]).'[^:]*'; }, $name);
        $commands = preg_grep('{^'.$expr.'}', $allCommands);

        if (empty($commands) || count(preg_grep('{^'.$expr.'$}', $commands)) < 1) {
            if (false !== $pos = strrpos($name, ':')) {
                // check if a namespace exists and contains commands
                $this->findNamespace(substr($name, 0, $pos));
            }

            $message = sprintf('Command "%s" is not defined.', $name);

            if ($alternatives = $this->findAlternatives($name, $allCommands)) {
                if (1 == count($alternatives)) {
                    $message .= "\n\nDid you mean this?\n    ";
                } else {
                    $message .= "\n\nDid you mean one of these?\n    ";
                }
                $message .= implode("\n    ", $alternatives);
            }

            throw new CommandNotFoundException($message, $alternatives);
        }

        // filter out aliases for commands which are already on the list
        if (count($commands) > 1) {
            $commandList = $this->commands;
            $commands = array_filter($commands, function ($nameOrAlias) use ($commandList, $commands) {
                $commandName = $commandList[$nameOrAlias]->getName();

                return $commandName === $nameOrAlias || !in_array($commandName, $commands);
            });
        }

        $exact = in_array($name, $commands, true);
        if (count($commands) > 1 && !$exact) {
            $suggestions = $this->getAbbreviationSuggestions(array_values($commands));

            throw new CommandNotFoundException(sprintf('Command "%s" is ambiguous (%s).', $name, $suggestions), array_values($commands));
        }

        return $this->get($exact ? $name : reset($commands));
    }

    /**
     * Gets the commands (registered in the given namespace if provided).
     *
     * The array keys are the full names and the values the command instances.
     *
     * @param string $namespace A namespace name
     *
     * @return Command[] An array of Command instances
     */
    public function all($namespace = null)
    {
        if (null === $namespace) {
            return $this->commands;
        }

        $commands = array();
        foreach ($this->commands as $name => $command) {
            if ($namespace === $this->extractNamespace($name, substr_count($namespace, ':') + 1)) {
                $commands[$name] = $command;
            }
        }

        return $commands;
    }

    /**
     * Returns an array of possible abbreviations given a set of names.
     *
     * @param array $names An array of names
     *
     * @return array An array of abbreviations
     */
    public static function getAbbreviations($names)
    {
        $abbrevs = array();
        foreach ($names as $name) {
            for ($len = strlen($name); $len > 0; --$len) {
                $abbrev = substr($name, 0, $len);
                $abbrevs[$abbrev][] = $name;
            }
        }

        return $abbrevs;
    }

    /**
     * Renders a caught exception.
     *
     * @param \Exception      $e      An exception instance
     * @param OutputInterface $output An OutputInterface instance
     */
    public function renderException(\Exception $e, OutputInterface $output)
    {
        $output->writeln('', OutputInterface::VERBOSITY_QUIET);

        do {
            $title = sprintf(
                '  [%s%s]  ',
                get_class($e),
                $output->isVerbose() && 0 !== ($code = $e->getCode()) ? ' ('.$code.')' : ''
            );

            $len = $this->stringWidth($title);

            $width = $this->terminal->getWidth() ? $this->terminal->getWidth() - 1 : PHP_INT_MAX;
            // HHVM only accepts 32 bits integer in str_split, even when PHP_INT_MAX is a 64 bit integer: https://github.com/facebook/hhvm/issues/1327
            if (defined('HHVM_VERSION') && $width > 1 << 31) {
                $width = 1 << 31;
            }
            $formatter = $output->getFormatter();
            $lines = array();
            foreach (preg_split('/\r?\n/', $e->getMessage()) as $line) {
                foreach ($this->splitStringByWidth($line, $width - 4) as $line) {
                    // pre-format lines to get the right string length
                    $lineLength = $this->stringWidth(preg_replace('/\[[^m]*m/', '', $formatter->format($line))) + 4;
                    $lines[] = array($line, $lineLength);

                    $len = max($lineLength, $len);
                }
            }

            $messages = array();
            $messages[] = $emptyLine = $formatter->format(sprintf('<error>%s</error>', str_repeat(' ', $len)));
            $messages[] = $formatter->format(sprintf('<error>%s%s</error>', $title, str_repeat(' ', max(0, $len - $this->stringWidth($title)))));
            foreach ($lines as $line) {
                $messages[] = $formatter->format(sprintf('<error>  %s  %s</error>', $line[0], str_repeat(' ', $len - $line[1])));
            }
            $messages[] = $emptyLine;
            $messages[] = '';

            $output->writeln($messages, OutputInterface::OUTPUT_RAW | OutputInterface::VERBOSITY_QUIET);

            if (OutputInterface::VERBOSITY_VERBOSE <= $output->getVerbosity()) {
                $output->writeln('<comment>Exception trace:</comment>', OutputInterface::VERBOSITY_QUIET);

                // exception related properties
                $trace = $e->getTrace();
                array_unshift($trace, array(
                    'function' => '',
                    'file' => $e->getFile() !== null ? $e->getFile() : 'n/a',
                    'line' => $e->getLine() !== null ? $e->getLine() : 'n/a',
                    'args' => array(),
                ));

                for ($i = 0, $count = count($trace); $i < $count; ++$i) {
                    $class = isset($trace[$i]['class']) ? $trace[$i]['class'] : '';
                    $type = isset($trace[$i]['type']) ? $trace[$i]['type'] : '';
                    $function = $trace[$i]['function'];
                    $file = isset($trace[$i]['file']) ? $trace[$i]['file'] : 'n/a';
                    $line = isset($trace[$i]['line']) ? $trace[$i]['line'] : 'n/a';

                    $output->writeln(sprintf(' %s%s%s() at <info>%s:%s</info>', $class, $type, $function, $file, $line), OutputInterface::VERBOSITY_QUIET);
                }

                $output->writeln('', OutputInterface::VERBOSITY_QUIET);
            }
        } while ($e = $e->getPrevious());

        if (null !== $this->runningCommand) {
            $output->writeln(sprintf('<info>%s</info>', sprintf($this->runningCommand->getSynopsis(), $this->getName())), OutputInterface::VERBOSITY_QUIET);
            $output->writeln('', OutputInterface::VERBOSITY_QUIET);
        }
    }

    /**
     * Tries to figure out the terminal width in which this application runs.
     *
     * @return int|null
     *
     * @deprecated since version 3.2, to be removed in 4.0. Create a Terminal instance instead.
     */
    protected function getTerminalWidth()
    {
        @trigger_error(sprintf('%s is deprecated as of 3.2 and will be removed in 4.0. Create a Terminal instance instead.', __METHOD__), E_USER_DEPRECATED);

        return $this->terminal->getWidth();
    }

    /**
     * Tries to figure out the terminal height in which this application runs.
     *
     * @return int|null
     *
     * @deprecated since version 3.2, to be removed in 4.0. Create a Terminal instance instead.
     */
    protected function getTerminalHeight()
    {
        @trigger_error(sprintf('%s is deprecated as of 3.2 and will be removed in 4.0. Create a Terminal instance instead.', __METHOD__), E_USER_DEPRECATED);

        return $this->terminal->getHeight();
    }

    /**
     * Tries to figure out the terminal dimensions based on the current environment.
     *
     * @return array Array containing width and height
     *
     * @deprecated since version 3.2, to be removed in 4.0. Create a Terminal instance instead.
     */
    public function getTerminalDimensions()
    {
        @trigger_error(sprintf('%s is deprecated as of 3.2 and will be removed in 4.0. Create a Terminal instance instead.', __METHOD__), E_USER_DEPRECATED);

        return array($this->terminal->getWidth(), $this->terminal->getHeight());
    }

    /**
     * Sets terminal dimensions.
     *
     * Can be useful to force terminal dimensions for functional tests.
     *
     * @param int $width  The width
     * @param int $height The height
     *
     * @return Application The current application
     *
     * @deprecated since version 3.2, to be removed in 4.0. Set the COLUMNS and LINES env vars instead.
     */
    public function setTerminalDimensions($width, $height)
    {
        @trigger_error(sprintf('%s is deprecated as of 3.2 and will be removed in 4.0. Set the COLUMNS and LINES env vars instead.', __METHOD__), E_USER_DEPRECATED);

        putenv('COLUMNS='.$width);
        putenv('LINES='.$height);

        return $this;
    }

    /**
     * Configures the input and output instances based on the user arguments and options.
     *
     * @param InputInterface  $input  An InputInterface instance
     * @param OutputInterface $output An OutputInterface instance
     */
    protected function configureIO(InputInterface $input, OutputInterface $output)
    {
        if (true === $input->hasParameterOption(array('--ansi'), true)) {
            $output->setDecorated(true);
        } elseif (true === $input->hasParameterOption(array('--no-ansi'), true)) {
            $output->setDecorated(false);
        }

        if (true === $input->hasParameterOption(array('--no-interaction', '-n'), true)) {
            $input->setInteractive(false);
        } elseif (function_exists('posix_isatty')) {
            $inputStream = null;

            if ($input instanceof StreamableInputInterface) {
                $inputStream = $input->getStream();
            }

            // This check ensures that calling QuestionHelper::setInputStream() works
            // To be removed in 4.0 (in the same time as QuestionHelper::setInputStream)
            if (!$inputStream && $this->getHelperSet()->has('question')) {
                $inputStream = $this->getHelperSet()->get('question')->getInputStream(false);
            }

            if (!@posix_isatty($inputStream) && false === getenv('SHELL_INTERACTIVE')) {
                $input->setInteractive(false);
            }
        }

        if (true === $input->hasParameterOption(array('--quiet', '-q'), true)) {
            $output->setVerbosity(OutputInterface::VERBOSITY_QUIET);
        } else {
            if ($input->hasParameterOption('-vvv', true) || $input->hasParameterOption('--verbose=3', true) || $input->getParameterOption('--verbose', false, true) === 3) {
                $output->setVerbosity(OutputInterface::VERBOSITY_DEBUG);
            } elseif ($input->hasParameterOption('-vv', true) || $input->hasParameterOption('--verbose=2', true) || $input->getParameterOption('--verbose', false, true) === 2) {
                $output->setVerbosity(OutputInterface::VERBOSITY_VERY_VERBOSE);
            } elseif ($input->hasParameterOption('-v', true) || $input->hasParameterOption('--verbose=1', true) || $input->hasParameterOption('--verbose', true) || $input->getParameterOption('--verbose', false, true)) {
                $output->setVerbosity(OutputInterface::VERBOSITY_VERBOSE);
            }
        }
    }

    /**
     * Runs the current command.
     *
     * If an event dispatcher has been attached to the application,
     * events are also dispatched during the life-cycle of the command.
     *
     * @param Command         $command A Command instance
     * @param InputInterface  $input   An Input instance
     * @param OutputInterface $output  An Output instance
     *
     * @return int 0 if everything went fine, or an error code
     *
     * @throws \Exception when the command being run threw an exception
     */
    protected function doRunCommand(Command $command, InputInterface $input, OutputInterface $output)
    {
        foreach ($command->getHelperSet() as $helper) {
            if ($helper instanceof InputAwareInterface) {
                $helper->setInput($input);
            }
        }

        if (null === $this->dispatcher) {
            return $command->run($input, $output);
        }

        // bind before the console.command event, so the listeners have access to input options/arguments
        try {
            $command->mergeApplicationDefinition();
            $input->bind($command->getDefinition());
        } catch (ExceptionInterface $e) {
            // ignore invalid options/arguments for now, to allow the event listeners to customize the InputDefinition
        }

        $event = new ConsoleCommandEvent($command, $input, $output);
        $this->dispatcher->dispatch(ConsoleEvents::COMMAND, $event);

        if ($event->commandShouldRun()) {
            try {
                $exitCode = $command->run($input, $output);
            } catch (\Exception $e) {
                $event = new ConsoleExceptionEvent($command, $input, $output, $e, $e->getCode());
                $this->dispatcher->dispatch(ConsoleEvents::EXCEPTION, $event);

                $e = $event->getException();

                $event = new ConsoleTerminateEvent($command, $input, $output, $e->getCode());
                $this->dispatcher->dispatch(ConsoleEvents::TERMINATE, $event);

                throw $e;
            }
        } else {
            $exitCode = ConsoleCommandEvent::RETURN_CODE_DISABLED;
        }

        $event = new ConsoleTerminateEvent($command, $input, $output, $exitCode);
        $this->dispatcher->dispatch(ConsoleEvents::TERMINATE, $event);

        return $event->getExitCode();
    }

    /**
     * Gets the name of the command based on input.
     *
     * @param InputInterface $input The input interface
     *
     * @return string The command name
     */
    protected function getCommandName(InputInterface $input)
    {
        return $this->singleCommand ? $this->defaultCommand : $input->getFirstArgument();
    }

    /**
     * Gets the default input definition.
     *
     * @return InputDefinition An InputDefinition instance
     */
    protected function getDefaultInputDefinition()
    {
        return new InputDefinition(array(
            new InputArgument('command', InputArgument::REQUIRED, 'The command to execute'),

            new InputOption('--help', '-h', InputOption::VALUE_NONE, 'Display this help message'),
            new InputOption('--quiet', '-q', InputOption::VALUE_NONE, 'Do not output any message'),
            new InputOption('--verbose', '-v|vv|vvv', InputOption::VALUE_NONE, 'Increase the verbosity of messages: 1 for normal output, 2 for more verbose output and 3 for debug'),
            new InputOption('--version', '-V', InputOption::VALUE_NONE, 'Display this application version'),
            new InputOption('--ansi', '', InputOption::VALUE_NONE, 'Force ANSI output'),
            new InputOption('--no-ansi', '', InputOption::VALUE_NONE, 'Disable ANSI output'),
            new InputOption('--no-interaction', '-n', InputOption::VALUE_NONE, 'Do not ask any interactive question'),
        ));
    }

    /**
     * Gets the default commands that should always be available.
     *
     * @return Command[] An array of default Command instances
     */
    protected function getDefaultCommands()
    {
        return array(new HelpCommand(), new ListCommand());
    }

    /**
     * Gets the default helper set with the helpers that should always be available.
     *
     * @return HelperSet A HelperSet instance
     */
    protected function getDefaultHelperSet()
    {
        return new HelperSet(array(
            new FormatterHelper(),
            new DebugFormatterHelper(),
            new ProcessHelper(),
            new QuestionHelper(),
        ));
    }

    /**
<<<<<<< HEAD
=======
     * Runs and parses stty -a if it's available, suppressing any error output.
     *
     * @return string
     */
    private function getSttyColumns()
    {
        if (!function_exists('proc_open')) {
            return;
        }

        $descriptorspec = array(1 => array('pipe', 'w'), 2 => array('pipe', 'w'));
        $process = proc_open('stty -a | grep columns', $descriptorspec, $pipes, null, null, array('suppress_errors' => true));
        if (is_resource($process)) {
            $info = stream_get_contents($pipes[1]);
            fclose($pipes[1]);
            fclose($pipes[2]);
            proc_close($process);

            return $info;
        }
    }

    /**
     * Runs and parses mode CON if it's available, suppressing any error output.
     *
     * @return string|null <width>x<height> or null if it could not be parsed
     */
    private function getConsoleMode()
    {
        if (!function_exists('proc_open')) {
            return;
        }

        $descriptorspec = array(1 => array('pipe', 'w'), 2 => array('pipe', 'w'));
        $process = proc_open('mode CON', $descriptorspec, $pipes, null, null, array('suppress_errors' => true));
        if (is_resource($process)) {
            $info = stream_get_contents($pipes[1]);
            fclose($pipes[1]);
            fclose($pipes[2]);
            proc_close($process);

            if (preg_match('/--------+\r?\n.+?(\d+)\r?\n.+?(\d+)\r?\n/', $info, $matches)) {
                return $matches[2].'x'.$matches[1];
            }
        }
    }

    /**
>>>>>>> 54043a08
     * Returns abbreviated suggestions in string format.
     *
     * @param array $abbrevs Abbreviated suggestions to convert
     *
     * @return string A formatted string of abbreviated suggestions
     */
    private function getAbbreviationSuggestions($abbrevs)
    {
        return sprintf('%s, %s%s', $abbrevs[0], $abbrevs[1], count($abbrevs) > 2 ? sprintf(' and %d more', count($abbrevs) - 2) : '');
    }

    /**
     * Returns the namespace part of the command name.
     *
     * This method is not part of public API and should not be used directly.
     *
     * @param string $name  The full name of the command
     * @param string $limit The maximum number of parts of the namespace
     *
     * @return string The namespace of the command
     */
    public function extractNamespace($name, $limit = null)
    {
        $parts = explode(':', $name);
        array_pop($parts);

        return implode(':', null === $limit ? $parts : array_slice($parts, 0, $limit));
    }

    /**
     * Finds alternative of $name among $collection,
     * if nothing is found in $collection, try in $abbrevs.
     *
     * @param string             $name       The string
     * @param array|\Traversable $collection The collection
     *
     * @return string[] A sorted array of similar string
     */
    private function findAlternatives($name, $collection)
    {
        $threshold = 1e3;
        $alternatives = array();

        $collectionParts = array();
        foreach ($collection as $item) {
            $collectionParts[$item] = explode(':', $item);
        }

        foreach (explode(':', $name) as $i => $subname) {
            foreach ($collectionParts as $collectionName => $parts) {
                $exists = isset($alternatives[$collectionName]);
                if (!isset($parts[$i]) && $exists) {
                    $alternatives[$collectionName] += $threshold;
                    continue;
                } elseif (!isset($parts[$i])) {
                    continue;
                }

                $lev = levenshtein($subname, $parts[$i]);
                if ($lev <= strlen($subname) / 3 || '' !== $subname && false !== strpos($parts[$i], $subname)) {
                    $alternatives[$collectionName] = $exists ? $alternatives[$collectionName] + $lev : $lev;
                } elseif ($exists) {
                    $alternatives[$collectionName] += $threshold;
                }
            }
        }

        foreach ($collection as $item) {
            $lev = levenshtein($name, $item);
            if ($lev <= strlen($name) / 3 || false !== strpos($item, $name)) {
                $alternatives[$item] = isset($alternatives[$item]) ? $alternatives[$item] - $lev : $lev;
            }
        }

        $alternatives = array_filter($alternatives, function ($lev) use ($threshold) { return $lev < 2 * $threshold; });
        asort($alternatives);

        return array_keys($alternatives);
    }

    /**
     * Sets the default Command name.
     *
     * @param string $commandName     The Command name
     * @param bool   $isSingleCommand Set to true if there is only one command in this application
     */
    public function setDefaultCommand($commandName, $isSingleCommand = false)
    {
        $this->defaultCommand = $commandName;

        if ($isSingleCommand) {
            // Ensure the command exist
            $this->find($commandName);

            $this->singleCommand = true;
        }

        return $this;
    }

    private function stringWidth($string)
    {
        if (false === $encoding = mb_detect_encoding($string, null, true)) {
            return strlen($string);
        }

        return mb_strwidth($string, $encoding);
    }

    private function splitStringByWidth($string, $width)
    {
        // str_split is not suitable for multi-byte characters, we should use preg_split to get char array properly.
        // additionally, array_slice() is not enough as some character has doubled width.
        // we need a function to split string not by character count but by string width
        if (false === $encoding = mb_detect_encoding($string, null, true)) {
            return str_split($string, $width);
        }

        $utf8String = mb_convert_encoding($string, 'utf8', $encoding);
        $lines = array();
        $line = '';
        foreach (preg_split('//u', $utf8String) as $char) {
            // test if $char could be appended to current line
            if (mb_strwidth($line.$char, 'utf8') <= $width) {
                $line .= $char;
                continue;
            }
            // if not, push current line to array and make new line
            $lines[] = str_pad($line, $width);
            $line = $char;
        }
        if ('' !== $line) {
            $lines[] = count($lines) ? str_pad($line, $width) : $line;
        }

        mb_convert_variables($encoding, 'utf8', $lines);

        return $lines;
    }

    /**
     * Returns all namespaces of the command name.
     *
     * @param string $name The full name of the command
     *
     * @return string[] The namespaces of the command
     */
    private function extractAllNamespaces($name)
    {
        // -1 as third argument is needed to skip the command short name when exploding
        $parts = explode(':', $name, -1);
        $namespaces = array();

        foreach ($parts as $part) {
            if (count($namespaces)) {
                $namespaces[] = end($namespaces).':'.$part;
            } else {
                $namespaces[] = $part;
            }
        }

        return $namespaces;
    }
}<|MERGE_RESOLUTION|>--- conflicted
+++ resolved
@@ -917,57 +917,6 @@
     }
 
     /**
-<<<<<<< HEAD
-=======
-     * Runs and parses stty -a if it's available, suppressing any error output.
-     *
-     * @return string
-     */
-    private function getSttyColumns()
-    {
-        if (!function_exists('proc_open')) {
-            return;
-        }
-
-        $descriptorspec = array(1 => array('pipe', 'w'), 2 => array('pipe', 'w'));
-        $process = proc_open('stty -a | grep columns', $descriptorspec, $pipes, null, null, array('suppress_errors' => true));
-        if (is_resource($process)) {
-            $info = stream_get_contents($pipes[1]);
-            fclose($pipes[1]);
-            fclose($pipes[2]);
-            proc_close($process);
-
-            return $info;
-        }
-    }
-
-    /**
-     * Runs and parses mode CON if it's available, suppressing any error output.
-     *
-     * @return string|null <width>x<height> or null if it could not be parsed
-     */
-    private function getConsoleMode()
-    {
-        if (!function_exists('proc_open')) {
-            return;
-        }
-
-        $descriptorspec = array(1 => array('pipe', 'w'), 2 => array('pipe', 'w'));
-        $process = proc_open('mode CON', $descriptorspec, $pipes, null, null, array('suppress_errors' => true));
-        if (is_resource($process)) {
-            $info = stream_get_contents($pipes[1]);
-            fclose($pipes[1]);
-            fclose($pipes[2]);
-            proc_close($process);
-
-            if (preg_match('/--------+\r?\n.+?(\d+)\r?\n.+?(\d+)\r?\n/', $info, $matches)) {
-                return $matches[2].'x'.$matches[1];
-            }
-        }
-    }
-
-    /**
->>>>>>> 54043a08
      * Returns abbreviated suggestions in string format.
      *
      * @param array $abbrevs Abbreviated suggestions to convert
