<?php

/*
 * This file is part of the Symfony package.
 *
 * (c) Fabien Potencier <fabien@symfony.com>
 *
 * For the full copyright and license information, please view the LICENSE
 * file that was distributed with this source code.
 */

namespace Symfony\Component\VarDumper\Cloner;

use Symfony\Component\VarDumper\Exception\ThrowingCasterException;

/**
 * AbstractCloner implements a generic caster mechanism for objects and resources.
 *
 * @author Nicolas Grekas <p@tchwork.com>
 */
abstract class AbstractCloner implements ClonerInterface
{
    public static $defaultCasters = array(
        'Symfony\Component\VarDumper\Caster\CutStub' => 'Symfony\Component\VarDumper\Caster\StubCaster::castStub',
        'Symfony\Component\VarDumper\Caster\ConstStub' => 'Symfony\Component\VarDumper\Caster\StubCaster::castStub',

        'Closure' => 'Symfony\Component\VarDumper\Caster\ReflectionCaster::castClosure',
        'Reflector' => 'Symfony\Component\VarDumper\Caster\ReflectionCaster::castReflector',

        'Doctrine\Common\Persistence\ObjectManager' => 'Symfony\Component\VarDumper\Caster\StubCaster::cutInternals',
        'Doctrine\Common\Proxy\Proxy' => 'Symfony\Component\VarDumper\Caster\DoctrineCaster::castCommonProxy',
        'Doctrine\ORM\Proxy\Proxy' => 'Symfony\Component\VarDumper\Caster\DoctrineCaster::castOrmProxy',
        'Doctrine\ORM\PersistentCollection' => 'Symfony\Component\VarDumper\Caster\DoctrineCaster::castPersistentCollection',

        'DOMException' => 'Symfony\Component\VarDumper\Caster\DOMCaster::castException',
        'DOMStringList' => 'Symfony\Component\VarDumper\Caster\DOMCaster::castLength',
        'DOMNameList' => 'Symfony\Component\VarDumper\Caster\DOMCaster::castLength',
        'DOMImplementation' => 'Symfony\Component\VarDumper\Caster\DOMCaster::castImplementation',
        'DOMImplementationList' => 'Symfony\Component\VarDumper\Caster\DOMCaster::castLength',
        'DOMNode' => 'Symfony\Component\VarDumper\Caster\DOMCaster::castNode',
        'DOMNameSpaceNode' => 'Symfony\Component\VarDumper\Caster\DOMCaster::castNameSpaceNode',
        'DOMDocument' => 'Symfony\Component\VarDumper\Caster\DOMCaster::castDocument',
        'DOMNodeList' => 'Symfony\Component\VarDumper\Caster\DOMCaster::castLength',
        'DOMNamedNodeMap' => 'Symfony\Component\VarDumper\Caster\DOMCaster::castLength',
        'DOMCharacterData' => 'Symfony\Component\VarDumper\Caster\DOMCaster::castCharacterData',
        'DOMAttr' => 'Symfony\Component\VarDumper\Caster\DOMCaster::castAttr',
        'DOMElement' => 'Symfony\Component\VarDumper\Caster\DOMCaster::castElement',
        'DOMText' => 'Symfony\Component\VarDumper\Caster\DOMCaster::castText',
        'DOMTypeinfo' => 'Symfony\Component\VarDumper\Caster\DOMCaster::castTypeinfo',
        'DOMDomError' => 'Symfony\Component\VarDumper\Caster\DOMCaster::castDomError',
        'DOMLocator' => 'Symfony\Component\VarDumper\Caster\DOMCaster::castLocator',
        'DOMDocumentType' => 'Symfony\Component\VarDumper\Caster\DOMCaster::castDocumentType',
        'DOMNotation' => 'Symfony\Component\VarDumper\Caster\DOMCaster::castNotation',
        'DOMEntity' => 'Symfony\Component\VarDumper\Caster\DOMCaster::castEntity',
        'DOMProcessingInstruction' => 'Symfony\Component\VarDumper\Caster\DOMCaster::castProcessingInstruction',
        'DOMXPath' => 'Symfony\Component\VarDumper\Caster\DOMCaster::castXPath',

        'ErrorException' => 'Symfony\Component\VarDumper\Caster\ExceptionCaster::castErrorException',
        'Exception' => 'Symfony\Component\VarDumper\Caster\ExceptionCaster::castException',
        'Symfony\Component\DependencyInjection\ContainerInterface' => 'Symfony\Component\VarDumper\Caster\StubCaster::cutInternals',
        'Symfony\Component\VarDumper\Exception\ThrowingCasterException' => 'Symfony\Component\VarDumper\Caster\ExceptionCaster::castThrowingCasterException',

        'PDO' => 'Symfony\Component\VarDumper\Caster\PdoCaster::castPdo',
        'PDOStatement' => 'Symfony\Component\VarDumper\Caster\PdoCaster::castPdoStatement',

        'AMQPConnection' => 'Symfony\Component\VarDumper\Caster\AmqpCaster::castConnection',
        'AMQPChannel' => 'Symfony\Component\VarDumper\Caster\AmqpCaster::castChannel',
        'AMQPQueue' => 'Symfony\Component\VarDumper\Caster\AmqpCaster::castQueue',
        'AMQPExchange' => 'Symfony\Component\VarDumper\Caster\AmqpCaster::castExchange',
        'AMQPEnvelope' => 'Symfony\Component\VarDumper\Caster\AmqpCaster::castEnvelope',

        'ArrayObject' => 'Symfony\Component\VarDumper\Caster\SplCaster::castArrayObject',
        'SplDoublyLinkedList' => 'Symfony\Component\VarDumper\Caster\SplCaster::castDoublyLinkedList',
        'SplFixedArray' => 'Symfony\Component\VarDumper\Caster\SplCaster::castFixedArray',
        'SplHeap' => 'Symfony\Component\VarDumper\Caster\SplCaster::castHeap',
        'SplObjectStorage' => 'Symfony\Component\VarDumper\Caster\SplCaster::castObjectStorage',
        'SplPriorityQueue' => 'Symfony\Component\VarDumper\Caster\SplCaster::castHeap',

        'MongoCursorInterface' => 'Symfony\Component\VarDumper\Caster\MongoCaster::castCursor',

        ':curl' => 'Symfony\Component\VarDumper\Caster\ResourceCaster::castCurl',
        ':dba' => 'Symfony\Component\VarDumper\Caster\ResourceCaster::castDba',
        ':dba persistent' => 'Symfony\Component\VarDumper\Caster\ResourceCaster::castDba',
        ':gd' => 'Symfony\Component\VarDumper\Caster\ResourceCaster::castGd',
        ':mysql link' => 'Symfony\Component\VarDumper\Caster\ResourceCaster::castMysqlLink',
        ':process' => 'Symfony\Component\VarDumper\Caster\ResourceCaster::castProcess',
        ':stream' => 'Symfony\Component\VarDumper\Caster\ResourceCaster::castStream',
        ':stream-context' => 'Symfony\Component\VarDumper\Caster\ResourceCaster::castStreamContext',
        ':xml' => 'Symfony\Component\VarDumper\Caster\XmlResourceCaster::castXml',
    );

    protected $maxItems = 2500;
    protected $maxString = -1;
    protected $useExt;

    private $casters = array();
    private $prevErrorHandler;
    private $classInfo = array();
    private $filter = 0;

    /**
     * @param callable[]|null $casters A map of casters.
     *
     * @see addCasters
     */
    public function __construct(array $casters = null)
    {
        if (null === $casters) {
            $casters = static::$defaultCasters;
        }
        $this->addCasters($casters);
        $this->useExt = extension_loaded('symfony_debug');
    }

    /**
     * Adds casters for resources and objects.
     *
     * Maps resources or objects types to a callback.
     * Types are in the key, with a callable caster for value.
     * Resource types are to be prefixed with a `:`,
     * see e.g. static::$defaultCasters.
     *
     * @param callable[] $casters A map of casters.
     */
    public function addCasters(array $casters)
    {
        foreach ($casters as $type => $callback) {
            $this->casters[strtolower($type)][] = $callback;
        }
    }

    /**
     * Sets the maximum number of items to clone past the first level in nested structures.
     *
     * @param int $maxItems
     */
    public function setMaxItems($maxItems)
    {
        $this->maxItems = (int) $maxItems;
    }

    /**
     * Sets the maximum cloned length for strings.
     *
     * @param int $maxString
     */
    public function setMaxString($maxString)
    {
        $this->maxString = (int) $maxString;
    }

    /**
     * Clones a PHP variable.
     *
     * @param mixed $var    Any PHP variable.
     * @param int   $filter A bit field of Caster::EXCLUDE_* constants.
     *
     * @return Data The cloned variable represented by a Data object.
     */
    public function cloneVar($var, $filter = 0)
    {
<<<<<<< HEAD
        $this->prevErrorHandler = set_error_handler(function($type, $msg, $file, $line, $context) {
            if (E_RECOVERABLE_ERROR === $type || E_USER_ERROR === $type) {
                // Cloner never dies
                throw new \ErrorException($msg, 0, $type, $file, $line);
            }

            if ($this->prevErrorHandler) {
                return call_user_func($this->prevErrorHandler, $type, $msg, $file, $line, $context);
            }

            return false;
        });

=======
        $this->filter = $filter;
        $this->prevErrorHandler = set_error_handler(array($this, 'handleError'));
>>>>>>> d5c873cf
        try {
            if (!function_exists('iconv')) {
                $this->maxString = -1;
            }
            $data = $this->doClone($var);
        } catch (\Exception $e) {
        }
        restore_error_handler();
        $this->prevErrorHandler = null;

        if (isset($e)) {
            throw $e;
        }

        return new Data($data);
    }

    /**
     * Effectively clones the PHP variable.
     *
     * @param mixed $var Any PHP variable.
     *
     * @return array The cloned variable represented in an array.
     */
    abstract protected function doClone($var);

    /**
     * Casts an object to an array representation.
     *
     * @param Stub $stub     The Stub for the casted object.
     * @param bool $isNested True if the object is nested in the dumped structure.
     *
     * @return array The object casted as array.
     */
    protected function castObject(Stub $stub, $isNested)
    {
        $obj = $stub->value;
        $class = $stub->class;

        if (isset($this->classInfo[$class])) {
            $classInfo = $this->classInfo[$class];
            $stub->class = $classInfo[0];
        } else {
            $classInfo = array(
                $class,
                method_exists($class, '__debugInfo'),
                new \ReflectionClass($class),
                array_reverse(array('*' => '*', $class => $class) + class_parents($class) + class_implements($class)),
            );

            $this->classInfo[$class] = $classInfo;
        }

        if ($classInfo[1]) {
            $p = $this->callCaster(function ($obj) {return $obj->__debugInfo();}, $obj, array(), null, $isNested);
        } else {
            $p = (array) $obj;
        }

        $a = array();
        foreach ($p as $k => $p) {
            if (!isset($k[0]) || ("\0" !== $k[0] && !$classInfo[2]->hasProperty($k))) {
                $a["\0+\0".$k] = $p;
            } else {
                $a[$k] = $p;
            }
        }

        foreach ($classInfo[3] as $p) {
            if (!empty($this->casters[$p = strtolower($p)])) {
                foreach ($this->casters[$p] as $p) {
                    $a = $this->callCaster($p, $obj, $a, $stub, $isNested);
                }
            }
        }

        return $a;
    }

    /**
     * Casts a resource to an array representation.
     *
     * @param Stub $stub     The Stub for the casted resource.
     * @param bool $isNested True if the object is nested in the dumped structure.
     *
     * @return array The resource casted as array.
     */
    protected function castResource(Stub $stub, $isNested)
    {
        $a = array();
        $res = $stub->value;
        $type = $stub->class;

        if (!empty($this->casters[':'.$type])) {
            foreach ($this->casters[':'.$type] as $c) {
                $a = $this->callCaster($c, $res, $a, $stub, $isNested);
            }
        }

        return $a;
    }

    /**
     * Calls a custom caster.
     *
     * @param callable        $callback The caster.
     * @param object|resource $obj      The object/resource being casted.
     * @param array           $a        The result of the previous cast for chained casters.
     * @param Stub            $stub     The Stub for the casted object/resource.
     * @param bool            $isNested True if $obj is nested in the dumped structure.
     *
     * @return array The casted object/resource.
     */
    private function callCaster($callback, $obj, $a, $stub, $isNested)
    {
        try {
            $cast = call_user_func($callback, $obj, $a, $stub, $isNested, $this->filter);

            if (is_array($cast)) {
                $a = $cast;
            }
        } catch (\Exception $e) {
            $a[(Stub::TYPE_OBJECT === $stub->type ? "\0~\0" : '').'⚠'] = new ThrowingCasterException($callback, $e);
        }

        return $a;
    }
}<|MERGE_RESOLUTION|>--- conflicted
+++ resolved
@@ -159,7 +159,6 @@
      */
     public function cloneVar($var, $filter = 0)
     {
-<<<<<<< HEAD
         $this->prevErrorHandler = set_error_handler(function($type, $msg, $file, $line, $context) {
             if (E_RECOVERABLE_ERROR === $type || E_USER_ERROR === $type) {
                 // Cloner never dies
@@ -172,11 +171,8 @@
 
             return false;
         });
-
-=======
         $this->filter = $filter;
-        $this->prevErrorHandler = set_error_handler(array($this, 'handleError'));
->>>>>>> d5c873cf
+
         try {
             if (!function_exists('iconv')) {
                 $this->maxString = -1;
