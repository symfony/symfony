--- conflicted
+++ resolved
@@ -231,16 +231,7 @@
         return $this->defaultContext[self::ROOT_NODE_NAME];
     }
 
-<<<<<<< HEAD
     final protected function appendXMLString(\DOMNode $node, string $val): bool
-=======
-    /**
-     * @param string $val
-     *
-     * @return bool
-     */
-    final protected function appendXMLString(\DOMNode $node, $val)
->>>>>>> 6a138263
     {
         if ('' !== $val) {
             $frag = $this->dom->createDocumentFragment();
@@ -253,16 +244,7 @@
         return false;
     }
 
-<<<<<<< HEAD
     final protected function appendText(\DOMNode $node, string $val): bool
-=======
-    /**
-     * @param string $val
-     *
-     * @return bool
-     */
-    final protected function appendText(\DOMNode $node, $val)
->>>>>>> 6a138263
     {
         $nodeText = $this->dom->createTextNode($val);
         $node->appendChild($nodeText);
@@ -270,16 +252,7 @@
         return true;
     }
 
-<<<<<<< HEAD
     final protected function appendCData(\DOMNode $node, string $val): bool
-=======
-    /**
-     * @param string $val
-     *
-     * @return bool
-     */
-    final protected function appendCData(\DOMNode $node, $val)
->>>>>>> 6a138263
     {
         $nodeText = $this->dom->createCDATASection($val);
         $node->appendChild($nodeText);
@@ -527,11 +500,6 @@
      * Tests the value being passed and decide what sort of element to create.
      *
      * @param mixed $val
-<<<<<<< HEAD
-=======
-     *
-     * @return bool
->>>>>>> 6a138263
      *
      * @throws NotEncodableValueException
      */
@@ -563,33 +531,6 @@
     }
 
     /**
-<<<<<<< HEAD
-=======
-     * Get real XML root node name, taking serializer options into account.
-     *
-     * @return string
-     */
-    private function resolveXmlRootName(array $context = [])
-    {
-        return isset($context['xml_root_node_name'])
-            ? $context['xml_root_node_name']
-            : $this->rootNodeName;
-    }
-
-    /**
-     * Get XML option for type casting attributes Defaults to true.
-     *
-     * @return bool
-     */
-    private function resolveXmlTypeCastAttributes(array $context = [])
-    {
-        return isset($context['xml_type_cast_attributes'])
-            ? (bool) $context['xml_type_cast_attributes']
-            : true;
-    }
-
-    /**
->>>>>>> 6a138263
      * Create a DOM document, taking serializer options into account.
      */
     private function createDomDocument(array $context): \DOMDocument
