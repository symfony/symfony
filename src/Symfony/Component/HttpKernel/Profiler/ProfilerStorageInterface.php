--- conflicted
+++ resolved
@@ -35,11 +35,7 @@
      * @param string|null   $statusCode The response status code
      * @param \Closure|null $filter     A filter to apply on the list of tokens
      */
-<<<<<<< HEAD
-    public function find(?string $ip, ?string $url, ?int $limit, ?string $method, int $start = null, int $end = null/* , string $statusCode = null, \Closure $filter = null */): array;
-=======
-    public function find(?string $ip, ?string $url, ?int $limit, ?string $method, ?int $start = null, ?int $end = null): array;
->>>>>>> a44829e2
+    public function find(?string $ip, ?string $url, ?int $limit, ?string $method, ?int $start = null, ?int $end = null/* , string $statusCode = null, \Closure $filter = null */): array;
 
     /**
      * Reads data associated with the given token.
