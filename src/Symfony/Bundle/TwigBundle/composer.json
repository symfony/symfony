{
    "name": "symfony/twig-bundle",
    "type": "symfony-bundle",
    "description": "Provides a tight integration of Twig into the Symfony full-stack framework",
    "keywords": [],
    "homepage": "https://symfony.com",
    "license": "MIT",
    "authors": [
        {
            "name": "Fabien Potencier",
            "email": "fabien@symfony.com"
        },
        {
            "name": "Symfony Community",
            "homepage": "https://symfony.com/contributors"
        }
    ],
    "require": {
        "php": ">=8.2",
        "composer-runtime-api": ">=2.1",
        "symfony/config": "^6.4|^7.0",
        "symfony/dependency-injection": "^6.4|^7.0",
        "symfony/twig-bridge": "^6.4|^7.0",
        "symfony/http-foundation": "^6.4|^7.0",
        "symfony/http-kernel": "^6.4|^7.0",
        "twig/twig": "^2.13|^3.0.4"
    },
    "require-dev": {
<<<<<<< HEAD
        "symfony/asset": "^6.4|^7.0",
        "symfony/stopwatch": "^6.4|^7.0",
        "symfony/expression-language": "^6.4|^7.0",
        "symfony/finder": "^6.4|^7.0",
        "symfony/form": "^6.4|^7.0",
        "symfony/routing": "^6.4|^7.0",
        "symfony/translation": "^6.4|^7.0",
        "symfony/yaml": "^6.4|^7.0",
        "symfony/framework-bundle": "^6.4|^7.0",
        "symfony/web-link": "^6.4|^7.0",
        "doctrine/annotations": "^1.10.4|^2"
=======
        "symfony/asset": "^5.4|^6.0|^7.0",
        "symfony/stopwatch": "^5.4|^6.0|^7.0",
        "symfony/expression-language": "^5.4|^6.0|^7.0",
        "symfony/finder": "^5.4|^6.0|^7.0",
        "symfony/form": "^5.4|^6.0|^7.0",
        "symfony/routing": "^5.4|^6.0|^7.0",
        "symfony/translation": "^5.4|^6.0|^7.0",
        "symfony/yaml": "^5.4|^6.0|^7.0",
        "symfony/framework-bundle": "^5.4|^6.0|^7.0",
        "symfony/web-link": "^5.4|^6.0|^7.0"
>>>>>>> 02147d38
    },
    "conflict": {
        "symfony/framework-bundle": "<6.4",
        "symfony/translation": "<6.4"
    },
    "autoload": {
        "psr-4": { "Symfony\\Bundle\\TwigBundle\\": "" },
        "exclude-from-classmap": [
            "/Tests/"
        ]
    },
    "minimum-stability": "dev"
}<|MERGE_RESOLUTION|>--- conflicted
+++ resolved
@@ -26,7 +26,6 @@
         "twig/twig": "^2.13|^3.0.4"
     },
     "require-dev": {
-<<<<<<< HEAD
         "symfony/asset": "^6.4|^7.0",
         "symfony/stopwatch": "^6.4|^7.0",
         "symfony/expression-language": "^6.4|^7.0",
@@ -36,20 +35,7 @@
         "symfony/translation": "^6.4|^7.0",
         "symfony/yaml": "^6.4|^7.0",
         "symfony/framework-bundle": "^6.4|^7.0",
-        "symfony/web-link": "^6.4|^7.0",
-        "doctrine/annotations": "^1.10.4|^2"
-=======
-        "symfony/asset": "^5.4|^6.0|^7.0",
-        "symfony/stopwatch": "^5.4|^6.0|^7.0",
-        "symfony/expression-language": "^5.4|^6.0|^7.0",
-        "symfony/finder": "^5.4|^6.0|^7.0",
-        "symfony/form": "^5.4|^6.0|^7.0",
-        "symfony/routing": "^5.4|^6.0|^7.0",
-        "symfony/translation": "^5.4|^6.0|^7.0",
-        "symfony/yaml": "^5.4|^6.0|^7.0",
-        "symfony/framework-bundle": "^5.4|^6.0|^7.0",
-        "symfony/web-link": "^5.4|^6.0|^7.0"
->>>>>>> 02147d38
+        "symfony/web-link": "^6.4|^7.0"
     },
     "conflict": {
         "symfony/framework-bundle": "<6.4",
