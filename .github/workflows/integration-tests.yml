name: Integration

on:
  push:
  pull_request:

defaults:
  run:
    shell: bash

concurrency:
    group: ${{ github.workflow }}-${{ github.head_ref || github.run_id }}
    cancel-in-progress: true

permissions:
  contents: read

jobs:

  tests:
    name: Integration
    runs-on: Ubuntu-20.04

    strategy:
      matrix:
        php: ['8.1']
      fail-fast: false

    services:
      postgres:
        image: postgres:10.6-alpine
        ports:
          - 5432:5432
        env:
          POSTGRES_PASSWORD: 'password'
      ldap:
        image: bitnami/openldap
        ports:
          - 3389:3389
        env:
          LDAP_ADMIN_USERNAME: admin
          LDAP_ADMIN_PASSWORD: symfony
          LDAP_ROOT: dc=symfony,dc=com
          LDAP_PORT_NUMBER: 3389
          LDAP_USERS: a
          LDAP_PASSWORDS: a
      redis:
        image: redis:6.2.8
        ports:
          - 16379:6379
      redis-authenticated:
        image: redis:6.2.8
        ports:
          - 16380:6379
        env:
          REDIS_ARGS: "--requirepass p@ssword"
      redis-cluster:
        image: grokzen/redis-cluster:6.2.8
        ports:
          - 7000:7000
          - 7001:7001
          - 7002:7002
          - 7003:7003
          - 7004:7004
          - 7005:7005
          - 7006:7006
        env:
          STANDALONE: 1
      redis-sentinel:
        image: bitnami/redis-sentinel:6.2.8
        ports:
          - 26379:26379
        env:
          REDIS_MASTER_HOST: redis
          REDIS_MASTER_SET: redis_sentinel
          REDIS_SENTINEL_QUORUM: 1
      memcached:
        image: memcached:1.6.5
        ports:
          - 11211:11211
      rabbitmq:
        image: rabbitmq:3.8.3
        ports:
          - 5672:5672
      mongodb:
        image: mongo
        ports:
          - 27017:27017
      couchbase:
        image: couchbase:6.5.1
        ports:
          - 8091:8091
          - 8092:8092
          - 8093:8093
          - 8094:8094
          - 11210:11210
      sqs:
        image: localstack/localstack:3.0.2
        ports:
          - 4566:4566
      zookeeper:
        image: zookeeper
      kafka:
        image: bitnami/kafka:3.7
        ports:
          - 9092:9092
        env:
<<<<<<< HEAD
          KAFKA_AUTO_CREATE_TOPICS_ENABLE: false
          KAFKA_CREATE_TOPICS: 'test-topic:1:1:compact'
          KAFKA_ADVERTISED_HOST_NAME: 127.0.0.1
          KAFKA_ZOOKEEPER_CONNECT: 'zookeeper:2181'
          KAFKA_ADVERTISED_PORT: 9092
      frankenphp:
        image: dunglas/frankenphp:1.1.0
        ports:
          - 80:80
        volumes:
          - ${{ github.workspace }}:/symfony
        env:
          SERVER_NAME: 'http://localhost'
          CADDY_SERVER_EXTRA_DIRECTIVES: |
            root * /symfony/src/Symfony/Component/HttpFoundation/Tests/Fixtures/response-functional/
=======
          KAFKA_CFG_AUTO_CREATE_TOPICS_ENABLE: false
          ALLOW_PLAINTEXT_LISTENER: 'yes'
          KAFKA_CFG_ADVERTISED_LISTENERS: 'PLAINTEXT://127.0.0.1:9092'
          KAFKA_CFG_LISTENERS: 'PLAINTEXT://:9092'
          KAFKA_CFG_ZOOKEEPER_CONNECT: 'zookeeper:2181'
        options: --name=kafka
>>>>>>> 48d093b2

    steps:
      - name: Checkout
        uses: actions/checkout@v4
        with:
          fetch-depth: 0

      - name: Init Kafka topics
        run: |
          docker exec kafka /opt/bitnami/kafka/bin/kafka-topics.sh --create --topic test-topic --bootstrap-server kafka:9092

      - name: Install system dependencies
        run: |
          echo "::group::apt-get update"
          sudo wget -O - https://packages.couchbase.com/clients/c/repos/deb/couchbase.key | sudo apt-key add -
          echo "deb https://packages.couchbase.com/clients/c/repos/deb/ubuntu2004 focal focal/main" | sudo tee /etc/apt/sources.list.d/couchbase.list
          sudo apt-get update
          echo "::endgroup::"

          echo "::group::install tools & libraries"
          sudo apt-get install librdkafka-dev redis-server libcouchbase-dev
          sudo -- sh -c 'echo unixsocket /var/run/redis/redis-server.sock >> /etc/redis/redis.conf'
          sudo -- sh -c 'echo unixsocketperm 777 >> /etc/redis/redis.conf'
          sudo service redis-server restart
          echo "::endgroup::"

      - name: Install pgbouncer
        run: |
          sudo apt-get install -y pgbouncer
          sudo cp src/Symfony/Component/Messenger/Bridge/Doctrine/Tests/Fixtures/pgbouncer/pgbouncer.ini /etc/pgbouncer/pgbouncer.ini
          sudo cp src/Symfony/Component/Messenger/Bridge/Doctrine/Tests/Fixtures/pgbouncer/userlist.txt /etc/pgbouncer/userlist.txt
          sudo service pgbouncer restart
          sudo su - postgres -c "PGPASSWORD=password psql -Atq -h localhost -p 5432 -U postgres -d postgres -c \"SELECT usename, passwd FROM pg_shadow\""

      - name: Configure Couchbase
        run: |
          curl -s -u 'username=Administrator&password=111111' -X POST http://localhost:8091/node/controller/setupServices -d 'services=kv%2Cn1ql%2Cindex%2Cfts'
          curl -s -X POST http://localhost:8091/settings/web -d 'username=Administrator&password=111111&port=SAME'
          curl -s -u Administrator:111111 -X POST http://localhost:8091/pools/default/buckets -d 'ramQuotaMB=100&bucketType=ephemeral&name=cache'
          curl -s -u Administrator:111111 -X POST  http://localhost:8091/pools/default -d 'memoryQuota=256'

      - name: Setup PHP
        uses: shivammathur/setup-php@v2
        with:
          coverage: "none"
          extensions: "json,couchbase-3.2.2,memcached,mongodb-1.12.0,redis,rdkafka,xsl,ldap,relay"
          ini-values: date.timezone=UTC,memory_limit=-1,default_socket_timeout=10,session.gc_probability=0,apc.enable_cli=1,zend.assertions=1
          php-version: "${{ matrix.php }}"
          tools: pecl

      - name: Display versions
        run: |
          php -r 'foreach (get_loaded_extensions() as $extension) echo $extension . " " . phpversion($extension) . PHP_EOL;'
          php -i

      - name: Load fixtures
        uses: docker://bitnami/openldap
        with:
          entrypoint: /bin/bash
          args: -c "(/opt/bitnami/openldap/bin/ldapwhoami -H ldap://ldap:3389 -D cn=admin,dc=symfony,dc=com -w symfony||sleep 5) && /opt/bitnami/openldap/bin/ldapadd -H ldap://ldap:3389 -D cn=admin,dc=symfony,dc=com -w symfony -f src/Symfony/Component/Ldap/Tests/Fixtures/data/fixtures.ldif && /opt/bitnami/openldap/bin/ldapdelete -H ldap://ldap:3389 -D cn=admin,dc=symfony,dc=com -w symfony cn=a,ou=users,dc=symfony,dc=com"

      - name: Install dependencies
        run: |
          COMPOSER_HOME="$(composer config home)"
          ([ -d "$COMPOSER_HOME" ] || mkdir "$COMPOSER_HOME") && cp .github/composer-config.json "$COMPOSER_HOME/config.json"
          export COMPOSER_ROOT_VERSION=$(grep ' VERSION = ' src/Symfony/Component/HttpKernel/Kernel.php | grep -P -o '[0-9]+\.[0-9]+').x-dev
          echo COMPOSER_ROOT_VERSION=$COMPOSER_ROOT_VERSION >> $GITHUB_ENV

          echo "::group::composer update"
          composer update --no-progress --ansi
          echo "::endgroup::"

          echo "::group::install phpunit"
          ./phpunit install
          echo "::endgroup::"

      - name: Check for changes in translation files
        id: changed-translation-files
        run: |
          echo 'changed='$((git diff --quiet HEAD~1 HEAD -- 'src/**/Resources/translations/*.xlf' || (echo 'true' && exit 1)) && echo 'false') >> $GITHUB_OUTPUT

      - name: Check Translation Status
        if: steps.changed-translation-files.outputs.changed == 'true'
        run: |
          php src/Symfony/Component/Translation/Resources/bin/translation-status.php -v
          php .github/sync-translations.php
          git diff --exit-code src/ || (echo '::error::Run "php .github/sync-translations.php" to fix XLIFF files.' && exit 1)

      - name: Run tests
        run: ./phpunit --group integration -v
        env:
          REDIS_HOST: 'localhost:16379'
          REDIS_AUTHENTICATED_HOST: 'localhost:16380'
          REDIS_CLUSTER_HOSTS: 'localhost:7000 localhost:7001 localhost:7002 localhost:7003 localhost:7004 localhost:7005'
          REDIS_SENTINEL_HOSTS: 'unreachable-host:26379 localhost:26379 localhost:26379'
          REDIS_SENTINEL_SERVICE: redis_sentinel
          MESSENGER_REDIS_DSN: redis://127.0.0.1:7006/messages
          MESSENGER_AMQP_DSN: amqp://localhost/%2f/messages
          MESSENGER_SQS_DSN: "sqs://localhost:4566/messages?sslmode=disable&poll_timeout=0.01"
          MESSENGER_SQS_FIFO_QUEUE_DSN: "sqs://localhost:4566/messages.fifo?sslmode=disable&poll_timeout=0.01"
          KAFKA_BROKER: 127.0.0.1:9092
          POSTGRES_HOST: localhost
          PGBOUNCER_HOST: localhost:6432

      #- name: Run HTTP push tests
      #  if: matrix.php == '8.1'
      #  run: |
      #    [ -d .phpunit ] && mv .phpunit .phpunit.bak
      #    wget -q https://github.com/symfony/binary-utils/releases/download/v0.1/vulcain_0.1.3_Linux_x86_64.tar.gz -O - | tar xz && mv vulcain /usr/local/bin
      #    docker run --rm -e COMPOSER_ROOT_VERSION -v $(pwd):/app -v $(which composer):/usr/local/bin/composer -v $(which vulcain):/usr/local/bin/vulcain -w /app php:8.1-alpine ./phpunit src/Symfony/Component/HttpClient/Tests/CurlHttpClientTest.php --filter testHttp2Push
      #    sudo rm -rf .phpunit
      #    [ -d .phpunit.bak ] && mv .phpunit.bak .phpunit<|MERGE_RESOLUTION|>--- conflicted
+++ resolved
@@ -105,30 +105,22 @@
         ports:
           - 9092:9092
         env:
-<<<<<<< HEAD
-          KAFKA_AUTO_CREATE_TOPICS_ENABLE: false
-          KAFKA_CREATE_TOPICS: 'test-topic:1:1:compact'
-          KAFKA_ADVERTISED_HOST_NAME: 127.0.0.1
-          KAFKA_ZOOKEEPER_CONNECT: 'zookeeper:2181'
-          KAFKA_ADVERTISED_PORT: 9092
-      frankenphp:
-        image: dunglas/frankenphp:1.1.0
-        ports:
-          - 80:80
-        volumes:
-          - ${{ github.workspace }}:/symfony
-        env:
-          SERVER_NAME: 'http://localhost'
-          CADDY_SERVER_EXTRA_DIRECTIVES: |
-            root * /symfony/src/Symfony/Component/HttpFoundation/Tests/Fixtures/response-functional/
-=======
           KAFKA_CFG_AUTO_CREATE_TOPICS_ENABLE: false
           ALLOW_PLAINTEXT_LISTENER: 'yes'
           KAFKA_CFG_ADVERTISED_LISTENERS: 'PLAINTEXT://127.0.0.1:9092'
           KAFKA_CFG_LISTENERS: 'PLAINTEXT://:9092'
           KAFKA_CFG_ZOOKEEPER_CONNECT: 'zookeeper:2181'
         options: --name=kafka
->>>>>>> 48d093b2
+      frankenphp:
+        image: dunglas/frankenphp:1.1.0
+        ports:
+          - 80:80
+        volumes:
+          - ${{ github.workspace }}:/symfony
+        env:
+          SERVER_NAME: 'http://localhost'
+          CADDY_SERVER_EXTRA_DIRECTIVES: |
+            root * /symfony/src/Symfony/Component/HttpFoundation/Tests/Fixtures/response-functional/
 
     steps:
       - name: Checkout
