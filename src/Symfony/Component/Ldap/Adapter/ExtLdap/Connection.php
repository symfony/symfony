<?php

/*
 * This file is part of the Symfony package.
 *
 * (c) Fabien Potencier <fabien@symfony.com>
 *
 * For the full copyright and license information, please view the LICENSE
 * file that was distributed with this source code.
 */

namespace Symfony\Component\Ldap\Adapter\ExtLdap;

use LDAP\Connection as LDAPConnection;
use Symfony\Component\Ldap\Adapter\AbstractConnection;
use Symfony\Component\Ldap\Exception\AlreadyExistsException;
use Symfony\Component\Ldap\Exception\ConnectionException;
use Symfony\Component\Ldap\Exception\ConnectionTimeoutException;
use Symfony\Component\Ldap\Exception\InvalidCredentialsException;
use Symfony\Component\Ldap\Exception\LdapException;
use Symfony\Component\OptionsResolver\Options;
use Symfony\Component\OptionsResolver\OptionsResolver;

/**
 * @author Charles Sarrazin <charles@sarraz.in>
 */
class Connection extends AbstractConnection
{
    private const LDAP_INVALID_CREDENTIALS = 0x31;
    private const LDAP_TIMEOUT = 0x55;
    private const LDAP_ALREADY_EXISTS = 0x44;
    private const PRECONNECT_OPTIONS = [
        ConnectionOptions::DEBUG_LEVEL,
        ConnectionOptions::X_TLS_CACERTDIR,
        ConnectionOptions::X_TLS_CACERTFILE,
        ConnectionOptions::X_TLS_REQUIRE_CERT,
    ];

    private bool $bound = false;
    private ?LDAPConnection $connection = null;

    public function __sleep(): array
    {
        throw new \BadMethodCallException('Cannot serialize '.__CLASS__);
    }

    public function __wakeup(): void
    {
        throw new \BadMethodCallException('Cannot unserialize '.__CLASS__);
    }

    public function __destruct()
    {
        $this->disconnect();
    }

    public function isBound(): bool
    {
        return $this->bound;
    }

    /**
     * @param string $password WARNING: When the LDAP server allows unauthenticated binds, a blank $password will always be valid
     */
<<<<<<< HEAD
    public function bind(string $dn = null, #[\SensitiveParameter] string $password = null): void
=======
    public function bind(?string $dn = null, #[\SensitiveParameter] ?string $password = null)
>>>>>>> 115fb5be
    {
        if (!$this->connection) {
            $this->connect();
        }

        if (false === @ldap_bind($this->connection, $dn, $password)) {
            $error = ldap_error($this->connection);
            switch (ldap_errno($this->connection)) {
                case self::LDAP_INVALID_CREDENTIALS:
                    throw new InvalidCredentialsException($error);
                case self::LDAP_TIMEOUT:
                    throw new ConnectionTimeoutException($error);
                case self::LDAP_ALREADY_EXISTS:
                    throw new AlreadyExistsException($error);
            }
            throw new ConnectionException($error);
        }

        $this->bound = true;
    }

    /**
     * @internal
     */
    public function getResource(): ?LDAPConnection
    {
        return $this->connection;
    }

    public function setOption(string $name, array|string|int|bool $value): void
    {
        if (!@ldap_set_option($this->connection, ConnectionOptions::getOption($name), $value)) {
            throw new LdapException(sprintf('Could not set value "%s" for option "%s".', $value, $name));
        }
    }

    public function getOption(string $name): array|string|int|null
    {
        if (!@ldap_get_option($this->connection, ConnectionOptions::getOption($name), $ret)) {
            throw new LdapException(sprintf('Could not retrieve value for option "%s".', $name));
        }

        return $ret;
    }

    protected function configureOptions(OptionsResolver $resolver): void
    {
        parent::configureOptions($resolver);

        $resolver->setDefault('debug', false);
        $resolver->setAllowedTypes('debug', 'bool');
        $resolver->setDefault('referrals', false);
        $resolver->setAllowedTypes('referrals', 'bool');
        $resolver->setDefault('options', function (OptionsResolver $options, Options $parent) {
            $options->setDefined(array_map('strtolower', array_keys((new \ReflectionClass(ConnectionOptions::class))->getConstants())));

            if (true === $parent['debug']) {
                $options->setDefault('debug_level', 7);
            }

            if (!isset($parent['network_timeout'])) {
                $options->setDefault('network_timeout', \ini_get('default_socket_timeout'));
            }

            $options->setDefaults([
                'protocol_version' => $parent['version'],
                'referrals' => $parent['referrals'],
            ]);
        });
    }

    private function connect(): void
    {
        if ($this->connection) {
            return;
        }

        foreach ($this->config['options'] as $name => $value) {
            if (\in_array(ConnectionOptions::getOption($name), self::PRECONNECT_OPTIONS, true)) {
                $this->setOption($name, $value);
            }
        }

        if (false === $connection = ldap_connect($this->config['connection_string'])) {
            throw new LdapException('Invalid connection string: '.$this->config['connection_string']);
        } else {
            $this->connection = $connection;
        }

        foreach ($this->config['options'] as $name => $value) {
            if (!\in_array(ConnectionOptions::getOption($name), self::PRECONNECT_OPTIONS, true)) {
                $this->setOption($name, $value);
            }
        }

        if ('tls' === $this->config['encryption'] && false === @ldap_start_tls($this->connection)) {
            throw new LdapException('Could not initiate TLS connection: '.ldap_error($this->connection));
        }
    }

    private function disconnect(): void
    {
        if ($this->connection) {
            ldap_unbind($this->connection);
        }

        $this->connection = null;
        $this->bound = false;
    }
}<|MERGE_RESOLUTION|>--- conflicted
+++ resolved
@@ -62,11 +62,7 @@
     /**
      * @param string $password WARNING: When the LDAP server allows unauthenticated binds, a blank $password will always be valid
      */
-<<<<<<< HEAD
-    public function bind(string $dn = null, #[\SensitiveParameter] string $password = null): void
-=======
-    public function bind(?string $dn = null, #[\SensitiveParameter] ?string $password = null)
->>>>>>> 115fb5be
+    public function bind(?string $dn = null, #[\SensitiveParameter] ?string $password = null): void
     {
         if (!$this->connection) {
             $this->connect();
