<?php

/*
 * This file is part of the Symfony package.
 *
 * (c) Fabien Potencier <fabien@symfony.com>
 *
 * For the full copyright and license information, please view the LICENSE
 * file that was distributed with this source code.
 */

namespace Symfony\Component\Form\Tests\Extension\Core\Type;

use Symfony\Component\PropertyAccess\PropertyPath;
use Symfony\Component\Form\CallbackTransformer;
use Symfony\Component\Form\Tests\Fixtures\Author;
use Symfony\Component\Form\Tests\Fixtures\FixedDataTransformer;
use Symfony\Component\Form\FormError;

class FormTest_AuthorWithoutRefSetter
{
    protected $reference;

    protected $referenceCopy;

    public function __construct($reference)
    {
        $this->reference = $reference;
        $this->referenceCopy = $reference;
    }

    // The returned object should be modified by reference without having
    // to provide a setReference() method
    public function getReference()
    {
        return $this->reference;
    }

    // The returned object is a copy, so setReferenceCopy() must be used
    // to update it
    public function getReferenceCopy()
    {
        return is_object($this->referenceCopy) ? clone $this->referenceCopy : $this->referenceCopy;
    }

    public function setReferenceCopy($reference)
    {
        $this->referenceCopy = $reference;
    }
}

class FormTypeTest extends BaseTypeTest
{
<<<<<<< HEAD
    /**
     * @group legacy
     */
    public function testLegacyName()
    {
        $form = $this->factory->create('form');

        $this->assertSame('form', $form->getConfig()->getType()->getName());
    }

    public function testCreateFormInstances()
    {
        $this->assertInstanceOf('Symfony\Component\Form\Form', $this->factory->create('Symfony\Component\Form\Extension\Core\Type\FormType'));
=======
    const TESTED_TYPE = 'form';

    public function testCreateFormInstances()
    {
        $this->assertInstanceOf('Symfony\Component\Form\Form', $this->factory->create(static::TESTED_TYPE));
>>>>>>> ea8025b8
    }

    public function testPassRequiredAsOption()
    {
<<<<<<< HEAD
        $form = $this->factory->create('Symfony\Component\Form\Extension\Core\Type\FormType', null, array('required' => false));

        $this->assertFalse($form->isRequired());

        $form = $this->factory->create('Symfony\Component\Form\Extension\Core\Type\FormType', null, array('required' => true));
=======
        $form = $this->factory->create(static::TESTED_TYPE, null, array('required' => false));

        $this->assertFalse($form->isRequired());

        $form = $this->factory->create(static::TESTED_TYPE, null, array('required' => true));
>>>>>>> ea8025b8

        $this->assertTrue($form->isRequired());
    }

    public function testSubmittedDataIsTrimmedBeforeTransforming()
    {
<<<<<<< HEAD
        $form = $this->factory->createBuilder('Symfony\Component\Form\Extension\Core\Type\FormType')
=======
        $form = $this->factory->createBuilder(static::TESTED_TYPE)
>>>>>>> ea8025b8
            ->addViewTransformer(new FixedDataTransformer(array(
                '' => '',
                'reverse[a]' => 'a',
            )))
            ->setCompound(false)
            ->getForm();

        $form->submit(' a ');

        $this->assertEquals('a', $form->getViewData());
        $this->assertEquals('reverse[a]', $form->getData());
    }

    public function testSubmittedDataIsNotTrimmedBeforeTransformingIfNoTrimming()
    {
<<<<<<< HEAD
        $form = $this->factory->createBuilder('Symfony\Component\Form\Extension\Core\Type\FormType', null, array('trim' => false))
=======
        $form = $this->factory->createBuilder(static::TESTED_TYPE, null, array('trim' => false))
>>>>>>> ea8025b8
            ->addViewTransformer(new FixedDataTransformer(array(
                '' => '',
                'reverse[ a ]' => ' a ',
            )))
            ->setCompound(false)
            ->getForm();

        $form->submit(' a ');

        $this->assertEquals(' a ', $form->getViewData());
        $this->assertEquals('reverse[ a ]', $form->getData());
    }

    /**
     * @group legacy
     */
    public function testLegacyNonReadOnlyFormWithReadOnlyParentIsReadOnly()
    {
        $view = $this->factory->createNamedBuilder('parent', 'Symfony\Component\Form\Extension\Core\Type\FormType', null, array('read_only' => true))
            ->add('child', 'Symfony\Component\Form\Extension\Core\Type\FormType')
            ->getForm()
            ->createView();

        $this->assertTrue($view['child']->vars['read_only']);
    }

    public function testNonReadOnlyFormWithReadOnlyParentIsReadOnly()
    {
<<<<<<< HEAD
        $view = $this->factory->createNamedBuilder('parent', 'Symfony\Component\Form\Extension\Core\Type\FormType', null, array('attr' => array('readonly' => true)))
            ->add('child', 'Symfony\Component\Form\Extension\Core\Type\FormType')
            ->getForm()
            ->createView();

        $this->assertTrue($view['child']->vars['attr']['readonly']);
    }

    /**
     * @group legacy
     */
    public function testLegacyReadOnlyFormWithNonReadOnlyParentIsReadOnly()
    {
        $view = $this->factory->createNamedBuilder('parent', 'Symfony\Component\Form\Extension\Core\Type\FormType')
            ->add('child', 'Symfony\Component\Form\Extension\Core\Type\FormType', array('read_only' => true))
=======
        $view = $this->factory->createNamedBuilder('parent', static::TESTED_TYPE, null, array('read_only' => true))
            ->add('child', static::TESTED_TYPE)
>>>>>>> ea8025b8
            ->getForm()
            ->createView();

        $this->assertTrue($view['child']->vars['read_only']);
    }

    public function testReadOnlyFormWithNonReadOnlyParentIsReadOnly()
    {
<<<<<<< HEAD
        $view = $this->factory->createNamedBuilder('parent', 'Symfony\Component\Form\Extension\Core\Type\FormType')
            ->add('child', 'Symfony\Component\Form\Extension\Core\Type\FormType', array('attr' => array('readonly' => true)))
=======
        $view = $this->factory->createNamedBuilder('parent', static::TESTED_TYPE)
            ->add('child', static::TESTED_TYPE, array('read_only' => true))
>>>>>>> ea8025b8
            ->getForm()
            ->createView();

        $this->assertTrue($view['child']->vars['attr']['readonly']);
    }

    /**
     * @group legacy
     */
    public function testLegacyNonReadOnlyFormWithNonReadOnlyParentIsNotReadOnly()
    {
<<<<<<< HEAD
        $view = $this->factory->createNamedBuilder('parent', 'Symfony\Component\Form\Extension\Core\Type\FormType')
                ->add('child', 'Symfony\Component\Form\Extension\Core\Type\FormType')
=======
        $view = $this->factory->createNamedBuilder('parent', static::TESTED_TYPE)
                ->add('child', static::TESTED_TYPE)
>>>>>>> ea8025b8
                ->getForm()
                ->createView();

        $this->assertFalse($view['child']->vars['read_only']);
    }

    public function testNonReadOnlyFormWithNonReadOnlyParentIsNotReadOnly()
    {
        $view = $this->factory->createNamedBuilder('parent', 'Symfony\Component\Form\Extension\Core\Type\FormType')
            ->add('child', 'Symfony\Component\Form\Extension\Core\Type\FormType')
            ->getForm()
            ->createView();

        $this->assertArrayNotHasKey('readonly', $view['child']->vars['attr']);
    }

    public function testPassMaxLengthToView()
    {
<<<<<<< HEAD
        $form = $this->factory->create('Symfony\Component\Form\Extension\Core\Type\FormType', null, array('attr' => array('maxlength' => 10)));
        $view = $form->createView();
=======
        $view = $this->factory->create(static::TESTED_TYPE, null, array('attr' => array('maxlength' => 10)))
            ->createView();
>>>>>>> ea8025b8

        $this->assertSame(10, $view->vars['attr']['maxlength']);
    }

    public function testPassMaxLengthBCToView()
    {
<<<<<<< HEAD
        $form = $this->factory->create('Symfony\Component\Form\Extension\Core\Type\FormType', null, array('max_length' => 10));
        $view = $form->createView();
=======
        $view = $this->factory->create(static::TESTED_TYPE, null, array('max_length' => 10))
            ->createView();
>>>>>>> ea8025b8

        $this->assertSame(10, $view->vars['attr']['maxlength']);
    }

    public function testDataClassMayBeNull()
    {
<<<<<<< HEAD
        $this->factory->createBuilder('Symfony\Component\Form\Extension\Core\Type\FormType', null, array(
=======
        $this->factory->createBuilder(static::TESTED_TYPE, null, array(
>>>>>>> ea8025b8
            'data_class' => null,
        ));
    }

    public function testDataClassMayBeAbstractClass()
    {
<<<<<<< HEAD
        $this->factory->createBuilder('Symfony\Component\Form\Extension\Core\Type\FormType', null, array(
=======
        $this->factory->createBuilder(static::TESTED_TYPE, null, array(
>>>>>>> ea8025b8
            'data_class' => 'Symfony\Component\Form\Tests\Fixtures\AbstractAuthor',
        ));
    }

    public function testDataClassMayBeInterface()
    {
<<<<<<< HEAD
        $this->factory->createBuilder('Symfony\Component\Form\Extension\Core\Type\FormType', null, array(
=======
        $this->factory->createBuilder(static::TESTED_TYPE, null, array(
>>>>>>> ea8025b8
            'data_class' => 'Symfony\Component\Form\Tests\Fixtures\AuthorInterface',
        ));
    }

    /**
     * @expectedException \Symfony\Component\Form\Exception\InvalidArgumentException
     */
    public function testDataClassMustBeValidClassOrInterface()
    {
<<<<<<< HEAD
        $this->factory->createBuilder('Symfony\Component\Form\Extension\Core\Type\FormType', null, array(
=======
        $this->factory->createBuilder(static::TESTED_TYPE, null, array(
>>>>>>> ea8025b8
            'data_class' => 'foobar',
        ));
    }

    public function testSubmitWithEmptyDataCreatesObjectIfClassAvailable()
    {
<<<<<<< HEAD
        $builder = $this->factory->createBuilder('Symfony\Component\Form\Extension\Core\Type\FormType', null, array(
            'data_class' => 'Symfony\Component\Form\Tests\Fixtures\Author',
            'required' => false,
        ));
        $builder->add('firstName', 'Symfony\Component\Form\Extension\Core\Type\TextType');
        $builder->add('lastName', 'Symfony\Component\Form\Extension\Core\Type\TextType');
        $form = $builder->getForm();
=======
        $form = $this->factory->createBuilder(static::TESTED_TYPE, null, array(
            'data_class' => 'Symfony\Component\Form\Tests\Fixtures\Author',
            'required' => false,
        ))
            ->add('firstName', TextTypeTest::TESTED_TYPE)
            ->add('lastName', TextTypeTest::TESTED_TYPE)
            ->getForm();

        $this->assertNull($form->getData());
>>>>>>> ea8025b8

        // partially empty, still an object is created
        $form->submit(array('firstName' => 'Bernhard', 'lastName' => ''));

        $author = new Author();
        $author->firstName = 'Bernhard';
        $author->setLastName('');

        $this->assertEquals($author, $form->getData());
    }

    public function testSubmitWithDefaultDataDontCreateObject()
    {
<<<<<<< HEAD
        $builder = $this->factory->createBuilder('Symfony\Component\Form\Extension\Core\Type\FormType', null, array(
=======
        $defaultAuthor = new Author();
        $form = $this->factory->createBuilder(static::TESTED_TYPE, null, array(
>>>>>>> ea8025b8
            // data class is inferred from the passed object
            'data' => $defaultAuthor,
            'required' => false,
<<<<<<< HEAD
        ));
        $builder->add('firstName', 'Symfony\Component\Form\Extension\Core\Type\TextType');
        $builder->add('lastName', 'Symfony\Component\Form\Extension\Core\Type\TextType');
        $form = $builder->getForm();
=======
        ))
            ->add('firstName', TextTypeTest::TESTED_TYPE)
            ->add('lastName', TextTypeTest::TESTED_TYPE)
            ->getForm();
>>>>>>> ea8025b8

        // partially empty
        $form->submit(array('firstName' => 'Bernhard', 'lastName' => ''));

        $author = new Author();
        $author->firstName = 'Bernhard';
        $author->setLastName('');

        $this->assertEquals($author, $form->getData());
        $this->assertSame($defaultAuthor, $form->getData());
    }

    public function testSubmitWithEmptyDataCreatesArrayIfDataClassIsNull()
    {
<<<<<<< HEAD
        $builder = $this->factory->createBuilder('Symfony\Component\Form\Extension\Core\Type\FormType', null, array(
            'data_class' => null,
            'required' => false,
        ));
        $builder->add('firstName', 'Symfony\Component\Form\Extension\Core\Type\TextType');
        $form = $builder->getForm();
=======
        $form = $this->factory->createBuilder(static::TESTED_TYPE, null, array(
            'data_class' => null,
            'required' => false,
        ))
            ->add('firstName', TextTypeTest::TESTED_TYPE)
            ->getForm();

        $this->assertNull($form->getData());
>>>>>>> ea8025b8

        $form->submit(array('firstName' => 'Bernhard'));

        $this->assertSame(array('firstName' => 'Bernhard'), $form->getData());
    }

    public function testSubmitEmptyWithEmptyDataDontCreateObjectIfNotRequired()
    {
<<<<<<< HEAD
        $builder = $this->factory->createBuilder('Symfony\Component\Form\Extension\Core\Type\FormType', null, array(
            'data_class' => 'Symfony\Component\Form\Tests\Fixtures\Author',
            'required' => false,
        ));
        $builder->add('firstName', 'Symfony\Component\Form\Extension\Core\Type\TextType');
        $builder->add('lastName', 'Symfony\Component\Form\Extension\Core\Type\TextType');
        $form = $builder->getForm();
=======
        $form = $this->factory->createBuilder(static::TESTED_TYPE, null, array(
            'data_class' => 'Symfony\Component\Form\Tests\Fixtures\Author',
            'required' => false,
        ))
            ->add('firstName', TextTypeTest::TESTED_TYPE)
            ->add('lastName', TextTypeTest::TESTED_TYPE)
            ->getForm();

        $this->assertNull($form->getData());
>>>>>>> ea8025b8

        $form->submit(array('firstName' => '', 'lastName' => ''));

        $this->assertNull($form->getData());
    }

    public function testSubmitEmptyWithEmptyDataCreatesObjectIfRequired()
    {
<<<<<<< HEAD
        $builder = $this->factory->createBuilder('Symfony\Component\Form\Extension\Core\Type\FormType', null, array(
            'data_class' => 'Symfony\Component\Form\Tests\Fixtures\Author',
            'required' => true,
        ));
        $builder->add('firstName', 'Symfony\Component\Form\Extension\Core\Type\TextType');
        $builder->add('lastName', 'Symfony\Component\Form\Extension\Core\Type\TextType');
        $form = $builder->getForm();
=======
        $form = $this->factory->createBuilder(static::TESTED_TYPE, null, array(
            'data_class' => 'Symfony\Component\Form\Tests\Fixtures\Author',
            'required' => true,
        ))
            ->add('firstName', TextTypeTest::TESTED_TYPE)
            ->add('lastName', TextTypeTest::TESTED_TYPE)
            ->getForm();

        $this->assertNull($form->getData());
>>>>>>> ea8025b8

        $form->submit(array('firstName' => '', 'lastName' => ''));

        $this->assertEquals(new Author(), $form->getData());
    }

    /*
     * We need something to write the field values into
     */
    public function testSubmitWithEmptyDataStoresArrayIfNoClassAvailable()
    {
<<<<<<< HEAD
        $form = $this->factory->createBuilder('Symfony\Component\Form\Extension\Core\Type\FormType')
            ->add('firstName', 'Symfony\Component\Form\Extension\Core\Type\TextType')
=======
        $form = $this->factory->createBuilder(static::TESTED_TYPE)
            ->add('firstName', TextTypeTest::TESTED_TYPE)
>>>>>>> ea8025b8
            ->getForm();

        $this->assertNull($form->getData());

        $form->submit(array('firstName' => 'Bernhard'));

        $this->assertSame(array('firstName' => 'Bernhard'), $form->getData());
    }

    public function testSubmitWithEmptyDataPassesEmptyStringToTransformerIfNotCompound()
    {
<<<<<<< HEAD
        $form = $this->factory->createBuilder('Symfony\Component\Form\Extension\Core\Type\FormType')
=======
        $form = $this->factory->createBuilder(static::TESTED_TYPE)
>>>>>>> ea8025b8
            ->addViewTransformer(new FixedDataTransformer(array(
                // required for the initial, internal setData(null)
                '' => 'null',
                // required to test that submit(null) is converted to ''
                'empty' => '',
            )))
            ->setCompound(false)
            ->getForm();

        $this->assertNull($form->getData());
        $this->assertNull($form->getNormData());
        $this->assertSame('null', $form->getViewData());

        $form->submit(null);

        $this->assertSame('empty', $form->getData());
        $this->assertSame('empty', $form->getNormData());
        $this->assertSame('', $form->getViewData());
    }

    public function testSubmitWithEmptyDataUsesEmptyDataOption()
    {
        $author = new Author();

<<<<<<< HEAD
        $builder = $this->factory->createBuilder('Symfony\Component\Form\Extension\Core\Type\FormType', null, array(
            'data_class' => 'Symfony\Component\Form\Tests\Fixtures\Author',
            'empty_data' => $author,
        ));
        $builder->add('firstName', 'Symfony\Component\Form\Extension\Core\Type\TextType');
        $form = $builder->getForm();
=======
        $form = $this->factory->createBuilder(static::TESTED_TYPE, null, array(
            'data_class' => 'Symfony\Component\Form\Tests\Fixtures\Author',
            'empty_data' => $author,
        ))
            ->add('firstName', TextTypeTest::TESTED_TYPE)
            ->getForm();

        $this->assertNull($form->getData());
        $this->assertNull($form->getViewData());
>>>>>>> ea8025b8

        $form->submit(array('firstName' => 'Bernhard'));

        $this->assertSame($author, $form->getData());
        $this->assertEquals('Bernhard', $author->firstName);
    }

<<<<<<< HEAD
    public function provideZeros()
    {
        return array(
            array(0, '0'),
            array('0', '0'),
            array('00000', '00000'),
        );
    }

    /**
     * @dataProvider provideZeros
     *
     * @see https://github.com/symfony/symfony/issues/1986
     */
    public function testSetDataThroughParamsWithZero($data, $dataAsString)
    {
        $form = $this->factory->create('Symfony\Component\Form\Extension\Core\Type\FormType', null, array(
            'data' => $data,
            'compound' => false,
        ));
        $view = $form->createView();

        $this->assertFalse($form->isEmpty());

        $this->assertSame($dataAsString, $view->vars['value']);
        $this->assertSame($dataAsString, $form->getData());
    }

=======
>>>>>>> ea8025b8
    /**
     * @expectedException \Symfony\Component\OptionsResolver\Exception\InvalidOptionsException
     */
    public function testAttributesException()
    {
<<<<<<< HEAD
        $this->factory->create('Symfony\Component\Form\Extension\Core\Type\FormType', null, array('attr' => ''));
=======
        $this->factory->create(static::TESTED_TYPE, null, array('attr' => ''));
>>>>>>> ea8025b8
    }

    public function testNameCanBeEmptyString()
    {
<<<<<<< HEAD
        $form = $this->factory->createNamed('', 'Symfony\Component\Form\Extension\Core\Type\FormType');
=======
        $form = $this->factory->createNamed('', static::TESTED_TYPE);
>>>>>>> ea8025b8

        $this->assertEquals('', $form->getName());
    }

    public function testSubformDoesntCallSettersForReferences()
    {
        $author = new FormTest_AuthorWithoutRefSetter(new Author());

<<<<<<< HEAD
        $builder = $this->factory->createBuilder('Symfony\Component\Form\Extension\Core\Type\FormType', $author);
        $builder->add('reference', 'Symfony\Component\Form\Extension\Core\Type\FormType', array(
            'data_class' => 'Symfony\Component\Form\Tests\Fixtures\Author',
        ));
        $builder->get('reference')->add('firstName', 'Symfony\Component\Form\Extension\Core\Type\TextType');
=======
        $builder = $this->factory->createBuilder(static::TESTED_TYPE, $author);
        $builder->add('reference', static::TESTED_TYPE, array(
            'data_class' => 'Symfony\Component\Form\Tests\Fixtures\Author',
        ));
        $builder->get('reference')->add('firstName', TextTypeTest::TESTED_TYPE);
>>>>>>> ea8025b8
        $form = $builder->getForm();

        $form->submit(array(
            // reference has a getter, but no setter
            'reference' => array(
                'firstName' => 'Foo',
            ),
        ));

        $this->assertEquals('Foo', $author->getReference()->firstName);
    }

    public function testSubformCallsSettersIfTheObjectChanged()
    {
        // no reference
        $author = new FormTest_AuthorWithoutRefSetter(null);
        $newReference = new Author();

<<<<<<< HEAD
        $builder = $this->factory->createBuilder('Symfony\Component\Form\Extension\Core\Type\FormType', $author);
        $builder->add('referenceCopy', 'Symfony\Component\Form\Extension\Core\Type\FormType', array(
            'data_class' => 'Symfony\Component\Form\Tests\Fixtures\Author',
        ));
        $builder->get('referenceCopy')->add('firstName', 'Symfony\Component\Form\Extension\Core\Type\TextType');
=======
        $builder = $this->factory->createBuilder(static::TESTED_TYPE, $author);
        $builder->add('referenceCopy', static::TESTED_TYPE, array(
            'data_class' => 'Symfony\Component\Form\Tests\Fixtures\Author',
        ));
        $builder->get('referenceCopy')->add('firstName', TextTypeTest::TESTED_TYPE);
>>>>>>> ea8025b8
        $form = $builder->getForm();

        $form['referenceCopy']->setData($newReference); // new author object

        $form->submit(array(
            // referenceCopy has a getter that returns a copy
            'referenceCopy' => array(
                'firstName' => 'Foo',
        ),
        ));

        $this->assertEquals('Foo', $author->getReferenceCopy()->firstName);
    }

    public function testSubformCallsSettersIfByReferenceIsFalse()
    {
        $author = new FormTest_AuthorWithoutRefSetter(new Author());

<<<<<<< HEAD
        $builder = $this->factory->createBuilder('Symfony\Component\Form\Extension\Core\Type\FormType', $author);
        $builder->add('referenceCopy', 'Symfony\Component\Form\Extension\Core\Type\FormType', array(
            'data_class' => 'Symfony\Component\Form\Tests\Fixtures\Author',
            'by_reference' => false,
        ));
        $builder->get('referenceCopy')->add('firstName', 'Symfony\Component\Form\Extension\Core\Type\TextType');
=======
        $builder = $this->factory->createBuilder(static::TESTED_TYPE, $author);
        $builder->add('referenceCopy', static::TESTED_TYPE, array(
            'data_class' => 'Symfony\Component\Form\Tests\Fixtures\Author',
            'by_reference' => false,
        ));
        $builder->get('referenceCopy')->add('firstName', TextTypeTest::TESTED_TYPE);
>>>>>>> ea8025b8
        $form = $builder->getForm();

        $form->submit(array(
            // referenceCopy has a getter that returns a copy
            'referenceCopy' => array(
                'firstName' => 'Foo',
            ),
        ));

        // firstName can only be updated if setReferenceCopy() was called
        $this->assertEquals('Foo', $author->getReferenceCopy()->firstName);
    }

    public function testSubformCallsSettersIfReferenceIsScalar()
    {
        $author = new FormTest_AuthorWithoutRefSetter('scalar');

<<<<<<< HEAD
        $builder = $this->factory->createBuilder('Symfony\Component\Form\Extension\Core\Type\FormType', $author);
        $builder->add('referenceCopy', 'Symfony\Component\Form\Extension\Core\Type\FormType');
=======
        $builder = $this->factory->createBuilder(static::TESTED_TYPE, $author);
        $builder->add('referenceCopy', static::TESTED_TYPE);
>>>>>>> ea8025b8
        $builder->get('referenceCopy')->addViewTransformer(new CallbackTransformer(
            function () {},
            function ($value) { // reverseTransform
                return 'foobar';
            }
        ));
        $form = $builder->getForm();

        $form->submit(array(
            'referenceCopy' => array(), // doesn't matter actually
        ));

        // firstName can only be updated if setReferenceCopy() was called
        $this->assertEquals('foobar', $author->getReferenceCopy());
    }

    public function testSubformAlwaysInsertsIntoArrays()
    {
        $ref1 = new Author();
        $ref2 = new Author();
        $author = array('referenceCopy' => $ref1);

<<<<<<< HEAD
        $builder = $this->factory->createBuilder('Symfony\Component\Form\Extension\Core\Type\FormType');
        $builder->setData($author);
        $builder->add('referenceCopy', 'Symfony\Component\Form\Extension\Core\Type\FormType');
=======
        $builder = $this->factory->createBuilder(static::TESTED_TYPE);
        $builder->setData($author);
        $builder->add('referenceCopy', static::TESTED_TYPE);
>>>>>>> ea8025b8
        $builder->get('referenceCopy')->addViewTransformer(new CallbackTransformer(
            function () {},
            function ($value) use ($ref2) { // reverseTransform
                return $ref2;
            }
        ));
        $form = $builder->getForm();

        $form->submit(array(
            'referenceCopy' => array(), // doesn't matter actually
        ));

        // the new reference was inserted into the array
        $author = $form->getData();
        $this->assertSame($ref2, $author['referenceCopy']);
    }

    public function testPassMultipartTrueIfAnyChildIsMultipartToView()
    {
<<<<<<< HEAD
        $view = $this->factory->createBuilder('Symfony\Component\Form\Extension\Core\Type\FormType')
            ->add('foo', 'Symfony\Component\Form\Extension\Core\Type\TextType')
            ->add('bar', 'Symfony\Component\Form\Extension\Core\Type\FileType')
=======
        $view = $this->factory->createBuilder(static::TESTED_TYPE)
            ->add('foo', TextTypeTest::TESTED_TYPE)
            ->add('bar', FileTypeTest::TESTED_TYPE)
>>>>>>> ea8025b8
            ->getForm()
            ->createView();

        $this->assertTrue($view->vars['multipart']);
    }

    public function testViewIsNotRenderedByDefault()
    {
<<<<<<< HEAD
        $view = $this->factory->createBuilder('Symfony\Component\Form\Extension\Core\Type\FormType')
                ->add('foo', 'Symfony\Component\Form\Extension\Core\Type\FormType')
=======
        $view = $this->factory->createBuilder(static::TESTED_TYPE)
                ->add('foo', static::TESTED_TYPE)
>>>>>>> ea8025b8
                ->getForm()
                ->createView();

        $this->assertFalse($view->isRendered());
    }

    public function testErrorBubblingIfCompound()
    {
<<<<<<< HEAD
        $form = $this->factory->create('Symfony\Component\Form\Extension\Core\Type\FormType', null, array(
            'compound' => true,
        ));
=======
        $form = $this->factory->create(static::TESTED_TYPE);
>>>>>>> ea8025b8

        $this->assertTrue($form->getConfig()->getErrorBubbling());
    }

    public function testNoErrorBubblingIfNotCompound()
    {
<<<<<<< HEAD
        $form = $this->factory->create('Symfony\Component\Form\Extension\Core\Type\FormType', null, array(
=======
        $form = $this->factory->create(static::TESTED_TYPE, null, array(
>>>>>>> ea8025b8
            'compound' => false,
        ));

        $this->assertFalse($form->getConfig()->getErrorBubbling());
    }

    public function testOverrideErrorBubbling()
    {
<<<<<<< HEAD
        $form = $this->factory->create('Symfony\Component\Form\Extension\Core\Type\FormType', null, array(
=======
        $form = $this->factory->create(static::TESTED_TYPE, null, array(
>>>>>>> ea8025b8
            'compound' => false,
            'error_bubbling' => true,
        ));

        $this->assertTrue($form->getConfig()->getErrorBubbling());
    }

    public function testPropertyPath()
    {
<<<<<<< HEAD
        $form = $this->factory->create('Symfony\Component\Form\Extension\Core\Type\FormType', null, array(
=======
        $form = $this->factory->create(static::TESTED_TYPE, null, array(
>>>>>>> ea8025b8
            'property_path' => 'foo',
        ));

        $this->assertEquals(new PropertyPath('foo'), $form->getPropertyPath());
        $this->assertTrue($form->getConfig()->getMapped());
    }

    public function testPropertyPathNullImpliesDefault()
    {
<<<<<<< HEAD
        $form = $this->factory->createNamed('name', 'Symfony\Component\Form\Extension\Core\Type\FormType', null, array(
=======
        $form = $this->factory->createNamed('name', static::TESTED_TYPE, null, array(
>>>>>>> ea8025b8
            'property_path' => null,
        ));

        $this->assertEquals(new PropertyPath('name'), $form->getPropertyPath());
        $this->assertTrue($form->getConfig()->getMapped());
    }

    public function testNotMapped()
    {
<<<<<<< HEAD
        $form = $this->factory->create('Symfony\Component\Form\Extension\Core\Type\FormType', null, array(
=======
        $form = $this->factory->create(static::TESTED_TYPE, null, array(
>>>>>>> ea8025b8
            'property_path' => 'foo',
            'mapped' => false,
        ));

        $this->assertEquals(new PropertyPath('foo'), $form->getPropertyPath());
        $this->assertFalse($form->getConfig()->getMapped());
    }

    public function testViewValidNotSubmitted()
    {
<<<<<<< HEAD
        $form = $this->factory->create('Symfony\Component\Form\Extension\Core\Type\FormType');
        $view = $form->createView();
=======
        $view = $this->factory->create(static::TESTED_TYPE)
            ->createView();

>>>>>>> ea8025b8
        $this->assertTrue($view->vars['valid']);
    }

    public function testViewNotValidSubmitted()
    {
<<<<<<< HEAD
        $form = $this->factory->create('Symfony\Component\Form\Extension\Core\Type\FormType');
=======
        $form = $this->factory->create(static::TESTED_TYPE);
>>>>>>> ea8025b8
        $form->submit(array());
        $form->addError(new FormError('An error'));

        $this->assertFalse($form->createView()->vars['valid']);
    }

    public function testViewSubmittedNotSubmitted()
    {
<<<<<<< HEAD
        $form = $this->factory->create('Symfony\Component\Form\Extension\Core\Type\FormType');
        $view = $form->createView();
=======
        $view = $this->factory->create(static::TESTED_TYPE)
            ->createView();

>>>>>>> ea8025b8
        $this->assertFalse($view->vars['submitted']);
    }

    public function testViewSubmittedSubmitted()
    {
<<<<<<< HEAD
        $form = $this->factory->create('Symfony\Component\Form\Extension\Core\Type\FormType');
=======
        $form = $this->factory->create(static::TESTED_TYPE);
>>>>>>> ea8025b8
        $form->submit(array());

        $this->assertTrue($form->createView()->vars['submitted']);
    }

    public function testDataOptionSupersedesSetDataCalls()
    {
<<<<<<< HEAD
        $form = $this->factory->create('Symfony\Component\Form\Extension\Core\Type\FormType', null, array(
=======
        $form = $this->factory->create(static::TESTED_TYPE, null, array(
>>>>>>> ea8025b8
            'data' => 'default',
            'compound' => false,
        ));

        $form->setData('foobar');

        $this->assertSame('default', $form->getData());
    }

    public function testPassedDataSupersedesSetDataCalls()
    {
        $form = $this->factory->create(static::TESTED_TYPE, 'default', array(
            'compound' => false,
        ));

        $form->setData('foobar');

        $this->assertSame('default', $form->getData());
    }

    public function testDataOptionSupersedesSetDataCallsIfNull()
    {
<<<<<<< HEAD
        $form = $this->factory->create('Symfony\Component\Form\Extension\Core\Type\FormType', null, array(
=======
        $form = $this->factory->create(static::TESTED_TYPE, null, array(
>>>>>>> ea8025b8
            'data' => null,
            'compound' => false,
        ));

        $form->setData('foobar');

        $this->assertNull($form->getData());
    }

    public function testNormDataIsPassedToView()
    {
<<<<<<< HEAD
        $view = $this->factory->createBuilder('Symfony\Component\Form\Extension\Core\Type\FormType')
            ->addViewTransformer(new FixedDataTransformer(array(
=======
        $view = $this->factory->createBuilder(static::TESTED_TYPE)
            ->addModelTransformer(new FixedDataTransformer(array(
>>>>>>> ea8025b8
                'foo' => 'bar',
            )))
            ->addViewTransformer(new FixedDataTransformer(array(
                'bar' => 'baz',
            )))
            ->setData('foo')
            ->getForm()
            ->createView();

        $this->assertSame('bar', $view->vars['data']);
        $this->assertSame('baz', $view->vars['value']);
    }

    // https://github.com/symfony/symfony/issues/6862
    public function testPassZeroLabelToView()
    {
<<<<<<< HEAD
        $view = $this->factory->create('Symfony\Component\Form\Extension\Core\Type\FormType', null, array(
=======
        $view = $this->factory->create(static::TESTED_TYPE, null, array(
>>>>>>> ea8025b8
                'label' => '0',
            ))
            ->createView();

        $this->assertSame('0', $view->vars['label']);
    }

    /**
     * @group legacy
     */
    public function testCanGetErrorsWhenButtonInForm()
    {
<<<<<<< HEAD
        $builder = $this->factory->createBuilder('Symfony\Component\Form\Extension\Core\Type\FormType', null, array(
=======
        $builder = $this->factory->createBuilder(static::TESTED_TYPE, null, array(
>>>>>>> ea8025b8
            'data_class' => 'Symfony\Component\Form\Tests\Fixtures\Author',
            'required' => false,
        ));
        $builder->add('foo', 'Symfony\Component\Form\Extension\Core\Type\TextType');
        $builder->add('submit', 'Symfony\Component\Form\Extension\Core\Type\SubmitType');
        $form = $builder->getForm();

        //This method should not throw a Fatal Error Exception.
        $form->getErrorsAsString();
    }

    public function testSubmitNull($expected = null, $norm = null, $view = null)
    {
<<<<<<< HEAD
        return 'Symfony\Component\Form\Extension\Core\Type\FormType';
=======
        parent::testSubmitNull(array(), array(), array());
>>>>>>> ea8025b8
    }
}<|MERGE_RESOLUTION|>--- conflicted
+++ resolved
@@ -51,7 +51,8 @@
 
 class FormTypeTest extends BaseTypeTest
 {
-<<<<<<< HEAD
+    const TESTED_TYPE = 'Symfony\Component\Form\Extension\Core\Type\FormType';
+
     /**
      * @group legacy
      */
@@ -64,42 +65,23 @@
 
     public function testCreateFormInstances()
     {
-        $this->assertInstanceOf('Symfony\Component\Form\Form', $this->factory->create('Symfony\Component\Form\Extension\Core\Type\FormType'));
-=======
-    const TESTED_TYPE = 'form';
-
-    public function testCreateFormInstances()
-    {
         $this->assertInstanceOf('Symfony\Component\Form\Form', $this->factory->create(static::TESTED_TYPE));
->>>>>>> ea8025b8
     }
 
     public function testPassRequiredAsOption()
     {
-<<<<<<< HEAD
-        $form = $this->factory->create('Symfony\Component\Form\Extension\Core\Type\FormType', null, array('required' => false));
+        $form = $this->factory->create(static::TESTED_TYPE, null, array('required' => false));
 
         $this->assertFalse($form->isRequired());
 
-        $form = $this->factory->create('Symfony\Component\Form\Extension\Core\Type\FormType', null, array('required' => true));
-=======
-        $form = $this->factory->create(static::TESTED_TYPE, null, array('required' => false));
-
-        $this->assertFalse($form->isRequired());
-
         $form = $this->factory->create(static::TESTED_TYPE, null, array('required' => true));
->>>>>>> ea8025b8
 
         $this->assertTrue($form->isRequired());
     }
 
     public function testSubmittedDataIsTrimmedBeforeTransforming()
     {
-<<<<<<< HEAD
-        $form = $this->factory->createBuilder('Symfony\Component\Form\Extension\Core\Type\FormType')
-=======
         $form = $this->factory->createBuilder(static::TESTED_TYPE)
->>>>>>> ea8025b8
             ->addViewTransformer(new FixedDataTransformer(array(
                 '' => '',
                 'reverse[a]' => 'a',
@@ -115,11 +97,7 @@
 
     public function testSubmittedDataIsNotTrimmedBeforeTransformingIfNoTrimming()
     {
-<<<<<<< HEAD
-        $form = $this->factory->createBuilder('Symfony\Component\Form\Extension\Core\Type\FormType', null, array('trim' => false))
-=======
         $form = $this->factory->createBuilder(static::TESTED_TYPE, null, array('trim' => false))
->>>>>>> ea8025b8
             ->addViewTransformer(new FixedDataTransformer(array(
                 '' => '',
                 'reverse[ a ]' => ' a ',
@@ -138,8 +116,8 @@
      */
     public function testLegacyNonReadOnlyFormWithReadOnlyParentIsReadOnly()
     {
-        $view = $this->factory->createNamedBuilder('parent', 'Symfony\Component\Form\Extension\Core\Type\FormType', null, array('read_only' => true))
-            ->add('child', 'Symfony\Component\Form\Extension\Core\Type\FormType')
+        $view = $this->factory->createNamedBuilder('parent', static::TESTED_TYPE, null, array('read_only' => true))
+            ->add('child', static::TESTED_TYPE)
             ->getForm()
             ->createView();
 
@@ -148,9 +126,8 @@
 
     public function testNonReadOnlyFormWithReadOnlyParentIsReadOnly()
     {
-<<<<<<< HEAD
-        $view = $this->factory->createNamedBuilder('parent', 'Symfony\Component\Form\Extension\Core\Type\FormType', null, array('attr' => array('readonly' => true)))
-            ->add('child', 'Symfony\Component\Form\Extension\Core\Type\FormType')
+        $view = $this->factory->createNamedBuilder('parent', static::TESTED_TYPE, null, array('attr' => array('readonly' => true)))
+            ->add('child', static::TESTED_TYPE)
             ->getForm()
             ->createView();
 
@@ -162,27 +139,18 @@
      */
     public function testLegacyReadOnlyFormWithNonReadOnlyParentIsReadOnly()
     {
-        $view = $this->factory->createNamedBuilder('parent', 'Symfony\Component\Form\Extension\Core\Type\FormType')
-            ->add('child', 'Symfony\Component\Form\Extension\Core\Type\FormType', array('read_only' => true))
-=======
-        $view = $this->factory->createNamedBuilder('parent', static::TESTED_TYPE, null, array('read_only' => true))
-            ->add('child', static::TESTED_TYPE)
->>>>>>> ea8025b8
-            ->getForm()
-            ->createView();
-
-        $this->assertTrue($view['child']->vars['read_only']);
-    }
-
-    public function testReadOnlyFormWithNonReadOnlyParentIsReadOnly()
-    {
-<<<<<<< HEAD
-        $view = $this->factory->createNamedBuilder('parent', 'Symfony\Component\Form\Extension\Core\Type\FormType')
-            ->add('child', 'Symfony\Component\Form\Extension\Core\Type\FormType', array('attr' => array('readonly' => true)))
-=======
         $view = $this->factory->createNamedBuilder('parent', static::TESTED_TYPE)
             ->add('child', static::TESTED_TYPE, array('read_only' => true))
->>>>>>> ea8025b8
+            ->getForm()
+            ->createView();
+
+        $this->assertTrue($view['child']->vars['read_only']);
+    }
+
+    public function testReadOnlyFormWithNonReadOnlyParentIsReadOnly()
+    {
+        $view = $this->factory->createNamedBuilder('parent', static::TESTED_TYPE)
+            ->add('child', static::TESTED_TYPE, array('attr' => array('readonly' => true)))
             ->getForm()
             ->createView();
 
@@ -194,13 +162,8 @@
      */
     public function testLegacyNonReadOnlyFormWithNonReadOnlyParentIsNotReadOnly()
     {
-<<<<<<< HEAD
-        $view = $this->factory->createNamedBuilder('parent', 'Symfony\Component\Form\Extension\Core\Type\FormType')
-                ->add('child', 'Symfony\Component\Form\Extension\Core\Type\FormType')
-=======
         $view = $this->factory->createNamedBuilder('parent', static::TESTED_TYPE)
                 ->add('child', static::TESTED_TYPE)
->>>>>>> ea8025b8
                 ->getForm()
                 ->createView();
 
@@ -209,8 +172,8 @@
 
     public function testNonReadOnlyFormWithNonReadOnlyParentIsNotReadOnly()
     {
-        $view = $this->factory->createNamedBuilder('parent', 'Symfony\Component\Form\Extension\Core\Type\FormType')
-            ->add('child', 'Symfony\Component\Form\Extension\Core\Type\FormType')
+        $view = $this->factory->createNamedBuilder('parent', static::TESTED_TYPE)
+            ->add('child', static::TESTED_TYPE)
             ->getForm()
             ->createView();
 
@@ -219,59 +182,37 @@
 
     public function testPassMaxLengthToView()
     {
-<<<<<<< HEAD
-        $form = $this->factory->create('Symfony\Component\Form\Extension\Core\Type\FormType', null, array('attr' => array('maxlength' => 10)));
-        $view = $form->createView();
-=======
         $view = $this->factory->create(static::TESTED_TYPE, null, array('attr' => array('maxlength' => 10)))
             ->createView();
->>>>>>> ea8025b8
 
         $this->assertSame(10, $view->vars['attr']['maxlength']);
     }
 
     public function testPassMaxLengthBCToView()
     {
-<<<<<<< HEAD
-        $form = $this->factory->create('Symfony\Component\Form\Extension\Core\Type\FormType', null, array('max_length' => 10));
-        $view = $form->createView();
-=======
         $view = $this->factory->create(static::TESTED_TYPE, null, array('max_length' => 10))
             ->createView();
->>>>>>> ea8025b8
 
         $this->assertSame(10, $view->vars['attr']['maxlength']);
     }
 
     public function testDataClassMayBeNull()
     {
-<<<<<<< HEAD
-        $this->factory->createBuilder('Symfony\Component\Form\Extension\Core\Type\FormType', null, array(
-=======
         $this->factory->createBuilder(static::TESTED_TYPE, null, array(
->>>>>>> ea8025b8
             'data_class' => null,
         ));
     }
 
     public function testDataClassMayBeAbstractClass()
     {
-<<<<<<< HEAD
-        $this->factory->createBuilder('Symfony\Component\Form\Extension\Core\Type\FormType', null, array(
-=======
         $this->factory->createBuilder(static::TESTED_TYPE, null, array(
->>>>>>> ea8025b8
             'data_class' => 'Symfony\Component\Form\Tests\Fixtures\AbstractAuthor',
         ));
     }
 
     public function testDataClassMayBeInterface()
     {
-<<<<<<< HEAD
-        $this->factory->createBuilder('Symfony\Component\Form\Extension\Core\Type\FormType', null, array(
-=======
         $this->factory->createBuilder(static::TESTED_TYPE, null, array(
->>>>>>> ea8025b8
             'data_class' => 'Symfony\Component\Form\Tests\Fixtures\AuthorInterface',
         ));
     }
@@ -281,26 +222,13 @@
      */
     public function testDataClassMustBeValidClassOrInterface()
     {
-<<<<<<< HEAD
-        $this->factory->createBuilder('Symfony\Component\Form\Extension\Core\Type\FormType', null, array(
-=======
         $this->factory->createBuilder(static::TESTED_TYPE, null, array(
->>>>>>> ea8025b8
             'data_class' => 'foobar',
         ));
     }
 
     public function testSubmitWithEmptyDataCreatesObjectIfClassAvailable()
     {
-<<<<<<< HEAD
-        $builder = $this->factory->createBuilder('Symfony\Component\Form\Extension\Core\Type\FormType', null, array(
-            'data_class' => 'Symfony\Component\Form\Tests\Fixtures\Author',
-            'required' => false,
-        ));
-        $builder->add('firstName', 'Symfony\Component\Form\Extension\Core\Type\TextType');
-        $builder->add('lastName', 'Symfony\Component\Form\Extension\Core\Type\TextType');
-        $form = $builder->getForm();
-=======
         $form = $this->factory->createBuilder(static::TESTED_TYPE, null, array(
             'data_class' => 'Symfony\Component\Form\Tests\Fixtures\Author',
             'required' => false,
@@ -310,7 +238,6 @@
             ->getForm();
 
         $this->assertNull($form->getData());
->>>>>>> ea8025b8
 
         // partially empty, still an object is created
         $form->submit(array('firstName' => 'Bernhard', 'lastName' => ''));
@@ -324,26 +251,15 @@
 
     public function testSubmitWithDefaultDataDontCreateObject()
     {
-<<<<<<< HEAD
-        $builder = $this->factory->createBuilder('Symfony\Component\Form\Extension\Core\Type\FormType', null, array(
-=======
         $defaultAuthor = new Author();
         $form = $this->factory->createBuilder(static::TESTED_TYPE, null, array(
->>>>>>> ea8025b8
             // data class is inferred from the passed object
             'data' => $defaultAuthor,
             'required' => false,
-<<<<<<< HEAD
-        ));
-        $builder->add('firstName', 'Symfony\Component\Form\Extension\Core\Type\TextType');
-        $builder->add('lastName', 'Symfony\Component\Form\Extension\Core\Type\TextType');
-        $form = $builder->getForm();
-=======
         ))
             ->add('firstName', TextTypeTest::TESTED_TYPE)
             ->add('lastName', TextTypeTest::TESTED_TYPE)
             ->getForm();
->>>>>>> ea8025b8
 
         // partially empty
         $form->submit(array('firstName' => 'Bernhard', 'lastName' => ''));
@@ -358,14 +274,6 @@
 
     public function testSubmitWithEmptyDataCreatesArrayIfDataClassIsNull()
     {
-<<<<<<< HEAD
-        $builder = $this->factory->createBuilder('Symfony\Component\Form\Extension\Core\Type\FormType', null, array(
-            'data_class' => null,
-            'required' => false,
-        ));
-        $builder->add('firstName', 'Symfony\Component\Form\Extension\Core\Type\TextType');
-        $form = $builder->getForm();
-=======
         $form = $this->factory->createBuilder(static::TESTED_TYPE, null, array(
             'data_class' => null,
             'required' => false,
@@ -374,7 +282,6 @@
             ->getForm();
 
         $this->assertNull($form->getData());
->>>>>>> ea8025b8
 
         $form->submit(array('firstName' => 'Bernhard'));
 
@@ -383,15 +290,6 @@
 
     public function testSubmitEmptyWithEmptyDataDontCreateObjectIfNotRequired()
     {
-<<<<<<< HEAD
-        $builder = $this->factory->createBuilder('Symfony\Component\Form\Extension\Core\Type\FormType', null, array(
-            'data_class' => 'Symfony\Component\Form\Tests\Fixtures\Author',
-            'required' => false,
-        ));
-        $builder->add('firstName', 'Symfony\Component\Form\Extension\Core\Type\TextType');
-        $builder->add('lastName', 'Symfony\Component\Form\Extension\Core\Type\TextType');
-        $form = $builder->getForm();
-=======
         $form = $this->factory->createBuilder(static::TESTED_TYPE, null, array(
             'data_class' => 'Symfony\Component\Form\Tests\Fixtures\Author',
             'required' => false,
@@ -401,7 +299,6 @@
             ->getForm();
 
         $this->assertNull($form->getData());
->>>>>>> ea8025b8
 
         $form->submit(array('firstName' => '', 'lastName' => ''));
 
@@ -410,15 +307,6 @@
 
     public function testSubmitEmptyWithEmptyDataCreatesObjectIfRequired()
     {
-<<<<<<< HEAD
-        $builder = $this->factory->createBuilder('Symfony\Component\Form\Extension\Core\Type\FormType', null, array(
-            'data_class' => 'Symfony\Component\Form\Tests\Fixtures\Author',
-            'required' => true,
-        ));
-        $builder->add('firstName', 'Symfony\Component\Form\Extension\Core\Type\TextType');
-        $builder->add('lastName', 'Symfony\Component\Form\Extension\Core\Type\TextType');
-        $form = $builder->getForm();
-=======
         $form = $this->factory->createBuilder(static::TESTED_TYPE, null, array(
             'data_class' => 'Symfony\Component\Form\Tests\Fixtures\Author',
             'required' => true,
@@ -428,7 +316,6 @@
             ->getForm();
 
         $this->assertNull($form->getData());
->>>>>>> ea8025b8
 
         $form->submit(array('firstName' => '', 'lastName' => ''));
 
@@ -440,13 +327,8 @@
      */
     public function testSubmitWithEmptyDataStoresArrayIfNoClassAvailable()
     {
-<<<<<<< HEAD
-        $form = $this->factory->createBuilder('Symfony\Component\Form\Extension\Core\Type\FormType')
-            ->add('firstName', 'Symfony\Component\Form\Extension\Core\Type\TextType')
-=======
         $form = $this->factory->createBuilder(static::TESTED_TYPE)
             ->add('firstName', TextTypeTest::TESTED_TYPE)
->>>>>>> ea8025b8
             ->getForm();
 
         $this->assertNull($form->getData());
@@ -458,11 +340,7 @@
 
     public function testSubmitWithEmptyDataPassesEmptyStringToTransformerIfNotCompound()
     {
-<<<<<<< HEAD
-        $form = $this->factory->createBuilder('Symfony\Component\Form\Extension\Core\Type\FormType')
-=======
         $form = $this->factory->createBuilder(static::TESTED_TYPE)
->>>>>>> ea8025b8
             ->addViewTransformer(new FixedDataTransformer(array(
                 // required for the initial, internal setData(null)
                 '' => 'null',
@@ -487,14 +365,6 @@
     {
         $author = new Author();
 
-<<<<<<< HEAD
-        $builder = $this->factory->createBuilder('Symfony\Component\Form\Extension\Core\Type\FormType', null, array(
-            'data_class' => 'Symfony\Component\Form\Tests\Fixtures\Author',
-            'empty_data' => $author,
-        ));
-        $builder->add('firstName', 'Symfony\Component\Form\Extension\Core\Type\TextType');
-        $form = $builder->getForm();
-=======
         $form = $this->factory->createBuilder(static::TESTED_TYPE, null, array(
             'data_class' => 'Symfony\Component\Form\Tests\Fixtures\Author',
             'empty_data' => $author,
@@ -504,7 +374,6 @@
 
         $this->assertNull($form->getData());
         $this->assertNull($form->getViewData());
->>>>>>> ea8025b8
 
         $form->submit(array('firstName' => 'Bernhard'));
 
@@ -512,56 +381,17 @@
         $this->assertEquals('Bernhard', $author->firstName);
     }
 
-<<<<<<< HEAD
-    public function provideZeros()
-    {
-        return array(
-            array(0, '0'),
-            array('0', '0'),
-            array('00000', '00000'),
-        );
-    }
-
-    /**
-     * @dataProvider provideZeros
-     *
-     * @see https://github.com/symfony/symfony/issues/1986
-     */
-    public function testSetDataThroughParamsWithZero($data, $dataAsString)
-    {
-        $form = $this->factory->create('Symfony\Component\Form\Extension\Core\Type\FormType', null, array(
-            'data' => $data,
-            'compound' => false,
-        ));
-        $view = $form->createView();
-
-        $this->assertFalse($form->isEmpty());
-
-        $this->assertSame($dataAsString, $view->vars['value']);
-        $this->assertSame($dataAsString, $form->getData());
-    }
-
-=======
->>>>>>> ea8025b8
     /**
      * @expectedException \Symfony\Component\OptionsResolver\Exception\InvalidOptionsException
      */
     public function testAttributesException()
     {
-<<<<<<< HEAD
-        $this->factory->create('Symfony\Component\Form\Extension\Core\Type\FormType', null, array('attr' => ''));
-=======
         $this->factory->create(static::TESTED_TYPE, null, array('attr' => ''));
->>>>>>> ea8025b8
     }
 
     public function testNameCanBeEmptyString()
     {
-<<<<<<< HEAD
-        $form = $this->factory->createNamed('', 'Symfony\Component\Form\Extension\Core\Type\FormType');
-=======
         $form = $this->factory->createNamed('', static::TESTED_TYPE);
->>>>>>> ea8025b8
 
         $this->assertEquals('', $form->getName());
     }
@@ -570,19 +400,11 @@
     {
         $author = new FormTest_AuthorWithoutRefSetter(new Author());
 
-<<<<<<< HEAD
-        $builder = $this->factory->createBuilder('Symfony\Component\Form\Extension\Core\Type\FormType', $author);
-        $builder->add('reference', 'Symfony\Component\Form\Extension\Core\Type\FormType', array(
-            'data_class' => 'Symfony\Component\Form\Tests\Fixtures\Author',
-        ));
-        $builder->get('reference')->add('firstName', 'Symfony\Component\Form\Extension\Core\Type\TextType');
-=======
         $builder = $this->factory->createBuilder(static::TESTED_TYPE, $author);
         $builder->add('reference', static::TESTED_TYPE, array(
             'data_class' => 'Symfony\Component\Form\Tests\Fixtures\Author',
         ));
         $builder->get('reference')->add('firstName', TextTypeTest::TESTED_TYPE);
->>>>>>> ea8025b8
         $form = $builder->getForm();
 
         $form->submit(array(
@@ -601,19 +423,11 @@
         $author = new FormTest_AuthorWithoutRefSetter(null);
         $newReference = new Author();
 
-<<<<<<< HEAD
-        $builder = $this->factory->createBuilder('Symfony\Component\Form\Extension\Core\Type\FormType', $author);
-        $builder->add('referenceCopy', 'Symfony\Component\Form\Extension\Core\Type\FormType', array(
-            'data_class' => 'Symfony\Component\Form\Tests\Fixtures\Author',
-        ));
-        $builder->get('referenceCopy')->add('firstName', 'Symfony\Component\Form\Extension\Core\Type\TextType');
-=======
         $builder = $this->factory->createBuilder(static::TESTED_TYPE, $author);
         $builder->add('referenceCopy', static::TESTED_TYPE, array(
             'data_class' => 'Symfony\Component\Form\Tests\Fixtures\Author',
         ));
         $builder->get('referenceCopy')->add('firstName', TextTypeTest::TESTED_TYPE);
->>>>>>> ea8025b8
         $form = $builder->getForm();
 
         $form['referenceCopy']->setData($newReference); // new author object
@@ -632,21 +446,12 @@
     {
         $author = new FormTest_AuthorWithoutRefSetter(new Author());
 
-<<<<<<< HEAD
-        $builder = $this->factory->createBuilder('Symfony\Component\Form\Extension\Core\Type\FormType', $author);
-        $builder->add('referenceCopy', 'Symfony\Component\Form\Extension\Core\Type\FormType', array(
-            'data_class' => 'Symfony\Component\Form\Tests\Fixtures\Author',
-            'by_reference' => false,
-        ));
-        $builder->get('referenceCopy')->add('firstName', 'Symfony\Component\Form\Extension\Core\Type\TextType');
-=======
         $builder = $this->factory->createBuilder(static::TESTED_TYPE, $author);
         $builder->add('referenceCopy', static::TESTED_TYPE, array(
             'data_class' => 'Symfony\Component\Form\Tests\Fixtures\Author',
             'by_reference' => false,
         ));
         $builder->get('referenceCopy')->add('firstName', TextTypeTest::TESTED_TYPE);
->>>>>>> ea8025b8
         $form = $builder->getForm();
 
         $form->submit(array(
@@ -664,13 +469,8 @@
     {
         $author = new FormTest_AuthorWithoutRefSetter('scalar');
 
-<<<<<<< HEAD
-        $builder = $this->factory->createBuilder('Symfony\Component\Form\Extension\Core\Type\FormType', $author);
-        $builder->add('referenceCopy', 'Symfony\Component\Form\Extension\Core\Type\FormType');
-=======
         $builder = $this->factory->createBuilder(static::TESTED_TYPE, $author);
         $builder->add('referenceCopy', static::TESTED_TYPE);
->>>>>>> ea8025b8
         $builder->get('referenceCopy')->addViewTransformer(new CallbackTransformer(
             function () {},
             function ($value) { // reverseTransform
@@ -693,15 +493,9 @@
         $ref2 = new Author();
         $author = array('referenceCopy' => $ref1);
 
-<<<<<<< HEAD
-        $builder = $this->factory->createBuilder('Symfony\Component\Form\Extension\Core\Type\FormType');
-        $builder->setData($author);
-        $builder->add('referenceCopy', 'Symfony\Component\Form\Extension\Core\Type\FormType');
-=======
         $builder = $this->factory->createBuilder(static::TESTED_TYPE);
         $builder->setData($author);
         $builder->add('referenceCopy', static::TESTED_TYPE);
->>>>>>> ea8025b8
         $builder->get('referenceCopy')->addViewTransformer(new CallbackTransformer(
             function () {},
             function ($value) use ($ref2) { // reverseTransform
@@ -721,15 +515,9 @@
 
     public function testPassMultipartTrueIfAnyChildIsMultipartToView()
     {
-<<<<<<< HEAD
-        $view = $this->factory->createBuilder('Symfony\Component\Form\Extension\Core\Type\FormType')
-            ->add('foo', 'Symfony\Component\Form\Extension\Core\Type\TextType')
-            ->add('bar', 'Symfony\Component\Form\Extension\Core\Type\FileType')
-=======
         $view = $this->factory->createBuilder(static::TESTED_TYPE)
             ->add('foo', TextTypeTest::TESTED_TYPE)
             ->add('bar', FileTypeTest::TESTED_TYPE)
->>>>>>> ea8025b8
             ->getForm()
             ->createView();
 
@@ -738,13 +526,8 @@
 
     public function testViewIsNotRenderedByDefault()
     {
-<<<<<<< HEAD
-        $view = $this->factory->createBuilder('Symfony\Component\Form\Extension\Core\Type\FormType')
-                ->add('foo', 'Symfony\Component\Form\Extension\Core\Type\FormType')
-=======
         $view = $this->factory->createBuilder(static::TESTED_TYPE)
                 ->add('foo', static::TESTED_TYPE)
->>>>>>> ea8025b8
                 ->getForm()
                 ->createView();
 
@@ -753,24 +536,14 @@
 
     public function testErrorBubblingIfCompound()
     {
-<<<<<<< HEAD
-        $form = $this->factory->create('Symfony\Component\Form\Extension\Core\Type\FormType', null, array(
-            'compound' => true,
-        ));
-=======
         $form = $this->factory->create(static::TESTED_TYPE);
->>>>>>> ea8025b8
 
         $this->assertTrue($form->getConfig()->getErrorBubbling());
     }
 
     public function testNoErrorBubblingIfNotCompound()
     {
-<<<<<<< HEAD
-        $form = $this->factory->create('Symfony\Component\Form\Extension\Core\Type\FormType', null, array(
-=======
         $form = $this->factory->create(static::TESTED_TYPE, null, array(
->>>>>>> ea8025b8
             'compound' => false,
         ));
 
@@ -779,11 +552,7 @@
 
     public function testOverrideErrorBubbling()
     {
-<<<<<<< HEAD
-        $form = $this->factory->create('Symfony\Component\Form\Extension\Core\Type\FormType', null, array(
-=======
         $form = $this->factory->create(static::TESTED_TYPE, null, array(
->>>>>>> ea8025b8
             'compound' => false,
             'error_bubbling' => true,
         ));
@@ -793,11 +562,7 @@
 
     public function testPropertyPath()
     {
-<<<<<<< HEAD
-        $form = $this->factory->create('Symfony\Component\Form\Extension\Core\Type\FormType', null, array(
-=======
         $form = $this->factory->create(static::TESTED_TYPE, null, array(
->>>>>>> ea8025b8
             'property_path' => 'foo',
         ));
 
@@ -807,11 +572,7 @@
 
     public function testPropertyPathNullImpliesDefault()
     {
-<<<<<<< HEAD
-        $form = $this->factory->createNamed('name', 'Symfony\Component\Form\Extension\Core\Type\FormType', null, array(
-=======
         $form = $this->factory->createNamed('name', static::TESTED_TYPE, null, array(
->>>>>>> ea8025b8
             'property_path' => null,
         ));
 
@@ -821,11 +582,7 @@
 
     public function testNotMapped()
     {
-<<<<<<< HEAD
-        $form = $this->factory->create('Symfony\Component\Form\Extension\Core\Type\FormType', null, array(
-=======
         $form = $this->factory->create(static::TESTED_TYPE, null, array(
->>>>>>> ea8025b8
             'property_path' => 'foo',
             'mapped' => false,
         ));
@@ -836,24 +593,15 @@
 
     public function testViewValidNotSubmitted()
     {
-<<<<<<< HEAD
-        $form = $this->factory->create('Symfony\Component\Form\Extension\Core\Type\FormType');
-        $view = $form->createView();
-=======
         $view = $this->factory->create(static::TESTED_TYPE)
             ->createView();
 
->>>>>>> ea8025b8
         $this->assertTrue($view->vars['valid']);
     }
 
     public function testViewNotValidSubmitted()
     {
-<<<<<<< HEAD
-        $form = $this->factory->create('Symfony\Component\Form\Extension\Core\Type\FormType');
-=======
         $form = $this->factory->create(static::TESTED_TYPE);
->>>>>>> ea8025b8
         $form->submit(array());
         $form->addError(new FormError('An error'));
 
@@ -862,24 +610,15 @@
 
     public function testViewSubmittedNotSubmitted()
     {
-<<<<<<< HEAD
-        $form = $this->factory->create('Symfony\Component\Form\Extension\Core\Type\FormType');
-        $view = $form->createView();
-=======
         $view = $this->factory->create(static::TESTED_TYPE)
             ->createView();
 
->>>>>>> ea8025b8
         $this->assertFalse($view->vars['submitted']);
     }
 
     public function testViewSubmittedSubmitted()
     {
-<<<<<<< HEAD
-        $form = $this->factory->create('Symfony\Component\Form\Extension\Core\Type\FormType');
-=======
         $form = $this->factory->create(static::TESTED_TYPE);
->>>>>>> ea8025b8
         $form->submit(array());
 
         $this->assertTrue($form->createView()->vars['submitted']);
@@ -887,11 +626,7 @@
 
     public function testDataOptionSupersedesSetDataCalls()
     {
-<<<<<<< HEAD
-        $form = $this->factory->create('Symfony\Component\Form\Extension\Core\Type\FormType', null, array(
-=======
         $form = $this->factory->create(static::TESTED_TYPE, null, array(
->>>>>>> ea8025b8
             'data' => 'default',
             'compound' => false,
         ));
@@ -914,11 +649,7 @@
 
     public function testDataOptionSupersedesSetDataCallsIfNull()
     {
-<<<<<<< HEAD
-        $form = $this->factory->create('Symfony\Component\Form\Extension\Core\Type\FormType', null, array(
-=======
         $form = $this->factory->create(static::TESTED_TYPE, null, array(
->>>>>>> ea8025b8
             'data' => null,
             'compound' => false,
         ));
@@ -930,13 +661,8 @@
 
     public function testNormDataIsPassedToView()
     {
-<<<<<<< HEAD
-        $view = $this->factory->createBuilder('Symfony\Component\Form\Extension\Core\Type\FormType')
-            ->addViewTransformer(new FixedDataTransformer(array(
-=======
         $view = $this->factory->createBuilder(static::TESTED_TYPE)
             ->addModelTransformer(new FixedDataTransformer(array(
->>>>>>> ea8025b8
                 'foo' => 'bar',
             )))
             ->addViewTransformer(new FixedDataTransformer(array(
@@ -953,11 +679,7 @@
     // https://github.com/symfony/symfony/issues/6862
     public function testPassZeroLabelToView()
     {
-<<<<<<< HEAD
-        $view = $this->factory->create('Symfony\Component\Form\Extension\Core\Type\FormType', null, array(
-=======
         $view = $this->factory->create(static::TESTED_TYPE, null, array(
->>>>>>> ea8025b8
                 'label' => '0',
             ))
             ->createView();
@@ -970,16 +692,12 @@
      */
     public function testCanGetErrorsWhenButtonInForm()
     {
-<<<<<<< HEAD
-        $builder = $this->factory->createBuilder('Symfony\Component\Form\Extension\Core\Type\FormType', null, array(
-=======
         $builder = $this->factory->createBuilder(static::TESTED_TYPE, null, array(
->>>>>>> ea8025b8
             'data_class' => 'Symfony\Component\Form\Tests\Fixtures\Author',
             'required' => false,
         ));
-        $builder->add('foo', 'Symfony\Component\Form\Extension\Core\Type\TextType');
-        $builder->add('submit', 'Symfony\Component\Form\Extension\Core\Type\SubmitType');
+        $builder->add('foo', 'text');
+        $builder->add('submit', 'submit');
         $form = $builder->getForm();
 
         //This method should not throw a Fatal Error Exception.
@@ -988,10 +706,6 @@
 
     public function testSubmitNull($expected = null, $norm = null, $view = null)
     {
-<<<<<<< HEAD
-        return 'Symfony\Component\Form\Extension\Core\Type\FormType';
-=======
         parent::testSubmitNull(array(), array(), array());
->>>>>>> ea8025b8
     }
 }