--- conflicted
+++ resolved
@@ -47,11 +47,7 @@
      * @param string|null $csrfParameter The CSRF token parameter name
      * @param string|null $context       The listener context
      */
-<<<<<<< HEAD
-    public function registerListener(string $key, string $logoutPath, ?string $csrfTokenId, ?string $csrfParameter, CsrfTokenManagerInterface $csrfTokenManager = null, string $context = null): void
-=======
-    public function registerListener(string $key, string $logoutPath, ?string $csrfTokenId, ?string $csrfParameter, ?CsrfTokenManagerInterface $csrfTokenManager = null, ?string $context = null)
->>>>>>> 115fb5be
+    public function registerListener(string $key, string $logoutPath, ?string $csrfTokenId, ?string $csrfParameter, ?CsrfTokenManagerInterface $csrfTokenManager = null, ?string $context = null): void
     {
         $this->listeners[$key] = [$logoutPath, $csrfTokenId, $csrfParameter, $csrfTokenManager, $context];
     }
@@ -72,14 +68,7 @@
         return $this->generateLogoutUrl($key, UrlGeneratorInterface::ABSOLUTE_URL);
     }
 
-<<<<<<< HEAD
-    public function setCurrentFirewall(?string $key, string $context = null): void
-=======
-    /**
-     * @return void
-     */
-    public function setCurrentFirewall(?string $key, ?string $context = null)
->>>>>>> 115fb5be
+    public function setCurrentFirewall(?string $key, ?string $context = null): void
     {
         $this->currentFirewallName = $key;
         $this->currentFirewallContext = $context;
