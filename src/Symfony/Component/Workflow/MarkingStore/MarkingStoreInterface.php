<?php

/*
 * This file is part of the Symfony package.
 *
 * (c) Fabien Potencier <fabien@symfony.com>
 *
 * For the full copyright and license information, please view the LICENSE
 * file that was distributed with this source code.
 */

namespace Symfony\Component\Workflow\MarkingStore;

use Symfony\Component\Workflow\Marking;

/**
 * MarkingStoreInterface is the interface between the Workflow Component and a
 * plain old PHP object: the subject.
 *
 * It converts the Marking into something understandable by the subject and vice
 * versa.
 *
 * @author Grégoire Pineau <lyrixx@lyrixx.info>
 */
interface MarkingStoreInterface
{
    /**
     * Gets a Marking from a subject.
     *
<<<<<<< HEAD
     * @return Marking The marking
=======
     * @return Marking
>>>>>>> f1643e87
     */
    public function getMarking(object $subject);

    /**
     * Sets a Marking to a subject.
     */
    public function setMarking(object $subject, Marking $marking, array $context = []);
}<|MERGE_RESOLUTION|>--- conflicted
+++ resolved
@@ -27,11 +27,7 @@
     /**
      * Gets a Marking from a subject.
      *
-<<<<<<< HEAD
-     * @return Marking The marking
-=======
      * @return Marking
->>>>>>> f1643e87
      */
     public function getMarking(object $subject);
 
