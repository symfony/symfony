--- conflicted
+++ resolved
@@ -37,7 +37,6 @@
     {
         $output->write($question);
 
-<<<<<<< HEAD
         $inputStream = (null === $this->inputStream ? STDIN : $this->inputStream);
 
         if (null === $autocomplete || !($output instanceof StreamOutput && $output->hasColorSupport())) {
@@ -124,9 +123,6 @@
             // Reset stty so it behaves normally again
             system("stty icanon echo");
         }
-=======
-        $ret = trim(fgets(null === $this->inputStream ? STDIN : $this->inputStream));
->>>>>>> a724774f
 
         return $ret ? $ret : $default;
     }
