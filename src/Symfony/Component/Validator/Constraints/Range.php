--- conflicted
+++ resolved
@@ -54,33 +54,18 @@
     public $maxPropertyPath;
 
     public function __construct(
-<<<<<<< HEAD
-        array $options = null,
-        string $notInRangeMessage = null,
-        string $minMessage = null,
-        string $maxMessage = null,
-        string $invalidMessage = null,
-        string $invalidDateTimeMessage = null,
-        mixed $min = null,
-        string $minPropertyPath = null,
-        mixed $max = null,
-        string $maxPropertyPath = null,
-        array $groups = null,
-        mixed $payload = null
-=======
         ?array $options = null,
         ?string $notInRangeMessage = null,
         ?string $minMessage = null,
         ?string $maxMessage = null,
         ?string $invalidMessage = null,
         ?string $invalidDateTimeMessage = null,
-        $min = null,
-        $minPropertyPath = null,
-        $max = null,
-        $maxPropertyPath = null,
+        mixed $min = null,
+        ?string $minPropertyPath = null,
+        mixed $max = null,
+        ?string $maxPropertyPath = null,
         ?array $groups = null,
-        $payload = null
->>>>>>> 2a31f2dd
+        mixed $payload = null
     ) {
         parent::__construct($options, $groups, $payload);
 
