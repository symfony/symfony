--- conflicted
+++ resolved
@@ -42,11 +42,7 @@
      *
      * The method returns false if the token does not exist in the storage.
      *
-<<<<<<< HEAD
-     * @return Profile|null The profile associated with token
-=======
      * @return Profile|null
->>>>>>> f1643e87
      */
     public function read(string $token): ?Profile;
 
