--- conflicted
+++ resolved
@@ -58,12 +58,8 @@
             ->setDescription(self::$defaultDescription)
             ->addArgument('filename', InputArgument::IS_ARRAY, 'A file, a directory or "-" for reading from STDIN')
             ->addOption('format', null, InputOption::VALUE_REQUIRED, 'The output format')
-<<<<<<< HEAD
-            ->addOption('parse-tags', null, InputOption::VALUE_NONE, 'Parse custom tags')
-=======
             ->addOption('exclude', 'e', InputOption::VALUE_REQUIRED | InputOption::VALUE_IS_ARRAY, 'Path(s) to exclude')
             ->addOption('parse-tags', null, InputOption::VALUE_NEGATABLE, 'Parse custom tags', null)
->>>>>>> f1643e87
             ->setHelp(<<<EOF
 The <info>%command.name%</info> command lints a YAML file and outputs to STDOUT
 the first encountered syntax error.
@@ -96,10 +92,7 @@
         $filenames = (array) $input->getArgument('filename');
         $excludes = $input->getOption('exclude');
         $this->format = $input->getOption('format');
-<<<<<<< HEAD
-=======
         $flags = $input->getOption('parse-tags');
->>>>>>> f1643e87
 
         if ('github' === $this->format && !class_exists(GithubActionReporter::class)) {
             throw new \InvalidArgumentException('The "github" format is only available since "symfony/console" >= 5.3.');
@@ -110,11 +103,8 @@
             $this->format = class_exists(GithubActionReporter::class) && GithubActionReporter::isGithubActionEnvironment() ? 'github' : 'txt';
         }
 
-<<<<<<< HEAD
-=======
         $flags = $flags ? Yaml::PARSE_CUSTOM_TAGS : 0;
 
->>>>>>> f1643e87
         $this->displayCorrectFiles = $output->isVerbose();
 
         if (['-'] === $filenames) {
