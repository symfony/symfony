<?php

/*
 * This file is part of the Symfony package.
 *
 * (c) Fabien Potencier <fabien@symfony.com>
 *
 * For the full copyright and license information, please view the LICENSE
 * file that was distributed with this source code.
 */

namespace Symfony\Component\Form\Extension\Core\DataTransformer;

use Symfony\Component\Form\Exception\TransformationFailedException;

/**
 * @author Franz Wilding <franz.wilding@me.com>
 * @author Bernhard Schussek <bschussek@gmail.com>
 * @author Fred Cox <mcfedr@gmail.com>
 *
 * @extends BaseDateTimeTransformer<string>
 */
class DateTimeToHtml5LocalDateTimeTransformer extends BaseDateTimeTransformer
{
    public const HTML5_FORMAT = 'Y-m-d\\TH:i:s';
    public const HTML5_FORMAT_NO_SECONDS = 'Y-m-d\\TH:i';

<<<<<<< HEAD
    public function __construct(string $inputTimezone = null, string $outputTimezone = null, private bool $withSeconds = false)
=======
    public function __construct(?string $inputTimezone = null, ?string $outputTimezone = null, private bool $withSeconds = false)
>>>>>>> a44829e2
    {
        parent::__construct($inputTimezone, $outputTimezone);
    }

    /**
     * Transforms a \DateTime into a local date and time string.
     *
     * According to the HTML standard, the input string of a datetime-local
     * input is an RFC3339 date followed by 'T', followed by an RFC3339 time.
     * https://html.spec.whatwg.org/multipage/common-microsyntaxes.html#valid-local-date-and-time-string
     *
     * @param \DateTimeInterface $dateTime
     *
     * @throws TransformationFailedException If the given value is not an
     *                                       instance of \DateTime or \DateTimeInterface
     */
    public function transform(mixed $dateTime): string
    {
        if (null === $dateTime) {
            return '';
        }

        if (!$dateTime instanceof \DateTimeInterface) {
            throw new TransformationFailedException('Expected a \DateTimeInterface.');
        }

        if ($this->inputTimezone !== $this->outputTimezone) {
            $dateTime = \DateTimeImmutable::createFromInterface($dateTime);
            $dateTime = $dateTime->setTimezone(new \DateTimeZone($this->outputTimezone));
        }

        return $dateTime->format($this->withSeconds ? self::HTML5_FORMAT : self::HTML5_FORMAT_NO_SECONDS);
    }

    /**
     * Transforms a local date and time string into a \DateTime.
     *
     * When transforming back to DateTime the regex is slightly laxer, taking into
     * account rules for parsing a local date and time string
     * https://html.spec.whatwg.org/multipage/common-microsyntaxes.html#parse-a-local-date-and-time-string
     *
     * @param string $dateTimeLocal Formatted string
     *
     * @throws TransformationFailedException If the given value is not a string,
     *                                       if the value could not be transformed
     */
    public function reverseTransform(mixed $dateTimeLocal): ?\DateTime
    {
        if (!\is_string($dateTimeLocal)) {
            throw new TransformationFailedException('Expected a string.');
        }

        if ('' === $dateTimeLocal) {
            return null;
        }

        // to maintain backwards compatibility we do not strictly validate the submitted date
        // see https://github.com/symfony/symfony/issues/28699
        if (!preg_match('/^(\d{4})-(\d{2})-(\d{2})[T ]\d{2}:\d{2}(?::\d{2})?/', $dateTimeLocal, $matches)) {
            throw new TransformationFailedException(sprintf('The date "%s" is not a valid date.', $dateTimeLocal));
        }

        try {
            $dateTime = new \DateTime($dateTimeLocal, new \DateTimeZone($this->outputTimezone));
        } catch (\Exception $e) {
            throw new TransformationFailedException($e->getMessage(), $e->getCode(), $e);
        }

        if ($this->inputTimezone !== $dateTime->getTimezone()->getName()) {
            $dateTime->setTimezone(new \DateTimeZone($this->inputTimezone));
        }

        if (!checkdate($matches[2], $matches[3], $matches[1])) {
            throw new TransformationFailedException(sprintf('The date "%s-%s-%s" is not a valid date.', $matches[1], $matches[2], $matches[3]));
        }

        return $dateTime;
    }
}<|MERGE_RESOLUTION|>--- conflicted
+++ resolved
@@ -25,11 +25,7 @@
     public const HTML5_FORMAT = 'Y-m-d\\TH:i:s';
     public const HTML5_FORMAT_NO_SECONDS = 'Y-m-d\\TH:i';
 
-<<<<<<< HEAD
-    public function __construct(string $inputTimezone = null, string $outputTimezone = null, private bool $withSeconds = false)
-=======
     public function __construct(?string $inputTimezone = null, ?string $outputTimezone = null, private bool $withSeconds = false)
->>>>>>> a44829e2
     {
         parent::__construct($inputTimezone, $outputTimezone);
     }
