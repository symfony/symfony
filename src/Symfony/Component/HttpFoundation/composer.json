{
    "name": "symfony/http-foundation",
    "type": "library",
    "description": "Defines an object-oriented layer for the HTTP specification",
    "keywords": [],
    "homepage": "https://symfony.com",
    "license": "MIT",
    "authors": [
        {
            "name": "Fabien Potencier",
            "email": "fabien@symfony.com"
        },
        {
            "name": "Symfony Community",
            "homepage": "https://symfony.com/contributors"
        }
    ],
    "require": {
        "php": ">=8.0.2",
        "symfony/deprecation-contracts": "^2.1|^3",
        "symfony/polyfill-mbstring": "~1.1"
    },
    "require-dev": {
        "predis/predis": "~1.0",
<<<<<<< HEAD
        "symfony/cache": "^5.4|^6.0",
        "symfony/mime": "^5.4|^6.0",
        "symfony/expression-language": "^5.4|^6.0"
=======
        "symfony/cache": "^4.4|^5.0|^6.0",
        "symfony/dependency-injection": "^5.4|^6.0",
        "symfony/http-kernel": "^5.4.12|^6.0.12|^6.1.4",
        "symfony/mime": "^4.4|^5.0|^6.0",
        "symfony/expression-language": "^4.4|^5.0|^6.0"
>>>>>>> c571101c
    },
    "suggest" : {
        "symfony/mime": "To use the file extension guesser"
    },
    "autoload": {
        "psr-4": { "Symfony\\Component\\HttpFoundation\\": "" },
        "exclude-from-classmap": [
            "/Tests/"
        ]
    },
    "minimum-stability": "dev"
}<|MERGE_RESOLUTION|>--- conflicted
+++ resolved
@@ -22,17 +22,11 @@
     },
     "require-dev": {
         "predis/predis": "~1.0",
-<<<<<<< HEAD
         "symfony/cache": "^5.4|^6.0",
+        "symfony/dependency-injection": "^5.4|^6.0",
+        "symfony/http-kernel": "^5.4.12|^6.0.12|^6.1.4",
         "symfony/mime": "^5.4|^6.0",
         "symfony/expression-language": "^5.4|^6.0"
-=======
-        "symfony/cache": "^4.4|^5.0|^6.0",
-        "symfony/dependency-injection": "^5.4|^6.0",
-        "symfony/http-kernel": "^5.4.12|^6.0.12|^6.1.4",
-        "symfony/mime": "^4.4|^5.0|^6.0",
-        "symfony/expression-language": "^4.4|^5.0|^6.0"
->>>>>>> c571101c
     },
     "suggest" : {
         "symfony/mime": "To use the file extension guesser"
