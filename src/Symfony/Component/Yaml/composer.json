{
    "name": "symfony/yaml",
    "type": "library",
    "description": "Symfony Yaml Component",
    "keywords": [],
    "homepage": "https://symfony.com",
    "license": "MIT",
    "authors": [
        {
            "name": "Fabien Potencier",
            "email": "fabien@symfony.com"
        },
        {
            "name": "Symfony Community",
            "homepage": "https://symfony.com/contributors"
        }
    ],
    "require": {
        "php": ">=7.1.3",
        "symfony/polyfill-ctype": "~1.8"
    },
    "require-dev": {
        "symfony/console": "^3.4|^4.0|^5.0"
    },
    "conflict": {
        "symfony/console": "<3.4"
    },
    "suggest": {
        "symfony/console": "For validating YAML files using the lint command"
    },
    "autoload": {
        "psr-4": { "Symfony\\Component\\Yaml\\": "" },
        "exclude-from-classmap": [
            "/Tests/"
        ]
    },
    "minimum-stability": "dev",
<<<<<<< HEAD
    "version": "4.4-dev"
=======
    "version": "3.4.x-dev"
>>>>>>> 3ca2d806
}<|MERGE_RESOLUTION|>--- conflicted
+++ resolved
@@ -35,9 +35,5 @@
         ]
     },
     "minimum-stability": "dev",
-<<<<<<< HEAD
-    "version": "4.4-dev"
-=======
-    "version": "3.4.x-dev"
->>>>>>> 3ca2d806
+    "version": "4.4.x-dev"
 }