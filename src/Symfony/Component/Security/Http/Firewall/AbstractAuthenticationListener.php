<?php

/*
 * This file is part of the Symfony package.
 *
 * (c) Fabien Potencier <fabien@symfony.com>
 *
 * For the full copyright and license information, please view the LICENSE
 * file that was distributed with this source code.
 */

namespace Symfony\Component\Security\Http\Firewall;

use Psr\Log\LoggerInterface;
use Symfony\Component\HttpFoundation\Request;
use Symfony\Component\HttpFoundation\Response;
use Symfony\Component\HttpKernel\Event\RequestEvent;
use Symfony\Component\Security\Core\Authentication\AuthenticationManagerInterface;
use Symfony\Component\Security\Core\Authentication\Token\Storage\TokenStorageInterface;
use Symfony\Component\Security\Core\Authentication\Token\TokenInterface;
use Symfony\Component\Security\Core\Authentication\Token\UsernamePasswordToken;
use Symfony\Component\Security\Core\Exception\AuthenticationException;
use Symfony\Component\Security\Core\Exception\SessionUnavailableException;
use Symfony\Component\Security\Core\Security;
use Symfony\Component\Security\Http\Authentication\AuthenticationFailureHandlerInterface;
use Symfony\Component\Security\Http\Authentication\AuthenticationSuccessHandlerInterface;
use Symfony\Component\Security\Http\Event\InteractiveLoginEvent;
use Symfony\Component\Security\Http\HttpUtils;
use Symfony\Component\Security\Http\RememberMe\RememberMeServicesInterface;
use Symfony\Component\Security\Http\SecurityEvents;
use Symfony\Component\Security\Http\Session\SessionAuthenticationStrategyInterface;
use Symfony\Contracts\EventDispatcher\EventDispatcherInterface;

trigger_deprecation('symfony/security-http', '5.3', 'The "%s" class is deprecated, use the new authenticator system instead.', AbstractAuthenticationListener::class);

/**
 * The AbstractAuthenticationListener is the preferred base class for all
 * browser-/HTTP-based authentication requests.
 *
 * Subclasses likely have to implement the following:
 * - an TokenInterface to hold authentication related data
 * - an AuthenticationProvider to perform the actual authentication of the
 *   token, retrieve the UserInterface implementation from a database, and
 *   perform the specific account checks using the UserChecker
 *
 * By default, this listener only is active for a specific path, e.g.
 * /login_check. If you want to change this behavior, you can overwrite the
 * requiresAuthentication() method.
 *
 * @author Fabien Potencier <fabien@symfony.com>
 * @author Johannes M. Schmitt <schmittjoh@gmail.com>
 *
 * @deprecated since Symfony 5.3, use the new authenticator system instead
 */
abstract class AbstractAuthenticationListener extends AbstractListener
{
    protected $options;
    protected $logger;
    protected $authenticationManager;
    protected $providerKey;
    protected $httpUtils;

    private $tokenStorage;
    private $sessionStrategy;
    private $dispatcher;
    private $successHandler;
    private $failureHandler;
    private $rememberMeServices;

    /**
     * @throws \InvalidArgumentException
     */
    public function __construct(TokenStorageInterface $tokenStorage, AuthenticationManagerInterface $authenticationManager, SessionAuthenticationStrategyInterface $sessionStrategy, HttpUtils $httpUtils, string $providerKey, AuthenticationSuccessHandlerInterface $successHandler, AuthenticationFailureHandlerInterface $failureHandler, array $options = [], LoggerInterface $logger = null, EventDispatcherInterface $dispatcher = null)
    {
        if (empty($providerKey)) {
            throw new \InvalidArgumentException('$providerKey must not be empty.');
        }

        $this->tokenStorage = $tokenStorage;
        $this->authenticationManager = $authenticationManager;
        $this->sessionStrategy = $sessionStrategy;
        $this->providerKey = $providerKey;
        $this->successHandler = $successHandler;
        $this->failureHandler = $failureHandler;
        $this->options = array_merge([
            'check_path' => '/login_check',
            'login_path' => '/login',
            'always_use_default_target_path' => false,
            'default_target_path' => '/',
            'target_path_parameter' => '_target_path',
            'use_referer' => false,
            'failure_path' => null,
            'failure_forward' => false,
            'require_previous_session' => true,
        ], $options);
        $this->logger = $logger;
        $this->dispatcher = $dispatcher;
        $this->httpUtils = $httpUtils;
    }

    /**
     * Sets the RememberMeServices implementation to use.
     */
    public function setRememberMeServices(RememberMeServicesInterface $rememberMeServices)
    {
        $this->rememberMeServices = $rememberMeServices;
    }

    /**
     * {@inheritdoc}
     */
    public function supports(Request $request): ?bool
    {
        return $this->requiresAuthentication($request);
    }

    /**
     * Handles form based authentication.
     *
     * @throws \RuntimeException
     * @throws SessionUnavailableException
     */
    public function authenticate(RequestEvent $event)
    {
        $request = $event->getRequest();

        if (!$request->hasSession()) {
            throw new \RuntimeException('This authentication method requires a session.');
        }

        try {
            if ($this->options['require_previous_session'] && !$request->hasPreviousSession()) {
                throw new SessionUnavailableException('Your session has timed out, or you have disabled cookies.');
            }

            if (null === $returnValue = $this->attemptAuthentication($request)) {
                return;
            }

            if ($returnValue instanceof TokenInterface) {
                $this->sessionStrategy->onAuthentication($request, $returnValue);

                $response = $this->onSuccess($request, $returnValue);
            } elseif ($returnValue instanceof Response) {
                $response = $returnValue;
            } else {
                throw new \RuntimeException('attemptAuthentication() must either return a Response, an implementation of TokenInterface, or null.');
            }
        } catch (AuthenticationException $e) {
            $response = $this->onFailure($request, $e);
        }

        $event->setResponse($response);
    }

    /**
     * Whether this request requires authentication.
     *
     * The default implementation only processes requests to a specific path,
     * but a subclass could change this to only authenticate requests where a
     * certain parameters is present.
     *
     * @return bool
     */
    protected function requiresAuthentication(Request $request)
    {
        return $this->httpUtils->checkRequestPath($request, $this->options['check_path']);
    }

    /**
     * Performs authentication.
     *
     * @return TokenInterface|Response|null The authenticated token, null if full authentication is not possible, or a Response
     *
     * @throws AuthenticationException if the authentication fails
     */
    abstract protected function attemptAuthentication(Request $request);

    private function onFailure(Request $request, AuthenticationException $failed): Response
    {
        if (null !== $this->logger) {
            $this->logger->info('Authentication request failed.', ['exception' => $failed]);
        }

        $token = $this->tokenStorage->getToken();
        if ($token instanceof UsernamePasswordToken && $this->providerKey === $token->getFirewallName()) {
            $this->tokenStorage->setToken(null);
        }

        $response = $this->failureHandler->onAuthenticationFailure($request, $failed);

        if (!$response instanceof Response) {
            throw new \RuntimeException('Authentication Failure Handler did not return a Response.');
        }

        return $response;
    }

    private function onSuccess(Request $request, TokenInterface $token): Response
    {
        if (null !== $this->logger) {
<<<<<<< HEAD
            // @deprecated since 5.3, change to $token->getUserIdentifier() in 6.0
=======
            // @deprecated since Symfony 5.3, change to $token->getUserIdentifier() in 6.0
>>>>>>> f1643e87
            $this->logger->info('User has been authenticated successfully.', ['username' => method_exists($token, 'getUserIdentifier') ? $token->getUserIdentifier() : $token->getUsername()]);
        }

        $this->tokenStorage->setToken($token);

        $session = $request->getSession();
        $session->remove(Security::AUTHENTICATION_ERROR);
        $session->remove(Security::LAST_USERNAME);

        if (null !== $this->dispatcher) {
            $loginEvent = new InteractiveLoginEvent($request, $token);
            $this->dispatcher->dispatch($loginEvent, SecurityEvents::INTERACTIVE_LOGIN);
        }

        $response = $this->successHandler->onAuthenticationSuccess($request, $token);

        if (!$response instanceof Response) {
            throw new \RuntimeException('Authentication Success Handler did not return a Response.');
        }

        if (null !== $this->rememberMeServices) {
            $this->rememberMeServices->loginSuccess($request, $response, $token);
        }

        return $response;
    }
}<|MERGE_RESOLUTION|>--- conflicted
+++ resolved
@@ -199,11 +199,7 @@
     private function onSuccess(Request $request, TokenInterface $token): Response
     {
         if (null !== $this->logger) {
-<<<<<<< HEAD
-            // @deprecated since 5.3, change to $token->getUserIdentifier() in 6.0
-=======
             // @deprecated since Symfony 5.3, change to $token->getUserIdentifier() in 6.0
->>>>>>> f1643e87
             $this->logger->info('User has been authenticated successfully.', ['username' => method_exists($token, 'getUserIdentifier') ? $token->getUserIdentifier() : $token->getUsername()]);
         }
 
