<?php

/*
 * This file is part of the Symfony package.
 *
 * (c) Fabien Potencier <fabien@symfony.com>
 *
 * For the full copyright and license information, please view the LICENSE
 * file that was distributed with this source code.
 */

namespace Symfony\Component\Form\Extension\Validator\ViolationMapper;

use Symfony\Component\Form\Exception\OutOfBoundsException;
use Symfony\Component\PropertyAccess\PropertyPath;
use Symfony\Component\PropertyAccess\PropertyPathInterface;

/**
 * @author Bernhard Schussek <bschussek@gmail.com>
 *
 * @implements \IteratorAggregate<int, string>
 */
class ViolationPath implements \IteratorAggregate, PropertyPathInterface
{
<<<<<<< HEAD
    /** @var string[] */
    private array $elements = [];
    private array $isIndex = [];
    private array $mapsForm = [];
    private string $pathAsString = '';
    private int $length = 0;
=======
    /**
     * @var list<string>
     */
    private $elements = [];

    /**
     * @var array
     */
    private $isIndex = [];

    /**
     * @var array
     */
    private $mapsForm = [];

    /**
     * @var string
     */
    private $pathAsString = '';

    /**
     * @var int
     */
    private $length = 0;
>>>>>>> d2b532c8

    /**
     * Creates a new violation path from a string.
     *
     * @param string $violationPath The property path of a {@link \Symfony\Component\Validator\ConstraintViolation} object
     */
    public function __construct(string $violationPath)
    {
        $path = new PropertyPath($violationPath);
        $elements = $path->getElements();
        $data = false;

        for ($i = 0, $l = \count($elements); $i < $l; ++$i) {
            if (!$data) {
                // The element "data" has not yet been passed
                if ('children' === $elements[$i] && $path->isProperty($i)) {
                    // Skip element "children"
                    ++$i;

                    // Next element must exist and must be an index
                    // Otherwise consider this the end of the path
                    if ($i >= $l || !$path->isIndex($i)) {
                        break;
                    }

                    // All the following index items (regardless if .children is
                    // explicitly used) are children and grand-children
                    for (; $i < $l && $path->isIndex($i); ++$i) {
                        $this->elements[] = $elements[$i];
                        $this->isIndex[] = true;
                        $this->mapsForm[] = true;
                    }

                    // Rewind the pointer as the last element above didn't match
                    // (even if the pointer was moved forward)
                    --$i;
                } elseif ('data' === $elements[$i] && $path->isProperty($i)) {
                    // Skip element "data"
                    ++$i;

                    // End of path
                    if ($i >= $l) {
                        break;
                    }

                    $this->elements[] = $elements[$i];
                    $this->isIndex[] = $path->isIndex($i);
                    $this->mapsForm[] = false;
                    $data = true;
                } else {
                    // Neither "children" nor "data" property found
                    // Consider this the end of the path
                    break;
                }
            } else {
                // Already after the "data" element
                // Pick everything as is
                $this->elements[] = $elements[$i];
                $this->isIndex[] = $path->isIndex($i);
                $this->mapsForm[] = false;
            }
        }

        $this->length = \count($this->elements);

        $this->buildString();
    }

    public function __toString(): string
    {
        return $this->pathAsString;
    }

    /**
     * {@inheritdoc}
     */
    public function getLength(): int
    {
        return $this->length;
    }

    /**
     * {@inheritdoc}
     */
    public function getParent(): ?PropertyPathInterface
    {
        if ($this->length <= 1) {
            return null;
        }

        $parent = clone $this;

        --$parent->length;
        array_pop($parent->elements);
        array_pop($parent->isIndex);
        array_pop($parent->mapsForm);

        $parent->buildString();

        return $parent;
    }

    /**
     * {@inheritdoc}
     */
    public function getElements(): array
    {
        return $this->elements;
    }

    /**
     * {@inheritdoc}
     */
    public function getElement(int $index): string
    {
        if (!isset($this->elements[$index])) {
            throw new OutOfBoundsException(sprintf('The index "%s" is not within the violation path.', $index));
        }

        return $this->elements[$index];
    }

    /**
     * {@inheritdoc}
     */
    public function isProperty(int $index): bool
    {
        if (!isset($this->isIndex[$index])) {
            throw new OutOfBoundsException(sprintf('The index "%s" is not within the violation path.', $index));
        }

        return !$this->isIndex[$index];
    }

    /**
     * {@inheritdoc}
     */
    public function isIndex(int $index): bool
    {
        if (!isset($this->isIndex[$index])) {
            throw new OutOfBoundsException(sprintf('The index "%s" is not within the violation path.', $index));
        }

        return $this->isIndex[$index];
    }

    /**
     * Returns whether an element maps directly to a form.
     *
     * Consider the following violation path:
     *
     *     children[address].children[office].data.street
     *
     * In this example, "address" and "office" map to forms, while
     * "street does not.
     *
     * @throws OutOfBoundsException if the offset is invalid
     */
    public function mapsForm(int $index): bool
    {
        if (!isset($this->mapsForm[$index])) {
            throw new OutOfBoundsException(sprintf('The index "%s" is not within the violation path.', $index));
        }

        return $this->mapsForm[$index];
    }

    /**
     * Returns a new iterator for this path.
     */
    public function getIterator(): ViolationPathIterator
    {
        return new ViolationPathIterator($this);
    }

    /**
     * Builds the string representation from the elements.
     */
    private function buildString()
    {
        $this->pathAsString = '';
        $data = false;

        foreach ($this->elements as $index => $element) {
            if ($this->mapsForm[$index]) {
                $this->pathAsString .= ".children[$element]";
            } elseif (!$data) {
                $this->pathAsString .= '.data'.($this->isIndex[$index] ? "[$element]" : ".$element");
                $data = true;
            } else {
                $this->pathAsString .= $this->isIndex[$index] ? "[$element]" : ".$element";
            }
        }

        if ('' !== $this->pathAsString) {
            // remove leading dot
            $this->pathAsString = substr($this->pathAsString, 1);
        }
    }
}<|MERGE_RESOLUTION|>--- conflicted
+++ resolved
@@ -22,39 +22,12 @@
  */
 class ViolationPath implements \IteratorAggregate, PropertyPathInterface
 {
-<<<<<<< HEAD
-    /** @var string[] */
+    /** @var list<string> */
     private array $elements = [];
     private array $isIndex = [];
     private array $mapsForm = [];
     private string $pathAsString = '';
     private int $length = 0;
-=======
-    /**
-     * @var list<string>
-     */
-    private $elements = [];
-
-    /**
-     * @var array
-     */
-    private $isIndex = [];
-
-    /**
-     * @var array
-     */
-    private $mapsForm = [];
-
-    /**
-     * @var string
-     */
-    private $pathAsString = '';
-
-    /**
-     * @var int
-     */
-    private $length = 0;
->>>>>>> d2b532c8
 
     /**
      * Creates a new violation path from a string.
