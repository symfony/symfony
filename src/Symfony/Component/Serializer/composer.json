--- conflicted
+++ resolved
@@ -23,11 +23,7 @@
     "require-dev": {
         "doctrine/annotations": "^1.10.4",
         "doctrine/cache": "~1.0",
-<<<<<<< HEAD
-        "phpdocumentor/reflection-docblock": "^3.0|^4.0|^5.0",
-=======
         "phpdocumentor/reflection-docblock": "^3.2|^4.0|^5.0",
->>>>>>> 07431bbb
         "symfony/cache": "^4.4|^5.0",
         "symfony/config": "^4.4|^5.0",
         "symfony/dependency-injection": "^4.4|^5.0",
