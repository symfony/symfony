<?php

/*
 * This file is part of the Symfony package.
 *
 * (c) Fabien Potencier <fabien@symfony.com>
 *
 * For the full copyright and license information, please view the LICENSE
 * file that was distributed with this source code.
 */

namespace Symfony\Component\ClassLoader;

/**
 * ClassCollectionLoader.
 *
 * @author Fabien Potencier <fabien@symfony.com>
 */
class ClassCollectionLoader
{
    private static $loaded;
    private static $seen;
    private static $useTokenizer = true;

    /**
     * Loads a list of classes and caches them in one big file.
     *
     * @param array  $classes    An array of classes to load
     * @param string $cacheDir   A cache directory
     * @param string $name       The cache name prefix
     * @param bool   $autoReload Whether to flush the cache when the cache is stale or not
     * @param bool   $adaptive   Whether to remove already declared classes or not
     * @param string $extension  File extension of the resulting file
     *
     * @throws \InvalidArgumentException When class can't be loaded
     */
    public static function load($classes, $cacheDir, $name, $autoReload, $adaptive = false, $extension = '.php')
    {
        // each $name can only be loaded once per PHP process
        if (isset(self::$loaded[$name])) {
            return;
        }

        self::$loaded[$name] = true;

        if ($adaptive) {
            $declared = array_merge(get_declared_classes(), get_declared_interfaces(), get_declared_traits());

            // don't include already declared classes
            $classes = array_diff($classes, $declared);

            // the cache is different depending on which classes are already declared
            $name = $name.'-'.substr(hash('sha256', implode('|', $classes)), 0, 5);
        }

        $classes = array_unique($classes);

        // cache the core classes
        if (!is_dir($cacheDir) && !@mkdir($cacheDir, 0777, true) && !is_dir($cacheDir)) {
            throw new \RuntimeException(sprintf('Class Collection Loader was not able to create directory "%s"', $cacheDir));
        }
        $cacheDir = rtrim(realpath($cacheDir), '/'.DIRECTORY_SEPARATOR);
        $cache = $cacheDir.DIRECTORY_SEPARATOR.$name.$extension;

        // auto-reload
        $reload = false;
        if ($autoReload) {
            $metadata = $cache.'.meta';
            if (!is_file($metadata) || !is_file($cache)) {
                $reload = true;
            } else {
                $time = filemtime($cache);
                $meta = unserialize(file_get_contents($metadata));

                sort($meta[1]);
                sort($classes);

                if ($meta[1] != $classes) {
                    $reload = true;
                } else {
                    foreach ($meta[0] as $resource) {
                        if (!is_file($resource) || filemtime($resource) > $time) {
                            $reload = true;

                            break;
                        }
                    }
                }
            }
        }

        if (!$reload && file_exists($cache)) {
            require_once $cache;

            return;
        }
        if (!$adaptive) {
            $declared = array_merge(get_declared_classes(), get_declared_interfaces(), get_declared_traits());
        }

<<<<<<< HEAD
        $files = self::inline($classes, $cache, $declared);

        if ($autoReload) {
            // save the resources
            self::writeCacheFile($metadata, serialize(array(array_values($files), $classes)));
        }
    }

    /**
     * Generates a file where classes and their parents are inlined.
     *
     * @param array  $classes  An array of classes to load
     * @param string $cache    The file where classes are inlined
     * @param array  $excluded An array of classes that won't be inlined
     *
     * @return array The source map of inlined classes, with classes as keys and files as values
     *
     * @throws \RuntimeException When class can't be loaded
     */
    public static function inline($classes, $cache, array $excluded)
    {
        $declared = array();
        foreach (self::getOrderedClasses($excluded) as $class) {
            $declared[$class->getName()] = true;
        }

=======
        $c = '(?:\s*+(?:(?:#|//)[^\n]*+\n|/\*(?:(?<!\*/).)++)?+)*+';
        $strictTypesRegex = str_replace('.', $c, "'^<\?php\s.declare.\(.strict_types.=.1.\).;'is");

        $cacheDir = explode(DIRECTORY_SEPARATOR, $cacheDir);
>>>>>>> fad40286
        $files = array();
        $content = '';
        foreach (self::getOrderedClasses($classes) as $class) {
            if (isset($declared[$class->getName()])) {
                continue;
            }
            $declared[$class->getName()] = true;

<<<<<<< HEAD
            $files[$class->getName()] = $class->getFileName();
=======
            $files[] = $file = $class->getFileName();
            $c = file_get_contents($file);
>>>>>>> fad40286

            if (preg_match($strictTypesRegex, $c)) {
                $file = explode(DIRECTORY_SEPARATOR, $file);

                for ($i = 0; isset($file[$i], $cacheDir[$i]); ++$i) {
                    if ($file[$i] !== $cacheDir[$i]) {
                        break;
                    }
                }
                if (1 >= $i) {
                    $file = var_export(implode(DIRECTORY_SEPARATOR, $file), true);
                } else {
                    $file = array_slice($file, $i);
                    $file = str_repeat('..'.DIRECTORY_SEPARATOR, count($cacheDir) - $i).implode(DIRECTORY_SEPARATOR, $file);
                    $file = '__DIR__.'.var_export(DIRECTORY_SEPARATOR.$file, true);
                }

                $c = "\nnamespace {require $file;}";
            } else {
                $c = preg_replace(array('/^\s*<\?php/', '/\?>\s*$/'), '', $c);

                // fakes namespace declaration for global code
                if (!$class->inNamespace()) {
                    $c = "\nnamespace\n{\n".$c."\n}\n";
                }

<<<<<<< HEAD
        // cache the core classes
        $cacheDir = dirname($cache);
        if (!is_dir($cacheDir) && !@mkdir($cacheDir, 0777, true) && !is_dir($cacheDir)) {
            throw new \RuntimeException(sprintf('Class Collection Loader was not able to create directory "%s"', $cacheDir));
=======
                $c = self::fixNamespaceDeclarations('<?php '.$c);
                $c = preg_replace('/^\s*<\?php/', '', $c);
            }

            $content .= $c;
>>>>>>> fad40286
        }
        self::writeCacheFile($cache, '<?php '.$content);

        return $files;
    }

    /**
     * Adds brackets around each namespace if it's not already the case.
     *
     * @param string $source Namespace string
     *
     * @return string Namespaces with brackets
     */
    public static function fixNamespaceDeclarations($source)
    {
        if (!function_exists('token_get_all') || !self::$useTokenizer) {
            if (preg_match('/(^|\s)namespace(.*?)\s*;/', $source)) {
                $source = preg_replace('/(^|\s)namespace(.*?)\s*;/', "$1namespace$2\n{", $source)."}\n";
            }

            return $source;
        }

        $rawChunk = '';
        $output = '';
        $inNamespace = false;
        $tokens = token_get_all($source);

        for ($i = 0; isset($tokens[$i]); ++$i) {
            $token = $tokens[$i];
            if (!isset($token[1]) || 'b"' === $token) {
                $rawChunk .= $token;
            } elseif (in_array($token[0], array(T_COMMENT, T_DOC_COMMENT))) {
                // strip comments
                continue;
            } elseif (T_NAMESPACE === $token[0]) {
                if ($inNamespace) {
                    $rawChunk .= "}\n";
                }
                $rawChunk .= $token[1];

                // namespace name and whitespaces
                while (isset($tokens[++$i][1]) && in_array($tokens[$i][0], array(T_WHITESPACE, T_NS_SEPARATOR, T_STRING))) {
                    $rawChunk .= $tokens[$i][1];
                }
                if ('{' === $tokens[$i]) {
                    $inNamespace = false;
                    --$i;
                } else {
                    $rawChunk = rtrim($rawChunk)."\n{";
                    $inNamespace = true;
                }
            } elseif (T_START_HEREDOC === $token[0]) {
                $output .= self::compressCode($rawChunk).$token[1];
                do {
                    $token = $tokens[++$i];
                    $output .= isset($token[1]) && 'b"' !== $token ? $token[1] : $token;
                } while ($token[0] !== T_END_HEREDOC);
                $output .= "\n";
                $rawChunk = '';
            } elseif (T_CONSTANT_ENCAPSED_STRING === $token[0]) {
                $output .= self::compressCode($rawChunk).$token[1];
                $rawChunk = '';
            } else {
                $rawChunk .= $token[1];
            }
        }

        if ($inNamespace) {
            $rawChunk .= "}\n";
        }

        $output .= self::compressCode($rawChunk);

        if (PHP_VERSION_ID >= 70000) {
            // PHP 7 memory manager will not release after token_get_all(), see https://bugs.php.net/70098
            unset($tokens, $rawChunk);
            gc_mem_caches();
        }

        return $output;
    }

    /**
     * This method is only useful for testing.
     */
    public static function enableTokenizer($bool)
    {
        self::$useTokenizer = (bool) $bool;
    }

    /**
     * Strips leading & trailing ws, multiple EOL, multiple ws.
     *
     * @param string $code Original PHP code
     *
     * @return string compressed code
     */
    private static function compressCode($code)
    {
        return preg_replace(
            array('/^\s+/m', '/\s+$/m', '/([\n\r]+ *[\n\r]+)+/', '/[ \t]+/'),
            array('', '', "\n", ' '),
            $code
        );
    }

    /**
     * Writes a cache file.
     *
     * @param string $file    Filename
     * @param string $content Temporary file content
     *
     * @throws \RuntimeException when a cache file cannot be written
     */
    private static function writeCacheFile($file, $content)
    {
        $tmpFile = tempnam(dirname($file), basename($file));
        if (false !== @file_put_contents($tmpFile, $content) && @rename($tmpFile, $file)) {
            @chmod($file, 0666 & ~umask());

            return;
        }

        throw new \RuntimeException(sprintf('Failed to write cache file "%s".', $file));
    }

    /**
     * Gets an ordered array of passed classes including all their dependencies.
     *
     * @param array $classes
     *
     * @return \ReflectionClass[] An array of sorted \ReflectionClass instances (dependencies added if needed)
     *
     * @throws \InvalidArgumentException When a class can't be loaded
     */
    private static function getOrderedClasses(array $classes)
    {
        $map = array();
        self::$seen = array();
        foreach ($classes as $class) {
            try {
                $reflectionClass = new \ReflectionClass($class);
            } catch (\ReflectionException $e) {
                throw new \InvalidArgumentException(sprintf('Unable to load class "%s"', $class));
            }

            $map = array_merge($map, self::getClassHierarchy($reflectionClass));
        }

        return $map;
    }

    private static function getClassHierarchy(\ReflectionClass $class)
    {
        if (isset(self::$seen[$class->getName()])) {
            return array();
        }

        self::$seen[$class->getName()] = true;

        $classes = array($class);
        $parent = $class;
        while (($parent = $parent->getParentClass()) && $parent->isUserDefined() && !isset(self::$seen[$parent->getName()])) {
            self::$seen[$parent->getName()] = true;

            array_unshift($classes, $parent);
        }

        $traits = array();

        foreach ($classes as $c) {
            foreach (self::resolveDependencies(self::computeTraitDeps($c), $c) as $trait) {
                if ($trait !== $c) {
                    $traits[] = $trait;
                }
            }
        }

        return array_merge(self::getInterfaces($class), $traits, $classes);
    }

    private static function getInterfaces(\ReflectionClass $class)
    {
        $classes = array();

        foreach ($class->getInterfaces() as $interface) {
            $classes = array_merge($classes, self::getInterfaces($interface));
        }

        if ($class->isUserDefined() && $class->isInterface() && !isset(self::$seen[$class->getName()])) {
            self::$seen[$class->getName()] = true;

            $classes[] = $class;
        }

        return $classes;
    }

    private static function computeTraitDeps(\ReflectionClass $class)
    {
        $traits = $class->getTraits();
        $deps = array($class->getName() => $traits);
        while ($trait = array_pop($traits)) {
            if ($trait->isUserDefined() && !isset(self::$seen[$trait->getName()])) {
                self::$seen[$trait->getName()] = true;
                $traitDeps = $trait->getTraits();
                $deps[$trait->getName()] = $traitDeps;
                $traits = array_merge($traits, $traitDeps);
            }
        }

        return $deps;
    }

    /**
     * Dependencies resolution.
     *
     * This function does not check for circular dependencies as it should never
     * occur with PHP traits.
     *
     * @param array            $tree       The dependency tree
     * @param \ReflectionClass $node       The node
     * @param \ArrayObject     $resolved   An array of already resolved dependencies
     * @param \ArrayObject     $unresolved An array of dependencies to be resolved
     *
     * @return \ArrayObject The dependencies for the given node
     *
     * @throws \RuntimeException if a circular dependency is detected
     */
    private static function resolveDependencies(array $tree, $node, \ArrayObject $resolved = null, \ArrayObject $unresolved = null)
    {
        if (null === $resolved) {
            $resolved = new \ArrayObject();
        }
        if (null === $unresolved) {
            $unresolved = new \ArrayObject();
        }
        $nodeName = $node->getName();

        if (isset($tree[$nodeName])) {
            $unresolved[$nodeName] = $node;
            foreach ($tree[$nodeName] as $dependency) {
                if (!$resolved->offsetExists($dependency->getName())) {
                    self::resolveDependencies($tree, $dependency, $resolved, $unresolved);
                }
            }
            $resolved[$nodeName] = $node;
            unset($unresolved[$nodeName]);
        }

        return $resolved;
    }
}<|MERGE_RESOLUTION|>--- conflicted
+++ resolved
@@ -98,7 +98,6 @@
             $declared = array_merge(get_declared_classes(), get_declared_interfaces(), get_declared_traits());
         }
 
-<<<<<<< HEAD
         $files = self::inline($classes, $cache, $declared);
 
         if ($autoReload) {
@@ -125,12 +124,16 @@
             $declared[$class->getName()] = true;
         }
 
-=======
+        // cache the core classes
+        $cacheDir = dirname($cache);
+        if (!is_dir($cacheDir) && !@mkdir($cacheDir, 0777, true) && !is_dir($cacheDir)) {
+            throw new \RuntimeException(sprintf('Class Collection Loader was not able to create directory "%s"', $cacheDir));
+        }
+
         $c = '(?:\s*+(?:(?:#|//)[^\n]*+\n|/\*(?:(?<!\*/).)++)?+)*+';
         $strictTypesRegex = str_replace('.', $c, "'^<\?php\s.declare.\(.strict_types.=.1.\).;'is");
 
         $cacheDir = explode(DIRECTORY_SEPARATOR, $cacheDir);
->>>>>>> fad40286
         $files = array();
         $content = '';
         foreach (self::getOrderedClasses($classes) as $class) {
@@ -139,12 +142,8 @@
             }
             $declared[$class->getName()] = true;
 
-<<<<<<< HEAD
-            $files[$class->getName()] = $class->getFileName();
-=======
-            $files[] = $file = $class->getFileName();
+            $files[$class->getName()] = $file = $class->getFileName();
             $c = file_get_contents($file);
->>>>>>> fad40286
 
             if (preg_match($strictTypesRegex, $c)) {
                 $file = explode(DIRECTORY_SEPARATOR, $file);
@@ -171,18 +170,11 @@
                     $c = "\nnamespace\n{\n".$c."\n}\n";
                 }
 
-<<<<<<< HEAD
-        // cache the core classes
-        $cacheDir = dirname($cache);
-        if (!is_dir($cacheDir) && !@mkdir($cacheDir, 0777, true) && !is_dir($cacheDir)) {
-            throw new \RuntimeException(sprintf('Class Collection Loader was not able to create directory "%s"', $cacheDir));
-=======
                 $c = self::fixNamespaceDeclarations('<?php '.$c);
                 $c = preg_replace('/^\s*<\?php/', '', $c);
             }
 
             $content .= $c;
->>>>>>> fad40286
         }
         self::writeCacheFile($cache, '<?php '.$content);
 
