--- conflicted
+++ resolved
@@ -312,7 +312,7 @@
             if (null !== $dataClass && !$viewData instanceof $dataClass) {
                 $actualType = get_debug_type($viewData);
 
-                throw new LogicException('The form\'s view data is expected to be a ".'.$dataClass.'", but it is a "'.$actualType.'". You can avoid this error by setting the "data_class" option to null or by adding a view transformer that transforms "'.$actualType.'" to an instance of "'.$dataClass.'".');
+                throw new LogicException('The form\'s view data is expected to be a "'.$dataClass.'", but it is a "'.$actualType.'". You can avoid this error by setting the "data_class" option to null or by adding a view transformer that transforms "'.$actualType.'" to an instance of "'.$dataClass.'".');
             }
         }
 
@@ -615,7 +615,6 @@
         return $this;
     }
 
-<<<<<<< HEAD
     /**
      * @return array<FormInterface>
      */
@@ -632,13 +631,7 @@
         );
     }
 
-    /**
-     * {@inheritdoc}
-     */
-    public function addError(FormError $error)
-=======
     public function addError(FormError $error): static
->>>>>>> d7fe6a06
     {
         if (null === $error->getOrigin()) {
             $error->setOrigin($this);
