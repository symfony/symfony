<?php

/*
 * This file is part of the Symfony package.
 *
 * (c) Fabien Potencier <fabien@symfony.com>
 *
 * For the full copyright and license information, please view the LICENSE
 * file that was distributed with this source code.
 */

namespace Symfony\Component\Filesystem\Tests;

use Symfony\Component\Filesystem\Exception\InvalidArgumentException;
use Symfony\Component\Filesystem\Exception\IOException;
use Symfony\Component\Filesystem\Path;
use Symfony\Component\Process\PhpExecutableFinder;
use Symfony\Component\Process\Process;

/**
 * Test class for Filesystem.
 */
class FilesystemTest extends FilesystemTestCase
{
    public function testCopyCreatesNewFile()
    {
        $sourceFilePath = $this->workspace.\DIRECTORY_SEPARATOR.'copy_source_file';
        $targetFilePath = $this->workspace.\DIRECTORY_SEPARATOR.'copy_target_file';

        file_put_contents($sourceFilePath, 'SOURCE FILE');

        $this->filesystem->copy($sourceFilePath, $targetFilePath);

        $this->assertFileExists($targetFilePath);
        $this->assertStringEqualsFile($targetFilePath, 'SOURCE FILE');
    }

    public function testCopyFails()
    {
        $this->expectException(IOException::class);
        $sourceFilePath = $this->workspace.\DIRECTORY_SEPARATOR.'copy_source_file';
        $targetFilePath = $this->workspace.\DIRECTORY_SEPARATOR.'copy_target_file';

        $this->filesystem->copy($sourceFilePath, $targetFilePath);
    }

    public function testCopyUnreadableFileFails()
    {
        $this->expectException(IOException::class);
        // skip test on Windows; PHP can't easily set file as unreadable on Windows
        if ('\\' === \DIRECTORY_SEPARATOR) {
            $this->markTestSkipped('This test cannot run on Windows.');
        }

        if (!getenv('USER') || 'root' === getenv('USER')) {
            $this->markTestSkipped('This test will fail if run under superuser');
        }

        $sourceFilePath = $this->workspace.\DIRECTORY_SEPARATOR.'copy_source_file';
        $targetFilePath = $this->workspace.\DIRECTORY_SEPARATOR.'copy_target_file';

        file_put_contents($sourceFilePath, 'SOURCE FILE');

        // make sure target cannot be read
        $this->filesystem->chmod($sourceFilePath, 0222);

        $this->filesystem->copy($sourceFilePath, $targetFilePath);
    }

    public function testCopyOverridesExistingFileIfModified()
    {
        $sourceFilePath = $this->workspace.\DIRECTORY_SEPARATOR.'copy_source_file';
        $targetFilePath = $this->workspace.\DIRECTORY_SEPARATOR.'copy_target_file';

        file_put_contents($sourceFilePath, 'SOURCE FILE');
        file_put_contents($targetFilePath, 'TARGET FILE');
        touch($targetFilePath, time() - 1000);

        $this->filesystem->copy($sourceFilePath, $targetFilePath);

        $this->assertFileExists($targetFilePath);
        $this->assertStringEqualsFile($targetFilePath, 'SOURCE FILE');
    }

    public function testCopyDoesNotOverrideExistingFileByDefault()
    {
        $sourceFilePath = $this->workspace.\DIRECTORY_SEPARATOR.'copy_source_file';
        $targetFilePath = $this->workspace.\DIRECTORY_SEPARATOR.'copy_target_file';

        file_put_contents($sourceFilePath, 'SOURCE FILE');
        file_put_contents($targetFilePath, 'TARGET FILE');

        // make sure both files have the same modification time
        $modificationTime = time() - 1000;
        touch($sourceFilePath, $modificationTime);
        touch($targetFilePath, $modificationTime);

        $this->filesystem->copy($sourceFilePath, $targetFilePath);

        $this->assertFileExists($targetFilePath);
        $this->assertStringEqualsFile($targetFilePath, 'TARGET FILE');
    }

    public function testCopyOverridesExistingFileIfForced()
    {
        $sourceFilePath = $this->workspace.\DIRECTORY_SEPARATOR.'copy_source_file';
        $targetFilePath = $this->workspace.\DIRECTORY_SEPARATOR.'copy_target_file';

        file_put_contents($sourceFilePath, 'SOURCE FILE');
        file_put_contents($targetFilePath, 'TARGET FILE');

        // make sure both files have the same modification time
        $modificationTime = time() - 1000;
        touch($sourceFilePath, $modificationTime);
        touch($targetFilePath, $modificationTime);

        $this->filesystem->copy($sourceFilePath, $targetFilePath, true);

        $this->assertFileExists($targetFilePath);
        $this->assertStringEqualsFile($targetFilePath, 'SOURCE FILE');
    }

    public function testCopyWithOverrideWithReadOnlyTargetFails()
    {
        $this->expectException(IOException::class);
        // skip test on Windows; PHP can't easily set file as unwritable on Windows
        if ('\\' === \DIRECTORY_SEPARATOR) {
            $this->markTestSkipped('This test cannot run on Windows.');
        }

        if (!getenv('USER') || 'root' === getenv('USER')) {
            $this->markTestSkipped('This test will fail if run under superuser');
        }

        $sourceFilePath = $this->workspace.\DIRECTORY_SEPARATOR.'copy_source_file';
        $targetFilePath = $this->workspace.\DIRECTORY_SEPARATOR.'copy_target_file';

        file_put_contents($sourceFilePath, 'SOURCE FILE');
        file_put_contents($targetFilePath, 'TARGET FILE');

        // make sure both files have the same modification time
        $modificationTime = time() - 1000;
        touch($sourceFilePath, $modificationTime);
        touch($targetFilePath, $modificationTime);

        // make sure target is read-only
        $this->filesystem->chmod($targetFilePath, 0444);

        $this->filesystem->copy($sourceFilePath, $targetFilePath, true);
    }

    public function testCopyCreatesTargetDirectoryIfItDoesNotExist()
    {
        $sourceFilePath = $this->workspace.\DIRECTORY_SEPARATOR.'copy_source_file';
        $targetFileDirectory = $this->workspace.\DIRECTORY_SEPARATOR.'directory';
        $targetFilePath = $targetFileDirectory.\DIRECTORY_SEPARATOR.'copy_target_file';

        file_put_contents($sourceFilePath, 'SOURCE FILE');

        $this->filesystem->copy($sourceFilePath, $targetFilePath);

        $this->assertDirectoryExists($targetFileDirectory);
        $this->assertFileExists($targetFilePath);
        $this->assertStringEqualsFile($targetFilePath, 'SOURCE FILE');
    }

    public function testCopyForOriginUrlsAndExistingLocalFileDefaultsToCopy()
    {
<<<<<<< HEAD
        if (!\in_array('https', stream_get_wrappers(), true)) {
            $this->markTestSkipped('"https" stream wrapper is not enabled.');
=======
        if (!\in_array('http', stream_get_wrappers())) {
            $this->markTestSkipped('"http" stream wrapper is not enabled.');
>>>>>>> 524c7038
        }

        $finder = new PhpExecutableFinder();
        $process = new Process(array_merge([$finder->find(false)], $finder->findArguments(), ['-dopcache.enable=0', '-dvariables_order=EGPCS', '-S', '127.0.0.1:8057']));
        $process->setWorkingDirectory(__DIR__.'/Fixtures/web');

        $process->start();

        do {
            usleep(50000);
        } while (!@fopen('http://127.0.0.1:8057', 'r'));

        try {
            $sourceFilePath = 'http://localhost:8057/logo_symfony_header.png';
            $targetFilePath = $this->workspace.\DIRECTORY_SEPARATOR.'copy_target_file';
            file_put_contents($targetFilePath, 'TARGET FILE');
            $this->filesystem->copy($sourceFilePath, $targetFilePath, false);
            $this->assertFileExists($targetFilePath);
            $this->assertEquals(file_get_contents($sourceFilePath), file_get_contents($targetFilePath));
        } finally {
            $process->stop();
        }
    }

    public function testMkdirCreatesDirectoriesRecursively()
    {
        $directory = $this->workspace
            .\DIRECTORY_SEPARATOR.'directory'
            .\DIRECTORY_SEPARATOR.'sub_directory';

        $this->filesystem->mkdir($directory);

        $this->assertDirectoryExists($directory);
    }

    public function testMkdirCreatesDirectoriesFromArray()
    {
        $basePath = $this->workspace.\DIRECTORY_SEPARATOR;
        $directories = [
            $basePath.'1', $basePath.'2', $basePath.'3',
        ];

        $this->filesystem->mkdir($directories);

        $this->assertDirectoryExists($basePath.'1');
        $this->assertDirectoryExists($basePath.'2');
        $this->assertDirectoryExists($basePath.'3');
    }

    public function testMkdirCreatesDirectoriesFromTraversableObject()
    {
        $basePath = $this->workspace.\DIRECTORY_SEPARATOR;
        $directories = new \ArrayObject([
            $basePath.'1', $basePath.'2', $basePath.'3',
        ]);

        $this->filesystem->mkdir($directories);

        $this->assertDirectoryExists($basePath.'1');
        $this->assertDirectoryExists($basePath.'2');
        $this->assertDirectoryExists($basePath.'3');
    }

    public function testMkdirCreatesDirectoriesFails()
    {
        $this->expectException(IOException::class);
        $basePath = $this->workspace.\DIRECTORY_SEPARATOR;
        $dir = $basePath.'2';

        file_put_contents($dir, '');

        $this->filesystem->mkdir($dir);
    }

    public function testTouchCreatesEmptyFile()
    {
        $file = $this->workspace.\DIRECTORY_SEPARATOR.'1';

        $this->filesystem->touch($file);

        $this->assertFileExists($file);
    }

    public function testTouchFails()
    {
        $this->expectException(IOException::class);
        $file = $this->workspace.\DIRECTORY_SEPARATOR.'1'.\DIRECTORY_SEPARATOR.'2';

        $this->filesystem->touch($file);
    }

    public function testTouchCreatesEmptyFilesFromArray()
    {
        $basePath = $this->workspace.\DIRECTORY_SEPARATOR;
        $files = [
            $basePath.'1', $basePath.'2', $basePath.'3',
        ];

        $this->filesystem->touch($files);

        $this->assertFileExists($basePath.'1');
        $this->assertFileExists($basePath.'2');
        $this->assertFileExists($basePath.'3');
    }

    public function testTouchCreatesEmptyFilesFromTraversableObject()
    {
        $basePath = $this->workspace.\DIRECTORY_SEPARATOR;
        $files = new \ArrayObject([
            $basePath.'1', $basePath.'2', $basePath.'3',
        ]);

        $this->filesystem->touch($files);

        $this->assertFileExists($basePath.'1');
        $this->assertFileExists($basePath.'2');
        $this->assertFileExists($basePath.'3');
    }

    public function testRemoveCleansFilesAndDirectoriesIteratively()
    {
        $basePath = $this->workspace.\DIRECTORY_SEPARATOR.'directory'.\DIRECTORY_SEPARATOR;

        mkdir($basePath);
        mkdir($basePath.'dir');
        touch($basePath.'file');

        $this->filesystem->remove($basePath);

        $this->assertFileDoesNotExist($basePath);
    }

    public function testRemoveCleansArrayOfFilesAndDirectories()
    {
        $basePath = $this->workspace.\DIRECTORY_SEPARATOR;

        mkdir($basePath.'dir');
        touch($basePath.'file');

        $files = [
            $basePath.'dir', $basePath.'file',
        ];

        $this->filesystem->remove($files);

        $this->assertFileDoesNotExist($basePath.'dir');
        $this->assertFileDoesNotExist($basePath.'file');
    }

    public function testRemoveCleansTraversableObjectOfFilesAndDirectories()
    {
        $basePath = $this->workspace.\DIRECTORY_SEPARATOR;

        mkdir($basePath.'dir');
        touch($basePath.'file');

        $files = new \ArrayObject([
            $basePath.'dir', $basePath.'file',
        ]);

        $this->filesystem->remove($files);

        $this->assertFileDoesNotExist($basePath.'dir');
        $this->assertFileDoesNotExist($basePath.'file');
    }

    public function testRemoveIgnoresNonExistingFiles()
    {
        $basePath = $this->workspace.\DIRECTORY_SEPARATOR;

        mkdir($basePath.'dir');

        $files = [
            $basePath.'dir', $basePath.'file',
        ];

        $this->filesystem->remove($files);

        $this->assertFileDoesNotExist($basePath.'dir');
    }

    public function testRemoveThrowsExceptionOnPermissionDenied()
    {
        $this->markAsSkippedIfChmodIsMissing();

        $basePath = $this->workspace.\DIRECTORY_SEPARATOR.'dir_permissions';
        mkdir($basePath);
        $file = $basePath.\DIRECTORY_SEPARATOR.'file';
        touch($file);
        chmod($basePath, 0400);

        try {
            $this->filesystem->remove($file);
            $this->fail('Filesystem::remove() should throw an exception');
        } catch (IOException $e) {
            $this->assertStringContainsString('Failed to remove file "'.$file.'"', $e->getMessage());
            $this->assertStringContainsString('Permission denied', $e->getMessage());
        } finally {
            // Make sure we can clean up this file
            chmod($basePath, 0777);
        }
    }

    public function testRemoveCleansInvalidLinks()
    {
        $this->markAsSkippedIfSymlinkIsMissing();

        $basePath = $this->workspace.\DIRECTORY_SEPARATOR.'directory'.\DIRECTORY_SEPARATOR;

        mkdir($basePath);
        mkdir($basePath.'dir');
        // create symlink to nonexistent file
        @symlink($basePath.'file', $basePath.'file-link');

        // create symlink to dir using trailing forward slash
        $this->filesystem->symlink($basePath.'dir/', $basePath.'dir-link');
        $this->assertDirectoryExists($basePath.'dir-link');

        // create symlink to nonexistent dir
        rmdir($basePath.'dir');
        $this->assertDirectoryDoesNotExist($basePath.'dir-link');

        $this->filesystem->remove($basePath);

        $this->assertFileDoesNotExist($basePath);
    }

    public function testFilesExists()
    {
        $basePath = $this->workspace.\DIRECTORY_SEPARATOR.'directory'.\DIRECTORY_SEPARATOR;

        mkdir($basePath);
        touch($basePath.'file1');
        mkdir($basePath.'folder');

        $this->assertTrue($this->filesystem->exists($basePath.'file1'));
        $this->assertTrue($this->filesystem->exists($basePath.'folder'));
    }

    public function testFilesExistsFails()
    {
        $this->expectException(IOException::class);
        if ('\\' !== \DIRECTORY_SEPARATOR) {
            $this->markTestSkipped('Long file names are an issue on Windows');
        }
        $basePath = $this->workspace.'\\directory\\';
        $maxPathLength = \PHP_MAXPATHLEN - 2;

        $oldPath = getcwd();
        mkdir($basePath);
        chdir($basePath);
        $file = str_repeat('T', $maxPathLength - \strlen($basePath) + 1);
        $path = $basePath.$file;
        exec('TYPE NUL >>'.$file); // equivalent of touch, we cannot use the php touch() here because it suffers from the same limitation
        $this->longPathNamesWindows[] = $path; // save this so we can clean up later
        chdir($oldPath);
        $this->filesystem->exists($path);
    }

    public function testFilesExistsTraversableObjectOfFilesAndDirectories()
    {
        $basePath = $this->workspace.\DIRECTORY_SEPARATOR;

        mkdir($basePath.'dir');
        touch($basePath.'file');

        $files = new \ArrayObject([
            $basePath.'dir', $basePath.'file',
        ]);

        $this->assertTrue($this->filesystem->exists($files));
    }

    public function testFilesNotExistsTraversableObjectOfFilesAndDirectories()
    {
        $basePath = $this->workspace.\DIRECTORY_SEPARATOR;

        mkdir($basePath.'dir');
        touch($basePath.'file');
        touch($basePath.'file2');

        $files = new \ArrayObject([
            $basePath.'dir', $basePath.'file', $basePath.'file2',
        ]);

        unlink($basePath.'file');

        $this->assertFalse($this->filesystem->exists($files));
    }

    public function testInvalidFileNotExists()
    {
        $basePath = $this->workspace.\DIRECTORY_SEPARATOR.'directory'.\DIRECTORY_SEPARATOR;

        $this->assertFalse($this->filesystem->exists($basePath.time()));
    }

    public function testChmodChangesFileMode()
    {
        $this->markAsSkippedIfChmodIsMissing();

        $dir = $this->workspace.\DIRECTORY_SEPARATOR.'dir';
        mkdir($dir);
        $file = $dir.\DIRECTORY_SEPARATOR.'file';
        touch($file);

        $this->filesystem->chmod($file, 0400);
        $this->filesystem->chmod($dir, 0753);

        $this->assertFilePermissions(753, $dir);
        $this->assertFilePermissions(400, $file);
    }

    public function testChmodRecursive()
    {
        $this->markAsSkippedIfChmodIsMissing();

        $dir = $this->workspace.\DIRECTORY_SEPARATOR.'dir';
        mkdir($dir);
        $file = $dir.\DIRECTORY_SEPARATOR.'file';
        touch($file);

        $this->filesystem->chmod($file, 0400, 0000, true);
        $this->filesystem->chmod($dir, 0753, 0000, true);

        $this->assertFilePermissions(753, $dir);
        $this->assertFilePermissions(753, $file);
    }

    public function testChmodAppliesUmask()
    {
        $this->markAsSkippedIfChmodIsMissing();

        $file = $this->workspace.\DIRECTORY_SEPARATOR.'file';
        touch($file);

        $this->filesystem->chmod($file, 0770, 0022);
        $this->assertFilePermissions(750, $file);
    }

    public function testChmodChangesModeOfArrayOfFiles()
    {
        $this->markAsSkippedIfChmodIsMissing();

        $directory = $this->workspace.\DIRECTORY_SEPARATOR.'directory';
        $file = $this->workspace.\DIRECTORY_SEPARATOR.'file';
        $files = [$directory, $file];

        mkdir($directory);
        touch($file);

        $this->filesystem->chmod($files, 0753);

        $this->assertFilePermissions(753, $file);
        $this->assertFilePermissions(753, $directory);
    }

    public function testChmodChangesModeOfTraversableFileObject()
    {
        $this->markAsSkippedIfChmodIsMissing();

        $directory = $this->workspace.\DIRECTORY_SEPARATOR.'directory';
        $file = $this->workspace.\DIRECTORY_SEPARATOR.'file';
        $files = new \ArrayObject([$directory, $file]);

        mkdir($directory);
        touch($file);

        $this->filesystem->chmod($files, 0753);

        $this->assertFilePermissions(753, $file);
        $this->assertFilePermissions(753, $directory);
    }

    public function testChmodChangesZeroModeOnSubdirectoriesOnRecursive()
    {
        $this->markAsSkippedIfChmodIsMissing();

        $directory = $this->workspace.\DIRECTORY_SEPARATOR.'directory';
        $subdirectory = $directory.\DIRECTORY_SEPARATOR.'subdirectory';

        mkdir($directory);
        mkdir($subdirectory);
        chmod($subdirectory, 0000);

        $this->filesystem->chmod($directory, 0753, 0000, true);

        $this->assertFilePermissions(753, $subdirectory);
    }

    public function testChownByName()
    {
        $this->markAsSkippedIfPosixIsMissing();

        $dir = $this->workspace.\DIRECTORY_SEPARATOR.'dir';
        mkdir($dir);

        $owner = $this->getFileOwner($dir);
        $this->filesystem->chown($dir, $owner);

        $this->assertSame($owner, $this->getFileOwner($dir));
    }

    public function testChownById()
    {
        $this->markAsSkippedIfPosixIsMissing();

        $dir = $this->workspace.\DIRECTORY_SEPARATOR.'dir';
        mkdir($dir);

        $ownerId = $this->getFileOwnerId($dir);
        $this->filesystem->chown($dir, $ownerId);

        $this->assertSame($ownerId, $this->getFileOwnerId($dir));
    }

    public function testChownRecursiveByName()
    {
        $this->markAsSkippedIfPosixIsMissing();

        $dir = $this->workspace.\DIRECTORY_SEPARATOR.'dir';
        mkdir($dir);
        $file = $dir.\DIRECTORY_SEPARATOR.'file';
        touch($file);

        $owner = $this->getFileOwner($dir);
        $this->filesystem->chown($dir, $owner, true);

        $this->assertSame($owner, $this->getFileOwner($file));
    }

    public function testChownRecursiveById()
    {
        $this->markAsSkippedIfPosixIsMissing();

        $dir = $this->workspace.\DIRECTORY_SEPARATOR.'dir';
        mkdir($dir);
        $file = $dir.\DIRECTORY_SEPARATOR.'file';
        touch($file);

        $ownerId = $this->getFileOwnerId($dir);
        $this->filesystem->chown($dir, $ownerId, true);

        $this->assertSame($ownerId, $this->getFileOwnerId($file));
    }

    public function testChownSymlink()
    {
        $this->markAsSkippedIfSymlinkIsMissing();

        $file = $this->workspace.\DIRECTORY_SEPARATOR.'file';
        $link = $this->workspace.\DIRECTORY_SEPARATOR.'link';

        touch($file);

        $this->filesystem->symlink($file, $link);

        $owner = $this->getFileOwner($link);
        $this->filesystem->chown($link, $owner);

        $this->assertSame($owner, $this->getFileOwner($link));
    }

    public function testChownLink()
    {
        $this->markAsSkippedIfLinkIsMissing();

        $file = $this->workspace.\DIRECTORY_SEPARATOR.'file';
        $link = $this->workspace.\DIRECTORY_SEPARATOR.'link';

        touch($file);

        $this->filesystem->hardlink($file, $link);

        $owner = $this->getFileOwner($link);
        $this->filesystem->chown($link, $owner);

        $this->assertSame($owner, $this->getFileOwner($link));
    }

    public function testChownSymlinkFails()
    {
        $this->expectException(IOException::class);
        $this->markAsSkippedIfSymlinkIsMissing();

        $file = $this->workspace.\DIRECTORY_SEPARATOR.'file';
        $link = $this->workspace.\DIRECTORY_SEPARATOR.'link';

        touch($file);

        $this->filesystem->symlink($file, $link);

        $this->filesystem->chown($link, 'user'.time().mt_rand(1000, 9999));
    }

    public function testChownLinkFails()
    {
        $this->expectException(IOException::class);
        $this->markAsSkippedIfLinkIsMissing();

        $file = $this->workspace.\DIRECTORY_SEPARATOR.'file';
        $link = $this->workspace.\DIRECTORY_SEPARATOR.'link';

        touch($file);

        $this->filesystem->hardlink($file, $link);

        $this->filesystem->chown($link, 'user'.time().mt_rand(1000, 9999));
    }

    public function testChownFail()
    {
        $this->expectException(IOException::class);
        $this->markAsSkippedIfPosixIsMissing();

        $dir = $this->workspace.\DIRECTORY_SEPARATOR.'dir';
        mkdir($dir);

        $this->filesystem->chown($dir, 'user'.time().mt_rand(1000, 9999));
    }

    public function testChgrpByName()
    {
        $this->markAsSkippedIfPosixIsMissing();

        $dir = $this->workspace.\DIRECTORY_SEPARATOR.'dir';
        mkdir($dir);

        $group = $this->getFileGroup($dir);
        $this->filesystem->chgrp($dir, $group);

        $this->assertSame($group, $this->getFileGroup($dir));
    }

    public function testChgrpById()
    {
        $this->markAsSkippedIfPosixIsMissing();

        $dir = $this->workspace.\DIRECTORY_SEPARATOR.'dir';
        mkdir($dir);

        $groupId = $this->getFileGroupId($dir);
        $this->filesystem->chgrp($dir, $groupId);

        $this->assertSame($groupId, $this->getFileGroupId($dir));
    }

    public function testChgrpRecursive()
    {
        $this->markAsSkippedIfPosixIsMissing();

        $dir = $this->workspace.\DIRECTORY_SEPARATOR.'dir';
        mkdir($dir);
        $file = $dir.\DIRECTORY_SEPARATOR.'file';
        touch($file);

        $group = $this->getFileGroup($dir);
        $this->filesystem->chgrp($dir, $group, true);

        $this->assertSame($group, $this->getFileGroup($file));
    }

    public function testChgrpSymlinkByName()
    {
        $this->markAsSkippedIfSymlinkIsMissing();

        $file = $this->workspace.\DIRECTORY_SEPARATOR.'file';
        $link = $this->workspace.\DIRECTORY_SEPARATOR.'link';

        touch($file);

        $this->filesystem->symlink($file, $link);

        $group = $this->getFileGroup($link);
        $this->filesystem->chgrp($link, $group);

        $this->assertSame($group, $this->getFileGroup($link));
    }

    public function testChgrpSymlinkById()
    {
        $this->markAsSkippedIfSymlinkIsMissing();

        $file = $this->workspace.\DIRECTORY_SEPARATOR.'file';
        $link = $this->workspace.\DIRECTORY_SEPARATOR.'link';

        touch($file);

        $this->filesystem->symlink($file, $link);

        $groupId = $this->getFileGroupId($link);
        $this->filesystem->chgrp($link, $groupId);

        $this->assertSame($groupId, $this->getFileGroupId($link));
    }

    public function testChgrpLink()
    {
        $this->markAsSkippedIfLinkIsMissing();

        $file = $this->workspace.\DIRECTORY_SEPARATOR.'file';
        $link = $this->workspace.\DIRECTORY_SEPARATOR.'link';

        touch($file);

        $this->filesystem->hardlink($file, $link);

        $group = $this->getFileGroup($link);
        $this->filesystem->chgrp($link, $group);

        $this->assertSame($group, $this->getFileGroup($link));
    }

    public function testChgrpSymlinkFails()
    {
        $this->expectException(IOException::class);
        $this->markAsSkippedIfSymlinkIsMissing();

        $file = $this->workspace.\DIRECTORY_SEPARATOR.'file';
        $link = $this->workspace.\DIRECTORY_SEPARATOR.'link';

        touch($file);

        $this->filesystem->symlink($file, $link);

        $this->filesystem->chgrp($link, 'user'.time().mt_rand(1000, 9999));
    }

    public function testChgrpLinkFails()
    {
        $this->expectException(IOException::class);
        $this->markAsSkippedIfLinkIsMissing();

        $file = $this->workspace.\DIRECTORY_SEPARATOR.'file';
        $link = $this->workspace.\DIRECTORY_SEPARATOR.'link';

        touch($file);

        $this->filesystem->hardlink($file, $link);

        $this->filesystem->chgrp($link, 'user'.time().mt_rand(1000, 9999));
    }

    public function testChgrpFail()
    {
        $this->expectException(IOException::class);
        $this->markAsSkippedIfPosixIsMissing();

        $dir = $this->workspace.\DIRECTORY_SEPARATOR.'dir';
        mkdir($dir);

        $this->filesystem->chgrp($dir, 'user'.time().mt_rand(1000, 9999));
    }

    public function testRename()
    {
        $file = $this->workspace.\DIRECTORY_SEPARATOR.'file';
        $newPath = $this->workspace.\DIRECTORY_SEPARATOR.'new_file';
        touch($file);

        $this->filesystem->rename($file, $newPath);

        $this->assertFileDoesNotExist($file);
        $this->assertFileExists($newPath);
    }

    public function testRenameThrowsExceptionIfTargetAlreadyExists()
    {
        $this->expectException(IOException::class);
        $file = $this->workspace.\DIRECTORY_SEPARATOR.'file';
        $newPath = $this->workspace.\DIRECTORY_SEPARATOR.'new_file';

        touch($file);
        touch($newPath);

        $this->filesystem->rename($file, $newPath);
    }

    public function testRenameOverwritesTheTargetIfItAlreadyExists()
    {
        $file = $this->workspace.\DIRECTORY_SEPARATOR.'file';
        $newPath = $this->workspace.\DIRECTORY_SEPARATOR.'new_file';

        touch($file);
        touch($newPath);

        $this->filesystem->rename($file, $newPath, true);

        $this->assertFileDoesNotExist($file);
        $this->assertFileExists($newPath);
    }

    public function testRenameThrowsExceptionOnError()
    {
        $this->expectException(IOException::class);
        $file = $this->workspace.\DIRECTORY_SEPARATOR.uniqid('fs_test_', true);
        $newPath = $this->workspace.\DIRECTORY_SEPARATOR.'new_file';

        $this->filesystem->rename($file, $newPath);
    }

    public function testSymlink()
    {
        if ('\\' === \DIRECTORY_SEPARATOR) {
            $this->markTestSkipped('Windows does not support creating "broken" symlinks');
        }

        $file = $this->workspace.\DIRECTORY_SEPARATOR.'file';
        $link = $this->workspace.\DIRECTORY_SEPARATOR.'link';

        // $file does not exist right now: creating "broken" links is a wanted feature
        $this->filesystem->symlink($file, $link);

        $this->assertTrue(is_link($link));

        // Create the linked file AFTER creating the link
        touch($file);

        $this->assertEquals($file, readlink($link));
    }

    /**
     * @depends testSymlink
     */
    public function testRemoveSymlink()
    {
        $this->markAsSkippedIfSymlinkIsMissing();

        $link = $this->workspace.\DIRECTORY_SEPARATOR.'link';

        $this->filesystem->remove($link);

        $this->assertFalse(is_link($link));
        $this->assertFalse(is_file($link));
        $this->assertDirectoryDoesNotExist($link);
    }

    public function testSymlinkIsOverwrittenIfPointsToDifferentTarget()
    {
        $this->markAsSkippedIfSymlinkIsMissing();

        $file = $this->workspace.\DIRECTORY_SEPARATOR.'file';
        $link = $this->workspace.\DIRECTORY_SEPARATOR.'link';

        touch($file);
        symlink($this->workspace, $link);

        $this->filesystem->symlink($file, $link);

        $this->assertTrue(is_link($link));
        $this->assertEquals($file, readlink($link));
    }

    public function testSymlinkIsNotOverwrittenIfAlreadyCreated()
    {
        $this->markAsSkippedIfSymlinkIsMissing();

        $file = $this->workspace.\DIRECTORY_SEPARATOR.'file';
        $link = $this->workspace.\DIRECTORY_SEPARATOR.'link';

        touch($file);
        symlink($file, $link);

        $this->filesystem->symlink($file, $link);

        $this->assertTrue(is_link($link));
        $this->assertEquals($file, readlink($link));
    }

    public function testSymlinkCreatesTargetDirectoryIfItDoesNotExist()
    {
        $this->markAsSkippedIfSymlinkIsMissing();

        $file = $this->workspace.\DIRECTORY_SEPARATOR.'file';
        $link1 = $this->workspace.\DIRECTORY_SEPARATOR.'dir'.\DIRECTORY_SEPARATOR.'link';
        $link2 = $this->workspace.\DIRECTORY_SEPARATOR.'dir'.\DIRECTORY_SEPARATOR.'subdir'.\DIRECTORY_SEPARATOR.'link';

        touch($file);

        $this->filesystem->symlink($file, $link1);
        $this->filesystem->symlink($file, $link2);

        $this->assertTrue(is_link($link1));
        $this->assertEquals($file, readlink($link1));
        $this->assertTrue(is_link($link2));
        $this->assertEquals($file, readlink($link2));
    }

    public function testLink()
    {
        $this->markAsSkippedIfLinkIsMissing();

        $file = $this->workspace.\DIRECTORY_SEPARATOR.'file';
        $link = $this->workspace.\DIRECTORY_SEPARATOR.'link';

        touch($file);
        $this->filesystem->hardlink($file, $link);

        $this->assertTrue(is_file($link));
        $this->assertEquals(fileinode($file), fileinode($link));
    }

    /**
     * @depends testLink
     */
    public function testRemoveLink()
    {
        $this->markAsSkippedIfLinkIsMissing();

        $link = $this->workspace.\DIRECTORY_SEPARATOR.'link';

        $this->filesystem->remove($link);

        $this->assertTrue(!is_file($link));
    }

    public function testLinkIsOverwrittenIfPointsToDifferentTarget()
    {
        $this->markAsSkippedIfLinkIsMissing();

        $file = $this->workspace.\DIRECTORY_SEPARATOR.'file';
        $file2 = $this->workspace.\DIRECTORY_SEPARATOR.'file2';
        $link = $this->workspace.\DIRECTORY_SEPARATOR.'link';

        touch($file);
        touch($file2);
        link($file2, $link);

        $this->filesystem->hardlink($file, $link);

        $this->assertTrue(is_file($link));
        $this->assertEquals(fileinode($file), fileinode($link));
    }

    public function testLinkIsNotOverwrittenIfAlreadyCreated()
    {
        $this->markAsSkippedIfLinkIsMissing();

        $file = $this->workspace.\DIRECTORY_SEPARATOR.'file';
        $link = $this->workspace.\DIRECTORY_SEPARATOR.'link';

        touch($file);
        link($file, $link);

        $this->filesystem->hardlink($file, $link);

        $this->assertTrue(is_file($link));
        $this->assertEquals(fileinode($file), fileinode($link));
    }

    public function testLinkWithSeveralTargets()
    {
        $this->markAsSkippedIfLinkIsMissing();

        $file = $this->workspace.\DIRECTORY_SEPARATOR.'file';
        $link1 = $this->workspace.\DIRECTORY_SEPARATOR.'link';
        $link2 = $this->workspace.\DIRECTORY_SEPARATOR.'link2';

        touch($file);

        $this->filesystem->hardlink($file, [$link1, $link2]);

        $this->assertTrue(is_file($link1));
        $this->assertEquals(fileinode($file), fileinode($link1));
        $this->assertTrue(is_file($link2));
        $this->assertEquals(fileinode($file), fileinode($link2));
    }

    public function testLinkWithSameTarget()
    {
        $this->markAsSkippedIfLinkIsMissing();

        $file = $this->workspace.\DIRECTORY_SEPARATOR.'file';
        $link = $this->workspace.\DIRECTORY_SEPARATOR.'link';

        touch($file);

        // practically same as testLinkIsNotOverwrittenIfAlreadyCreated
        $this->filesystem->hardlink($file, [$link, $link]);

        $this->assertTrue(is_file($link));
        $this->assertEquals(fileinode($file), fileinode($link));
    }

    public function testReadRelativeLink()
    {
        $this->markAsSkippedIfSymlinkIsMissing();

        if ('\\' === \DIRECTORY_SEPARATOR) {
            $this->markTestSkipped('Relative symbolic links are not supported on Windows');
        }

        $file = $this->workspace.'/file';
        $link1 = $this->workspace.'/dir/link';
        $link2 = $this->workspace.'/dir/link2';
        touch($file);

        $this->filesystem->symlink('../file', $link1);
        $this->filesystem->symlink('link', $link2);

        $this->assertEquals($this->normalize('../file'), $this->filesystem->readlink($link1));
        $this->assertEquals('link', $this->filesystem->readlink($link2));
        $this->assertEquals($file, $this->filesystem->readlink($link1, true));
        $this->assertEquals($file, $this->filesystem->readlink($link2, true));
        $this->assertEquals($file, $this->filesystem->readlink($file, true));
    }

    public function testReadAbsoluteLink()
    {
        $this->markAsSkippedIfSymlinkIsMissing();

        $file = $this->normalize($this->workspace.'/file');
        $link1 = $this->normalize($this->workspace.'/dir/link');
        $link2 = $this->normalize($this->workspace.'/dir/link2');
        touch($file);

        $this->filesystem->symlink($file, $link1);
        $this->filesystem->symlink($link1, $link2);

        $this->assertEquals($file, $this->filesystem->readlink($link1));

        $this->assertEquals($link1, $this->filesystem->readlink($link2));
        $this->assertEquals($file, $this->filesystem->readlink($link1, true));
        $this->assertEquals($file, $this->filesystem->readlink($link2, true));
        $this->assertEquals($file, $this->filesystem->readlink($file, true));
    }

    public function testReadBrokenLink()
    {
        $this->markAsSkippedIfSymlinkIsMissing();

        $file = Path::join($this->workspace, 'file');
        $link = Path::join($this->workspace, 'link');

        touch($file);
        $this->filesystem->symlink($file, $link);
        $this->filesystem->remove($file);

        $this->assertEquals($file, Path::normalize($this->filesystem->readlink($link)));
        $this->assertNull($this->filesystem->readlink($link, true));

        touch($file);
        $this->assertEquals($file, Path::normalize($this->filesystem->readlink($link, true)));
    }

    public function testReadLinkDefaultPathDoesNotExist()
    {
        $this->assertNull($this->filesystem->readlink($this->normalize($this->workspace.'/invalid')));
    }

    public function testReadLinkDefaultPathNotLink()
    {
        $file = $this->normalize($this->workspace.'/file');
        touch($file);

        $this->assertNull($this->filesystem->readlink($file));
    }

    public function testReadLinkCanonicalizePath()
    {
        $this->markAsSkippedIfSymlinkIsMissing();

        $file = $this->normalize($this->workspace.'/file');
        mkdir($this->normalize($this->workspace.'/dir'));
        touch($file);

        $this->assertEquals($file, $this->filesystem->readlink($this->normalize($this->workspace.'/dir/../file'), true));
    }

    public function testReadLinkCanonicalizedPathDoesNotExist()
    {
        $this->assertNull($this->filesystem->readlink($this->normalize($this->workspace.'invalid'), true));
    }

    /**
     * @dataProvider providePathsForMakePathRelative
     */
    public function testMakePathRelative($endPath, $startPath, $expectedPath)
    {
        $path = $this->filesystem->makePathRelative($endPath, $startPath);

        $this->assertEquals($expectedPath, $path);
    }

    public static function providePathsForMakePathRelative()
    {
        $paths = [
            ['/var/lib/symfony/src/Symfony/', '/var/lib/symfony/src/Symfony/Component', '../'],
            ['/var/lib/symfony/src/Symfony/', '/var/lib/symfony/src/Symfony/Component/', '../'],
            ['/var/lib/symfony/src/Symfony', '/var/lib/symfony/src/Symfony/Component', '../'],
            ['/var/lib/symfony/src/Symfony', '/var/lib/symfony/src/Symfony/Component/', '../'],
            ['/usr/lib/symfony/', '/var/lib/symfony/src/Symfony/Component', '../../../../../../usr/lib/symfony/'],
            ['/var/lib/symfony/src/Symfony/', '/var/lib/symfony/', 'src/Symfony/'],
            ['/aa/bb', '/aa/bb', './'],
            ['/aa/bb', '/aa/bb/', './'],
            ['/aa/bb/', '/aa/bb', './'],
            ['/aa/bb/', '/aa/bb/', './'],
            ['/aa/bb/cc', '/aa/bb/cc/dd', '../'],
            ['/aa/bb/cc', '/aa/bb/cc/dd/', '../'],
            ['/aa/bb/cc/', '/aa/bb/cc/dd', '../'],
            ['/aa/bb/cc/', '/aa/bb/cc/dd/', '../'],
            ['/aa/bb/cc', '/aa', 'bb/cc/'],
            ['/aa/bb/cc', '/aa/', 'bb/cc/'],
            ['/aa/bb/cc/', '/aa', 'bb/cc/'],
            ['/aa/bb/cc/', '/aa/', 'bb/cc/'],
            ['/a/aab/bb', '/a/aa', '../aab/bb/'],
            ['/a/aab/bb', '/a/aa/', '../aab/bb/'],
            ['/a/aab/bb/', '/a/aa', '../aab/bb/'],
            ['/a/aab/bb/', '/a/aa/', '../aab/bb/'],
            ['/a/aab/bb/', '/', 'a/aab/bb/'],
            ['/a/aab/bb/', '/b/aab', '../../a/aab/bb/'],
            ['/aab/bb', '/aa', '../aab/bb/'],
            ['/aab', '/aa', '../aab/'],
            ['/aa/bb/cc', '/aa/dd/..', 'bb/cc/'],
            ['/aa/../bb/cc', '/aa/dd/..', '../bb/cc/'],
            ['/aa/bb/../../cc', '/aa/../dd/..', 'cc/'],
            ['/../aa/bb/cc', '/aa/dd/..', 'bb/cc/'],
            ['/../../aa/../bb/cc', '/aa/dd/..', '../bb/cc/'],
            ['C:/aa/bb/cc', 'C:/aa/dd/..', 'bb/cc/'],
            ['C:/aa/bb/cc', 'c:/aa/dd/..', 'bb/cc/'],
            ['c:/aa/../bb/cc', 'c:/aa/dd/..', '../bb/cc/'],
            ['C:/aa/bb/../../cc', 'C:/aa/../dd/..', 'cc/'],
            ['C:/../aa/bb/cc', 'C:/aa/dd/..', 'bb/cc/'],
            ['C:/../../aa/../bb/cc', 'C:/aa/dd/..', '../bb/cc/'],
            ['D:/', 'C:/aa/../bb/cc', 'D:/'],
            ['D:/aa/bb', 'C:/aa', 'D:/aa/bb/'],
            ['D:/../../aa/../bb/cc', 'C:/aa/dd/..', 'D:/bb/cc/'],
        ];

        if ('\\' === \DIRECTORY_SEPARATOR) {
            $paths[] = ['c:\var\lib/symfony/src/Symfony/', 'c:/var/lib/symfony/', 'src/Symfony/'];
        }

        return $paths;
    }

    public function testMakePathRelativeWithRelativeStartPath()
    {
        $this->expectException(InvalidArgumentException::class);
        $this->expectExceptionMessage('The start path "var/lib/symfony/src/Symfony/Component" is not absolute.');
        $this->assertSame('../../../', $this->filesystem->makePathRelative('/var/lib/symfony/', 'var/lib/symfony/src/Symfony/Component'));
    }

    public function testMakePathRelativeWithRelativeEndPath()
    {
        $this->expectException(InvalidArgumentException::class);
        $this->expectExceptionMessage('The end path "var/lib/symfony/" is not absolute.');
        $this->assertSame('../../../', $this->filesystem->makePathRelative('var/lib/symfony/', '/var/lib/symfony/src/Symfony/Component'));
    }

    public function testMirrorCopiesFilesAndDirectoriesRecursively()
    {
        $sourcePath = $this->workspace.\DIRECTORY_SEPARATOR.'source'.\DIRECTORY_SEPARATOR;
        $directory = $sourcePath.'directory'.\DIRECTORY_SEPARATOR;
        $file1 = $directory.'file1';
        $file2 = $sourcePath.'file2';

        mkdir($sourcePath);
        mkdir($directory);
        file_put_contents($file1, 'FILE1');
        file_put_contents($file2, 'FILE2');

        $targetPath = $this->workspace.\DIRECTORY_SEPARATOR.'target'.\DIRECTORY_SEPARATOR;

        $this->filesystem->mirror($sourcePath, $targetPath);

        $this->assertDirectoryExists($targetPath);
        $this->assertDirectoryExists($targetPath.'directory');
        $this->assertFileEquals($file1, $targetPath.'directory'.\DIRECTORY_SEPARATOR.'file1');
        $this->assertFileEquals($file2, $targetPath.'file2');

        $this->filesystem->remove($file1);

        $this->filesystem->mirror($sourcePath, $targetPath, null, ['delete' => false]);
        $this->assertTrue($this->filesystem->exists($targetPath.'directory'.\DIRECTORY_SEPARATOR.'file1'));

        $this->filesystem->mirror($sourcePath, $targetPath, null, ['delete' => true]);
        $this->assertFalse($this->filesystem->exists($targetPath.'directory'.\DIRECTORY_SEPARATOR.'file1'));

        file_put_contents($file1, 'FILE1');

        $this->filesystem->mirror($sourcePath, $targetPath, null, ['delete' => true]);
        $this->assertTrue($this->filesystem->exists($targetPath.'directory'.\DIRECTORY_SEPARATOR.'file1'));

        $this->filesystem->remove($directory);
        $this->filesystem->mirror($sourcePath, $targetPath, null, ['delete' => true]);
        $this->assertFalse($this->filesystem->exists($targetPath.'directory'));
        $this->assertFalse($this->filesystem->exists($targetPath.'directory'.\DIRECTORY_SEPARATOR.'file1'));
    }

    public function testMirrorCreatesEmptyDirectory()
    {
        $sourcePath = $this->workspace.\DIRECTORY_SEPARATOR.'source'.\DIRECTORY_SEPARATOR;

        mkdir($sourcePath);

        $targetPath = $this->workspace.\DIRECTORY_SEPARATOR.'target'.\DIRECTORY_SEPARATOR;

        $this->filesystem->mirror($sourcePath, $targetPath);

        $this->assertDirectoryExists($targetPath);

        $this->filesystem->remove($sourcePath);
    }

    public function testMirrorCopiesLinks()
    {
        $this->markAsSkippedIfSymlinkIsMissing();

        $sourcePath = $this->workspace.\DIRECTORY_SEPARATOR.'source'.\DIRECTORY_SEPARATOR;

        mkdir($sourcePath);
        file_put_contents($sourcePath.'file1', 'FILE1');
        symlink($sourcePath.'file1', $sourcePath.'link1');

        $targetPath = $this->workspace.\DIRECTORY_SEPARATOR.'target'.\DIRECTORY_SEPARATOR;

        $this->filesystem->mirror($sourcePath, $targetPath);

        $this->assertDirectoryExists($targetPath);
        $this->assertFileEquals($sourcePath.'file1', $targetPath.'link1');
        $this->assertTrue(is_link($targetPath.\DIRECTORY_SEPARATOR.'link1'));
    }

    public function testMirrorCopiesLinkedDirectoryContents()
    {
        $this->markAsSkippedIfSymlinkIsMissing(true);

        $sourcePath = $this->workspace.\DIRECTORY_SEPARATOR.'source'.\DIRECTORY_SEPARATOR;

        mkdir($sourcePath.'nested/', 0777, true);
        file_put_contents($sourcePath.'/nested/file1.txt', 'FILE1');
        // Note: We symlink directory, not file
        symlink($sourcePath.'nested', $sourcePath.'link1');

        $targetPath = $this->workspace.\DIRECTORY_SEPARATOR.'target'.\DIRECTORY_SEPARATOR;

        $this->filesystem->mirror($sourcePath, $targetPath);

        $this->assertDirectoryExists($targetPath);
        $this->assertFileEquals($sourcePath.'/nested/file1.txt', $targetPath.'link1/file1.txt');
        $this->assertTrue(is_link($targetPath.\DIRECTORY_SEPARATOR.'link1'));
    }

    public function testMirrorCopiesRelativeLinkedContents()
    {
        $this->markAsSkippedIfSymlinkIsMissing(true);

        $sourcePath = $this->workspace.\DIRECTORY_SEPARATOR.'source'.\DIRECTORY_SEPARATOR;
        $oldPath = getcwd();

        mkdir($sourcePath.'nested/', 0777, true);
        file_put_contents($sourcePath.'/nested/file1.txt', 'FILE1');
        // Note: Create relative symlink
        chdir($sourcePath);
        symlink('nested', 'link1');

        chdir($oldPath);

        $targetPath = $this->workspace.\DIRECTORY_SEPARATOR.'target'.\DIRECTORY_SEPARATOR;

        $this->filesystem->mirror($sourcePath, $targetPath);

        $this->assertDirectoryExists($targetPath);
        $this->assertFileEquals($sourcePath.'/nested/file1.txt', $targetPath.'link1/file1.txt');
        $this->assertTrue(is_link($targetPath.\DIRECTORY_SEPARATOR.'link1'));
        $this->assertEquals('\\' === \DIRECTORY_SEPARATOR ? realpath($sourcePath.'\nested') : 'nested', readlink($targetPath.\DIRECTORY_SEPARATOR.'link1'));
    }

    public function testMirrorContentsWithSameNameAsSourceOrTargetWithoutDeleteOption()
    {
        $sourcePath = $this->workspace.\DIRECTORY_SEPARATOR.'source'.\DIRECTORY_SEPARATOR;

        mkdir($sourcePath);
        touch($sourcePath.'source');
        touch($sourcePath.'target');

        $targetPath = $this->workspace.\DIRECTORY_SEPARATOR.'target'.\DIRECTORY_SEPARATOR;

        $oldPath = getcwd();
        chdir($this->workspace);

        $this->filesystem->mirror('source', $targetPath);

        chdir($oldPath);

        $this->assertDirectoryExists($targetPath);
        $this->assertFileExists($targetPath.'source');
        $this->assertFileExists($targetPath.'target');
    }

    public function testMirrorContentsWithSameNameAsSourceOrTargetWithDeleteOption()
    {
        $sourcePath = $this->workspace.\DIRECTORY_SEPARATOR.'source'.\DIRECTORY_SEPARATOR;

        mkdir($sourcePath);
        touch($sourcePath.'source');

        $targetPath = $this->workspace.\DIRECTORY_SEPARATOR.'target'.\DIRECTORY_SEPARATOR;

        mkdir($targetPath);
        touch($targetPath.'source');
        touch($targetPath.'target');

        $oldPath = getcwd();
        chdir($this->workspace);

        $this->filesystem->mirror('source', 'target', null, ['delete' => true]);

        chdir($oldPath);

        $this->assertDirectoryExists($targetPath);
        $this->assertFileExists($targetPath.'source');
        $this->assertFileDoesNotExist($targetPath.'target');
    }

    public function testMirrorAvoidCopyingTargetDirectoryIfInSourceDirectory()
    {
        $sourcePath = $this->workspace.\DIRECTORY_SEPARATOR.'source'.\DIRECTORY_SEPARATOR;
        $directory = $sourcePath.'directory'.\DIRECTORY_SEPARATOR;
        $file1 = $directory.'file1';
        $file2 = $sourcePath.'file2';

        mkdir($sourcePath);
        mkdir($directory);
        file_put_contents($file1, 'FILE1');
        file_put_contents($file2, 'FILE2');

        $targetPath = $sourcePath.'target'.\DIRECTORY_SEPARATOR;

        if ('\\' !== \DIRECTORY_SEPARATOR) {
            $this->filesystem->symlink($targetPath, $sourcePath.'target_simlink');
        }

        $this->filesystem->mirror($sourcePath, $targetPath, null, ['delete' => true]);

        $this->assertTrue($this->filesystem->exists($targetPath));
        $this->assertTrue($this->filesystem->exists($targetPath.'directory'));

        $this->assertFileEquals($file1, $targetPath.'directory'.\DIRECTORY_SEPARATOR.'file1');
        $this->assertFileEquals($file2, $targetPath.'file2');

        $this->assertFalse($this->filesystem->exists($targetPath.'target_simlink'));
        $this->assertFalse($this->filesystem->exists($targetPath.'target'));
    }

    public function testMirrorFromSubdirectoryInToParentDirectory()
    {
        $targetPath = $this->workspace.\DIRECTORY_SEPARATOR.'foo'.\DIRECTORY_SEPARATOR;
        $sourcePath = $targetPath.'bar'.\DIRECTORY_SEPARATOR;
        $file1 = $sourcePath.'file1';
        $file2 = $sourcePath.'file2';

        $this->filesystem->mkdir($sourcePath);
        file_put_contents($file1, 'FILE1');
        file_put_contents($file2, 'FILE2');

        $this->filesystem->mirror($sourcePath, $targetPath);

        $this->assertFileEquals($file1, $targetPath.'file1');
    }

    /**
     * @dataProvider providePathsForIsAbsolutePath
     */
    public function testIsAbsolutePath($path, $expectedResult)
    {
        $result = $this->filesystem->isAbsolutePath($path);

        $this->assertEquals($expectedResult, $result);
    }

    public static function providePathsForIsAbsolutePath()
    {
        return [
            ['/var/lib', true],
            ['c:\\\\var\\lib', true],
            ['\\var\\lib', true],
            ['var/lib', false],
            ['../var/lib', false],
            ['', false],
        ];
    }

    public function testTempnam()
    {
        $dirname = $this->workspace;

        $filename = $this->filesystem->tempnam($dirname, 'foo');

        $this->assertFileExists($filename);
    }

    public function testTempnamWithFileScheme()
    {
        $scheme = 'file://';
        $dirname = $scheme.$this->workspace;

        $filename = $this->filesystem->tempnam($dirname, 'foo');

        $this->assertStringStartsWith($scheme, $filename);
        $this->assertFileExists($filename);
    }

    public function testTempnamWithMockScheme()
    {
        stream_wrapper_register('mock', 'Symfony\Component\Filesystem\Tests\Fixtures\MockStream\MockStream');

        $scheme = 'mock://';
        $dirname = $scheme.$this->workspace;

        $filename = $this->filesystem->tempnam($dirname, 'foo');

        $this->assertStringStartsWith($scheme, $filename);
        $this->assertFileExists($filename);
    }

    public function testTempnamWithZlibSchemeFails()
    {
        $this->expectException(IOException::class);
        $scheme = 'compress.zlib://';
        $dirname = $scheme.$this->workspace;

        // The compress.zlib:// stream does not support mode x: creates the file, errors "failed to open stream: operation failed" and returns false
        $this->filesystem->tempnam($dirname, 'bar');
    }

    public function testTempnamWithPHPTempSchemeFails()
    {
        $scheme = 'php://temp';
        $dirname = $scheme;

        $filename = $this->filesystem->tempnam($dirname, 'bar');

        $this->assertStringStartsWith($scheme, $filename);

        // The php://temp stream deletes the file after close
        $this->assertFileDoesNotExist($filename);
    }

    public function testTempnamWithPharSchemeFails()
    {
        $this->expectException(IOException::class);
        // Skip test if Phar disabled phar.readonly must be 0 in php.ini
        if (!\Phar::canWrite()) {
            $this->markTestSkipped('This test cannot run when phar.readonly is 1.');
        }

        $scheme = 'phar://';
        $dirname = $scheme.$this->workspace;
        $pharname = 'foo.phar';

        new \Phar($this->workspace.'/'.$pharname, 0, $pharname);
        // The phar:// stream does not support mode x: fails to create file, errors "failed to open stream: phar error: "$filename" is not a file in phar "$pharname"" and returns false
        $this->filesystem->tempnam($dirname, $pharname.'/bar');
    }

    public function testTempnamWithHTTPSchemeFails()
    {
        $this->expectException(IOException::class);
        $scheme = 'http://';
        $dirname = $scheme.$this->workspace;

        // The http:// scheme is read-only
        $this->filesystem->tempnam($dirname, 'bar');
    }

    public function testTempnamOnUnwritableFallsBackToSysTmp()
    {
        $scheme = 'file://';
        $dirname = $scheme.$this->workspace.\DIRECTORY_SEPARATOR.'does_not_exist';

        $filename = $this->filesystem->tempnam($dirname, 'bar');
        $realTempDir = realpath(sys_get_temp_dir());
        $this->assertStringStartsWith(rtrim($scheme.$realTempDir, \DIRECTORY_SEPARATOR), $filename);
        $this->assertFileExists($filename);

        // Tear down
        @unlink($filename);
    }

    public function testTempnamWithSuffix()
    {
        $dirname = $this->workspace;
        $filename = $this->filesystem->tempnam($dirname, 'foo', '.bar');
        $this->assertStringEndsWith('.bar', $filename);
        $this->assertFileExists($filename);
    }

    public function testTempnamWithSuffix0()
    {
        $dirname = $this->workspace;
        $filename = $this->filesystem->tempnam($dirname, 'foo', '0');
        $this->assertStringEndsWith('0', $filename);
        $this->assertFileExists($filename);
    }

    public function testDumpFile()
    {
        $filename = $this->workspace.\DIRECTORY_SEPARATOR.'foo'.\DIRECTORY_SEPARATOR.'baz.txt';

        // skip mode check on Windows
        if ('\\' !== \DIRECTORY_SEPARATOR) {
            $oldMask = umask(0002);
        }

        $this->filesystem->dumpFile($filename, 'bar');
        $this->assertFileExists($filename);
        $this->assertStringEqualsFile($filename, 'bar');

        // skip mode check on Windows
        if ('\\' !== \DIRECTORY_SEPARATOR) {
            $this->assertFilePermissions(664, $filename);
            umask($oldMask);
        }
    }

    public function testDumpFileWithResource()
    {
        $filename = $this->workspace.\DIRECTORY_SEPARATOR.'foo'.\DIRECTORY_SEPARATOR.'baz.txt';

        $resource = fopen('php://memory', 'rw');
        fwrite($resource, 'bar');
        fseek($resource, 0);

        $this->filesystem->dumpFile($filename, $resource);

        fclose($resource);
        $this->assertFileExists($filename);
        $this->assertStringEqualsFile($filename, 'bar');
    }

    public function testDumpFileOverwritesAnExistingFile()
    {
        $filename = $this->workspace.\DIRECTORY_SEPARATOR.'foo.txt';
        file_put_contents($filename, 'FOO BAR');

        $this->filesystem->dumpFile($filename, 'bar');

        $this->assertFileExists($filename);
        $this->assertStringEqualsFile($filename, 'bar');
    }

    public function testDumpFileFollowsSymlink()
    {
        $filename = $this->workspace.\DIRECTORY_SEPARATOR.'foo.txt';
        file_put_contents($filename, 'FOO BAR');
        $linknameA = $this->workspace.\DIRECTORY_SEPARATOR.'bar.txt';
        $linknameB = $this->workspace.\DIRECTORY_SEPARATOR.'baz.txt';
        $this->filesystem->symlink($filename, $linknameA);
        $this->filesystem->symlink($linknameA, $linknameB);

        $this->filesystem->dumpFile($linknameB, 'bar');

        $this->assertFileExists($filename);
        $this->assertFileExists($linknameA);
        $this->assertFileExists($linknameB);
        $this->assertStringEqualsFile($filename, 'bar');
        $this->assertStringEqualsFile($linknameA, 'bar');
        $this->assertStringEqualsFile($linknameB, 'bar');

        $this->filesystem->remove($filename);
        $this->filesystem->dumpFile($linknameB, 'baz');

        $this->assertFileExists($filename);
        $this->assertStringEqualsFile($filename, 'baz');
        $this->assertStringEqualsFile($linknameA, 'baz');
        $this->assertStringEqualsFile($linknameB, 'baz');
    }

    public function testDumpFileWithFileScheme()
    {
        $scheme = 'file://';
        $filename = $scheme.$this->workspace.\DIRECTORY_SEPARATOR.'foo'.\DIRECTORY_SEPARATOR.'baz.txt';

        $this->filesystem->dumpFile($filename, 'bar');

        $this->assertFileExists($filename);
        $this->assertStringEqualsFile($filename, 'bar');
    }

    public function testDumpFileWithZlibScheme()
    {
        $scheme = 'compress.zlib://';
        $filename = $this->workspace.\DIRECTORY_SEPARATOR.'foo'.\DIRECTORY_SEPARATOR.'baz.txt';

        $this->filesystem->dumpFile($filename, 'bar');

        // Zlib stat uses file:// wrapper so remove scheme
        $this->assertFileExists(str_replace($scheme, '', $filename));
        $this->assertStringEqualsFile($filename, 'bar');
    }

    public function testAppendToFile()
    {
        $filename = $this->workspace.\DIRECTORY_SEPARATOR.'foo'.\DIRECTORY_SEPARATOR.'bar.txt';

        // skip mode check on Windows
        if ('\\' !== \DIRECTORY_SEPARATOR) {
            $oldMask = umask(0002);
        }

        $this->filesystem->dumpFile($filename, 'foo');

        $this->filesystem->appendToFile($filename, 'bar');

        $this->assertFileExists($filename);
        $this->assertStringEqualsFile($filename, 'foobar');

        // skip mode check on Windows
        if ('\\' !== \DIRECTORY_SEPARATOR) {
            $this->assertFilePermissions(664, $filename);
            umask($oldMask);
        }
    }

    public function testAppendToFileWithResource()
    {
        $filename = $this->workspace.\DIRECTORY_SEPARATOR.'foo'.\DIRECTORY_SEPARATOR.'bar.txt';

        // skip mode check on Windows
        if ('\\' !== \DIRECTORY_SEPARATOR) {
            $oldMask = umask(0002);
        }

        $this->filesystem->dumpFile($filename, 'foo');

        $resource = fopen('php://memory', 'rw');
        fwrite($resource, 'bar');
        fseek($resource, 0);

        $this->filesystem->appendToFile($filename, $resource);

        $this->assertFileExists($filename);
        $this->assertStringEqualsFile($filename, 'foobar');

        // skip mode check on Windows
        if ('\\' !== \DIRECTORY_SEPARATOR) {
            $this->assertFilePermissions(664, $filename);
            umask($oldMask);
        }
    }

    public function testAppendToFileFollowsSymlink()
    {
        $filename = $this->workspace.\DIRECTORY_SEPARATOR.'foo.txt';
        file_put_contents($filename, 'foo');
        $linknameA = $this->workspace.\DIRECTORY_SEPARATOR.'bar.txt';
        $linknameB = $this->workspace.\DIRECTORY_SEPARATOR.'baz.txt';
        $this->filesystem->symlink($filename, $linknameA);
        $this->filesystem->symlink($linknameA, $linknameB);

        $this->filesystem->appendToFile($linknameA, 'bar');
        $this->filesystem->appendToFile($linknameB, 'baz');

        $this->assertFileExists($filename);
        $this->assertFileExists($linknameA);
        $this->assertFileExists($linknameB);
        $this->assertStringEqualsFile($filename, 'foobarbaz');
        $this->assertStringEqualsFile($linknameA, 'foobarbaz');
        $this->assertStringEqualsFile($linknameB, 'foobarbaz');

        $this->filesystem->remove($filename);
        $this->filesystem->appendToFile($linknameB, 'foo');
        $this->filesystem->appendToFile($linknameA, 'bar');

        $this->assertFileExists($filename);
        $this->assertStringEqualsFile($filename, 'foobar');
        $this->assertStringEqualsFile($linknameA, 'foobar');
        $this->assertStringEqualsFile($linknameB, 'foobar');
    }

    public function testAppendToFileWithScheme()
    {
        $scheme = 'file://';
        $filename = $scheme.$this->workspace.\DIRECTORY_SEPARATOR.'foo'.\DIRECTORY_SEPARATOR.'baz.txt';
        $this->filesystem->dumpFile($filename, 'foo');

        $this->filesystem->appendToFile($filename, 'bar');

        $this->assertFileExists($filename);
        $this->assertStringEqualsFile($filename, 'foobar');
    }

    public function testAppendToFileWithZlibScheme()
    {
        $scheme = 'compress.zlib://';
        $filename = $this->workspace.\DIRECTORY_SEPARATOR.'foo'.\DIRECTORY_SEPARATOR.'baz.txt';
        $this->filesystem->dumpFile($filename, 'foo');

        // Zlib stat uses file:// wrapper so remove it
        $this->assertStringEqualsFile(str_replace($scheme, '', $filename), 'foo');

        $this->filesystem->appendToFile($filename, 'bar');

        $this->assertFileExists($filename);
        $this->assertStringEqualsFile($filename, 'foobar');
    }

    public function testAppendToFileCreateTheFileIfNotExists()
    {
        $filename = $this->workspace.\DIRECTORY_SEPARATOR.'foo'.\DIRECTORY_SEPARATOR.'bar.txt';

        // skip mode check on Windows
        if ('\\' !== \DIRECTORY_SEPARATOR) {
            $oldMask = umask(0002);
        }

        $this->filesystem->appendToFile($filename, 'bar');

        // skip mode check on Windows
        if ('\\' !== \DIRECTORY_SEPARATOR) {
            $this->assertFilePermissions(664, $filename);
            umask($oldMask);
        }

        $this->assertFileExists($filename);
        $this->assertStringEqualsFile($filename, 'bar');
    }

    public function testDumpRemovesTmpFilesOnFailure()
    {
        $expected = scandir(__DIR__, \SCANDIR_SORT_ASCENDING);

        try {
            $this->filesystem->dumpFile(__DIR__.'/Fixtures', 'bar');
            $this->fail('IOException expected.');
        } catch (IOException $e) {
            $this->assertSame($expected, scandir(__DIR__, \SCANDIR_SORT_ASCENDING));
        }
    }

    public function testDumpKeepsExistingPermissionsWhenOverwritingAnExistingFile()
    {
        $this->markAsSkippedIfChmodIsMissing();

        $filename = $this->workspace.\DIRECTORY_SEPARATOR.'foo.txt';
        file_put_contents($filename, 'FOO BAR');
        chmod($filename, 0745);

        $this->filesystem->dumpFile($filename, 'bar');

        $this->assertFilePermissions(745, $filename);
    }

    public function testReadFile()
    {
        $licenseFile = \dirname(__DIR__).'/LICENSE';

        $this->assertStringEqualsFile($licenseFile, $this->filesystem->readFile($licenseFile));
    }

    public function testReadNonExistentFile()
    {
        $this->expectException(IOException::class);
        $this->expectExceptionMessageMatches(sprintf('#^Failed to read file ".+%1$sTests/invalid"\\: file_get_contents\\(.+%1$sTests/invalid\\)\\: Failed to open stream\\: No such file or directory$#', preg_quote(\DIRECTORY_SEPARATOR)));

        $this->filesystem->readFile(__DIR__.'/invalid');
    }

    public function testReadDirectory()
    {
        $this->expectException(IOException::class);
        $this->expectExceptionMessageMatches(sprintf('#^Failed to read file ".+%sTests"\\: File is a directory\\.$#', preg_quote(\DIRECTORY_SEPARATOR)));

        $this->filesystem->readFile(__DIR__);
    }

    public function testReadUnreadableFile()
    {
        $this->markAsSkippedIfChmodIsMissing();

        $filename = $this->workspace.'/unreadable.txt';
        file_put_contents($filename, 'Hello World');
        chmod($filename, 0o000);

        $this->expectException(IOException::class);
        $this->expectExceptionMessageMatches('#^Failed to read file ".+/unreadable.txt"\\: file_get_contents\\(.+/unreadable.txt\\)\\: Failed to open stream\\: Permission denied$#');

        $this->filesystem->readFile($filename);
    }

    public function testCopyShouldKeepExecutionPermission()
    {
        $this->markAsSkippedIfChmodIsMissing();

        $sourceFilePath = $this->workspace.\DIRECTORY_SEPARATOR.'copy_source_file';
        $targetFilePath = $this->workspace.\DIRECTORY_SEPARATOR.'copy_target_file';

        file_put_contents($sourceFilePath, 'SOURCE FILE');
        chmod($sourceFilePath, 0745);

        $this->filesystem->copy($sourceFilePath, $targetFilePath);

        $this->assertFilePermissions(767, $targetFilePath);
    }

    public function testDumpToProtectedDirectory()
    {
        if (\DIRECTORY_SEPARATOR !== '\\') {
            $this->markTestSkipped('This test is specific to Windows.');
        }

        if (false === ($userProfilePath = getenv('USERPROFILE')) || !is_dir($userProfilePath)) {
            throw new \RuntimeException('Failed to retrieve user profile path.');
        }

        $targetPath = implode(\DIRECTORY_SEPARATOR, [$userProfilePath, 'Downloads', '__test_file.ext']);

        try {
            $this->assertFileDoesNotExist($targetPath);
            $this->filesystem->dumpFile($targetPath, 'foobar');
            $this->assertFileExists($targetPath);
        } finally {
            $this->filesystem->remove($targetPath);
        }
    }

    /**
     * Normalize the given path (transform each forward slash into a real directory separator).
     */
    private function normalize(string $path): string
    {
        return str_replace('/', \DIRECTORY_SEPARATOR, $path);
    }
}<|MERGE_RESOLUTION|>--- conflicted
+++ resolved
@@ -166,13 +166,8 @@
 
     public function testCopyForOriginUrlsAndExistingLocalFileDefaultsToCopy()
     {
-<<<<<<< HEAD
-        if (!\in_array('https', stream_get_wrappers(), true)) {
-            $this->markTestSkipped('"https" stream wrapper is not enabled.');
-=======
-        if (!\in_array('http', stream_get_wrappers())) {
+        if (!\in_array('http', stream_get_wrappers(), true)) {
             $this->markTestSkipped('"http" stream wrapper is not enabled.');
->>>>>>> 524c7038
         }
 
         $finder = new PhpExecutableFinder();
