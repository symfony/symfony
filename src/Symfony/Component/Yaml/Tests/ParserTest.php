--- conflicted
+++ resolved
@@ -1011,13 +1011,8 @@
 
     public function testBlankLinesAreParsedAsNewLinesInFoldedBlocks()
     {
-<<<<<<< HEAD
-        $yaml = <<<EOT
+        $yaml = <<<'EOT'
 test: >-
-=======
-        $yaml = <<<'EOT'
-test: >
->>>>>>> 5f4d8e94
     <h2>A heading</h2>
 
     <ul>
@@ -1040,13 +1035,8 @@
 
     public function testAdditionallyIndentedLinesAreParsedAsNewLinesInFoldedBlocks()
     {
-<<<<<<< HEAD
-        $yaml = <<<EOT
+        $yaml = <<<'EOT'
 test: >-
-=======
-        $yaml = <<<'EOT'
-test: >
->>>>>>> 5f4d8e94
     <h2>A heading</h2>
 
     <ul>
