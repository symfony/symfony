--- conflicted
+++ resolved
@@ -44,11 +44,7 @@
         ], $options);
     }
 
-<<<<<<< HEAD
-    public function createLoginLink(UserInterface $user, Request $request = null, int $lifetime = null): LoginLinkDetails
-=======
-    public function createLoginLink(UserInterface $user, ?Request $request = null): LoginLinkDetails
->>>>>>> 2a31f2dd
+    public function createLoginLink(UserInterface $user, ?Request $request = null, ?int $lifetime = null): LoginLinkDetails
     {
         $expires = time() + ($lifetime ?: $this->options['lifetime']);
         $expiresAt = new \DateTimeImmutable('@'.$expires);
