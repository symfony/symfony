<?php

/*
 * This file is part of the Symfony package.
 *
 * (c) Fabien Potencier <fabien@symfony.com>
 *
 * For the full copyright and license information, please view the LICENSE
 * file that was distributed with this source code.
 */

namespace Symfony\Component\Form\Tests\Extension\Core\DataTransformer;

use Symfony\Component\Form\Extension\Core\ChoiceList\SimpleChoiceList;
use Symfony\Component\Form\Extension\Core\DataTransformer\ChoiceToValueTransformer;

class ChoiceToValueTransformerTest extends \PHPUnit_Framework_TestCase
{
    protected $transformer;

    protected function setUp()
    {
        $list = new SimpleChoiceList(array('' => 'A', 0 => 'B', 1 => 'C'));
        $this->transformer = new ChoiceToValueTransformer($list);
    }

    protected function tearDown()
    {
        $this->transformer = null;
    }

    public function transformProvider()
    {
        return array(
            // more extensive test set can be found in FormUtilTest
            array(0, '0'),
            array(false, '0'),
            array('', ''),
        );
    }

    /**
     * @dataProvider transformProvider
     */
    public function testTransform($in, $out)
    {
        $this->assertSame($out, $this->transformer->transform($in));
    }

    public function reverseTransformProvider()
    {
        return array(
            // values are expected to be valid choice keys already and stay
            // the same
            array('0', 0),
            array('', null),
            array(null, null),
        );
    }

    /**
     * @dataProvider reverseTransformProvider
     */
    public function testReverseTransform($in, $out)
    {
        $this->assertSame($out, $this->transformer->reverseTransform($in));
    }

    /**
<<<<<<< HEAD
     * @expectedException \Symfony\Component\Form\Exception\UnexpectedTypeException
=======
     * @expectedException \Symfony\Component\Form\Exception\TransformationFailedException
>>>>>>> 92449e70
     */
    public function testReverseTransformExpectsScalar()
    {
        $this->transformer->reverseTransform(array());
    }
}<|MERGE_RESOLUTION|>--- conflicted
+++ resolved
@@ -67,11 +67,7 @@
     }
 
     /**
-<<<<<<< HEAD
-     * @expectedException \Symfony\Component\Form\Exception\UnexpectedTypeException
-=======
      * @expectedException \Symfony\Component\Form\Exception\TransformationFailedException
->>>>>>> 92449e70
      */
     public function testReverseTransformExpectsScalar()
     {
