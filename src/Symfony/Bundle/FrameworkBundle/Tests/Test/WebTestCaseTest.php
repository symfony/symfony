<?php

/*
 * This file is part of the Symfony package.
 *
 * (c) Fabien Potencier <fabien@symfony.com>
 *
 * For the full copyright and license information, please view the LICENSE
 * file that was distributed with this source code.
 */

namespace Symfony\Bundle\FrameworkBundle\Tests\Test;

use PHPUnit\Framework\AssertionFailedError;
use PHPUnit\Framework\ExpectationFailedException;
use PHPUnit\Framework\TestCase;
use Symfony\Bundle\FrameworkBundle\KernelBrowser;
use Symfony\Bundle\FrameworkBundle\Test\WebTestAssertionsTrait;
use Symfony\Bundle\FrameworkBundle\Test\WebTestCase;
use Symfony\Component\BrowserKit\Cookie;
use Symfony\Component\BrowserKit\CookieJar;
use Symfony\Component\DomCrawler\Crawler;
use Symfony\Component\HttpFoundation\Cookie as HttpFoundationCookie;
use Symfony\Component\HttpFoundation\Request;
use Symfony\Component\HttpFoundation\Response;

class WebTestCaseTest extends TestCase
{
    public function testAssertResponseIsSuccessful()
    {
        $this->getResponseTester(new Response())->assertResponseIsSuccessful();
        $this->expectException(AssertionFailedError::class);
        $this->expectExceptionMessage("Failed asserting that the Response is successful.\nHTTP/1.0 404 Not Found");
        $this->getResponseTester(new Response('', 404))->assertResponseIsSuccessful();
    }

    public function testAssertResponseStatusCodeSame()
    {
        $this->getResponseTester(new Response())->assertResponseStatusCodeSame(200);
        $this->getResponseTester(new Response('', 404))->assertResponseStatusCodeSame(404);
        $this->expectException(AssertionFailedError::class);
        $this->expectExceptionMessage("Failed asserting that the Response status code is 200.\nHTTP/1.0 404 Not Found");
        $this->getResponseTester(new Response('', 404))->assertResponseStatusCodeSame(200);
    }

    public function testAssertResponseRedirects()
    {
        $this->getResponseTester(new Response('', 301))->assertResponseRedirects();
        $this->expectException(AssertionFailedError::class);
        $this->expectExceptionMessage("Failed asserting that the Response is redirected.\nHTTP/1.0 200 OK");
        $this->getResponseTester(new Response())->assertResponseRedirects();
    }

    public function testAssertResponseRedirectsWithLocation()
    {
        $this->getResponseTester(new Response('', 301, ['Location' => 'https://example.com/']))->assertResponseRedirects('https://example.com/');
        $this->expectException(AssertionFailedError::class);
        $this->expectExceptionMessageMatches('#is redirected and has header "Location" (with value|matching) "https://example\.com/"\.#');
        $this->getResponseTester(new Response('', 301))->assertResponseRedirects('https://example.com/');
    }

    public function testAssertResponseRedirectsWithLocationWithoutHost()
    {
        $this->getResponseTester(new Response('', 301, ['Location' => 'https://example.com/']))->assertResponseRedirects('/');
        $this->expectException(AssertionFailedError::class);
        $this->expectExceptionMessage('is redirected and has header "Location" matching "/".');
        $this->getResponseTester(new Response('', 301))->assertResponseRedirects('/');
    }

    public function testAssertResponseRedirectsWithLocationWithoutScheme()
    {
        $this->getResponseTester(new Response('', 301, ['Location' => 'https://example.com/']))->assertResponseRedirects('//example.com/');
        $this->expectException(AssertionFailedError::class);
        $this->expectExceptionMessage('is redirected and has header "Location" matching "//example.com/".');
        $this->getResponseTester(new Response('', 301))->assertResponseRedirects('//example.com/');
    }

    public function testAssertResponseRedirectsWithStatusCode()
    {
        $this->getResponseTester(new Response('', 302))->assertResponseRedirects(null, 302);
        $this->expectException(AssertionFailedError::class);
        $this->expectExceptionMessage('is redirected and status code is 301.');
        $this->getResponseTester(new Response('', 302))->assertResponseRedirects(null, 301);
    }

    public function testAssertResponseRedirectsWithLocationAndStatusCode()
    {
        $this->getResponseTester(new Response('', 302, ['Location' => 'https://example.com/']))->assertResponseRedirects('https://example.com/', 302);
        $this->expectException(AssertionFailedError::class);
        $this->expectExceptionMessageMatches('#(:?\( )?is redirected and has header "Location" (with value|matching) "https://example\.com/" (:?\) )?and status code is 301\.#');
        $this->getResponseTester(new Response('', 302))->assertResponseRedirects('https://example.com/', 301);
    }

    public function testAssertResponseFormat()
    {
        $this->getResponseTester(new Response('', 200, ['Content-Type' => 'application/vnd.myformat']))->assertResponseFormatSame('custom');
        $this->getResponseTester(new Response('', 200, ['Content-Type' => 'application/ld+json']))->assertResponseFormatSame('jsonld');
        $this->getResponseTester(new Response())->assertResponseFormatSame(null);
        $this->expectException(AssertionFailedError::class);
        $this->expectExceptionMessage("Failed asserting that the Response format is jsonld.\nHTTP/1.0 200 OK");
        $this->getResponseTester(new Response())->assertResponseFormatSame('jsonld');
    }

    public function testAssertResponseHasHeader()
    {
        $this->getResponseTester(new Response())->assertResponseHasHeader('Date');
        $this->expectException(AssertionFailedError::class);
        $this->expectExceptionMessage('Failed asserting that the Response has header "X-Date".');
        $this->getResponseTester(new Response())->assertResponseHasHeader('X-Date');
    }

    public function testAssertResponseNotHasHeader()
    {
        $this->getResponseTester(new Response())->assertResponseNotHasHeader('X-Date');
        $this->expectException(AssertionFailedError::class);
        $this->expectExceptionMessage('Failed asserting that the Response does not have header "Date".');
        $this->getResponseTester(new Response())->assertResponseNotHasHeader('Date');
    }

    public function testAssertResponseHeaderSame()
    {
        $this->getResponseTester(new Response())->assertResponseHeaderSame('Cache-Control', 'no-cache, private');
        $this->expectException(AssertionFailedError::class);
        $this->expectExceptionMessage('Failed asserting that the Response has header "Cache-Control" with value "public".');
        $this->getResponseTester(new Response())->assertResponseHeaderSame('Cache-Control', 'public');
    }

    public function testAssertResponseHeaderNotSame()
    {
        $this->getResponseTester(new Response())->assertResponseHeaderNotSame('Cache-Control', 'public');
        $this->expectException(AssertionFailedError::class);
        $this->expectExceptionMessage('Failed asserting that the Response does not have header "Cache-Control" with value "no-cache, private".');
        $this->getResponseTester(new Response())->assertResponseHeaderNotSame('Cache-Control', 'no-cache, private');
    }

    public function testAssertResponseHasCookie()
    {
        $response = new Response();
        $response->headers->setCookie(HttpFoundationCookie::create('foo', 'bar'));

        $this->getResponseTester($response)->assertResponseHasCookie('foo');
        $this->expectException(AssertionFailedError::class);
        $this->expectExceptionMessage('Failed asserting that the Response has cookie "bar".');
        $this->getResponseTester($response)->assertResponseHasCookie('bar');
    }

    public function testAssertResponseNotHasCookie()
    {
        $response = new Response();
        $response->headers->setCookie(HttpFoundationCookie::create('foo', 'bar'));

        $this->getResponseTester($response)->assertResponseNotHasCookie('bar');
        $this->expectException(AssertionFailedError::class);
        $this->expectExceptionMessage('Failed asserting that the Response does not have cookie "foo".');
        $this->getResponseTester($response)->assertResponseNotHasCookie('foo');
    }

    public function testAssertResponseCookieValueSame()
    {
        $response = new Response();
        $response->headers->setCookie(HttpFoundationCookie::create('foo', 'bar'));

        $this->getResponseTester($response)->assertResponseCookieValueSame('foo', 'bar');
        $this->expectException(AssertionFailedError::class);
        $this->expectExceptionMessage('has cookie "bar" and has cookie "bar" with value "bar".');
        $this->getResponseTester($response)->assertResponseCookieValueSame('bar', 'bar');
    }

    public function testAssertBrowserHasCookie()
    {
        $this->getClientTester()->assertBrowserHasCookie('foo', '/path');
        $this->expectException(AssertionFailedError::class);
        $this->expectExceptionMessage('Failed asserting that the Browser has cookie "bar".');
        $this->getClientTester()->assertBrowserHasCookie('bar');
    }

    public function testAssertBrowserNotHasCookie()
    {
        $this->getClientTester()->assertBrowserNotHasCookie('bar');
        $this->expectException(AssertionFailedError::class);
        $this->expectExceptionMessage('Failed asserting that the Browser does not have cookie "foo" with path "/path".');
        $this->getClientTester()->assertBrowserNotHasCookie('foo', '/path');
    }

    public function testAssertBrowserCookieValueSame()
    {
        $this->getClientTester()->assertBrowserCookieValueSame('foo', 'bar', false, '/path');
        $this->expectException(AssertionFailedError::class);
        $this->expectExceptionMessage('has cookie "foo" with path "/path" and has cookie "foo" with path "/path" with value "babar".');
        $this->getClientTester()->assertBrowserCookieValueSame('foo', 'babar', false, '/path');
    }

    public function testAssertSelectorExists()
    {
        $this->getCrawlerTester(new Crawler('<html><body><h1>'))->assertSelectorExists('body > h1');
        $this->expectException(AssertionFailedError::class);
        $this->expectExceptionMessage('matches selector "body > h1".');
        $this->getCrawlerTester(new Crawler('<html><head><title>Foo'))->assertSelectorExists('body > h1');
    }

    public function testAssertSelectorNotExists()
    {
        $this->getCrawlerTester(new Crawler('<html><head><title>Foo'))->assertSelectorNotExists('body > h1');
        $this->expectException(AssertionFailedError::class);
        $this->expectExceptionMessage('does not match selector "body > h1".');
        $this->getCrawlerTester(new Crawler('<html><body><h1>'))->assertSelectorNotExists('body > h1');
    }

    public function testAssertSelectorCount()
    {
        $this->getCrawlerTester(new Crawler('<html><body><p>Hello</p></body></html>'))->assertSelectorCount(1, 'p');
        $this->getCrawlerTester(new Crawler('<html><body><p>Hello</p><p>Foo</p></body></html>'))->assertSelectorCount(2, 'p');
        $this->getCrawlerTester(new Crawler('<html><body><h1>This is not a paragraph.</h1></body></html>'))->assertSelectorCount(0, 'p');
        $this->expectException(AssertionFailedError::class);
        $this->expectExceptionMessage('Failed asserting that the Crawler selector "p" was expected to be found 0 time(s) but was found 1 time(s).');
        $this->getCrawlerTester(new Crawler('<html><body><p>Hello</p></body></html>'))->assertSelectorCount(0, 'p');
    }

    public function testAssertSelectorTextNotContains()
    {
        $this->getCrawlerTester(new Crawler('<html><body><h1>Foo'))->assertSelectorTextNotContains('body > h1', 'Bar');
        $this->expectException(AssertionFailedError::class);
        $this->expectExceptionMessage('matches selector "body > h1" and the text "Foo" of the node matching selector "body > h1" does not contain "Foo".');
        $this->getCrawlerTester(new Crawler('<html><body><h1>Foo'))->assertSelectorTextNotContains('body > h1', 'Foo');
    }

    public function testAssertAnySelectorTextContains()
    {
        $this->getCrawlerTester(new Crawler('<ul><li>Bar</li><li>Foo Baz'))->assertAnySelectorTextContains('ul li', 'Foo');
        $this->expectException(AssertionFailedError::class);
        $this->expectExceptionMessage('matches selector "ul li" and the text of any node matching selector "ul li" contains "Foo".');
        $this->getCrawlerTester(new Crawler('<ul><li>Bar</li><li>Baz'))->assertAnySelectorTextContains('ul li', 'Foo');
    }

    public function testAssertAnySelectorTextSame()
    {
        $this->getCrawlerTester(new Crawler('<ul><li>Bar</li><li>Foo'))->assertAnySelectorTextSame('ul li', 'Foo');
        $this->expectException(AssertionFailedError::class);
        $this->expectExceptionMessage('matches selector "ul li" and has at least a node matching selector "ul li" with content "Foo".');
        $this->getCrawlerTester(new Crawler('<ul><li>Bar</li><li>Baz'))->assertAnySelectorTextSame('ul li', 'Foo');
    }

    public function testAssertAnySelectorTextNotContains()
    {
        $this->getCrawlerTester(new Crawler('<ul><li>Bar</li><li>Baz'))->assertAnySelectorTextNotContains('ul li', 'Foo');
        $this->expectException(AssertionFailedError::class);
        $this->expectExceptionMessage('matches selector "ul li" and the text of any node matching selector "ul li" does not contain "Foo".');
        $this->getCrawlerTester(new Crawler('<ul><li>Bar</li><li>Foo'))->assertAnySelectorTextNotContains('ul li', 'Foo');
    }

    public function testAssertPageTitleSame()
    {
        $this->getCrawlerTester(new Crawler('<html><head><title>Foo'))->assertPageTitleSame('Foo');
        $this->expectException(AssertionFailedError::class);
        $this->expectExceptionMessage('matches selector "title" and has a node matching selector "title" with content "Bar".');
        $this->getCrawlerTester(new Crawler('<html><head><title>Foo'))->assertPageTitleSame('Bar');
    }

    public function testAssertPageTitleContains()
    {
        $this->getCrawlerTester(new Crawler('<html><head><title>Foobar'))->assertPageTitleContains('Foo');
        $this->expectException(AssertionFailedError::class);
        $this->expectExceptionMessage('matches selector "title" and the text "Foo" of the node matching selector "title" contains "Bar".');
        $this->getCrawlerTester(new Crawler('<html><head><title>Foo'))->assertPageTitleContains('Bar');
    }

    public function testAssertInputValueSame()
    {
        $this->getCrawlerTester(new Crawler('<html><body><form><input type="text" name="username" value="Fabien">'))->assertInputValueSame('username', 'Fabien');
        $this->expectException(AssertionFailedError::class);
        $this->expectExceptionMessage('matches selector "input[name="password"]" and has a node matching selector "input[name="password"]" with attribute "value" of value "pa$$".');
        $this->getCrawlerTester(new Crawler('<html><head><title>Foo'))->assertInputValueSame('password', 'pa$$');
    }

    public function testAssertInputValueNotSame()
    {
        $this->getCrawlerTester(new Crawler('<html><body><input type="text" name="username" value="Helene">'))->assertInputValueNotSame('username', 'Fabien');
        $this->expectException(AssertionFailedError::class);
        $this->expectExceptionMessage('matches selector "input[name="password"]" and does not have a node matching selector "input[name="password"]" with attribute "value" of value "pa$$".');
        $this->getCrawlerTester(new Crawler('<html><body><form><input type="text" name="password" value="pa$$">'))->assertInputValueNotSame('password', 'pa$$');
    }

    public function testAssertCheckboxChecked()
    {
        $this->getCrawlerTester(new Crawler('<html><body><form><input type="checkbox" name="rememberMe" checked>'))->assertCheckboxChecked('rememberMe');
        $this->getCrawlerTester(new Crawler('<!DOCTYPE html><body><form><input type="checkbox" name="rememberMe" checked>'))->assertCheckboxChecked('rememberMe');
        $this->expectException(AssertionFailedError::class);
        $this->expectExceptionMessage('matches selector "input[name="rememberMe"]:checked".');
        $this->getCrawlerTester(new Crawler('<html><body><form><input type="checkbox" name="rememberMe">'))->assertCheckboxChecked('rememberMe');
    }

    public function testAssertCheckboxNotChecked()
    {
        $this->getCrawlerTester(new Crawler('<html><body><form><input type="checkbox" name="rememberMe">'))->assertCheckboxNotChecked('rememberMe');
        $this->getCrawlerTester(new Crawler('<!DOCTYPE html><body><form><input type="checkbox" name="rememberMe">'))->assertCheckboxNotChecked('rememberMe');
        $this->expectException(AssertionFailedError::class);
        $this->expectExceptionMessage('does not match selector "input[name="rememberMe"]:checked".');
        $this->getCrawlerTester(new Crawler('<html><body><form><input type="checkbox" name="rememberMe" checked>'))->assertCheckboxNotChecked('rememberMe');
    }

    public function testAssertFormValue()
    {
        $this->getCrawlerTester(new Crawler('<html><body><form id="form"><input type="text" name="username" value="Fabien">', 'http://localhost'))->assertFormValue('#form', 'username', 'Fabien');
        $this->expectException(AssertionFailedError::class);
        $this->expectExceptionMessage('Failed asserting that two strings are identical.');
        $this->getCrawlerTester(new Crawler('<html><body><form id="form"><input type="text" name="username" value="Fabien">', 'http://localhost'))->assertFormValue('#form', 'username', 'Jane');
    }

    public function testAssertNoFormValue()
    {
        $this->getCrawlerTester(new Crawler('<html><body><form id="form"><input type="checkbox" name="rememberMe">', 'http://localhost'))->assertNoFormValue('#form', 'rememberMe');
        $this->expectException(AssertionFailedError::class);
        $this->expectExceptionMessage('Field "rememberMe" has a value in form "#form".');
        $this->getCrawlerTester(new Crawler('<html><body><form id="form"><input type="checkbox" name="rememberMe" checked>', 'http://localhost'))->assertNoFormValue('#form', 'rememberMe');
    }

    public function testAssertRequestAttributeValueSame()
    {
        $this->getRequestTester()->assertRequestAttributeValueSame('foo', 'bar');
        $this->expectException(AssertionFailedError::class);
        $this->expectExceptionMessage('Failed asserting that the Request has attribute "foo" with value "baz".');
        $this->getRequestTester()->assertRequestAttributeValueSame('foo', 'baz');
    }

    public function testAssertRouteSame()
    {
        $this->getRequestTester()->assertRouteSame('homepage', ['foo' => 'bar']);
        $this->expectException(AssertionFailedError::class);
        $this->expectExceptionMessage('Failed asserting that the Request has attribute "_route" with value "articles".');
        $this->getRequestTester()->assertRouteSame('articles');
    }

    public function testExceptionOnServerError()
    {
        try {
            $this->getResponseTester(new Response('', 500, ['X-Debug-Exception' => 'An exception has occurred', 'X-Debug-Exception-File' => '%2Fsrv%2Ftest.php:12']))->assertResponseIsSuccessful();
        } catch (ExpectationFailedException $exception) {
            $this->assertSame('An exception has occurred', $exception->getPrevious()->getMessage());
            $this->assertSame('/srv/test.php', $exception->getPrevious()->getFile());
            $this->assertSame(12, $exception->getPrevious()->getLine());
        }
    }

    private function getResponseTester(Response $response): WebTestCase
    {
        $client = $this->createMock(KernelBrowser::class);
        $client->expects($this->any())->method('getResponse')->willReturn($response);

        $request = new Request([], [], [], [], [], [
            'HTTPS' => 'on',
            'SERVER_PORT' => 443,
            'SERVER_NAME' => 'example.com',
        ]);
        $request->setFormat('custom', ['application/vnd.myformat']);
        $client->expects($this->any())->method('getRequest')->willReturn($request);

        return $this->getTester($client);
    }

    private function getCrawlerTester(Crawler $crawler): WebTestCase
    {
        $client = $this->createMock(KernelBrowser::class);
        $client->expects($this->any())->method('getCrawler')->willReturn($crawler);

        return $this->getTester($client);
    }

    private function getClientTester(): WebTestCase
    {
        $client = $this->createMock(KernelBrowser::class);
        $jar = new CookieJar();
        $jar->set(new Cookie('foo', 'bar', null, '/path', 'example.com'));
        $client->expects($this->any())->method('getCookieJar')->willReturn($jar);

        return $this->getTester($client);
    }

    private function getRequestTester(): WebTestCase
    {
        $client = $this->createMock(KernelBrowser::class);
        $request = new Request();
        $request->attributes->set('foo', 'bar');
        $request->attributes->set('_route', 'homepage');
        $client->expects($this->any())->method('getRequest')->willReturn($request);

        return $this->getTester($client);
    }

    private function getTester(KernelBrowser $client): WebTestCase
    {
<<<<<<< HEAD
        $tester = new class extends WebTestCase {
=======
        $tester = new class(method_exists($this, 'name') ? $this->name() : $this->getName()) extends WebTestCase {
>>>>>>> e680c1cb
            use WebTestAssertionsTrait {
                getClient as public;
            }
        };

        $tester::getClient($client);

        return $tester;
    }
}<|MERGE_RESOLUTION|>--- conflicted
+++ resolved
@@ -388,11 +388,7 @@
 
     private function getTester(KernelBrowser $client): WebTestCase
     {
-<<<<<<< HEAD
-        $tester = new class extends WebTestCase {
-=======
         $tester = new class(method_exists($this, 'name') ? $this->name() : $this->getName()) extends WebTestCase {
->>>>>>> e680c1cb
             use WebTestAssertionsTrait {
                 getClient as public;
             }
