--- conflicted
+++ resolved
@@ -37,14 +37,8 @@
             $default = '';
         }
 
-<<<<<<< HEAD
         $totalWidth = isset($options['total_width']) ? $options['total_width'] : strlen($argument->getName());
         $spacingWidth = $totalWidth - strlen($argument->getName()) + 2;
-=======
-        $nameWidth = isset($options['name_width']) ? $options['name_width'] : strlen($argument->getName());
-        $output = str_replace("\n", "\n".str_repeat(' ', $nameWidth + 2), $argument->getDescription());
-        $output = sprintf(" <info>%-{$nameWidth}s</info> %s%s", $argument->getName(), $output, $default);
->>>>>>> 7b097ae4
 
         $this->writeText(sprintf('  <info>%s</info>%s%s%s',
             $argument->getName(),
@@ -70,7 +64,6 @@
         if ($option->acceptValue()) {
             $value = '='.strtoupper($option->getName());
 
-<<<<<<< HEAD
             if ($option->isValueOptional()) {
                 $value = '['.$value.']';
             }
@@ -80,14 +73,6 @@
         $synopsis = sprintf('%s%s',
             $option->getShortcut() ? sprintf('-%s, ', $option->getShortcut()) : '    ',
             sprintf('--%s%s', $option->getName(), $value)
-=======
-        $output = sprintf(" <info>%s</info> %-{$nameWithShortcutWidth}s%s%s%s",
-            '--'.$option->getName(),
-            $option->getShortcut() ? sprintf('(-%s) ', $option->getShortcut()) : '',
-            str_replace("\n", "\n".str_repeat(' ', $nameWidth + 2), $option->getDescription()),
-            $default,
-            $option->isArray() ? '<comment> (multiple values allowed)</comment>' : ''
->>>>>>> 7b097ae4
         );
 
         $spacingWidth = $totalWidth - strlen($synopsis) + 2;
@@ -188,12 +173,8 @@
             $width = $this->getColumnWidth($description->getCommands());
 
             foreach ($description->getCommands() as $command) {
-<<<<<<< HEAD
-                $this->writeText(sprintf("%-${width}s %s", $command->getName(), $command->getDescription()), $options);
-                $this->writeText("\n");
-=======
-                $messages[] = sprintf("%-{$width}s %s", $command->getName(), $command->getDescription());
->>>>>>> 7b097ae4
+                $this->writeText(sprintf("%-{$width}s %s", $command->getName(), $command->getDescription()), $options);
+                $this->writeText("\n");
             }
         } else {
             if ('' != $help = $application->getHelp()) {
@@ -224,13 +205,9 @@
                 }
 
                 foreach ($namespace['commands'] as $name) {
-<<<<<<< HEAD
                     $this->writeText("\n");
                     $spacingWidth = $width - strlen($name);
                     $this->writeText(sprintf('  <info>%s</info>%s%s', $name, str_repeat(' ', $spacingWidth), $description->getCommand($name)->getDescription()), $options);
-=======
-                    $messages[] = sprintf("  <info>%-{$width}s</info> %s", $name, $description->getCommand($name)->getDescription());
->>>>>>> 7b097ae4
                 }
             }
 
