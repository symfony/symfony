<?php

/*
 * This file is part of the Symfony package.
 *
 * (c) Fabien Potencier <fabien@symfony.com>
 *
 * For the full copyright and license information, please view the LICENSE
 * file that was distributed with this source code.
 */

namespace Symfony\Component\ExpressionLanguage\Node;

use Symfony\Component\Console\Exception\RuntimeException;
use Symfony\Component\ExpressionLanguage\Compiler;

/**
 * @author Fabien Potencier <fabien@symfony.com>
 *
 * @internal
 */
class GetAttrNode extends Node
{
    const PROPERTY_CALL = 1;
    const METHOD_CALL = 2;
    const ARRAY_CALL = 3;

    public function __construct(Node $node, Node $attribute, ArrayNode $arguments, $type)
    {
        parent::__construct(
            array('node' => $node, 'attribute' => $attribute, 'arguments' => $arguments),
            array('type' => $type)
        );
    }

    public function compile(Compiler $compiler)
    {
        switch ($this->attributes['type']) {
            case self::PROPERTY_CALL:
                $compiler
                    ->compile($this->nodes['node'])
                    ->raw('->')
                    ->raw($this->nodes['attribute']->attributes['value'])
                ;
                break;

            case self::METHOD_CALL:
                $compiler
                    ->compile($this->nodes['node'])
                    ->raw('->')
                    ->raw($this->nodes['attribute']->attributes['value'])
                    ->raw('(')
                    ->compile($this->nodes['arguments'])
                    ->raw(')')
                ;
                break;

            case self::ARRAY_CALL:
                $compiler
                    ->compile($this->nodes['node'])
                    ->raw('[')
                    ->compile($this->nodes['attribute'])->raw(']')
                ;
                break;
        }
    }

    public function evaluate($functions, $values, $strict=true)
    {
        switch ($this->attributes['type']) {
            case self::PROPERTY_CALL:
                $obj = $this->nodes['node']->evaluate($functions, $values, $strict);
                if ($strict) {
                    if (!is_object($obj)) {
                        throw new \RuntimeException('Unable to get a property on a non-object.');
                    }
                } else if (!is_array($obj) && !is_object($obj)) {
                    throw new \RuntimeException('Unable to get a property/item on a non-object/non-array.');
                }

                $property = $this->nodes['attribute']->attributes['value'];

                if (is_array($obj)) {
                    return $obj[$property];
                }

                return $obj->$property;

            case self::METHOD_CALL:
                $obj = $this->nodes['node']->evaluate($functions, $values, $strict);
                if (!is_object($obj)) {
                    throw new \RuntimeException('Unable to get a property on a non-object.');
                }

<<<<<<< HEAD
                return call_user_func_array(array($obj, $this->nodes['attribute']->attributes['name']), $this->nodes['arguments']->evaluate($functions, $values, $strict));
=======
                return call_user_func_array(array($obj, $this->nodes['attribute']->attributes['value']), $this->nodes['arguments']->evaluate($functions, $values));
>>>>>>> 287f7c82

            case self::ARRAY_CALL:
                $array = $this->nodes['node']->evaluate($functions, $values, $strict);
                if ($strict) {
                    if (!is_array($array) && !$array instanceof \ArrayAccess && $strict) {
                        throw new \RuntimeException('Unable to get an item on a non-array.');
                    }
                } else if (!is_object($array) && !is_array($array)) {
                    throw new \RuntimeException('Unable to get item/property on on-array/non-object.');
                }

                $item = $this->nodes['attribute']->evaluate($functions, $values, $strict);

                if (is_object($array)) {
                    return $array->$item;
                }
                return $array[$item];
        }
    }

    public function toArray()
    {
        switch ($this->attributes['type']) {
            case self::PROPERTY_CALL:
                return array($this->nodes['node'], '.', $this->nodes['attribute']);

            case self::METHOD_CALL:
                return array($this->nodes['node'], '.', $this->nodes['attribute'], '(', $this->nodes['arguments'], ')');

            case self::ARRAY_CALL:
                return array($this->nodes['node'], '[', $this->nodes['attribute'], ']');
        }
    }
}<|MERGE_RESOLUTION|>--- conflicted
+++ resolved
@@ -11,7 +11,6 @@
 
 namespace Symfony\Component\ExpressionLanguage\Node;
 
-use Symfony\Component\Console\Exception\RuntimeException;
 use Symfony\Component\ExpressionLanguage\Compiler;
 
 /**
@@ -92,11 +91,7 @@
                     throw new \RuntimeException('Unable to get a property on a non-object.');
                 }
 
-<<<<<<< HEAD
-                return call_user_func_array(array($obj, $this->nodes['attribute']->attributes['name']), $this->nodes['arguments']->evaluate($functions, $values, $strict));
-=======
                 return call_user_func_array(array($obj, $this->nodes['attribute']->attributes['value']), $this->nodes['arguments']->evaluate($functions, $values));
->>>>>>> 287f7c82
 
             case self::ARRAY_CALL:
                 $array = $this->nodes['node']->evaluate($functions, $values, $strict);
