<?php

/*
 * This file is part of the Symfony package.
 *
 * (c) Fabien Potencier <fabien@symfony.com>
 *
 * For the full copyright and license information, please view the LICENSE
 * file that was distributed with this source code.
 */

namespace Symfony\Component\DomCrawler;

use Masterminds\HTML5;
use Symfony\Component\CssSelector\CssSelectorConverter;

/**
 * Crawler eases navigation of a list of \DOMNode objects.
 *
 * @author Fabien Potencier <fabien@symfony.com>
 */
class Crawler implements \Countable, \IteratorAggregate
{
    /**
     * @var string|null
     */
    protected $uri;

    /**
     * The default namespace prefix to be used with XPath and CSS expressions.
     *
     * @var string
     */
    private $defaultNamespacePrefix = 'default';

    /**
     * A map of manually registered namespaces.
     *
     * @var array<string, string>
     */
    private $namespaces = [];

    /**
     * A map of cached namespaces.
     *
     * @var \ArrayObject
     */
    private $cachedNamespaces;

    /**
     * The base href value.
     *
     * @var string|null
     */
    private $baseHref;

    /**
     * @var \DOMDocument|null
     */
    private $document;

    /**
     * @var \DOMNode[]
     */
    private $nodes = [];

    /**
     * Whether the Crawler contains HTML or XML content (used when converting CSS to XPath).
     *
     * @var bool
     */
    private $isHtml = true;

    /**
     * @var HTML5|null
     */
    private $html5Parser;

    /**
     * @param \DOMNodeList|\DOMNode|\DOMNode[]|string|null $node A Node to use as the base for the crawling
     */
    public function __construct($node = null, string $uri = null, string $baseHref = null)
    {
        $this->uri = $uri;
        $this->baseHref = $baseHref ?: $uri;
        $this->html5Parser = class_exists(HTML5::class) ? new HTML5(['disable_html_ns' => true]) : null;
        $this->cachedNamespaces = new \ArrayObject();

        $this->add($node);
    }

    /**
     * Returns the current URI.
     *
     * @return string|null
     */
    public function getUri()
    {
        return $this->uri;
    }

    /**
     * Returns base href.
     *
     * @return string|null
     */
    public function getBaseHref()
    {
        return $this->baseHref;
    }

    /**
     * Removes all the nodes.
     */
    public function clear()
    {
        $this->nodes = [];
        $this->document = null;
        $this->cachedNamespaces = new \ArrayObject();
    }

    /**
     * Adds a node to the current list of nodes.
     *
     * This method uses the appropriate specialized add*() method based
     * on the type of the argument.
     *
     * @param \DOMNodeList|\DOMNode|\DOMNode[]|string|null $node A node
     *
     * @throws \InvalidArgumentException when node is not the expected type
     */
    public function add($node)
    {
        if ($node instanceof \DOMNodeList) {
            $this->addNodeList($node);
        } elseif ($node instanceof \DOMNode) {
            $this->addNode($node);
        } elseif (\is_array($node)) {
            $this->addNodes($node);
        } elseif (\is_string($node)) {
            $this->addContent($node);
        } elseif (null !== $node) {
            throw new \InvalidArgumentException(sprintf('Expecting a DOMNodeList or DOMNode instance, an array, a string, or null, but got "%s".', get_debug_type($node)));
        }
    }

    /**
     * Adds HTML/XML content.
     *
     * If the charset is not set via the content type, it is assumed to be UTF-8,
     * or ISO-8859-1 as a fallback, which is the default charset defined by the
     * HTTP 1.1 specification.
     */
    public function addContent(string $content, string $type = null)
    {
        if (empty($type)) {
            $type = str_starts_with($content, '<?xml') ? 'application/xml' : 'text/html';
        }

        // DOM only for HTML/XML content
        if (!preg_match('/(x|ht)ml/i', $type, $xmlMatches)) {
            return;
        }

        $charset = null;
        if (false !== $pos = stripos($type, 'charset=')) {
            $charset = substr($type, $pos + 8);
            if (false !== $pos = strpos($charset, ';')) {
                $charset = substr($charset, 0, $pos);
            }
        }

        // http://www.w3.org/TR/encoding/#encodings
        // http://www.w3.org/TR/REC-xml/#NT-EncName
        if (null === $charset &&
            preg_match('/\<meta[^\>]+charset *= *["\']?([a-zA-Z\-0-9_:.]+)/i', $content, $matches)) {
            $charset = $matches[1];
        }

        if (null === $charset) {
            $charset = preg_match('//u', $content) ? 'UTF-8' : 'ISO-8859-1';
        }

        if ('x' === $xmlMatches[1]) {
            $this->addXmlContent($content, $charset);
        } else {
            $this->addHtmlContent($content, $charset);
        }
    }

    /**
     * Adds an HTML content to the list of nodes.
     *
     * The libxml errors are disabled when the content is parsed.
     *
     * If you want to get parsing errors, be sure to enable
     * internal errors via libxml_use_internal_errors(true)
     * and then, get the errors via libxml_get_errors(). Be
     * sure to clear errors with libxml_clear_errors() afterward.
     */
    public function addHtmlContent(string $content, string $charset = 'UTF-8')
    {
        $dom = $this->parseHtmlString($content, $charset);
        $this->addDocument($dom);

        $base = $this->filterRelativeXPath('descendant-or-self::base')->extract(['href']);

        $baseHref = current($base);
        if (\count($base) && !empty($baseHref)) {
            if ($this->baseHref) {
                $linkNode = $dom->createElement('a');
                $linkNode->setAttribute('href', $baseHref);
                $link = new Link($linkNode, $this->baseHref);
                $this->baseHref = $link->getUri();
            } else {
                $this->baseHref = $baseHref;
            }
        }
    }

    /**
     * Adds an XML content to the list of nodes.
     *
     * The libxml errors are disabled when the content is parsed.
     *
     * If you want to get parsing errors, be sure to enable
     * internal errors via libxml_use_internal_errors(true)
     * and then, get the errors via libxml_get_errors(). Be
     * sure to clear errors with libxml_clear_errors() afterward.
     *
     * @param int $options Bitwise OR of the libxml option constants
     *                     LIBXML_PARSEHUGE is dangerous, see
     *                     http://symfony.com/blog/security-release-symfony-2-0-17-released
     */
    public function addXmlContent(string $content, string $charset = 'UTF-8', int $options = \LIBXML_NONET)
    {
        // remove the default namespace if it's the only namespace to make XPath expressions simpler
        if (!preg_match('/xmlns:/', $content)) {
            $content = str_replace('xmlns', 'ns', $content);
        }

        $internalErrors = libxml_use_internal_errors(true);
        if (\LIBXML_VERSION < 20900) {
            $disableEntities = libxml_disable_entity_loader(true);
        }

        $dom = new \DOMDocument('1.0', $charset);
        $dom->validateOnParse = true;

        if ('' !== trim($content)) {
            @$dom->loadXML($content, $options);
        }

        libxml_use_internal_errors($internalErrors);
        if (\LIBXML_VERSION < 20900) {
            libxml_disable_entity_loader($disableEntities);
        }

        $this->addDocument($dom);

        $this->isHtml = false;
    }

    /**
     * Adds a \DOMDocument to the list of nodes.
     *
     * @param \DOMDocument $dom A \DOMDocument instance
     */
    public function addDocument(\DOMDocument $dom)
    {
        if ($dom->documentElement) {
            $this->addNode($dom->documentElement);
        }
    }

    /**
     * Adds a \DOMNodeList to the list of nodes.
     *
     * @param \DOMNodeList $nodes A \DOMNodeList instance
     */
    public function addNodeList(\DOMNodeList $nodes)
    {
        foreach ($nodes as $node) {
            if ($node instanceof \DOMNode) {
                $this->addNode($node);
            }
        }
    }

    /**
     * Adds an array of \DOMNode instances to the list of nodes.
     *
     * @param \DOMNode[] $nodes An array of \DOMNode instances
     */
    public function addNodes(array $nodes)
    {
        foreach ($nodes as $node) {
            $this->add($node);
        }
    }

    /**
     * Adds a \DOMNode instance to the list of nodes.
     *
     * @param \DOMNode $node A \DOMNode instance
     */
    public function addNode(\DOMNode $node)
    {
        if ($node instanceof \DOMDocument) {
            $node = $node->documentElement;
        }

        if (null !== $this->document && $this->document !== $node->ownerDocument) {
            throw new \InvalidArgumentException('Attaching DOM nodes from multiple documents in the same crawler is forbidden.');
        }

        if (null === $this->document) {
            $this->document = $node->ownerDocument;
        }

        // Don't add duplicate nodes in the Crawler
        if (\in_array($node, $this->nodes, true)) {
            return;
        }

        $this->nodes[] = $node;
    }

    /**
     * Returns a node given its position in the node list.
     *
     * @return static
     */
    public function eq(int $position)
    {
        if (isset($this->nodes[$position])) {
            return $this->createSubCrawler($this->nodes[$position]);
        }

        return $this->createSubCrawler(null);
    }

    /**
     * Calls an anonymous function on each node of the list.
     *
     * The anonymous function receives the position and the node wrapped
     * in a Crawler instance as arguments.
     *
     * Example:
     *
     *     $crawler->filter('h1')->each(function ($node, $i) {
     *         return $node->text();
     *     });
     *
     * @param \Closure $closure An anonymous function
     *
     * @return array An array of values returned by the anonymous function
     */
    public function each(\Closure $closure)
    {
        $data = [];
        foreach ($this->nodes as $i => $node) {
            $data[] = $closure($this->createSubCrawler($node), $i);
        }

        return $data;
    }

    /**
     * Slices the list of nodes by $offset and $length.
     *
     * @return static
     */
    public function slice(int $offset = 0, int $length = null)
    {
        return $this->createSubCrawler(\array_slice($this->nodes, $offset, $length));
    }

    /**
     * Reduces the list of nodes by calling an anonymous function.
     *
     * To remove a node from the list, the anonymous function must return false.
     *
     * @param \Closure $closure An anonymous function
     *
     * @return static
     */
    public function reduce(\Closure $closure)
    {
        $nodes = [];
        foreach ($this->nodes as $i => $node) {
            if (false !== $closure($this->createSubCrawler($node), $i)) {
                $nodes[] = $node;
            }
        }

        return $this->createSubCrawler($nodes);
    }

    /**
     * Returns the first node of the current selection.
     *
     * @return static
     */
    public function first()
    {
        return $this->eq(0);
    }

    /**
     * Returns the last node of the current selection.
     *
     * @return static
     */
    public function last()
    {
        return $this->eq(\count($this->nodes) - 1);
    }

    /**
     * Returns the siblings nodes of the current selection.
     *
     * @return static
     *
     * @throws \InvalidArgumentException When current node is empty
     */
    public function siblings()
    {
        if (!$this->nodes) {
            throw new \InvalidArgumentException('The current node list is empty.');
        }

        return $this->createSubCrawler($this->sibling($this->getNode(0)->parentNode->firstChild));
    }

    public function matches(string $selector): bool
    {
        if (!$this->nodes) {
            return false;
        }

        $converter = $this->createCssSelectorConverter();
        $xpath = $converter->toXPath($selector, 'self::');

        return 0 !== $this->filterRelativeXPath($xpath)->count();
    }

    /**
     * Return first parents (heading toward the document root) of the Element that matches the provided selector.
     *
     * @see https://developer.mozilla.org/en-US/docs/Web/API/Element/closest#Polyfill
     *
     * @throws \InvalidArgumentException When current node is empty
     */
    public function closest(string $selector): ?self
    {
        if (!$this->nodes) {
            throw new \InvalidArgumentException('The current node list is empty.');
        }

        $domNode = $this->getNode(0);

        while (\XML_ELEMENT_NODE === $domNode->nodeType) {
            $node = $this->createSubCrawler($domNode);
            if ($node->matches($selector)) {
                return $node;
            }

            $domNode = $node->getNode(0)->parentNode;
        }

        return null;
    }

    /**
     * Returns the next siblings nodes of the current selection.
     *
     * @return static
     *
     * @throws \InvalidArgumentException When current node is empty
     */
    public function nextAll()
    {
        if (!$this->nodes) {
            throw new \InvalidArgumentException('The current node list is empty.');
        }

        return $this->createSubCrawler($this->sibling($this->getNode(0)));
    }

    /**
     * Returns the previous sibling nodes of the current selection.
     *
     * @return static
     *
     * @throws \InvalidArgumentException
     */
    public function previousAll()
    {
        if (!$this->nodes) {
            throw new \InvalidArgumentException('The current node list is empty.');
        }

        return $this->createSubCrawler($this->sibling($this->getNode(0), 'previousSibling'));
    }

    /**
     * Returns the parent nodes of the current selection.
     *
     * @return static
     *
     * @throws \InvalidArgumentException When current node is empty
     */
    public function parents()
    {
        trigger_deprecation('symfony/dom-crawler', '5.3', 'The %s() method is deprecated, use ancestors() instead.', __METHOD__);

        return $this->ancestors();
    }

    /**
     * Returns the ancestors of the current selection.
     *
     * @return static
     *
     * @throws \InvalidArgumentException When the current node is empty
     */
    public function ancestors()
    {
        if (!$this->nodes) {
            throw new \InvalidArgumentException('The current node list is empty.');
        }

        $node = $this->getNode(0);
        $nodes = [];

        while ($node = $node->parentNode) {
            if (\XML_ELEMENT_NODE === $node->nodeType) {
                $nodes[] = $node;
            }
        }

        return $this->createSubCrawler($nodes);
    }

    /**
     * Returns the children nodes of the current selection.
     *
     * @return static
     *
     * @throws \InvalidArgumentException When current node is empty
     * @throws \RuntimeException         If the CssSelector Component is not available and $selector is provided
     */
    public function children(string $selector = null)
    {
        if (!$this->nodes) {
            throw new \InvalidArgumentException('The current node list is empty.');
        }

        if (null !== $selector) {
            $converter = $this->createCssSelectorConverter();
            $xpath = $converter->toXPath($selector, 'child::');

            return $this->filterRelativeXPath($xpath);
        }

        $node = $this->getNode(0)->firstChild;

        return $this->createSubCrawler($node ? $this->sibling($node) : []);
    }

    /**
     * Returns the attribute value of the first node of the list.
     *
<<<<<<< HEAD
     * @return string|null The attribute value or null if the attribute does not exist
=======
     * @return string|null
>>>>>>> f1643e87
     *
     * @throws \InvalidArgumentException When current node is empty
     */
    public function attr(string $attribute)
    {
        if (!$this->nodes) {
            throw new \InvalidArgumentException('The current node list is empty.');
        }

        $node = $this->getNode(0);

        return $node->hasAttribute($attribute) ? $node->getAttribute($attribute) : null;
    }

    /**
     * Returns the node name of the first node of the list.
     *
     * @return string
     *
     * @throws \InvalidArgumentException When current node is empty
     */
    public function nodeName()
    {
        if (!$this->nodes) {
            throw new \InvalidArgumentException('The current node list is empty.');
        }

        return $this->getNode(0)->nodeName;
    }

    /**
     * Returns the text of the first node of the list.
     *
     * Pass true as the second argument to normalize whitespaces.
     *
     * @param string|null $default             When not null: the value to return when the current node is empty
     * @param bool        $normalizeWhitespace Whether whitespaces should be trimmed and normalized to single spaces
     *
     * @return string
     *
     * @throws \InvalidArgumentException When current node is empty
     */
    public function text(string $default = null, bool $normalizeWhitespace = true)
    {
        if (!$this->nodes) {
            if (null !== $default) {
                return $default;
            }

            throw new \InvalidArgumentException('The current node list is empty.');
        }

        $text = $this->getNode(0)->nodeValue;

        if ($normalizeWhitespace) {
            return trim(preg_replace('/(?:\s{2,}+|[^\S ])/', ' ', $text));
        }

        return $text;
    }

    /**
     * Returns the first node of the list as HTML.
     *
     * @param string|null $default When not null: the value to return when the current node is empty
     *
     * @return string
     *
     * @throws \InvalidArgumentException When current node is empty
     */
    public function html(string $default = null)
    {
        if (!$this->nodes) {
            if (null !== $default) {
                return $default;
            }

            throw new \InvalidArgumentException('The current node list is empty.');
        }

        $node = $this->getNode(0);
        $owner = $node->ownerDocument;

        if (null !== $this->html5Parser && '<!DOCTYPE html>' === $owner->saveXML($owner->childNodes[0])) {
            $owner = $this->html5Parser;
        }

        $html = '';
        foreach ($node->childNodes as $child) {
            $html .= $owner->saveHTML($child);
        }

        return $html;
    }

    public function outerHtml(): string
    {
        if (!\count($this)) {
            throw new \InvalidArgumentException('The current node list is empty.');
        }

        $node = $this->getNode(0);
        $owner = $node->ownerDocument;

        if (null !== $this->html5Parser && '<!DOCTYPE html>' === $owner->saveXML($owner->childNodes[0])) {
            $owner = $this->html5Parser;
        }

        return $owner->saveHTML($node);
    }

    /**
     * Evaluates an XPath expression.
     *
     * Since an XPath expression might evaluate to either a simple type or a \DOMNodeList,
     * this method will return either an array of simple types or a new Crawler instance.
     *
<<<<<<< HEAD
     * @return array|Crawler An array of evaluation results or a new Crawler instance
=======
     * @return array|Crawler
>>>>>>> f1643e87
     */
    public function evaluate(string $xpath)
    {
        if (null === $this->document) {
            throw new \LogicException('Cannot evaluate the expression on an uninitialized crawler.');
        }

        $data = [];
        $domxpath = $this->createDOMXPath($this->document, $this->findNamespacePrefixes($xpath));

        foreach ($this->nodes as $node) {
            $data[] = $domxpath->evaluate($xpath, $node);
        }

        if (isset($data[0]) && $data[0] instanceof \DOMNodeList) {
            return $this->createSubCrawler($data);
        }

        return $data;
    }

    /**
     * Extracts information from the list of nodes.
     *
     * You can extract attributes or/and the node value (_text).
     *
     * Example:
     *
     *     $crawler->filter('h1 a')->extract(['_text', 'href']);
     *
<<<<<<< HEAD
     * @return array An array of extracted values
=======
     * @return array
>>>>>>> f1643e87
     */
    public function extract(array $attributes)
    {
        $count = \count($attributes);

        $data = [];
        foreach ($this->nodes as $node) {
            $elements = [];
            foreach ($attributes as $attribute) {
                if ('_text' === $attribute) {
                    $elements[] = $node->nodeValue;
                } elseif ('_name' === $attribute) {
                    $elements[] = $node->nodeName;
                } else {
                    $elements[] = $node->getAttribute($attribute);
                }
            }

            $data[] = 1 === $count ? $elements[0] : $elements;
        }

        return $data;
    }

    /**
     * Filters the list of nodes with an XPath expression.
     *
     * The XPath expression is evaluated in the context of the crawler, which
     * is considered as a fake parent of the elements inside it.
     * This means that a child selector "div" or "./div" will match only
     * the div elements of the current crawler, not their children.
     *
     * @return static
     */
    public function filterXPath(string $xpath)
    {
        $xpath = $this->relativize($xpath);

        // If we dropped all expressions in the XPath while preparing it, there would be no match
        if ('' === $xpath) {
            return $this->createSubCrawler(null);
        }

        return $this->filterRelativeXPath($xpath);
    }

    /**
     * Filters the list of nodes with a CSS selector.
     *
     * This method only works if you have installed the CssSelector Symfony Component.
     *
     * @return static
     *
     * @throws \RuntimeException if the CssSelector Component is not available
     */
    public function filter(string $selector)
    {
        $converter = $this->createCssSelectorConverter();

        // The CssSelector already prefixes the selector with descendant-or-self::
        return $this->filterRelativeXPath($converter->toXPath($selector));
    }

    /**
     * Selects links by name or alt value for clickable images.
     *
     * @return static
     */
    public function selectLink(string $value)
    {
        return $this->filterRelativeXPath(
            sprintf('descendant-or-self::a[contains(concat(\' \', normalize-space(string(.)), \' \'), %1$s) or ./img[contains(concat(\' \', normalize-space(string(@alt)), \' \'), %1$s)]]', static::xpathLiteral(' '.$value.' '))
        );
    }

    /**
     * Selects images by alt value.
     *
<<<<<<< HEAD
     * @return static A new instance of Crawler with the filtered list of nodes
=======
     * @return static
>>>>>>> f1643e87
     */
    public function selectImage(string $value)
    {
        $xpath = sprintf('descendant-or-self::img[contains(normalize-space(string(@alt)), %s)]', static::xpathLiteral($value));

        return $this->filterRelativeXPath($xpath);
    }

    /**
     * Selects a button by name or alt value for images.
     *
     * @return static
     */
    public function selectButton(string $value)
    {
        return $this->filterRelativeXPath(
            sprintf('descendant-or-self::input[((contains(%1$s, "submit") or contains(%1$s, "button")) and contains(concat(\' \', normalize-space(string(@value)), \' \'), %2$s)) or (contains(%1$s, "image") and contains(concat(\' \', normalize-space(string(@alt)), \' \'), %2$s)) or @id=%3$s or @name=%3$s] | descendant-or-self::button[contains(concat(\' \', normalize-space(string(.)), \' \'), %2$s) or @id=%3$s or @name=%3$s]', 'translate(@type, "ABCDEFGHIJKLMNOPQRSTUVWXYZ", "abcdefghijklmnopqrstuvwxyz")', static::xpathLiteral(' '.$value.' '), static::xpathLiteral($value))
        );
    }

    /**
     * Returns a Link object for the first node in the list.
     *
<<<<<<< HEAD
     * @return Link A Link instance
=======
     * @return Link
>>>>>>> f1643e87
     *
     * @throws \InvalidArgumentException If the current node list is empty or the selected node is not instance of DOMElement
     */
    public function link(string $method = 'get')
    {
        if (!$this->nodes) {
            throw new \InvalidArgumentException('The current node list is empty.');
        }

        $node = $this->getNode(0);

        if (!$node instanceof \DOMElement) {
            throw new \InvalidArgumentException(sprintf('The selected node should be instance of DOMElement, got "%s".', get_debug_type($node)));
        }

        return new Link($node, $this->baseHref, $method);
    }

    /**
     * Returns an array of Link objects for the nodes in the list.
     *
     * @return Link[]
     *
     * @throws \InvalidArgumentException If the current node list contains non-DOMElement instances
     */
    public function links()
    {
        $links = [];
        foreach ($this->nodes as $node) {
            if (!$node instanceof \DOMElement) {
                throw new \InvalidArgumentException(sprintf('The current node list should contain only DOMElement instances, "%s" found.', get_debug_type($node)));
            }

            $links[] = new Link($node, $this->baseHref, 'get');
        }

        return $links;
    }

    /**
     * Returns an Image object for the first node in the list.
     *
     * @return Image
     *
     * @throws \InvalidArgumentException If the current node list is empty
     */
    public function image()
    {
        if (!\count($this)) {
            throw new \InvalidArgumentException('The current node list is empty.');
        }

        $node = $this->getNode(0);

        if (!$node instanceof \DOMElement) {
            throw new \InvalidArgumentException(sprintf('The selected node should be instance of DOMElement, got "%s".', get_debug_type($node)));
        }

        return new Image($node, $this->baseHref);
    }

    /**
     * Returns an array of Image objects for the nodes in the list.
     *
     * @return Image[]
     */
    public function images()
    {
        $images = [];
        foreach ($this as $node) {
            if (!$node instanceof \DOMElement) {
                throw new \InvalidArgumentException(sprintf('The current node list should contain only DOMElement instances, "%s" found.', get_debug_type($node)));
            }

            $images[] = new Image($node, $this->baseHref);
        }

        return $images;
    }

    /**
     * Returns a Form object for the first node in the list.
     *
<<<<<<< HEAD
     * @return Form A Form instance
=======
     * @return Form
>>>>>>> f1643e87
     *
     * @throws \InvalidArgumentException If the current node list is empty or the selected node is not instance of DOMElement
     */
    public function form(array $values = null, string $method = null)
    {
        if (!$this->nodes) {
            throw new \InvalidArgumentException('The current node list is empty.');
        }

        $node = $this->getNode(0);

        if (!$node instanceof \DOMElement) {
            throw new \InvalidArgumentException(sprintf('The selected node should be instance of DOMElement, got "%s".', get_debug_type($node)));
        }

        $form = new Form($node, $this->uri, $method, $this->baseHref);

        if (null !== $values) {
            $form->setValues($values);
        }

        return $form;
    }

    /**
     * Overloads a default namespace prefix to be used with XPath and CSS expressions.
     */
    public function setDefaultNamespacePrefix(string $prefix)
    {
        $this->defaultNamespacePrefix = $prefix;
    }

    public function registerNamespace(string $prefix, string $namespace)
    {
        $this->namespaces[$prefix] = $namespace;
    }

    /**
     * Converts string for XPath expressions.
     *
     * Escaped characters are: quotes (") and apostrophe (').
     *
     *  Examples:
     *
     *     echo Crawler::xpathLiteral('foo " bar');
     *     //prints 'foo " bar'
     *
     *     echo Crawler::xpathLiteral("foo ' bar");
     *     //prints "foo ' bar"
     *
     *     echo Crawler::xpathLiteral('a\'b"c');
     *     //prints concat('a', "'", 'b"c')
     *
<<<<<<< HEAD
     * @return string Converted string
=======
     * @return string
>>>>>>> f1643e87
     */
    public static function xpathLiteral(string $s)
    {
        if (!str_contains($s, "'")) {
            return sprintf("'%s'", $s);
        }

        if (!str_contains($s, '"')) {
            return sprintf('"%s"', $s);
        }

        $string = $s;
        $parts = [];
        while (true) {
            if (false !== $pos = strpos($string, "'")) {
                $parts[] = sprintf("'%s'", substr($string, 0, $pos));
                $parts[] = "\"'\"";
                $string = substr($string, $pos + 1);
            } else {
                $parts[] = "'$string'";
                break;
            }
        }

        return sprintf('concat(%s)', implode(', ', $parts));
    }

    /**
     * Filters the list of nodes with an XPath expression.
     *
     * The XPath expression should already be processed to apply it in the context of each node.
     *
     * @return static
     */
    private function filterRelativeXPath(string $xpath): object
    {
        $crawler = $this->createSubCrawler(null);
        if (null === $this->document) {
            return $crawler;
        }

        $domxpath = $this->createDOMXPath($this->document, $this->findNamespacePrefixes($xpath));

        foreach ($this->nodes as $node) {
            $crawler->add($domxpath->query($xpath, $node));
        }

        return $crawler;
    }

    /**
     * Make the XPath relative to the current context.
     *
     * The returned XPath will match elements matching the XPath inside the current crawler
     * when running in the context of a node of the crawler.
     */
    private function relativize(string $xpath): string
    {
        $expressions = [];

        // An expression which will never match to replace expressions which cannot match in the crawler
        // We cannot drop
        $nonMatchingExpression = 'a[name() = "b"]';

        $xpathLen = \strlen($xpath);
        $openedBrackets = 0;
        $startPosition = strspn($xpath, " \t\n\r\0\x0B");

        for ($i = $startPosition; $i <= $xpathLen; ++$i) {
            $i += strcspn($xpath, '"\'[]|', $i);

            if ($i < $xpathLen) {
                switch ($xpath[$i]) {
                    case '"':
                    case "'":
                        if (false === $i = strpos($xpath, $xpath[$i], $i + 1)) {
                            return $xpath; // The XPath expression is invalid
                        }
                        continue 2;
                    case '[':
                        ++$openedBrackets;
                        continue 2;
                    case ']':
                        --$openedBrackets;
                        continue 2;
                }
            }
            if ($openedBrackets) {
                continue;
            }

            if ($startPosition < $xpathLen && '(' === $xpath[$startPosition]) {
                // If the union is inside some braces, we need to preserve the opening braces and apply
                // the change only inside it.
                $j = 1 + strspn($xpath, "( \t\n\r\0\x0B", $startPosition + 1);
                $parenthesis = substr($xpath, $startPosition, $j);
                $startPosition += $j;
            } else {
                $parenthesis = '';
            }
            $expression = rtrim(substr($xpath, $startPosition, $i - $startPosition));

            if (str_starts_with($expression, 'self::*/')) {
                $expression = './'.substr($expression, 8);
            }

            // add prefix before absolute element selector
            if ('' === $expression) {
                $expression = $nonMatchingExpression;
            } elseif (str_starts_with($expression, '//')) {
                $expression = 'descendant-or-self::'.substr($expression, 2);
            } elseif (str_starts_with($expression, './/')) {
                $expression = 'descendant-or-self::'.substr($expression, 3);
            } elseif (str_starts_with($expression, './')) {
                $expression = 'self::'.substr($expression, 2);
            } elseif (str_starts_with($expression, 'child::')) {
                $expression = 'self::'.substr($expression, 7);
            } elseif ('/' === $expression[0] || '.' === $expression[0] || str_starts_with($expression, 'self::')) {
                $expression = $nonMatchingExpression;
            } elseif (str_starts_with($expression, 'descendant::')) {
                $expression = 'descendant-or-self::'.substr($expression, 12);
            } elseif (preg_match('/^(ancestor|ancestor-or-self|attribute|following|following-sibling|namespace|parent|preceding|preceding-sibling)::/', $expression)) {
                // the fake root has no parent, preceding or following nodes and also no attributes (even no namespace attributes)
                $expression = $nonMatchingExpression;
            } elseif (!str_starts_with($expression, 'descendant-or-self::')) {
                $expression = 'self::'.$expression;
            }
            $expressions[] = $parenthesis.$expression;

            if ($i === $xpathLen) {
                return implode(' | ', $expressions);
            }

            $i += strspn($xpath, " \t\n\r\0\x0B", $i + 1);
            $startPosition = $i + 1;
        }

        return $xpath; // The XPath expression is invalid
    }

    /**
     * @return \DOMNode|null
     */
    public function getNode(int $position)
    {
        return $this->nodes[$position] ?? null;
    }

    /**
     * @return int
     */
    #[\ReturnTypeWillChange]
    public function count()
    {
        return \count($this->nodes);
    }

    /**
     * @return \ArrayIterator|\DOMNode[]
     */
    #[\ReturnTypeWillChange]
    public function getIterator()
    {
        return new \ArrayIterator($this->nodes);
    }

    /**
     * @return array
     */
    protected function sibling(\DOMNode $node, string $siblingDir = 'nextSibling')
    {
        $nodes = [];

        $currentNode = $this->getNode(0);
        do {
            if ($node !== $currentNode && \XML_ELEMENT_NODE === $node->nodeType) {
                $nodes[] = $node;
            }
        } while ($node = $node->$siblingDir);

        return $nodes;
    }

    private function parseHtml5(string $htmlContent, string $charset = 'UTF-8'): \DOMDocument
    {
        return $this->html5Parser->parse($this->convertToHtmlEntities($htmlContent, $charset), [], $charset);
    }

    private function parseXhtml(string $htmlContent, string $charset = 'UTF-8'): \DOMDocument
    {
        $htmlContent = $this->convertToHtmlEntities($htmlContent, $charset);

        $internalErrors = libxml_use_internal_errors(true);
        if (\LIBXML_VERSION < 20900) {
            $disableEntities = libxml_disable_entity_loader(true);
        }

        $dom = new \DOMDocument('1.0', $charset);
        $dom->validateOnParse = true;

        if ('' !== trim($htmlContent)) {
            @$dom->loadHTML($htmlContent);
        }

        libxml_use_internal_errors($internalErrors);
        if (\LIBXML_VERSION < 20900) {
            libxml_disable_entity_loader($disableEntities);
        }

        return $dom;
    }

    /**
     * Converts charset to HTML-entities to ensure valid parsing.
     */
    private function convertToHtmlEntities(string $htmlContent, string $charset = 'UTF-8'): string
    {
        set_error_handler(function () { throw new \Exception(); });

        try {
            return mb_convert_encoding($htmlContent, 'HTML-ENTITIES', $charset);
        } catch (\Exception | \ValueError $e) {
            try {
                $htmlContent = iconv($charset, 'UTF-8', $htmlContent);
                $htmlContent = mb_convert_encoding($htmlContent, 'HTML-ENTITIES', 'UTF-8');
            } catch (\Exception | \ValueError $e) {
            }

            return $htmlContent;
        } finally {
            restore_error_handler();
        }
    }

    /**
     * @throws \InvalidArgumentException
     */
    private function createDOMXPath(\DOMDocument $document, array $prefixes = []): \DOMXPath
    {
        $domxpath = new \DOMXPath($document);

        foreach ($prefixes as $prefix) {
            $namespace = $this->discoverNamespace($domxpath, $prefix);
            if (null !== $namespace) {
                $domxpath->registerNamespace($prefix, $namespace);
            }
        }

        return $domxpath;
    }

    /**
     * @throws \InvalidArgumentException
     */
    private function discoverNamespace(\DOMXPath $domxpath, string $prefix): ?string
    {
        if (\array_key_exists($prefix, $this->namespaces)) {
            return $this->namespaces[$prefix];
        }

        if ($this->cachedNamespaces->offsetExists($prefix)) {
            return $this->cachedNamespaces[$prefix];
        }

        // ask for one namespace, otherwise we'd get a collection with an item for each node
        $namespaces = $domxpath->query(sprintf('(//namespace::*[name()="%s"])[last()]', $this->defaultNamespacePrefix === $prefix ? '' : $prefix));

        return $this->cachedNamespaces[$prefix] = ($node = $namespaces->item(0)) ? $node->nodeValue : null;
    }

    private function findNamespacePrefixes(string $xpath): array
    {
        if (preg_match_all('/(?P<prefix>[a-z_][a-z_0-9\-\.]*+):[^"\/:]/i', $xpath, $matches)) {
            return array_unique($matches['prefix']);
        }

        return [];
    }

    /**
     * Creates a crawler for some subnodes.
     *
     * @param \DOMNodeList|\DOMNode|\DOMNode[]|string|null $nodes
     *
     * @return static
     */
    private function createSubCrawler($nodes): object
    {
        $crawler = new static($nodes, $this->uri, $this->baseHref);
        $crawler->isHtml = $this->isHtml;
        $crawler->document = $this->document;
        $crawler->namespaces = $this->namespaces;
        $crawler->cachedNamespaces = $this->cachedNamespaces;
        $crawler->html5Parser = $this->html5Parser;

        return $crawler;
    }

    /**
     * @throws \LogicException If the CssSelector Component is not available
     */
    private function createCssSelectorConverter(): CssSelectorConverter
    {
        if (!class_exists(CssSelectorConverter::class)) {
            throw new \LogicException('To filter with a CSS selector, install the CssSelector component ("composer require symfony/css-selector"). Or use filterXpath instead.');
        }

        return new CssSelectorConverter($this->isHtml);
    }

    /**
     * Parse string into DOMDocument object using HTML5 parser if the content is HTML5 and the library is available.
     * Use libxml parser otherwise.
     */
    private function parseHtmlString(string $content, string $charset): \DOMDocument
    {
        if ($this->canParseHtml5String($content)) {
            return $this->parseHtml5($content, $charset);
        }

        return $this->parseXhtml($content, $charset);
    }

    private function canParseHtml5String(string $content): bool
    {
        if (null === $this->html5Parser) {
            return false;
        }
        if (false === ($pos = stripos($content, '<!doctype html>'))) {
            return false;
        }
        $header = substr($content, 0, $pos);

        return '' === $header || $this->isValidHtml5Heading($header);
    }

    private function isValidHtml5Heading(string $heading): bool
    {
        return 1 === preg_match('/^\x{FEFF}?\s*(<!--[^>]*?-->\s*)*$/u', $heading);
    }
}<|MERGE_RESOLUTION|>--- conflicted
+++ resolved
@@ -572,11 +572,7 @@
     /**
      * Returns the attribute value of the first node of the list.
      *
-<<<<<<< HEAD
-     * @return string|null The attribute value or null if the attribute does not exist
-=======
      * @return string|null
->>>>>>> f1643e87
      *
      * @throws \InvalidArgumentException When current node is empty
      */
@@ -694,11 +690,7 @@
      * Since an XPath expression might evaluate to either a simple type or a \DOMNodeList,
      * this method will return either an array of simple types or a new Crawler instance.
      *
-<<<<<<< HEAD
-     * @return array|Crawler An array of evaluation results or a new Crawler instance
-=======
      * @return array|Crawler
->>>>>>> f1643e87
      */
     public function evaluate(string $xpath)
     {
@@ -729,11 +721,7 @@
      *
      *     $crawler->filter('h1 a')->extract(['_text', 'href']);
      *
-<<<<<<< HEAD
-     * @return array An array of extracted values
-=======
      * @return array
->>>>>>> f1643e87
      */
     public function extract(array $attributes)
     {
@@ -812,11 +800,7 @@
     /**
      * Selects images by alt value.
      *
-<<<<<<< HEAD
-     * @return static A new instance of Crawler with the filtered list of nodes
-=======
-     * @return static
->>>>>>> f1643e87
+     * @return static
      */
     public function selectImage(string $value)
     {
@@ -840,11 +824,7 @@
     /**
      * Returns a Link object for the first node in the list.
      *
-<<<<<<< HEAD
-     * @return Link A Link instance
-=======
      * @return Link
->>>>>>> f1643e87
      *
      * @throws \InvalidArgumentException If the current node list is empty or the selected node is not instance of DOMElement
      */
@@ -928,11 +908,7 @@
     /**
      * Returns a Form object for the first node in the list.
      *
-<<<<<<< HEAD
-     * @return Form A Form instance
-=======
      * @return Form
->>>>>>> f1643e87
      *
      * @throws \InvalidArgumentException If the current node list is empty or the selected node is not instance of DOMElement
      */
@@ -986,11 +962,7 @@
      *     echo Crawler::xpathLiteral('a\'b"c');
      *     //prints concat('a', "'", 'b"c')
      *
-<<<<<<< HEAD
-     * @return string Converted string
-=======
      * @return string
->>>>>>> f1643e87
      */
     public static function xpathLiteral(string $s)
     {
