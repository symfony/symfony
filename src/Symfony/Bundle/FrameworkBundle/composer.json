{
    "name": "symfony/framework-bundle",
    "type": "symfony-bundle",
    "description": "Symfony FrameworkBundle",
    "keywords": [],
    "homepage": "https://symfony.com",
    "license": "MIT",
    "authors": [
        {
            "name": "Fabien Potencier",
            "email": "fabien@symfony.com"
        },
        {
            "name": "Symfony Community",
            "homepage": "https://symfony.com/contributors"
        }
    ],
    "require": {
<<<<<<< HEAD
        "php": ">=5.5.9",
        "symfony/asset": "~2.8|~3.0",
        "symfony/class-loader": "~2.8|~3.0",
        "symfony/dependency-injection": "~2.8|~3.0",
        "symfony/config": "~2.8|~3.0",
        "symfony/event-dispatcher": "~2.8|~3.0",
        "symfony/http-foundation": "~2.8|~3.0",
        "symfony/http-kernel": "~2.8|~3.0",
=======
        "php": ">=5.3.9",
        "symfony/asset": "~2.7|~3.0.0",
        "symfony/class-loader": "~2.1|~3.0.0",
        "symfony/dependency-injection": "~2.8",
        "symfony/config": "~2.8",
        "symfony/event-dispatcher": "~2.8|~3.0.0",
        "symfony/finder": "~2.0,>=2.0.5|~3.0.0",
        "symfony/http-foundation": "~2.7",
        "symfony/http-kernel": "~2.7.15|~2.8.8",
>>>>>>> 05fe884b
        "symfony/polyfill-mbstring": "~1.0",
        "symfony/filesystem": "~2.8|~3.0",
        "symfony/finder": "~2.8|~3.0",
        "symfony/routing": "~3.0",
        "symfony/security-core": "~2.8|~3.0",
        "symfony/security-csrf": "~2.8|~3.0",
        "symfony/stopwatch": "~2.8|~3.0",
        "symfony/templating": "~2.8|~3.0",
        "symfony/translation": "~2.8|~3.0",
        "doctrine/cache": "~1.0",
        "doctrine/annotations": "~1.0"
    },
    "require-dev": {
        "symfony/browser-kit": "~2.8|~3.0",
        "symfony/console": "~2.8.8|~3.0.8|~3.1.2|~3.2",
        "symfony/css-selector": "~2.8|~3.0",
        "symfony/dom-crawler": "~2.8|~3.0",
        "symfony/polyfill-intl-icu": "~1.0",
        "symfony/security": "~2.8|~3.0",
        "symfony/form": "~2.8|~3.0",
        "symfony/expression-language": "~2.8|~3.0",
        "symfony/process": "~2.8|~3.0",
        "symfony/validator": "~2.8|~3.0",
        "symfony/yaml": "~2.8|~3.0",
        "symfony/property-info": "~2.8|~3.0",
        "phpdocumentor/reflection": "^1.0.7",
        "twig/twig": "~1.23|~2.0"
    },
    "suggest": {
        "symfony/console": "For using the console commands",
        "symfony/form": "For using forms",
        "symfony/serializer": "For using the serializer service",
        "symfony/validator": "For using validation",
        "symfony/yaml": "For using the debug:config and lint:yaml commands",
        "symfony/property-info": "For using the property_info service",
        "symfony/process": "For using the server:run, server:start, server:stop, and server:status commands"
    },
    "autoload": {
        "psr-4": { "Symfony\\Bundle\\FrameworkBundle\\": "" },
        "exclude-from-classmap": [
            "/Tests/"
        ]
    },
    "minimum-stability": "dev",
    "extra": {
        "branch-alias": {
            "dev-master": "3.0-dev"
        }
    }
}<|MERGE_RESOLUTION|>--- conflicted
+++ resolved
@@ -16,7 +16,6 @@
         }
     ],
     "require": {
-<<<<<<< HEAD
         "php": ">=5.5.9",
         "symfony/asset": "~2.8|~3.0",
         "symfony/class-loader": "~2.8|~3.0",
@@ -24,18 +23,7 @@
         "symfony/config": "~2.8|~3.0",
         "symfony/event-dispatcher": "~2.8|~3.0",
         "symfony/http-foundation": "~2.8|~3.0",
-        "symfony/http-kernel": "~2.8|~3.0",
-=======
-        "php": ">=5.3.9",
-        "symfony/asset": "~2.7|~3.0.0",
-        "symfony/class-loader": "~2.1|~3.0.0",
-        "symfony/dependency-injection": "~2.8",
-        "symfony/config": "~2.8",
-        "symfony/event-dispatcher": "~2.8|~3.0.0",
-        "symfony/finder": "~2.0,>=2.0.5|~3.0.0",
-        "symfony/http-foundation": "~2.7",
-        "symfony/http-kernel": "~2.7.15|~2.8.8",
->>>>>>> 05fe884b
+        "symfony/http-kernel": "~2.8.8|~3.0.8|~3.1.2|~3.2",
         "symfony/polyfill-mbstring": "~1.0",
         "symfony/filesystem": "~2.8|~3.0",
         "symfony/finder": "~2.8|~3.0",
