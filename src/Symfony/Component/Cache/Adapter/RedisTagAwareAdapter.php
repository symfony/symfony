--- conflicted
+++ resolved
@@ -59,17 +59,12 @@
      */
     private string $redisEvictionPolicy;
 
-<<<<<<< HEAD
     public function __construct(
         \Redis|Relay|\RedisArray|\RedisCluster|\Predis\ClientInterface $redis,
         private string $namespace = '',
         int $defaultLifetime = 0,
-        MarshallerInterface $marshaller = null,
+        ?MarshallerInterface $marshaller = null,
     ) {
-=======
-    public function __construct(\Redis|Relay|\RedisArray|\RedisCluster|\Predis\ClientInterface $redis, string $namespace = '', int $defaultLifetime = 0, ?MarshallerInterface $marshaller = null)
-    {
->>>>>>> 6cd40eaa
         if ($redis instanceof \Predis\ClientInterface && $redis->getConnection() instanceof ClusterInterface && !$redis->getConnection() instanceof PredisCluster) {
             throw new InvalidArgumentException(sprintf('Unsupported Predis cluster connection: only "%s" is, "%s" given.', PredisCluster::class, get_debug_type($redis->getConnection())));
         }
