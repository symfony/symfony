<?php

/*
 * This file is part of the Symfony package.
 *
 * (c) Fabien Potencier <fabien@symfony.com>
 *
 * For the full copyright and license information, please view the LICENSE
 * file that was distributed with this source code.
 */

namespace Symfony\Component\Security\Http\Tests\EventListener;

use PHPUnit\Framework\TestCase;
use Symfony\Component\HttpFoundation\Request;
use Symfony\Component\PasswordHasher\Hasher\PasswordHasherFactoryInterface;
use Symfony\Component\PasswordHasher\PasswordHasherInterface;
use Symfony\Component\Security\Core\User\InMemoryUser;
use Symfony\Component\Security\Core\User\PasswordAuthenticatedUserInterface;
use Symfony\Component\Security\Core\User\PasswordUpgraderInterface;
use Symfony\Component\Security\Core\User\UserInterface;
use Symfony\Component\Security\Core\User\UserProviderInterface;
use Symfony\Component\Security\Http\Authenticator\Passport\Badge\PasswordUpgradeBadge;
use Symfony\Component\Security\Http\Authenticator\Passport\Badge\UserBadge;
use Symfony\Component\Security\Http\Authenticator\Passport\Passport;
use Symfony\Component\Security\Http\Authenticator\Passport\SelfValidatingPassport;
use Symfony\Component\Security\Http\Event\LoginSuccessEvent;
use Symfony\Component\Security\Http\EventListener\PasswordMigratingListener;
use Symfony\Component\Security\Http\Tests\Fixtures\DummyAuthenticator;
use Symfony\Component\Security\Http\Tests\Fixtures\DummyToken;

class PasswordMigratingListenerTest extends TestCase
{
    private $hasherFactory;
    private $listener;
    private $user;

    protected function setUp(): void
    {
        $this->user = $this->createMock(TestPasswordAuthenticatedUser::class);
        $this->user->expects($this->any())->method('getPassword')->willReturn('old-hash');
        $encoder = $this->createMock(PasswordHasherInterface::class);
        $encoder->expects($this->any())->method('needsRehash')->willReturn(true);
        $encoder->expects($this->any())->method('hash')->with('pa$$word', null)->willReturn('new-hash');
        $this->hasherFactory = $this->createMock(PasswordHasherFactoryInterface::class);
        $this->hasherFactory->expects($this->any())->method('getPasswordHasher')->with($this->user)->willReturn($encoder);
        $this->listener = new PasswordMigratingListener($this->hasherFactory);
    }

    /**
     * @dataProvider provideUnsupportedEvents
     */
    public function testUnsupportedEvents($event)
    {
        $this->hasherFactory->expects($this->never())->method('getPasswordHasher');

        $this->listener->onLoginSuccess($event);
    }

    public static function provideUnsupportedEvents()
    {
        // no password upgrade badge
<<<<<<< HEAD
        yield [$this->createEvent(new SelfValidatingPassport(new UserBadge('test', fn () => $this->createMock(UserInterface::class))))];

        // blank password
        yield [$this->createEvent(new SelfValidatingPassport(new UserBadge('test', fn () => $this->createMock(TestPasswordAuthenticatedUser::class)), [new PasswordUpgradeBadge('', $this->createPasswordUpgrader())]))];
=======
        yield [self::createEvent(new SelfValidatingPassport(new UserBadge('test', function () { return new DummyTestPasswordAuthenticatedUser(); })))];

        // blank password
        yield [self::createEvent(new SelfValidatingPassport(new UserBadge('test', function () { return new DummyTestPasswordAuthenticatedUser(); }), [new PasswordUpgradeBadge('', self::createPasswordUpgrader())]))];
>>>>>>> 24db321a
    }

    public function testUpgradeWithUpgrader()
    {
        $passwordUpgrader = $this->getMockForAbstractClass(TestMigratingUserProvider::class);
        $passwordUpgrader->expects($this->once())
            ->method('upgradePassword')
            ->with($this->user, 'new-hash')
        ;

        $event = $this->createEvent(new SelfValidatingPassport(new UserBadge('test', fn () => $this->user), [new PasswordUpgradeBadge('pa$$word', $passwordUpgrader)]));
        $this->listener->onLoginSuccess($event);
    }

    public function testUpgradeWithoutUpgrader()
    {
        $userLoader = $this->getMockForAbstractClass(TestMigratingUserProvider::class);
        $userLoader->expects($this->any())->method('loadUserByIdentifier')->willReturn($this->user);

        $userLoader->expects($this->exactly(2))
            ->method('upgradePassword')
            ->with($this->user, 'new-hash')
        ;

        $event = $this->createEvent(new SelfValidatingPassport(new UserBadge('test', [$userLoader, 'loadUserByIdentifier']), [new PasswordUpgradeBadge('pa$$word')]));
        $this->listener->onLoginSuccess($event);

        $event = $this->createEvent(new SelfValidatingPassport(new UserBadge('test', $userLoader->loadUserByIdentifier(...)), [new PasswordUpgradeBadge('pa$$word')]));
        $this->listener->onLoginSuccess($event);
    }

    public function testUserWithoutPassword()
    {
        $this->user = new InMemoryUser('test', null);

        $this->hasherFactory->expects($this->never())->method('getPasswordHasher');

        $event = $this->createEvent(new SelfValidatingPassport(new UserBadge('test', fn () => $this->user), [new PasswordUpgradeBadge('pa$$word')]));
        $this->listener->onLoginSuccess($event);
    }

    private static function createPasswordUpgrader()
    {
        return new DummyTestMigratingUserProvider();
    }

    private static function createEvent(Passport $passport)
    {
        return new LoginSuccessEvent(new DummyAuthenticator(), $passport, new DummyToken(), new Request(), null, 'main');
    }
}

abstract class TestMigratingUserProvider implements UserProviderInterface, PasswordUpgraderInterface
{
    abstract public function upgradePassword(PasswordAuthenticatedUserInterface $user, string $newHashedPassword): void;

    abstract public function loadUserByIdentifier(string $identifier): UserInterface;
}

class DummyTestMigratingUserProvider extends TestMigratingUserProvider
{
    public function upgradePassword(PasswordAuthenticatedUserInterface $user, string $newHashedPassword): void
    {
    }

    public function loadUserByIdentifier(string $identifier): UserInterface
    {
    }

    public function refreshUser(UserInterface $user)
    {
    }

    public function supportsClass(string $class)
    {
    }

    public function loadUserByUsername(string $username)
    {
    }
}

abstract class TestPasswordAuthenticatedUser implements UserInterface, PasswordAuthenticatedUserInterface
{
    abstract public function getPassword(): ?string;

    abstract public function getSalt(): ?string;
}

class DummyTestPasswordAuthenticatedUser extends TestPasswordAuthenticatedUser
{
    public function getPassword(): ?string
    {
        return null;
    }

    public function getSalt(): ?string
    {
        return null;
    }

    public function getRoles(): array
    {
        return [];
    }

    public function eraseCredentials()
    {
    }

    public function getUsername()
    {
    }

    public function getUserIdentifier(): string
    {
    }
}<|MERGE_RESOLUTION|>--- conflicted
+++ resolved
@@ -60,17 +60,10 @@
     public static function provideUnsupportedEvents()
     {
         // no password upgrade badge
-<<<<<<< HEAD
-        yield [$this->createEvent(new SelfValidatingPassport(new UserBadge('test', fn () => $this->createMock(UserInterface::class))))];
+        yield [self::createEvent(new SelfValidatingPassport(new UserBadge('test', fn () => new DummyTestPasswordAuthenticatedUser())))];
 
         // blank password
-        yield [$this->createEvent(new SelfValidatingPassport(new UserBadge('test', fn () => $this->createMock(TestPasswordAuthenticatedUser::class)), [new PasswordUpgradeBadge('', $this->createPasswordUpgrader())]))];
-=======
-        yield [self::createEvent(new SelfValidatingPassport(new UserBadge('test', function () { return new DummyTestPasswordAuthenticatedUser(); })))];
-
-        // blank password
-        yield [self::createEvent(new SelfValidatingPassport(new UserBadge('test', function () { return new DummyTestPasswordAuthenticatedUser(); }), [new PasswordUpgradeBadge('', self::createPasswordUpgrader())]))];
->>>>>>> 24db321a
+        yield [self::createEvent(new SelfValidatingPassport(new UserBadge('test', fn () => new DummyTestPasswordAuthenticatedUser()), [new PasswordUpgradeBadge('', self::createPasswordUpgrader())]))];
     }
 
     public function testUpgradeWithUpgrader()
