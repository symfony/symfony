<?php

/*
 * This file is part of the Symfony package.
 *
 * (c) Fabien Potencier <fabien@symfony.com>
 *
 * For the full copyright and license information, please view the LICENSE
 * file that was distributed with this source code.
 */

namespace Symfony\Component\Notifier\Bridge\GoogleChat\Tests;

use Symfony\Component\HttpClient\MockHttpClient;
use Symfony\Component\Notifier\Bridge\GoogleChat\GoogleChatOptions;
use Symfony\Component\Notifier\Bridge\GoogleChat\GoogleChatTransport;
use Symfony\Component\Notifier\Exception\LogicException;
use Symfony\Component\Notifier\Exception\TransportException;
use Symfony\Component\Notifier\Message\ChatMessage;
use Symfony\Component\Notifier\Message\MessageOptionsInterface;
use Symfony\Component\Notifier\Message\SmsMessage;
use Symfony\Component\Notifier\Notification\Notification;
use Symfony\Component\Notifier\Test\TransportTestCase;
use Symfony\Component\Notifier\Tests\Transport\DummyMessage;
use Symfony\Contracts\HttpClient\HttpClientInterface;
use Symfony\Contracts\HttpClient\ResponseInterface;

final class GoogleChatTransportTest extends TransportTestCase
{
<<<<<<< HEAD
    public static function createTransport(HttpClientInterface $client = null, string $threadKey = null): GoogleChatTransport
=======
    public static function createTransport(?HttpClientInterface $client = null, ?string $threadKey = null): GoogleChatTransport
>>>>>>> a44829e2
    {
        return new GoogleChatTransport('My-Space', 'theAccessKey', 'theAccessToken=', $threadKey, $client ?? new MockHttpClient());
    }

    public static function toStringProvider(): iterable
    {
        yield ['googlechat://chat.googleapis.com/My-Space', self::createTransport()];
        yield ['googlechat://chat.googleapis.com/My-Space?thread_key=abcdefg', self::createTransport(null, 'abcdefg')];
    }

    public static function supportedMessagesProvider(): iterable
    {
        yield [new ChatMessage('Hello!')];
    }

    public static function unsupportedMessagesProvider(): iterable
    {
        yield [new SmsMessage('0611223344', 'Hello!')];
        yield [new DummyMessage()];
    }

    public function testSendWithEmptyArrayResponseThrowsTransportException()
    {
        $this->expectException(TransportException::class);
        $this->expectExceptionMessage('Unable to post the Google Chat message: "[]"');
        $this->expectExceptionCode(500);

        $response = $this->createMock(ResponseInterface::class);
        $response->expects($this->exactly(2))
            ->method('getStatusCode')
            ->willReturn(500);
        $response->expects($this->once())
            ->method('getContent')
            ->willReturn('[]');

        $client = new MockHttpClient(fn (): ResponseInterface => $response);

        $transport = self::createTransport($client);

        $sentMessage = $transport->send(new ChatMessage('testMessage'));

        $this->assertSame('spaces/My-Space/messages/abcdefg.hijklmno', $sentMessage->getMessageId());
    }

    public function testSendWithErrorResponseThrowsTransportException()
    {
        $this->expectException(TransportException::class);
        $this->expectExceptionMessage('API key not valid. Please pass a valid API key.');

        $response = $this->createMock(ResponseInterface::class);
        $response->expects($this->exactly(2))
            ->method('getStatusCode')
            ->willReturn(400);
        $response->expects($this->once())
            ->method('getContent')
            ->willReturn('{"error":{"code":400,"message":"API key not valid. Please pass a valid API key.","status":"INVALID_ARGUMENT"}}');

        $client = new MockHttpClient(fn (): ResponseInterface => $response);

        $transport = self::createTransport($client);

        $sentMessage = $transport->send(new ChatMessage('testMessage'));

        $this->assertSame('spaces/My-Space/messages/abcdefg.hijklmno', $sentMessage->getMessageId());
    }

    public function testSendWithOptions()
    {
        $message = 'testMessage';

        $response = $this->createMock(ResponseInterface::class);

        $response->expects($this->exactly(2))
            ->method('getStatusCode')
            ->willReturn(200);

        $response->expects($this->once())
            ->method('getContent')
            ->willReturn('{"name":"spaces/My-Space/messages/abcdefg.hijklmno"}');

        $expectedBody = json_encode(['text' => $message]);

        $client = new MockHttpClient(function (string $method, string $url, array $options = []) use ($response, $expectedBody): ResponseInterface {
            $this->assertSame('POST', $method);
            $this->assertSame('https://chat.googleapis.com/v1/spaces/My-Space/messages?key=theAccessKey&token=theAccessToken%3D&threadKey=My-Thread', $url);
            $this->assertSame($expectedBody, $options['body']);

            return $response;
        });

        $transport = self::createTransport($client, 'My-Thread');

        $sentMessage = $transport->send(new ChatMessage('testMessage'));

        $this->assertSame('spaces/My-Space/messages/abcdefg.hijklmno', $sentMessage->getMessageId());
    }

    public function testSendWithNotification()
    {
        $response = $this->createMock(ResponseInterface::class);

        $response->expects($this->exactly(2))
            ->method('getStatusCode')
            ->willReturn(200);

        $response->expects($this->once())
            ->method('getContent')
            ->willReturn('{"name":"spaces/My-Space/messages/abcdefg.hijklmno","thread":{"name":"spaces/My-Space/threads/abcdefg.hijklmno"}}');

        $notification = new Notification('testMessage');
        $chatMessage = ChatMessage::fromNotification($notification);

        $expectedBody = json_encode([
            'text' => ' *testMessage* ',
        ]);

        $client = new MockHttpClient(function (string $method, string $url, array $options = []) use ($response, $expectedBody): ResponseInterface {
            $this->assertSame($expectedBody, $options['body']);

            return $response;
        });

        $transport = self::createTransport($client);

        $sentMessage = $transport->send($chatMessage);

        $this->assertSame('spaces/My-Space/messages/abcdefg.hijklmno', $sentMessage->getMessageId());
    }

    public function testSendWithInvalidOptions()
    {
        $this->expectException(LogicException::class);
        $this->expectExceptionMessage('The "'.GoogleChatTransport::class.'" transport only supports instances of "'.GoogleChatOptions::class.'" for options.');

        $client = new MockHttpClient(fn (string $method, string $url, array $options = []): ResponseInterface => $this->createMock(ResponseInterface::class));

        $transport = self::createTransport($client);

        $transport->send(new ChatMessage('testMessage', $this->createMock(MessageOptionsInterface::class)));
    }

    public function testSendWith200ResponseButNotOk()
    {
        $message = 'testMessage';

        $this->expectException(TransportException::class);

        $response = $this->createMock(ResponseInterface::class);

        $response->expects($this->exactly(2))
            ->method('getStatusCode')
            ->willReturn(200);

        $response->expects($this->once())
            ->method('getContent')
            ->willReturn('testErrorCode');

        $expectedBody = json_encode(['text' => $message]);

        $client = new MockHttpClient(function (string $method, string $url, array $options = []) use ($response, $expectedBody): ResponseInterface {
            $this->assertSame($expectedBody, $options['body']);

            return $response;
        });

        $transport = self::createTransport($client);

        $sentMessage = $transport->send(new ChatMessage('testMessage'));

        $this->assertSame('spaces/My-Space/messages/abcdefg.hijklmno', $sentMessage->getMessageId());
    }
}<|MERGE_RESOLUTION|>--- conflicted
+++ resolved
@@ -27,11 +27,7 @@
 
 final class GoogleChatTransportTest extends TransportTestCase
 {
-<<<<<<< HEAD
-    public static function createTransport(HttpClientInterface $client = null, string $threadKey = null): GoogleChatTransport
-=======
     public static function createTransport(?HttpClientInterface $client = null, ?string $threadKey = null): GoogleChatTransport
->>>>>>> a44829e2
     {
         return new GoogleChatTransport('My-Space', 'theAccessKey', 'theAccessToken=', $threadKey, $client ?? new MockHttpClient());
     }
