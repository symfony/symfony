--- conflicted
+++ resolved
@@ -23,16 +23,10 @@
     /**
      * Creates a redirect response so that it conforms to the rules defined for a redirect status code.
      *
-<<<<<<< HEAD
-     * @param string $url     The URL to redirect to
-     * @param int    $status  The status code (302 by default)
-     * @param array  $headers The headers (Location is always set to the given URL)
-=======
      * @param string  $url     The URL to redirect to. The URL should be a full URL, with schema etc.,
      *                         but pratically every browser redirects on paths only as well.
      * @param integer $status  The status code (302 by default)
      * @param array   $headers The headers (Location is always set to the given URL)
->>>>>>> f1a3d665
      *
      * @throws \InvalidArgumentException
      *
