--- conflicted
+++ resolved
@@ -77,40 +77,13 @@
                 ++$i;
                 break;
             default:
-                $result = self::parseScalar($value, $flags, null, $i, null === $tag, $references);
-        }
-
-<<<<<<< HEAD
+                $result = self::parseScalar($value, $flags, null, $i, true, $references);
+        }
+
         // some comments are allowed at the end
         if (preg_replace('/\s*#.*$/A', '', substr($value, $i))) {
             throw new ParseException(sprintf('Unexpected characters near "%s".', substr($value, $i)), self::$parsedLineNumber + 1, $value, self::$parsedFilename);
         }
-=======
-        try {
-            $i = 0;
-            $tag = self::parseTag($value, $i, $flags);
-            switch ($value[$i]) {
-                case '[':
-                    $result = self::parseSequence($value, $flags, $i, $references);
-                    ++$i;
-                    break;
-                case '{':
-                    $result = self::parseMapping($value, $flags, $i, $references);
-                    ++$i;
-                    break;
-                default:
-                    $result = self::parseScalar($value, $flags, null, $i, true, $references);
-            }
-
-            // some comments are allowed at the end
-            if (preg_replace('/\s*#.*$/A', '', substr($value, $i))) {
-                throw new ParseException(sprintf('Unexpected characters near "%s".', substr($value, $i)), self::$parsedLineNumber + 1, $value, self::$parsedFilename);
-            }
-
-            if (null !== $tag && '' !== $tag) {
-                return new TaggedValue($tag, $result);
-            }
->>>>>>> 7d1147cc
 
         if (null !== $tag && '' !== $tag) {
             return new TaggedValue($tag, $result);
