--- conflicted
+++ resolved
@@ -155,12 +155,7 @@
         "egulias/email-validator": "~3.0.0",
         "masterminds/html5": "<2.6",
         "phpdocumentor/reflection-docblock": "<5.2",
-        "phpdocumentor/type-resolver": "<1.5.1",
-<<<<<<< HEAD
-        "ocramius/proxy-manager": "<2.1"
-=======
-        "phpunit/phpunit": "<5.4.3"
->>>>>>> 3b33bde2
+        "phpdocumentor/type-resolver": "<1.5.1"
     },
     "config": {
         "allow-plugins": {
