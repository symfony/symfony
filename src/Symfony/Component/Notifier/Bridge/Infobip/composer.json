--- conflicted
+++ resolved
@@ -20,15 +20,9 @@
         }
     ],
     "require": {
-<<<<<<< HEAD
         "php": ">=8.0.2",
-        "symfony/http-client": "^4.3|^5.0",
-        "symfony/notifier": "^5.3"
-=======
-        "php": ">=7.2.5",
         "symfony/http-client": "^4.3|^5.0|^6.0",
         "symfony/notifier": "^5.3|^6.0"
->>>>>>> 8ca07289
     },
     "autoload": {
         "psr-4": { "Symfony\\Component\\Notifier\\Bridge\\Infobip\\": "" },
