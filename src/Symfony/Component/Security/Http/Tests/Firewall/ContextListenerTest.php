--- conflicted
+++ resolved
@@ -364,7 +364,6 @@
         $this->assertSame($usageIndex, $session->getUsageIndex());
     }
 
-<<<<<<< HEAD
     public function testSessionIsNotReported()
     {
         $usageReporter = $this->getMockBuilder(\stdClass::class)->setMethods(['__invoke'])->getMock();
@@ -380,11 +379,12 @@
 
         $listener = new ContextListener($tokenStorage, [], 'context_key', null, null, null, [$tokenStorage, 'getToken']);
         $listener(new RequestEvent($this->createMock(HttpKernelInterface::class), $request, HttpKernelInterface::MAIN_REQUEST));
-=======
+    }
+
     public function testOnKernelResponseRemoveListener()
     {
         $tokenStorage = new TokenStorage();
-        $tokenStorage->setToken(new UsernamePasswordToken('test1', 'pass1', 'phpunit', ['ROLE_USER']));
+        $tokenStorage->setToken(new UsernamePasswordToken(new InMemoryUser('test1', 'pass1'), 'phpunit', ['ROLE_USER']));
 
         $request = new Request();
         $request->attributes->set('_security_firewall_run', '_security_session');
@@ -403,7 +403,6 @@
 
         $listener->onKernelResponse(new ResponseEvent($httpKernel, $request, HttpKernelInterface::MASTER_REQUEST, new Response()));
         $this->assertEmpty($dispatcher->getListeners());
->>>>>>> 43383373
     }
 
     protected function runSessionOnKernelResponse($newToken, $original = null)
