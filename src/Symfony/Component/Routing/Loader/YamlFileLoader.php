--- conflicted
+++ resolved
@@ -29,17 +29,12 @@
  */
 class YamlFileLoader extends FileLoader
 {
-<<<<<<< HEAD
     use HostTrait;
     use LocalizedRouteTrait;
     use PrefixTrait;
 
-    private static $availableKeys = [
+    private const AVAILABLE_KEYS = [
         'resource', 'type', 'prefix', 'path', 'host', 'schemes', 'methods', 'defaults', 'requirements', 'options', 'condition', 'controller', 'name_prefix', 'trailing_slash_on_root', 'locale', 'format', 'utf8', 'exclude', 'stateless',
-=======
-    private const AVAILABLE_KEYS = [
-        'resource', 'type', 'prefix', 'path', 'host', 'schemes', 'methods', 'defaults', 'requirements', 'options', 'condition', 'controller', 'name_prefix', 'trailing_slash_on_root', 'locale', 'format', 'utf8', 'exclude',
->>>>>>> 4181c431
     ];
     private $yamlParser;
 
