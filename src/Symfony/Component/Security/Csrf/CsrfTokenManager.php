--- conflicted
+++ resolved
@@ -37,11 +37,7 @@
      *                   * RequestStack: generates a namespace using the current main request
      *                   * callable: uses the result of this callable (must return a string)
      */
-<<<<<<< HEAD
-    public function __construct(TokenGeneratorInterface $generator = null, TokenStorageInterface $storage = null, string|RequestStack|callable $namespace = null)
-=======
-    public function __construct(?TokenGeneratorInterface $generator = null, ?TokenStorageInterface $storage = null, $namespace = null)
->>>>>>> 2a31f2dd
+    public function __construct(?TokenGeneratorInterface $generator = null, ?TokenStorageInterface $storage = null, string|RequestStack|callable|null $namespace = null)
     {
         $this->generator = $generator ?? new UriSafeTokenGenerator();
         $this->storage = $storage ?? new NativeSessionTokenStorage();
