--- conflicted
+++ resolved
@@ -23,7 +23,6 @@
 class MockHttpClientTest extends HttpClientTestCase
 {
     /**
-<<<<<<< HEAD
      * @dataProvider mockingProvider
      */
     public function testMocking($factory, array $expectedResponses)
@@ -101,6 +100,28 @@
     }
 
     /**
+     * @dataProvider validResponseFactoryProvider
+     */
+    public function testValidResponseFactory($responseFactory)
+    {
+        (new MockHttpClient($responseFactory))->request('GET', 'https://foo.bar');
+
+        $this->addToAssertionCount(1);
+    }
+
+    public function validResponseFactoryProvider()
+    {
+        return [
+            [static function (): MockResponse { return new MockResponse(); }],
+            [new MockResponse()],
+            [[new MockResponse()]],
+            [new \ArrayIterator([new MockResponse()])],
+            [null],
+            [(static function (): \Generator { yield new MockResponse(); })()],
+        ];
+    }
+
+    /**
      * @dataProvider transportExceptionProvider
      */
     public function testTransportExceptionThrowsIfPerformedMoreRequestsThanConfigured($factory)
@@ -141,25 +162,6 @@
                     new MockResponse(),
                 ]
             ),
-=======
-     * @dataProvider validResponseFactoryProvider
-     */
-    public function testValidResponseFactory($responseFactory)
-    {
-        (new MockHttpClient($responseFactory))->request('GET', 'https://foo.bar');
-
-        $this->addToAssertionCount(1);
-    }
-
-    public function validResponseFactoryProvider()
-    {
-        return [
-            [static function (): MockResponse { return new MockResponse(); }],
-            [new MockResponse()],
-            [[new MockResponse()]],
-            [new \ArrayIterator([new MockResponse()])],
-            [null],
-            [(static function (): \Generator { yield new MockResponse(); })()],
         ];
     }
 
@@ -180,7 +182,6 @@
             [static function (): \Generator { yield new MockResponse(); }, 'The response factory passed to MockHttpClient must return/yield an instance of ResponseInterface, "Generator" given.'],
             [static function (): array { return [new MockResponse()]; }, 'The response factory passed to MockHttpClient must return/yield an instance of ResponseInterface, "array" given.'],
             [(static function (): \Generator { yield 'ccc'; })(), 'The response factory passed to MockHttpClient must return/yield an instance of ResponseInterface, "string" given.'],
->>>>>>> 2adacbcf
         ];
     }
 
