--- conflicted
+++ resolved
@@ -237,12 +237,8 @@
                     continue;
                 }
 
-<<<<<<< HEAD
                 if (\is_array($value->value) ? $value->value : \is_object($value->value)) {
                     unset($arguments[$j]);
-=======
-                if (\PHP_VERSION_ID >= 80100 && (\is_array($value->value) ? $value->value : \is_object($value->value))) {
->>>>>>> 3bff6fec
                     $namedArguments = $value->names;
                 }
 
