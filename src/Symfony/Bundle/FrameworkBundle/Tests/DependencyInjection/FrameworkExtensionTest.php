--- conflicted
+++ resolved
@@ -215,32 +215,9 @@
         $this->checkAssetsPackages($this->createContainerFromFile('legacy_templating_assets'), true);
     }
 
-    /**
-     * @group legacy
-     */
-    public function testLegacyAssetsDefaultVersionStrategyAsService()
-    {
-        $container = $this->createContainerFromFile('legacy_templating_assets_version_strategy_as_service');
-        $packages = $container->getDefinition('assets.packages');
-
-        // default package
-        $defaultPackage = $container->getDefinition($packages->getArgument(0));
-        $this->assertEquals('assets.custom_version_strategy', (string) $defaultPackage->getArgument(1));
-    }
-
     public function testAssets()
     {
         $this->checkAssetsPackages($this->createContainerFromFile('assets'));
-    }
-
-    public function testAssetsDefaultVersionStrategyAsService()
-    {
-        $container = $this->createContainerFromFile('assets_version_strategy_as_service');
-        $packages = $container->getDefinition('assets.packages');
-
-        // default package
-        $defaultPackage = $container->getDefinition($packages->getArgument(0));
-        $this->assertEquals('assets.custom_version_strategy', (string) $defaultPackage->getArgument(1));
     }
 
     public function testTranslator()
@@ -575,7 +552,7 @@
 
         // packages
         $packages = $packages->getArgument(1);
-        $this->assertCount($legacy ? 4 : 5, $packages);
+        $this->assertCount($legacy ? 5 : 6, $packages);
 
         if (!$legacy) {
             $package = $container->getDefinition($packages['images_path']);
@@ -589,16 +566,12 @@
         $this->assertPathPackage($container, $package, '', '1.0.0', '%%s-%%s');
 
         $package = $container->getDefinition($packages['bar']);
-<<<<<<< HEAD
-        $this->assertUrlPackage($container, $package, array('https://bar2.example.com'), $legacy ? '' : 'SomeVersionScheme', $legacy ? '%%s?%%s' : '%%s?version=%%s');
-
-        $this->assertEquals('assets.custom_version_strategy', (string) $container->getDefinition('assets._package_bar_version_strategy')->getArgument(1));
-=======
         $this->assertUrlPackage($container, $package, array('https://bar2.example.com'), $legacy ? null : 'SomeVersionScheme', $legacy ? '%%s?%%s' : '%%s?version=%%s');
 
         $this->assertEquals($legacy ? 'assets.empty_version_strategy' : 'assets._version__default', (string) $container->getDefinition('assets._package_bar')->getArgument(1));
         $this->assertEquals('assets.empty_version_strategy', (string) $container->getDefinition('assets._package_bar_null_version')->getArgument(1));
->>>>>>> dc664559
+
+        $this->assertEquals('assets.custom_version_strategy', (string) $container->getDefinition('assets._package_bar_version_strategy')->getArgument(1));
     }
 
     private function assertPathPackage(ContainerBuilder $container, DefinitionDecorator $package, $basePath, $version, $format)
