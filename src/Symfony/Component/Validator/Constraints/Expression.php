<?php

/*
 * This file is part of the Symfony package.
 *
 * (c) Fabien Potencier <fabien@symfony.com>
 *
 * For the full copyright and license information, please view the LICENSE
 * file that was distributed with this source code.
 */

namespace Symfony\Component\Validator\Constraints;

use Symfony\Component\ExpressionLanguage\Expression as ExpressionObject;
use Symfony\Component\ExpressionLanguage\ExpressionLanguage;
use Symfony\Component\Validator\Constraint;
use Symfony\Component\Validator\Exception\LogicException;

/**
 * @Annotation
 * @Target({"CLASS", "PROPERTY", "METHOD", "ANNOTATION"})
 *
 * @author Fabien Potencier <fabien@symfony.com>
 * @author Bernhard Schussek <bschussek@gmail.com>
 */
#[\Attribute(\Attribute::TARGET_PROPERTY | \Attribute::TARGET_METHOD | \Attribute::TARGET_CLASS | \Attribute::IS_REPEATABLE)]
class Expression extends Constraint
{
    public const EXPRESSION_FAILED_ERROR = '6b3befbc-2f01-4ddf-be21-b57898905284';

    protected const ERROR_NAMES = [
        self::EXPRESSION_FAILED_ERROR => 'EXPRESSION_FAILED_ERROR',
    ];

    /**
     * @deprecated since Symfony 6.1, use const ERROR_NAMES instead
     */
    protected static $errorNames = self::ERROR_NAMES;

    public $message = 'This value is not valid.';
    public $expression;
    public $values = [];
    public bool $negate = true;

    public function __construct(
        string|ExpressionObject|array|null $expression,
<<<<<<< HEAD
        string $message = null,
        array $values = null,
        array $groups = null,
        mixed $payload = null,
        array $options = [],
        bool $negate = null,
=======
        ?string $message = null,
        ?array $values = null,
        ?array $groups = null,
        mixed $payload = null,
        array $options = [],
        ?bool $negate = null,
>>>>>>> a44829e2
    ) {
        if (!class_exists(ExpressionLanguage::class)) {
            throw new LogicException(sprintf('The "symfony/expression-language" component is required to use the "%s" constraint. Try running "composer require symfony/expression-language".', __CLASS__));
        }

        if (\is_array($expression)) {
            $options = array_merge($expression, $options);
        } else {
            $options['value'] = $expression;
        }

        parent::__construct($options, $groups, $payload);

        $this->message = $message ?? $this->message;
        $this->values = $values ?? $this->values;
        $this->negate = $negate ?? $this->negate;
    }

    public function getDefaultOption(): ?string
    {
        return 'expression';
    }

    public function getRequiredOptions(): array
    {
        return ['expression'];
    }

    public function getTargets(): string|array
    {
        return [self::CLASS_CONSTRAINT, self::PROPERTY_CONSTRAINT];
    }

    public function validatedBy(): string
    {
        return 'validator.expression';
    }
}<|MERGE_RESOLUTION|>--- conflicted
+++ resolved
@@ -44,21 +44,12 @@
 
     public function __construct(
         string|ExpressionObject|array|null $expression,
-<<<<<<< HEAD
-        string $message = null,
-        array $values = null,
-        array $groups = null,
-        mixed $payload = null,
-        array $options = [],
-        bool $negate = null,
-=======
         ?string $message = null,
         ?array $values = null,
         ?array $groups = null,
         mixed $payload = null,
         array $options = [],
         ?bool $negate = null,
->>>>>>> a44829e2
     ) {
         if (!class_exists(ExpressionLanguage::class)) {
             throw new LogicException(sprintf('The "symfony/expression-language" component is required to use the "%s" constraint. Try running "composer require symfony/expression-language".', __CLASS__));
