--- conflicted
+++ resolved
@@ -104,32 +104,20 @@
 
     protected static function getDispatcher(): EventDispatcherInterface
     {
-<<<<<<< HEAD
-        return $this->dispatcher ??= $this->createMock(EventDispatcherInterface::class);
-=======
-        return self::$dispatcher ?? self::$dispatcher = new class() implements EventDispatcherInterface {
+        return self::$dispatcher ??= new class() implements EventDispatcherInterface {
             public function dispatch($event, string $eventName = null): object
             {
             }
         };
->>>>>>> 29f46fc4
     }
 
     protected static function getClient(): HttpClientInterface
     {
-<<<<<<< HEAD
-        return $this->client ??= $this->createMock(HttpClientInterface::class);
-=======
-        return self::$client ?? self::$client = new MockHttpClient();
->>>>>>> 29f46fc4
+        return self::$client ??= new MockHttpClient();
     }
 
     protected static function getLogger(): LoggerInterface
     {
-<<<<<<< HEAD
-        return $this->logger ??= $this->createMock(LoggerInterface::class);
-=======
-        return self::$logger ?? self::$logger = new NullLogger();
->>>>>>> 29f46fc4
+        return self::$logger ??= new NullLogger();
     }
 }