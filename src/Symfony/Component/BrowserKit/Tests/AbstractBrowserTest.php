--- conflicted
+++ resolved
@@ -314,7 +314,6 @@
 
         $this->expectException(\InvalidArgumentException::class);
         $client->clickLink('foo');
-<<<<<<< HEAD
     }
 
     public function testClickLinkPreserveHeaders()
@@ -327,8 +326,6 @@
         $server = $client->getRequest()->getServer();
         $this->assertArrayHasKey('X-Special-Header', $server);
         $this->assertSame('Special Header Value', $server['X-Special-Header']);
-=======
->>>>>>> a44829e2
     }
 
     public function testClickForm()
