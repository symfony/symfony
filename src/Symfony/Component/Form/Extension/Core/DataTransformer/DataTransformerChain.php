--- conflicted
+++ resolved
@@ -50,12 +50,7 @@
      *
      * @return mixed The transformed value
      *
-<<<<<<< HEAD
      * @throws TransformationFailedException
-     * @throws UnexpectedTypeException
-=======
-     * @throws \Symfony\Component\Form\Exception\TransformationFailedException
->>>>>>> 92449e70
      */
     public function transform($value)
     {
@@ -79,12 +74,7 @@
      *
      * @return mixed The reverse-transformed value
      *
-<<<<<<< HEAD
      * @throws TransformationFailedException
-     * @throws UnexpectedTypeException
-=======
-     * @throws \Symfony\Component\Form\Exception\TransformationFailedException
->>>>>>> 92449e70
      */
     public function reverseTransform($value)
     {
