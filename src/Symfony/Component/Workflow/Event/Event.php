<?php

/*
 * This file is part of the Symfony package.
 *
 * (c) Fabien Potencier <fabien@symfony.com>
 *
 * For the full copyright and license information, please view the LICENSE
 * file that was distributed with this source code.
 */

namespace Symfony\Component\Workflow\Event;

use Symfony\Component\EventDispatcher\Event as BaseEvent;
use Symfony\Component\Workflow\Marking;
use Symfony\Component\Workflow\Transition;
use Symfony\Component\Workflow\WorkflowInterface;

/**
 * @author Fabien Potencier <fabien@symfony.com>
 * @author Grégoire Pineau <lyrixx@lyrixx.info>
 */
class Event extends BaseEvent
{
    private $subject;
    private $marking;
    private $transition;
    private $workflow;
    private $workflowName;

    /**
<<<<<<< HEAD
     * @param object            $subject
     * @param Marking           $marking
     * @param Transition        $transition
     * @param WorkflowInterface $workflow
=======
     * @param object $subject
     * @param string $workflowName
>>>>>>> 6a138263
     */
    public function __construct($subject, Marking $marking, Transition $transition = null, $workflow = null)
    {
        $this->subject = $subject;
        $this->marking = $marking;
        $this->transition = $transition;
        if (null === $workflow) {
            @trigger_error(sprintf('Passing only three parameters to "%s" is deprecated since Symfony 4.1. Pass a %s instance as fourth parameter instead.', __METHOD__, WorkflowInterface::class), E_USER_DEPRECATED);
            $this->workflowName = 'unnamed';
        } elseif (\is_string($workflow)) {
            @trigger_error(sprintf('Passing a string as the 4th parameter of "%s()" is deprecated since Symfony 4.1. Pass a %s instance instead.', __METHOD__, WorkflowInterface::class), E_USER_DEPRECATED);
            $this->workflowName = $workflow;
        } elseif ($workflow instanceof WorkflowInterface) {
            $this->workflow = $workflow;
        } else {
            throw new \TypeError(sprintf('The 4th parameter of "%s"  should be a "%s" instance instead.', __METHOD__, WorkflowInterface::class));
        }
    }

    public function getMarking()
    {
        return $this->marking;
    }

    public function getSubject()
    {
        return $this->subject;
    }

    public function getTransition()
    {
        return $this->transition;
    }

    public function getWorkflow(): WorkflowInterface
    {
        // BC layer
        if (!$this->workflow instanceof WorkflowInterface) {
            throw new \RuntimeException(sprintf('The 4th parameter of "%s"::__construct() should be a "%s" instance.', __CLASS__, WorkflowInterface::class));
        }

        return $this->workflow;
    }

    public function getWorkflowName()
    {
        // BC layer
        if ($this->workflowName) {
            return $this->workflowName;
        }

        // BC layer
        if (!$this->workflow instanceof WorkflowInterface) {
            throw new \RuntimeException(sprintf('The 4th parameter of "%s"::__construct() should be a "%s" instance.', __CLASS__, WorkflowInterface::class));
        }

        return $this->workflow->getName();
    }

    public function getMetadata(string $key, $subject)
    {
        // BC layer
        if (!$this->workflow instanceof WorkflowInterface) {
            throw new \RuntimeException(sprintf('The 4th parameter of "%s"::__construct() should be a "%s" instance.', __CLASS__, WorkflowInterface::class));
        }

        return $this->workflow->getMetadataStore()->getMetadata($key, $subject);
    }
}<|MERGE_RESOLUTION|>--- conflicted
+++ resolved
@@ -29,15 +29,9 @@
     private $workflowName;
 
     /**
-<<<<<<< HEAD
      * @param object            $subject
-     * @param Marking           $marking
      * @param Transition        $transition
      * @param WorkflowInterface $workflow
-=======
-     * @param object $subject
-     * @param string $workflowName
->>>>>>> 6a138263
      */
     public function __construct($subject, Marking $marking, Transition $transition = null, $workflow = null)
     {
