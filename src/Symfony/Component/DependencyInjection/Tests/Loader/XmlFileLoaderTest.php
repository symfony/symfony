<?php

/*
 * This file is part of the Symfony package.
 *
 * (c) Fabien Potencier <fabien@symfony.com>
 *
 * For the full copyright and license information, please view the LICENSE
 * file that was distributed with this source code.
 */

namespace Symfony\Component\DependencyInjection\Tests\Loader;

use PHPUnit\Framework\TestCase;
use Symfony\Bridge\PhpUnit\ExpectDeprecationTrait;
use Symfony\Component\Config\Exception\FileLocatorFileNotFoundException;
use Symfony\Component\Config\Exception\LoaderLoadException;
use Symfony\Component\Config\FileLocator;
use Symfony\Component\Config\Loader\LoaderResolver;
use Symfony\Component\Config\Resource\FileResource;
use Symfony\Component\Config\Resource\GlobResource;
use Symfony\Component\Config\Util\Exception\XmlParsingException;
use Symfony\Component\DependencyInjection\Argument\AbstractArgument;
use Symfony\Component\DependencyInjection\Argument\BoundArgument;
use Symfony\Component\DependencyInjection\Argument\IteratorArgument;
use Symfony\Component\DependencyInjection\Argument\ServiceClosureArgument;
use Symfony\Component\DependencyInjection\Argument\ServiceLocatorArgument;
use Symfony\Component\DependencyInjection\Argument\TaggedIteratorArgument;
use Symfony\Component\DependencyInjection\Compiler\ResolveBindingsPass;
use Symfony\Component\DependencyInjection\ContainerBuilder;
use Symfony\Component\DependencyInjection\ContainerInterface;
use Symfony\Component\DependencyInjection\Definition;
use Symfony\Component\DependencyInjection\Dumper\PhpDumper;
use Symfony\Component\DependencyInjection\Exception\InvalidArgumentException;
use Symfony\Component\DependencyInjection\Exception\LogicException;
use Symfony\Component\DependencyInjection\Loader\IniFileLoader;
use Symfony\Component\DependencyInjection\Loader\XmlFileLoader;
use Symfony\Component\DependencyInjection\Loader\YamlFileLoader;
use Symfony\Component\DependencyInjection\Reference;
use Symfony\Component\DependencyInjection\Tests\Fixtures\Bar;
use Symfony\Component\DependencyInjection\Tests\Fixtures\BarInterface;
use Symfony\Component\DependencyInjection\Tests\Fixtures\CaseSensitiveClass;
use Symfony\Component\DependencyInjection\Tests\Fixtures\FooClassWithEnumAttribute;
use Symfony\Component\DependencyInjection\Tests\Fixtures\FooUnitEnum;
use Symfony\Component\DependencyInjection\Tests\Fixtures\FooWithAbstractArgument;
use Symfony\Component\DependencyInjection\Tests\Fixtures\NamedArgumentsDummy;
use Symfony\Component\DependencyInjection\Tests\Fixtures\Prototype;
use Symfony\Component\ExpressionLanguage\Expression;

class XmlFileLoaderTest extends TestCase
{
    use ExpectDeprecationTrait;

    protected static $fixturesPath;

    public static function setUpBeforeClass(): void
    {
        self::$fixturesPath = realpath(__DIR__.'/../Fixtures/');
        require_once self::$fixturesPath.'/includes/foo.php';
        require_once self::$fixturesPath.'/includes/ProjectExtension.php';
        require_once self::$fixturesPath.'/includes/ProjectWithXsdExtension.php';
    }

    public function testLoad()
    {
        $loader = new XmlFileLoader(new ContainerBuilder(), new FileLocator(self::$fixturesPath.'/ini'));

        try {
            $loader->load('foo.xml');
            $this->fail('->load() throws an InvalidArgumentException if the loaded file does not exist');
        } catch (\Exception $e) {
            $this->assertInstanceOf(\InvalidArgumentException::class, $e, '->load() throws an InvalidArgumentException if the loaded file does not exist');
            $this->assertStringStartsWith('The file "foo.xml" does not exist (in:', $e->getMessage(), '->load() throws an InvalidArgumentException if the loaded file does not exist');
        }
    }

    public function testParseFile()
    {
        $loader = new XmlFileLoader(new ContainerBuilder(), new FileLocator(self::$fixturesPath.'/ini'));
        $r = new \ReflectionObject($loader);
        $m = $r->getMethod('parseFileToDOM');

        try {
            $m->invoke($loader, self::$fixturesPath.'/ini/parameters.ini');
            $this->fail('->parseFileToDOM() throws an InvalidArgumentException if the loaded file is not a valid XML file');
        } catch (\Exception $e) {
            $this->assertInstanceOf(InvalidArgumentException::class, $e, '->parseFileToDOM() throws an InvalidArgumentException if the loaded file is not a valid XML file');
            $this->assertMatchesRegularExpression(sprintf('#^Unable to parse file ".+%s": .+.$#', 'parameters.ini'), $e->getMessage(), '->parseFileToDOM() throws an InvalidArgumentException if the loaded file is not a valid XML file');

            $e = $e->getPrevious();
            $this->assertInstanceOf(\InvalidArgumentException::class, $e, '->parseFileToDOM() throws an InvalidArgumentException if the loaded file is not a valid XML file');
            $this->assertStringStartsWith('[ERROR 4] Start tag expected, \'<\' not found (in', $e->getMessage(), '->parseFileToDOM() throws an InvalidArgumentException if the loaded file is not a valid XML file');
        }

        $loader = new XmlFileLoader(new ContainerBuilder(), new FileLocator(self::$fixturesPath.'/xml'));

        try {
            $m->invoke($loader, self::$fixturesPath.'/xml/nonvalid.xml');
            $this->fail('->parseFileToDOM() throws an InvalidArgumentException if the loaded file does not validate the XSD');
        } catch (\Exception $e) {
            $this->assertInstanceOf(InvalidArgumentException::class, $e, '->parseFileToDOM() throws an InvalidArgumentException if the loaded file does not validate the XSD');
            $this->assertMatchesRegularExpression(sprintf('#^Unable to parse file ".+%s": .+.$#', 'nonvalid.xml'), $e->getMessage(), '->parseFileToDOM() throws an InvalidArgumentException if the loaded file is not a valid XML file');

            $e = $e->getPrevious();
            $this->assertInstanceOf(\InvalidArgumentException::class, $e, '->parseFileToDOM() throws an InvalidArgumentException if the loaded file does not validate the XSD');
            $this->assertStringStartsWith('[ERROR 1845] Element \'nonvalid\': No matching global declaration available for the validation root. (in', $e->getMessage(), '->parseFileToDOM() throws an InvalidArgumentException if the loaded file does not validate the XSD');
        }

        $xml = $m->invoke($loader, self::$fixturesPath.'/xml/services1.xml');
        $this->assertInstanceOf(\DOMDocument::class, $xml, '->parseFileToDOM() returns an SimpleXMLElement object');
    }

    public function testLoadWithExternalEntitiesDisabled()
    {
        $containerBuilder = new ContainerBuilder();
        $loader = new XmlFileLoader($containerBuilder, new FileLocator(self::$fixturesPath.'/xml'));
        $loader->load('services2.xml');

        $this->assertGreaterThan(0, $containerBuilder->getParameterBag()->all(), 'Parameters can be read from the config file.');
    }

    public function testLoadParameters()
    {
        $container = new ContainerBuilder();
        $loader = new XmlFileLoader($container, new FileLocator(self::$fixturesPath.'/xml'));
        $loader->load('services2.xml');

        $actual = $container->getParameterBag()->all();
        $expected = [
            'a_string' => 'a string',
            'foo' => 'bar',
            'values' => [
                0,
                'integer' => 4,
                100 => null,
                'true',
                true,
                false,
                'on',
                'off',
                'float' => 1.3,
                1000.3,
                'a string',
                ' a string not trimmed ',
                'a trimmed string',
                'an explicit trimmed string',
                ['foo', 'bar'],
            ],
            'mixedcase' => ['MixedCaseKey' => 'value'],
            'constant' => \PHP_EOL,
        ];

        $this->assertEquals($expected, $actual, '->load() converts XML values to PHP ones');
    }

    public function testLoadImports()
    {
        $container = new ContainerBuilder();
        $resolver = new LoaderResolver([
            new IniFileLoader($container, new FileLocator(self::$fixturesPath.'/ini')),
            new YamlFileLoader($container, new FileLocator(self::$fixturesPath.'/yml')),
            $loader = new XmlFileLoader($container, new FileLocator(self::$fixturesPath.'/xml')),
        ]);
        $loader->setResolver($resolver);
        $loader->load('services4.xml');

        $actual = $container->getParameterBag()->all();
        $expected = [
            'a_string' => 'a string',
            'foo' => 'bar',
            'values' => [
                0,
                'integer' => 4,
                100 => null,
                'true',
                true,
                false,
                'on',
                'off',
                'float' => 1.3,
                1000.3,
                'a string',
                ['foo', 'bar'],
            ],
            'mixedcase' => ['MixedCaseKey' => 'value'],
            'constant' => \PHP_EOL,
            'bar' => '%foo%',
            'imported_from_ini' => true,
            'imported_from_yaml' => true,
            'with_wrong_ext' => 'from yaml',
        ];

        $this->assertEquals(array_keys($expected), array_keys($actual), '->load() imports and merges imported files');
        $this->assertTrue($actual['imported_from_ini']);

        // Bad import throws no exception due to ignore_errors value.
        $loader->load('services4_bad_import.xml');

        // Bad import with nonexistent file throws no exception due to ignore_errors: not_found value.
        $loader->load('services4_bad_import_file_not_found.xml');

        try {
            $loader->load('services4_bad_import_with_errors.xml');
            $this->fail('->load() throws a LoaderLoadException if the imported xml file configuration does not exist');
        } catch (\Exception $e) {
            $this->assertInstanceOf(LoaderLoadException::class, $e, '->load() throws a LoaderLoadException if the imported xml file configuration does not exist');
            $this->assertMatchesRegularExpression(sprintf('#^The file "%1$s" does not exist \(in: .+\) in %1$s \(which is being imported from ".+%2$s"\)\.$#', 'foo_fake\.xml', 'services4_bad_import_with_errors\.xml'), $e->getMessage(), '->load() throws a LoaderLoadException if the imported xml file configuration does not exist');

            $e = $e->getPrevious();
            $this->assertInstanceOf(FileLocatorFileNotFoundException::class, $e, '->load() throws a FileLocatorFileNotFoundException if the imported xml file configuration does not exist');
            $this->assertMatchesRegularExpression(sprintf('#^The file "%s" does not exist \(in: .+\)\.$#', 'foo_fake\.xml'), $e->getMessage(), '->load() throws a FileLocatorFileNotFoundException if the imported xml file configuration does not exist');
        }

        try {
            $loader->load('services4_bad_import_nonvalid.xml');
            $this->fail('->load() throws an LoaderLoadException if the imported configuration does not validate the XSD');
        } catch (\Exception $e) {
            $this->assertInstanceOf(LoaderLoadException::class, $e, '->load() throws a LoaderLoadException if the imported configuration does not validate the XSD');
            $this->assertMatchesRegularExpression(sprintf('#^Unable to parse file ".+%s": .+.$#', 'nonvalid\.xml'), $e->getMessage(), '->load() throws a LoaderLoadException if the imported configuration does not validate the XSD');

            $e = $e->getPrevious();
            $this->assertInstanceOf(InvalidArgumentException::class, $e, '->load() throws an InvalidArgumentException if the configuration does not validate the XSD');
            $this->assertMatchesRegularExpression(sprintf('#^Unable to parse file ".+%s": .+.$#', 'nonvalid\.xml'), $e->getMessage(), '->load() throws an InvalidArgumentException if the configuration does not validate the XSD');

            $e = $e->getPrevious();
            $this->assertInstanceOf(XmlParsingException::class, $e, '->load() throws a XmlParsingException if the configuration does not validate the XSD');
            $this->assertStringStartsWith('[ERROR 1845] Element \'nonvalid\': No matching global declaration available for the validation root. (in', $e->getMessage(), '->load() throws a XmlParsingException if the loaded file does not validate the XSD');
        }
    }

    public function testLoadWithEnvironment()
    {
        $container = new ContainerBuilder();

        $loader = new XmlFileLoader($container, new FileLocator(self::$fixturesPath.'/xml'), 'dev');
        $loader->load('services29.xml');

        self::assertSame([
            'imported_parameter' => 'value when on dev',
            'root_parameter' => 'value when on dev',
        ], $container->getParameterBag()->all());

        $loader = new XmlFileLoader($container, new FileLocator(self::$fixturesPath.'/xml'), 'test');
        $loader->load('services29.xml');

        self::assertSame([
            'imported_parameter' => 'value when on test',
            'root_parameter' => 'value when on test',
        ], $container->getParameterBag()->all());

        $loader = new XmlFileLoader($container, new FileLocator(self::$fixturesPath.'/xml'), 'prod');
        $loader->load('services29.xml');

        self::assertSame([
            'imported_parameter' => 'value when on prod',
            'root_parameter' => 'value when on prod',
        ], $container->getParameterBag()->all());

        $loader = new XmlFileLoader($container, new FileLocator(self::$fixturesPath.'/xml'), 'other');
        $loader->load('services29.xml');

        self::assertSame([
            'imported_parameter' => 'default value',
            'root_parameter' => 'default value',
        ], $container->getParameterBag()->all());
    }

    public function testLoadAnonymousServices()
    {
        $container = new ContainerBuilder();
        $loader = new XmlFileLoader($container, new FileLocator(self::$fixturesPath.'/xml'));
        $loader->load('services5.xml');
        $services = $container->getDefinitions();
        $this->assertCount(6, $services, '->load() attributes unique ids to anonymous services');

        // anonymous service as an argument
        $args = $services['foo']->getArguments();
        $this->assertCount(1, $args, '->load() references anonymous services as "normal" ones');
        $this->assertInstanceOf(Reference::class, $args[0], '->load() converts anonymous services to references to "normal" services');
        $this->assertArrayHasKey((string) $args[0], $services, '->load() makes a reference to the created ones');
        $inner = $services[(string) $args[0]];
        $this->assertEquals('BarClass', $inner->getClass(), '->load() uses the same configuration as for the anonymous ones');
        $this->assertFalse($inner->isPublic());

        // inner anonymous services
        $args = $inner->getArguments();
        $this->assertCount(1, $args, '->load() references anonymous services as "normal" ones');
        $this->assertInstanceOf(Reference::class, $args[0], '->load() converts anonymous services to references to "normal" services');
        $this->assertArrayHasKey((string) $args[0], $services, '->load() makes a reference to the created ones');
        $inner = $services[(string) $args[0]];
        $this->assertEquals('BazClass', $inner->getClass(), '->load() uses the same configuration as for the anonymous ones');
        $this->assertFalse($inner->isPublic());

        // anonymous service as a property
        $properties = $services['foo']->getProperties();
        $property = $properties['p'];
        $this->assertInstanceOf(Reference::class, $property, '->load() converts anonymous services to references to "normal" services');
        $this->assertArrayHasKey((string) $property, $services, '->load() makes a reference to the created ones');
        $inner = $services[(string) $property];
        $this->assertEquals('BuzClass', $inner->getClass(), '->load() uses the same configuration as for the anonymous ones');
        $this->assertFalse($inner->isPublic());

        // anonymous services are shared when using decoration definitions
        $container->compile();
        $services = $container->getDefinitions();
        $fooArgs = $services['foo']->getArguments();
        $barArgs = $services['bar']->getArguments();
        $this->assertSame($fooArgs[0], $barArgs[0]);
    }

    public function testLoadAnonymousServicesWithoutId()
    {
        $this->expectException(InvalidArgumentException::class);
        $this->expectExceptionMessage('Top-level services must have "id" attribute, none found in');
        $container = new ContainerBuilder();
        $loader = new XmlFileLoader($container, new FileLocator(self::$fixturesPath.'/xml'));
        $loader->load('services_without_id.xml');
    }

    public function testLoadAnonymousNestedServices()
    {
        $container = new ContainerBuilder();
        $loader = new XmlFileLoader($container, new FileLocator(self::$fixturesPath.'/xml'));
        $loader->load('nested_service_without_id.xml');

        $this->assertTrue($container->hasDefinition('FooClass'));
        $arguments = $container->getDefinition('FooClass')->getArguments();
        $this->assertInstanceOf(Reference::class, array_shift($arguments));
    }

    public function testLoadServices()
    {
        $container = new ContainerBuilder();
        $loader = new XmlFileLoader($container, new FileLocator(self::$fixturesPath.'/xml'));
        $loader->load('services6.xml');
        $services = $container->getDefinitions();
        $this->assertArrayHasKey('foo', $services, '->load() parses <service> elements');
        $this->assertFalse($services['not_shared']->isShared(), '->load() parses shared flag');
        $this->assertInstanceOf(Definition::class, $services['foo'], '->load() converts <service> element to Definition instances');
        $this->assertEquals('FooClass', $services['foo']->getClass(), '->load() parses the class attribute');
        $this->assertEquals('%path%/foo.php', $services['file']->getFile(), '->load() parses the file tag');
        $this->assertEquals(['foo', new Reference('foo'), [true, false]], $services['arguments']->getArguments(), '->load() parses the argument tags');
        $this->assertEquals('sc_configure', $services['configurator1']->getConfigurator(), '->load() parses the configurator tag');
        $this->assertEquals([new Reference('baz'), 'configure'], $services['configurator2']->getConfigurator(), '->load() parses the configurator tag');
        $this->assertEquals(['BazClass', 'configureStatic'], $services['configurator3']->getConfigurator(), '->load() parses the configurator tag');
        $this->assertEquals([['setBar', []], ['setBar', [new Expression('service("foo").foo() ~ (container.hasParameter("foo") ? parameter("foo") : "default")')]]], $services['method_call1']->getMethodCalls(), '->load() parses the method_call tag');
        $this->assertEquals([['setBar', ['foo', new Reference('foo'), [true, false]]]], $services['method_call2']->getMethodCalls(), '->load() parses the method_call tag');
        $this->assertEquals('factory', $services['new_factory1']->getFactory(), '->load() parses the factory tag');
        $this->assertEquals([new Reference('baz'), 'getClass'], $services['new_factory2']->getFactory(), '->load() parses the factory tag');
        $this->assertEquals(['BazClass', 'getInstance'], $services['new_factory3']->getFactory(), '->load() parses the factory tag');
        $this->assertSame([null, 'getInstance'], $services['new_factory4']->getFactory(), '->load() accepts factory tag without class');
        $this->assertEquals([new Reference('baz'), '__invoke'], $services['new_factory5']->getFactory(), '->load() accepts service reference as invokable factory');

        $aliases = $container->getAliases();
        $this->assertArrayHasKey('alias_for_foo', $aliases, '->load() parses <service> elements');
        $this->assertEquals('foo', (string) $aliases['alias_for_foo'], '->load() parses aliases');
        $this->assertFalse($aliases['alias_for_foo']->isPublic());
        $this->assertArrayHasKey('another_alias_for_foo', $aliases);
        $this->assertEquals('foo', (string) $aliases['another_alias_for_foo']);
        $this->assertTrue($aliases['another_alias_for_foo']->isPublic());

        $this->assertEquals(['decorated', null, 0], $services['decorator_service']->getDecoratedService());
        $this->assertEquals(['decorated', 'decorated.pif-pouf', 0], $services['decorator_service_with_name']->getDecoratedService());
        $this->assertEquals(['decorated', 'decorated.pif-pouf', 5], $services['decorator_service_with_name_and_priority']->getDecoratedService());
        $this->assertEquals(['decorated', 'decorated.pif-pouf', 5, ContainerInterface::IGNORE_ON_INVALID_REFERENCE], $services['decorator_service_with_name_and_priority_and_on_invalid']->getDecoratedService());
    }

    public function testParsesIteratorArgument()
    {
        $container = new ContainerBuilder();
        $loader = new XmlFileLoader($container, new FileLocator(self::$fixturesPath.'/xml'));
        $loader->load('services9.xml');

        $lazyDefinition = $container->getDefinition('lazy_context');

        $this->assertEquals([new IteratorArgument(['k1' => new Reference('foo.baz'), 'k2' => new Reference('service_container')]), new IteratorArgument([])], $lazyDefinition->getArguments(), '->load() parses lazy arguments');
    }

    /**
     * @testWith ["foo_tag"]
     *           ["bar_tag"]
     */
    public function testParsesTags(string $tag)
    {
        $container = new ContainerBuilder();
        $loader = new XmlFileLoader($container, new FileLocator(self::$fixturesPath.'/xml'));
        $loader->load('services10.xml');

        $services = $container->findTaggedServiceIds($tag);
        $this->assertCount(1, $services);

        foreach ($services as $id => $tagAttributes) {
            foreach ($tagAttributes as $attributes) {
                $this->assertArrayHasKey('other_option', $attributes);
                $this->assertEquals('lorem', $attributes['other_option']);
                $this->assertArrayHasKey('other-option', $attributes, 'unnormalized tag attributes should not be removed');

                $this->assertEquals('ciz', $attributes['some_option'], 'no overriding should be done when normalizing');
                $this->assertEquals('cat', $attributes['some-option']);

                $this->assertArrayNotHasKey('an_other_option', $attributes, 'normalization should not be done when an underscore is already found');
            }
        }
    }

    public function testParseTaggedArgumentsWithIndexBy()
    {
        $container = new ContainerBuilder();
        $loader = new XmlFileLoader($container, new FileLocator(self::$fixturesPath.'/xml'));
        $loader->load('services_with_tagged_arguments.xml');

        $this->assertCount(1, $container->getDefinition('foo')->getTag('foo_tag'));
        $this->assertCount(1, $container->getDefinition('foo_tagged_iterator')->getArguments());
        $this->assertCount(1, $container->getDefinition('foo_tagged_locator')->getArguments());

        $taggedIterator = new TaggedIteratorArgument('foo_tag', 'barfoo', 'foobar', false, 'getPriority');
        $this->assertEquals($taggedIterator, $container->getDefinition('foo_tagged_iterator')->getArgument(0));
        $taggedIterator2 = new TaggedIteratorArgument('foo_tag', null, null, false, null, ['baz']);
        $this->assertEquals($taggedIterator2, $container->getDefinition('foo2_tagged_iterator')->getArgument(0));
        $taggedIterator3 = new TaggedIteratorArgument('foo_tag', null, null, false, null, ['baz', 'qux']);
        $this->assertEquals($taggedIterator3, $container->getDefinition('foo3_tagged_iterator')->getArgument(0));

        $taggedIterator = new TaggedIteratorArgument('foo_tag', 'barfoo', 'foobar', true, 'getPriority');
        $this->assertEquals(new ServiceLocatorArgument($taggedIterator), $container->getDefinition('foo_tagged_locator')->getArgument(0));
        $taggedIterator2 = new TaggedIteratorArgument('foo_tag', 'foo_tag', 'getDefaultFooTagName', true, 'getDefaultFooTagPriority', ['baz']);
        $this->assertEquals(new ServiceLocatorArgument($taggedIterator2), $container->getDefinition('foo2_tagged_locator')->getArgument(0));
        $taggedIterator3 = new TaggedIteratorArgument('foo_tag', 'foo_tag', 'getDefaultFooTagName', true, 'getDefaultFooTagPriority', ['baz', 'qux']);
        $this->assertEquals(new ServiceLocatorArgument($taggedIterator3), $container->getDefinition('foo3_tagged_locator')->getArgument(0));
    }

    /**
     * @group legacy
     */
    public function testServiceWithServiceLocatorArgument()
    {
        $this->expectDeprecation('Since symfony/dependency-injection 6.3: Skipping "key" argument or using integers as values in a "service_locator" tag is deprecated. The keys will default to the IDs of the original services in 7.0.');

        $container = new ContainerBuilder();
        $loader = new XmlFileLoader($container, new FileLocator(self::$fixturesPath.'/xml'));
        $loader->load('services_with_service_locator_argument.xml');

        $values = ['foo' => new Reference('foo_service'), 'bar' => new Reference('bar_service')];
        $this->assertEquals([new ServiceLocatorArgument($values)], $container->getDefinition('locator_dependent_service_indexed')->getArguments());

        $values = [new Reference('foo_service'), new Reference('bar_service')];
        $this->assertEquals([new ServiceLocatorArgument($values)], $container->getDefinition('locator_dependent_service_not_indexed')->getArguments());

        $values = ['foo' => new Reference('foo_service'), 0 => new Reference('bar_service')];
        $this->assertEquals([new ServiceLocatorArgument($values)], $container->getDefinition('locator_dependent_service_mixed')->getArguments());
    }

    public function testParseServiceClosure()
    {
        $container = new ContainerBuilder();
        $loader = new XmlFileLoader($container, new FileLocator(self::$fixturesPath.'/xml'));
        $loader->load('services_with_service_closure.xml');

        $this->assertEquals(new ServiceClosureArgument(new Reference('bar', ContainerInterface::IGNORE_ON_INVALID_REFERENCE)), $container->getDefinition('foo')->getArgument(0));
    }

    public function testParseServiceTagsWithArrayAttributes()
    {
        $container = new ContainerBuilder();
        $loader = new XmlFileLoader($container, new FileLocator(self::$fixturesPath.'/xml'));
        $loader->load('services_with_array_tags.xml');

        $this->assertEquals(['foo_tag' => [['foo' => 'bar', 'bar' => ['foo' => 'bar', 'bar' => 'foo']]]], $container->getDefinition('foo')->getTags());
    }

    public function testParseTagsWithoutNameThrowsException()
    {
        $this->expectException(InvalidArgumentException::class);
        $container = new ContainerBuilder();
        $loader = new XmlFileLoader($container, new FileLocator(self::$fixturesPath.'/xml'));
        $loader->load('tag_without_name.xml');
    }

    public function testParseTagWithEmptyNameThrowsException()
    {
        $this->expectException(InvalidArgumentException::class);
        $this->expectExceptionMessageMatches('/The tag name for service ".+" in .* must be a non-empty string/');
        $container = new ContainerBuilder();
        $loader = new XmlFileLoader($container, new FileLocator(self::$fixturesPath.'/xml'));
        $loader->load('tag_with_empty_name.xml');
    }

    public function testDeprecated()
    {
        $container = new ContainerBuilder();
        $loader = new XmlFileLoader($container, new FileLocator(self::$fixturesPath.'/xml'));
        $loader->load('services_deprecated.xml');

        $this->assertTrue($container->getDefinition('foo')->isDeprecated());
        $message = 'The "foo" service is deprecated. You should stop using it, as it will be removed in the future.';
        $this->assertSame($message, $container->getDefinition('foo')->getDeprecation('foo')['message']);

        $this->assertTrue($container->getDefinition('bar')->isDeprecated());
        $message = 'The "bar" service is deprecated.';
        $this->assertSame($message, $container->getDefinition('bar')->getDeprecation('bar')['message']);
    }

    public function testDeprecatedAliases()
    {
        $container = new ContainerBuilder();
        $loader = new XmlFileLoader($container, new FileLocator(self::$fixturesPath.'/xml'));
        $loader->load('deprecated_alias_definitions.xml');

        $this->assertTrue($container->getAlias('alias_for_foo')->isDeprecated());
        $message = 'The "alias_for_foo" service alias is deprecated. You should stop using it, as it will be removed in the future.';
        $this->assertSame($message, $container->getAlias('alias_for_foo')->getDeprecation('alias_for_foo')['message']);

        $this->assertTrue($container->getAlias('alias_for_foobar')->isDeprecated());
        $message = 'The "alias_for_foobar" service alias is deprecated.';
        $this->assertSame($message, $container->getAlias('alias_for_foobar')->getDeprecation('alias_for_foobar')['message']);
    }

    public function testConvertDomElementToArray()
    {
        $doc = new \DOMDocument('1.0');
        $doc->loadXML('<foo>bar</foo>');
        $this->assertEquals('bar', XmlFileLoader::convertDomElementToArray($doc->documentElement), '::convertDomElementToArray() converts a \DomElement to an array');

        $doc = new \DOMDocument('1.0');
        $doc->loadXML('<foo foo="bar" />');
        $this->assertEquals(['foo' => 'bar'], XmlFileLoader::convertDomElementToArray($doc->documentElement), '::convertDomElementToArray() converts a \DomElement to an array');

        $doc = new \DOMDocument('1.0');
        $doc->loadXML('<foo><foo>bar</foo></foo>');
        $this->assertEquals(['foo' => 'bar'], XmlFileLoader::convertDomElementToArray($doc->documentElement), '::convertDomElementToArray() converts a \DomElement to an array');

        $doc = new \DOMDocument('1.0');
        $doc->loadXML('<foo><foo>bar<foo>bar</foo></foo></foo>');
        $this->assertEquals(['foo' => ['value' => 'bar', 'foo' => 'bar']], XmlFileLoader::convertDomElementToArray($doc->documentElement), '::convertDomElementToArray() converts a \DomElement to an array');

        $doc = new \DOMDocument('1.0');
        $doc->loadXML('<foo><foo></foo></foo>');
        $this->assertEquals(['foo' => null], XmlFileLoader::convertDomElementToArray($doc->documentElement), '::convertDomElementToArray() converts a \DomElement to an array');

        $doc = new \DOMDocument('1.0');
        $doc->loadXML('<foo><foo><!-- foo --></foo></foo>');
        $this->assertEquals(['foo' => null], XmlFileLoader::convertDomElementToArray($doc->documentElement), '::convertDomElementToArray() converts a \DomElement to an array');

        $doc = new \DOMDocument('1.0');
        $doc->loadXML('<foo><foo foo="bar"/><foo foo="bar"/></foo>');
        $this->assertEquals(['foo' => [['foo' => 'bar'], ['foo' => 'bar']]], XmlFileLoader::convertDomElementToArray($doc->documentElement), '::convertDomElementToArray() converts a \DomElement to an array');
    }

    public function testExtensions()
    {
        $container = new ContainerBuilder();
        $container->registerExtension(new \ProjectExtension());
        $container->registerExtension(new \ProjectWithXsdExtension());
        $loader = new XmlFileLoader($container, new FileLocator(self::$fixturesPath.'/xml'));

        // extension without an XSD
        $loader->load('extensions/services1.xml');
        $container->compile();
        $services = $container->getDefinitions();
        $parameters = $container->getParameterBag()->all();

        $this->assertArrayHasKey('project.service.bar', $services, '->load() parses extension elements');
        $this->assertArrayHasKey('project.parameter.bar', $parameters, '->load() parses extension elements');

        $this->assertEquals('BAR', $services['project.service.foo']->getClass(), '->load() parses extension elements');
        $this->assertEquals('BAR', $parameters['project.parameter.foo'], '->load() parses extension elements');

        // extension with an XSD
        $container = new ContainerBuilder();
        $container->registerExtension(new \ProjectExtension());
        $container->registerExtension(new \ProjectWithXsdExtension());
        $loader = new XmlFileLoader($container, new FileLocator(self::$fixturesPath.'/xml'));
        $loader->load('extensions/services2.xml');
        $container->compile();
        $services = $container->getDefinitions();
        $parameters = $container->getParameterBag()->all();

        $this->assertArrayHasKey('project.service.bar', $services, '->load() parses extension elements');
        $this->assertArrayHasKey('project.parameter.bar', $parameters, '->load() parses extension elements');

        $this->assertEquals('BAR', $services['project.service.foo']->getClass(), '->load() parses extension elements');
        $this->assertEquals('BAR', $parameters['project.parameter.foo'], '->load() parses extension elements');

        $container = new ContainerBuilder();
        $container->registerExtension(new \ProjectExtension());
        $container->registerExtension(new \ProjectWithXsdExtension());
        $loader = new XmlFileLoader($container, new FileLocator(self::$fixturesPath.'/xml'));

        // extension with an XSD (does not validate)
        try {
            $loader->load('extensions/services3.xml');
            $this->fail('->load() throws an InvalidArgumentException if the configuration does not validate the XSD');
        } catch (\Exception $e) {
            $this->assertInstanceOf(InvalidArgumentException::class, $e, '->load() throws an InvalidArgumentException if the configuration does not validate the XSD');
            $this->assertMatchesRegularExpression(sprintf('#^Unable to parse file ".+%s": .+.$#', 'services3.xml'), $e->getMessage(), '->load() throws an InvalidArgumentException if the configuration does not validate the XSD');

            $e = $e->getPrevious();
            $this->assertInstanceOf(\InvalidArgumentException::class, $e, '->load() throws an InvalidArgumentException if the configuration does not validate the XSD');
            $this->assertStringContainsString('The attribute \'bar\' is not allowed', $e->getMessage(), '->load() throws an InvalidArgumentException if the configuration does not validate the XSD');
        }

        // non-registered extension
        try {
            $loader->load('extensions/services4.xml');
            $this->fail('->load() throws an InvalidArgumentException if the tag is not valid');
        } catch (\Exception $e) {
            $this->assertInstanceOf(\InvalidArgumentException::class, $e, '->load() throws an InvalidArgumentException if the tag is not valid');
            $this->assertStringStartsWith('There is no extension able to load the configuration for "project:bar" (in', $e->getMessage(), '->load() throws an InvalidArgumentException if the tag is not valid');
        }
    }

    public function testExtensionInPhar()
    {
        if (\extension_loaded('suhosin') && !str_contains(\ini_get('suhosin.executor.include.whitelist'), 'phar')) {
            $this->markTestSkipped('To run this test, add "phar" to the "suhosin.executor.include.whitelist" settings in your php.ini file.');
        }

        require_once self::$fixturesPath.'/includes/ProjectWithXsdExtensionInPhar.phar';

        // extension with an XSD in PHAR archive
        $container = new ContainerBuilder();
        $container->registerExtension(new \ProjectWithXsdExtensionInPhar());
        $loader = new XmlFileLoader($container, new FileLocator(self::$fixturesPath.'/xml'));
        $loader->load('extensions/services6.xml');

        // extension with an XSD in PHAR archive (does not validate)
        try {
            $loader->load('extensions/services7.xml');
            $this->fail('->load() throws an InvalidArgumentException if the configuration does not validate the XSD');
        } catch (\Exception $e) {
            $this->assertInstanceOf(InvalidArgumentException::class, $e, '->load() throws an InvalidArgumentException if the configuration does not validate the XSD');
            $this->assertMatchesRegularExpression(sprintf('#^Unable to parse file ".+%s": .+.$#', 'services7.xml'), $e->getMessage(), '->load() throws an InvalidArgumentException if the configuration does not validate the XSD');

            $e = $e->getPrevious();
            $this->assertInstanceOf(\InvalidArgumentException::class, $e, '->load() throws an InvalidArgumentException if the configuration does not validate the XSD');
            $this->assertStringContainsString('The attribute \'bar\' is not allowed', $e->getMessage(), '->load() throws an InvalidArgumentException if the configuration does not validate the XSD');
        }
    }

    public function testSupports()
    {
        $loader = new XmlFileLoader(new ContainerBuilder(), new FileLocator());

        $this->assertTrue($loader->supports('foo.xml'), '->supports() returns true if the resource is loadable');
        $this->assertFalse($loader->supports('foo.foo'), '->supports() returns false if the resource is not loadable');
        $this->assertTrue($loader->supports('with_wrong_ext.yml', 'xml'), '->supports() returns true if the resource with forced type is loadable');
    }

    public function testNoNamingConflictsForAnonymousServices()
    {
        $container = new ContainerBuilder();

        $loader1 = new XmlFileLoader($container, new FileLocator(self::$fixturesPath.'/xml/extension1'));
        $loader1->load('services.xml');
        $services = $container->getDefinitions();
        $this->assertCount(3, $services, '->load() attributes unique ids to anonymous services');
        $loader2 = new XmlFileLoader($container, new FileLocator(self::$fixturesPath.'/xml/extension2'));
        $loader2->load('services.xml');
        $services = $container->getDefinitions();
        $this->assertCount(5, $services, '->load() attributes unique ids to anonymous services');

        $services = $container->getDefinitions();
        $args1 = $services['extension1.foo']->getArguments();
        $inner1 = $services[(string) $args1[0]];
        $this->assertEquals('BarClass1', $inner1->getClass(), '->load() uses the same configuration as for the anonymous ones');
        $args2 = $services['extension2.foo']->getArguments();
        $inner2 = $services[(string) $args2[0]];
        $this->assertEquals('BarClass2', $inner2->getClass(), '->load() uses the same configuration as for the anonymous ones');
    }

    public function testDocTypeIsNotAllowed()
    {
        $container = new ContainerBuilder();

        $loader = new XmlFileLoader($container, new FileLocator(self::$fixturesPath.'/xml'));

        // document types are not allowed.
        try {
            $loader->load('withdoctype.xml');
            $this->fail('->load() throws an InvalidArgumentException if the configuration contains a document type');
        } catch (\Exception $e) {
            $this->assertInstanceOf(InvalidArgumentException::class, $e, '->load() throws an InvalidArgumentException if the configuration contains a document type');
            $this->assertMatchesRegularExpression(sprintf('#^Unable to parse file ".+%s": .+.$#', 'withdoctype.xml'), $e->getMessage(), '->load() throws an InvalidArgumentException if the configuration contains a document type');

            $e = $e->getPrevious();
            $this->assertInstanceOf(\InvalidArgumentException::class, $e, '->load() throws an InvalidArgumentException if the configuration contains a document type');
            $this->assertSame('Document types are not allowed.', $e->getMessage(), '->load() throws an InvalidArgumentException if the configuration contains a document type');
        }
    }

    public function testXmlNamespaces()
    {
        $container = new ContainerBuilder();
        $loader = new XmlFileLoader($container, new FileLocator(self::$fixturesPath.'/xml'));
        $loader->load('namespaces.xml');
        $services = $container->getDefinitions();

        $this->assertArrayHasKey('foo', $services, '->load() parses <srv:service> elements');
        $this->assertCount(1, $services['foo']->getTag('foo.tag'), '->load parses <srv:tag> elements');
        $this->assertEquals([['setBar', ['foo']]], $services['foo']->getMethodCalls(), '->load() parses the <srv:call> tag');
    }

    public function testLoadIndexedArguments()
    {
        $container = new ContainerBuilder();
        $loader = new XmlFileLoader($container, new FileLocator(self::$fixturesPath.'/xml'));
        $loader->load('services14.xml');

        $this->assertEquals(['index_0' => 'app'], $container->findDefinition('logger')->getArguments());
    }

    public function testLoadInlinedServices()
    {
        $container = new ContainerBuilder();
        $loader = new XmlFileLoader($container, new FileLocator(self::$fixturesPath.'/xml'));
        $loader->load('services21.xml');

        $foo = $container->getDefinition('foo');

        $fooFactory = $foo->getFactory();
        $this->assertInstanceOf(Reference::class, $fooFactory[0]);
        $this->assertTrue($container->has((string) $fooFactory[0]));
        $fooFactoryDefinition = $container->getDefinition((string) $fooFactory[0]);
        $this->assertSame('FooFactory', $fooFactoryDefinition->getClass());
        $this->assertSame('createFoo', $fooFactory[1]);

        $fooFactoryFactory = $fooFactoryDefinition->getFactory();
        $this->assertInstanceOf(Reference::class, $fooFactoryFactory[0]);
        $this->assertTrue($container->has((string) $fooFactoryFactory[0]));
        $this->assertSame('Foobar', $container->getDefinition((string) $fooFactoryFactory[0])->getClass());
        $this->assertSame('createFooFactory', $fooFactoryFactory[1]);

        $fooConfigurator = $foo->getConfigurator();
        $this->assertInstanceOf(Reference::class, $fooConfigurator[0]);
        $this->assertTrue($container->has((string) $fooConfigurator[0]));
        $fooConfiguratorDefinition = $container->getDefinition((string) $fooConfigurator[0]);
        $this->assertSame('Bar', $fooConfiguratorDefinition->getClass());
        $this->assertSame('configureFoo', $fooConfigurator[1]);

        $barConfigurator = $fooConfiguratorDefinition->getConfigurator();
        $this->assertInstanceOf(Reference::class, $barConfigurator[0]);
        $this->assertSame('Baz', $container->getDefinition((string) $barConfigurator[0])->getClass());
        $this->assertSame('configureBar', $barConfigurator[1]);
    }

    public function testAutowire()
    {
        $container = new ContainerBuilder();
        $loader = new XmlFileLoader($container, new FileLocator(self::$fixturesPath.'/xml'));
        $loader->load('services23.xml');

        $this->assertTrue($container->getDefinition('bar')->isAutowired());
    }

    public function testClassFromId()
    {
        $container = new ContainerBuilder();
        $loader = new XmlFileLoader($container, new FileLocator(self::$fixturesPath.'/xml'));
        $loader->load('class_from_id.xml');
        $container->compile();

        $this->assertEquals(CaseSensitiveClass::class, $container->getDefinition(CaseSensitiveClass::class)->getClass());
    }

    public function testPrototype()
    {
        $container = new ContainerBuilder();
        $loader = new XmlFileLoader($container, new FileLocator(self::$fixturesPath.'/xml'));
        $loader->load('services_prototype.xml');

        $ids = array_keys(array_filter($container->getDefinitions(), fn ($def) => !$def->hasTag('container.excluded')));
        sort($ids);
        $this->assertSame([Prototype\Foo::class, Prototype\Sub\Bar::class, 'service_container'], $ids);

        $resources = array_map('strval', $container->getResources());

        $fixturesDir = \dirname(__DIR__).\DIRECTORY_SEPARATOR.'Fixtures'.\DIRECTORY_SEPARATOR;
        $this->assertContains((string) new FileResource($fixturesDir.'xml'.\DIRECTORY_SEPARATOR.'services_prototype.xml'), $resources);

        $prototypeRealPath = realpath(__DIR__.\DIRECTORY_SEPARATOR.'..'.\DIRECTORY_SEPARATOR.'Fixtures'.\DIRECTORY_SEPARATOR.'Prototype');
        $globResource = new GlobResource(
            $fixturesDir.'Prototype',
            '/*',
            true,
            false,
            [
                str_replace(\DIRECTORY_SEPARATOR, '/', $prototypeRealPath.\DIRECTORY_SEPARATOR.'OtherDir') => true,
                str_replace(\DIRECTORY_SEPARATOR, '/', $prototypeRealPath.\DIRECTORY_SEPARATOR.'BadClasses') => true,
                str_replace(\DIRECTORY_SEPARATOR, '/', $prototypeRealPath.\DIRECTORY_SEPARATOR.'SinglyImplementedInterface') => true,
                str_replace(\DIRECTORY_SEPARATOR, '/', $prototypeRealPath.\DIRECTORY_SEPARATOR.'StaticConstructor') => true,
            ]
        );
        $this->assertContains((string) $globResource, $resources);
        $this->assertContains('reflection.Symfony\Component\DependencyInjection\Tests\Fixtures\Prototype\Foo', $resources);
        $this->assertContains('reflection.Symfony\Component\DependencyInjection\Tests\Fixtures\Prototype\Sub\Bar', $resources);
    }

    /**
     * @dataProvider prototypeExcludeWithArrayDataProvider
     */
    public function testPrototypeExcludeWithArray(string $fileName)
    {
        $container = new ContainerBuilder();
        $loader = new XmlFileLoader($container, new FileLocator(self::$fixturesPath.'/xml'));
        $loader->load($fileName);

        $ids = array_keys(array_filter($container->getDefinitions(), fn ($def) => !$def->hasTag('container.excluded')));
        sort($ids);
        $this->assertSame([Prototype\Foo::class, Prototype\Sub\Bar::class, 'service_container'], $ids);

        $resources = array_map('strval', $container->getResources());

        $fixturesDir = \dirname(__DIR__).\DIRECTORY_SEPARATOR.'Fixtures'.\DIRECTORY_SEPARATOR;
        $this->assertContains((string) new FileResource($fixturesDir.'xml'.\DIRECTORY_SEPARATOR.$fileName), $resources);

        $prototypeRealPath = realpath(__DIR__.\DIRECTORY_SEPARATOR.'..'.\DIRECTORY_SEPARATOR.'Fixtures'.\DIRECTORY_SEPARATOR.'Prototype');
        $globResource = new GlobResource(
            $fixturesDir.'Prototype',
            '/*',
            true,
            false,
            [
                str_replace(\DIRECTORY_SEPARATOR, '/', $prototypeRealPath.\DIRECTORY_SEPARATOR.'BadClasses') => true,
                str_replace(\DIRECTORY_SEPARATOR, '/', $prototypeRealPath.\DIRECTORY_SEPARATOR.'OtherDir') => true,
                str_replace(\DIRECTORY_SEPARATOR, '/', $prototypeRealPath.\DIRECTORY_SEPARATOR.'SinglyImplementedInterface') => true,
                str_replace(\DIRECTORY_SEPARATOR, '/', $prototypeRealPath.\DIRECTORY_SEPARATOR.'StaticConstructor') => true,
            ]
        );
        $this->assertContains((string) $globResource, $resources);
        $this->assertContains('reflection.Symfony\Component\DependencyInjection\Tests\Fixtures\Prototype\Foo', $resources);
        $this->assertContains('reflection.Symfony\Component\DependencyInjection\Tests\Fixtures\Prototype\Sub\Bar', $resources);
    }

    public static function prototypeExcludeWithArrayDataProvider(): iterable
    {
        return [
            ['services_prototype_array.xml'],
            // Same config than above but “<exclude> </exclude>” has been added
            ['services_prototype_array_with_space_node.xml'],
        ];
    }

    public function testPrototypeExcludeWithArrayWithEmptyNode()
    {
        $this->expectException(InvalidArgumentException::class);
        $this->expectExceptionMessage('The exclude list must not contain an empty value.');

        $container = new ContainerBuilder();
        $loader = new XmlFileLoader($container, new FileLocator(self::$fixturesPath.'/xml'));
        $loader->load('services_prototype_array_with_empty_node.xml');
    }

    public function testAliasDefinitionContainsUnsupportedElements()
    {
        $this->expectException(InvalidArgumentException::class);
        $this->expectExceptionMessage('Invalid attribute "class" defined for alias "bar" in');
        $container = new ContainerBuilder();
        $loader = new XmlFileLoader($container, new FileLocator(self::$fixturesPath.'/xml'));

        $loader->load('invalid_alias_definition.xml');

        $this->assertTrue($container->has('bar'));
    }

    public function testArgumentWithKeyOutsideCollection()
    {
        $container = new ContainerBuilder();
        $loader = new XmlFileLoader($container, new FileLocator(self::$fixturesPath.'/xml'));
        $loader->load('with_key_outside_collection.xml');

        $this->assertSame(['type' => 'foo', 'bar'], $container->getDefinition('foo')->getArguments());
    }

    public function testDefaults()
    {
        $container = new ContainerBuilder();
        $loader = new XmlFileLoader($container, new FileLocator(self::$fixturesPath.'/xml'));
        $loader->load('services28.xml');

        $this->assertFalse($container->getDefinition('with_defaults')->isPublic());
        $this->assertSame(['foo' => [[]]], $container->getDefinition('with_defaults')->getTags());
        $this->assertTrue($container->getDefinition('with_defaults')->isAutowired());
        $this->assertArrayNotHasKey('public', $container->getDefinition('with_defaults')->getChanges());
        $this->assertArrayNotHasKey('autowire', $container->getDefinition('with_defaults')->getChanges());

        $container->compile();

        $this->assertTrue($container->getDefinition('no_defaults')->isPublic());

        $this->assertSame(['foo' => [[]]], $container->getDefinition('no_defaults')->getTags());

        $this->assertFalse($container->getDefinition('no_defaults')->isAutowired());

        $this->assertTrue($container->getDefinition('child_def')->isPublic());
        $this->assertSame(['foo' => [[]]], $container->getDefinition('child_def')->getTags());
        $this->assertFalse($container->getDefinition('child_def')->isAutowired());

        $definitions = $container->getDefinitions();
        $this->assertSame('service_container', key($definitions));

        array_shift($definitions);
        $anonymous = current($definitions);
        $this->assertSame('bar', key($definitions));
        $this->assertTrue($anonymous->isPublic());
        $this->assertTrue($anonymous->isAutowired());
        $this->assertSame(['foo' => [[]]], $anonymous->getTags());
    }

    public function testNamedArguments()
    {
        $container = new ContainerBuilder();
        $loader = new XmlFileLoader($container, new FileLocator(self::$fixturesPath.'/xml'));
        $loader->load('services_named_args.xml');

        $this->assertEquals(['$apiKey' => 'ABCD', CaseSensitiveClass::class => null], $container->getDefinition(NamedArgumentsDummy::class)->getArguments());

        $container->compile();

        $this->assertEquals([null, 'ABCD'], $container->getDefinition(NamedArgumentsDummy::class)->getArguments());
        $this->assertEquals([['setApiKey', ['123']]], $container->getDefinition(NamedArgumentsDummy::class)->getMethodCalls());
    }

    public function testInstanceof()
    {
        $container = new ContainerBuilder();
        $loader = new XmlFileLoader($container, new FileLocator(self::$fixturesPath.'/xml'));
        $loader->load('services_instanceof.xml');
        $container->compile();

        $definition = $container->getDefinition(Bar::class);
        $this->assertTrue($definition->isAutowired());
        $this->assertTrue($definition->isLazy());
        $this->assertSame(['foo' => [[]], 'bar' => [[]]], $definition->getTags());
    }

    public function testEnumeration()
    {
        $container = new ContainerBuilder();
        $loader = new XmlFileLoader($container, new FileLocator(self::$fixturesPath.'/xml'));
        $loader->load('services_with_enumeration.xml');
        $container->compile();

        $definition = $container->getDefinition(FooClassWithEnumAttribute::class);
        $this->assertSame([FooUnitEnum::BAR], $definition->getArguments());
    }

    public function testInvalidEnumeration()
    {
        $container = new ContainerBuilder();
        $loader = new XmlFileLoader($container, new FileLocator(self::$fixturesPath.'/xml'));

        $this->expectException(\Error::class);
        $loader->load('services_with_invalid_enumeration.xml');
    }

    public function testInstanceOfAndChildDefinition()
    {
        $container = new ContainerBuilder();
        $loader = new XmlFileLoader($container, new FileLocator(self::$fixturesPath.'/xml'));
        $loader->load('services_instanceof_with_parent.xml');
        $container->compile();

        $this->assertTrue($container->getDefinition('child_service')->isAutowired());
    }

    public function testAutoConfigureAndChildDefinition()
    {
        $container = new ContainerBuilder();
        $loader = new XmlFileLoader($container, new FileLocator(self::$fixturesPath.'/xml'));
        $loader->load('services_autoconfigure_with_parent.xml');
        $container->compile();

        $this->assertTrue($container->getDefinition('child_service')->isAutoconfigured());
    }

    public function testDefaultsAndChildDefinition()
    {
        $container = new ContainerBuilder();
        $loader = new XmlFileLoader($container, new FileLocator(self::$fixturesPath.'/xml'));
        $loader->load('services_defaults_with_parent.xml');
        $container->compile();

        $this->assertTrue($container->getDefinition('child_service')->isAutowired());
    }

    public function testAutoConfigureInstanceof()
    {
        $container = new ContainerBuilder();
        $loader = new XmlFileLoader($container, new FileLocator(self::$fixturesPath.'/xml'));
        $loader->load('services_autoconfigure.xml');

        $this->assertTrue($container->getDefinition('use_defaults_settings')->isAutoconfigured());
        $this->assertFalse($container->getDefinition('override_defaults_settings_to_false')->isAutoconfigured());
    }

    public function testCaseSensitivity()
    {
        $container = new ContainerBuilder();
        $loader = new XmlFileLoader($container, new FileLocator(self::$fixturesPath.'/xml'));
        $loader->load('services_case.xml');
        $container->compile();

        $this->assertTrue($container->has('bar'));
        $this->assertTrue($container->has('BAR'));
        $this->assertFalse($container->has('baR'));
        $this->assertNotSame($container->get('BAR'), $container->get('bar'));
        $this->assertSame($container->get('BAR')->arguments->bar, $container->get('bar'));
        $this->assertSame($container->get('BAR')->bar, $container->get('bar'));
    }

    public function testBindings()
    {
        $container = new ContainerBuilder();
        $loader = new XmlFileLoader($container, new FileLocator(self::$fixturesPath.'/xml'));
        $loader->load('services_bindings.xml');
        $container->compile();

        $definition = $container->getDefinition('bar');
        $this->assertEquals([
            'NonExistent' => null,
            BarInterface::class => new Reference(Bar::class),
            '$foo' => [null],
            '$quz' => 'quz',
            '$factory' => 'factory',
            'iterable $baz' => new TaggedIteratorArgument('bar'),
        ], array_map(fn (BoundArgument $v) => $v->getValues()[0], $definition->getBindings()));
        $this->assertEquals([
            'quz',
            null,
            new Reference(Bar::class),
            [null],
            new TaggedIteratorArgument('bar'),
        ], $definition->getArguments());

        $definition = $container->getDefinition(Bar::class);
        $this->assertEquals([
            null,
            'factory',
        ], $definition->getArguments());
        $this->assertEquals([
            'NonExistent' => null,
            '$quz' => 'quz',
            '$factory' => 'factory',
        ], array_map(fn (BoundArgument $v) => $v->getValues()[0], $definition->getBindings()));
    }

    public function testFqcnLazyProxy()
    {
        $container = new ContainerBuilder();
        $loader = new XmlFileLoader($container, new FileLocator(self::$fixturesPath.'/xml'));
        $loader->load('services_lazy_fqcn.xml');

        $definition = $container->getDefinition('foo');
        $this->assertSame([['interface' => 'SomeInterface']], $definition->getTag('proxy'));
    }

    public function testTsantosContainer()
    {
        $container = new ContainerBuilder();
        $loader = new XmlFileLoader($container, new FileLocator(self::$fixturesPath.'/xml'));
        $loader->load('services_tsantos.xml');
        $container->compile();

        $dumper = new PhpDumper($container);
        $this->assertStringEqualsFile(self::$fixturesPath.'/php/services_tsantos.php', $dumper->dump());
    }

    /**
     * The pass may throw an exception, which will cause the test to fail.
     */
    public function testOverriddenDefaultsBindings()
    {
        $container = new ContainerBuilder();

        $loader = new XmlFileLoader($container, new FileLocator(self::$fixturesPath.'/xml'));
        $loader->load('defaults_bindings.xml');
        $loader->load('defaults_bindings2.xml');

        (new ResolveBindingsPass())->process($container);

        $this->assertSame('overridden', $container->get('bar')->quz);
    }

    public function testReturnsClone()
    {
        $container = new ContainerBuilder();
        $loader = new XmlFileLoader($container, new FileLocator(self::$fixturesPath.'/xml'));
        $loader->load('returns_clone.xml');

        $this->assertSame([['bar', [], true]], $container->getDefinition('foo')->getMethodCalls());
    }

    public function testSinglyImplementedInterfacesInMultipleResources()
    {
        $container = new ContainerBuilder();

        $loader = new XmlFileLoader($container, new FileLocator(self::$fixturesPath.'/xml'));
        $loader->load('singly_implemented_interface_in_multiple_resources.xml');

        $alias = $container->getAlias(Prototype\SinglyImplementedInterface\Port\PortInterface::class);

        $this->assertSame(Prototype\SinglyImplementedInterface\Adapter\Adapter::class, (string) $alias);
    }

    public function testNotSinglyImplementedInterfacesInMultipleResources()
    {
        $container = new ContainerBuilder();

        $loader = new XmlFileLoader($container, new FileLocator(self::$fixturesPath.'/xml'));
        $loader->load('not_singly_implemented_interface_in_multiple_resources.xml');

        $this->assertFalse($container->hasAlias(Prototype\SinglyImplementedInterface\Port\PortInterface::class));
    }

    public function testNotSinglyImplementedInterfacesInMultipleResourcesWithPreviouslyRegisteredAlias()
    {
        $container = new ContainerBuilder();

        $loader = new XmlFileLoader($container, new FileLocator(self::$fixturesPath.'/xml'));
        $loader->load('not_singly_implemented_interface_in_multiple_resources_with_previously_registered_alias.xml');

        $alias = $container->getAlias(Prototype\SinglyImplementedInterface\Port\PortInterface::class);

        $this->assertSame(Prototype\SinglyImplementedInterface\Adapter\Adapter::class, (string) $alias);
    }

    public function testNotSinglyImplementedInterfacesInMultipleResourcesWithPreviouslyRegisteredAlias2()
    {
        $container = new ContainerBuilder();

        $loader = new XmlFileLoader($container, new FileLocator(self::$fixturesPath.'/xml'));
        $loader->load('not_singly_implemented_interface_in_multiple_resources_with_previously_registered_alias2.xml');

        $alias = $container->getAlias(Prototype\SinglyImplementedInterface\Port\PortInterface::class);

        $this->assertSame(Prototype\SinglyImplementedInterface\Adapter\Adapter::class, (string) $alias);
    }

    public function testLoadServiceWithAbstractArgument()
    {
        $container = new ContainerBuilder();
        $loader = new XmlFileLoader($container, new FileLocator(self::$fixturesPath.'/xml'));
        $loader->load('service_with_abstract_argument.xml');

        $this->assertTrue($container->hasDefinition(FooWithAbstractArgument::class));
        $arguments = $container->getDefinition(FooWithAbstractArgument::class)->getArguments();
        $this->assertInstanceOf(AbstractArgument::class, $arguments['$baz']);
    }

    public function testStack()
    {
        $container = new ContainerBuilder();

        $loader = new XmlFileLoader($container, new FileLocator(self::$fixturesPath.'/xml'));
        $loader->load('stack.xml');

        $container->compile();

        $expected = (object) [
            'label' => 'A',
            'inner' => (object) [
                'label' => 'B',
                'inner' => (object) [
                    'label' => 'C',
                ],
            ],
        ];
        $this->assertEquals($expected, $container->get('stack_a'));
        $this->assertEquals($expected, $container->get('stack_b'));

        $expected = (object) [
            'label' => 'Z',
            'inner' => $expected,
        ];
        $this->assertEquals($expected, $container->get('stack_c'));

        $expected = $expected->inner;
        $expected->label = 'Z';
        $this->assertEquals($expected, $container->get('stack_d'));
    }

    public function testWhenEnv()
    {
        $container = new ContainerBuilder();
        $loader = new XmlFileLoader($container, new FileLocator(self::$fixturesPath.'/xml'), 'some-env');
        $loader->load('when-env.xml');

        $this->assertSame(['foo' => 234, 'bar' => 345], $container->getParameterBag()->all());
    }

    public function testClosure()
    {
        $container = new ContainerBuilder();
        $loader = new XmlFileLoader($container, new FileLocator(self::$fixturesPath.'/xml'));
        $loader->load('closure.xml');

        $definition = $container->getDefinition('closure_property')->getProperties()['foo'];
        $this->assertEquals((new Definition('Closure'))->setFactory(['Closure', 'fromCallable'])->addArgument(new Reference('bar')), $definition);
    }

    /**
     * @dataProvider dataForBindingsAndInnerCollections
     */
    public function testBindingsAndInnerCollections($bindName, $expected)
    {
        $container = new ContainerBuilder();
        $loader = new XmlFileLoader($container, new FileLocator(self::$fixturesPath.'/xml'));
        $loader->load('bindings_and_inner_collections.xml');
        (new ResolveBindingsPass())->process($container);
        $definition = $container->getDefinition($bindName);
        $actual = $definition->getBindings()['$foo']->getValues()[0];
        $this->assertEquals($actual, $expected);
    }

    public static function dataForBindingsAndInnerCollections()
    {
        return [
           ['bar1', ['item.1', 'item.2']],
           ['bar2', ['item.1', 'item.2']],
           ['bar3', ['item.1', 'item.2', 'item.3', 'item.4']],
           ['bar4', ['item.1', 'item.3', 'item.4']],
           ['bar5', ['item.1', 'item.2', ['item.3.1', 'item.3.2']]],
           ['bar6', ['item.1', ['item.2.1', 'item.2.2'], 'item.3']],
           ['bar7', new IteratorArgument(['item.1', 'item.2'])],
           ['bar8', new IteratorArgument(['item.1', 'item.2', ['item.3.1', 'item.3.2']])],
        ];
    }

<<<<<<< HEAD
    public function testFromCallable()
    {
        $container = new ContainerBuilder();
        $loader = new XmlFileLoader($container, new FileLocator(self::$fixturesPath.'/xml'));
        $loader->load('from_callable.xml');

        $definition = $container->getDefinition('from_callable');
        $this->assertEquals((new Definition('stdClass'))->setFactory(['Closure', 'fromCallable'])->addArgument([new Reference('bar'), 'do'])->setLazy(true), $definition);
    }

    public function testStaticConstructor()
    {
        $container = new ContainerBuilder();
        $loader = new XmlFileLoader($container, new FileLocator(self::$fixturesPath.'/xml'));
        $loader->load('static_constructor.xml');

        $definition = $container->getDefinition('static_constructor');
        $this->assertEquals((new Definition('stdClass'))->setFactory([null, 'create']), $definition);
    }

    public function testStaticConstructorWithFactoryThrows()
    {
        $container = new ContainerBuilder();
        $loader = new XmlFileLoader($container, new FileLocator(self::$fixturesPath.'/xml'));

        $this->expectException(LogicException::class);
        $this->expectExceptionMessage('The "static_constructor" service cannot declare a factory as well as a constructor.');
        $loader->load('static_constructor_and_factory.xml');
=======
    public function testTagNameAttribute()
    {
        $container = new ContainerBuilder();
        $loader = new XmlFileLoader($container, new FileLocator(self::$fixturesPath.'/xml'));
        $loader->load('tag_with_name_attribute.xml');

        $definition = $container->getDefinition('foo');
        $this->assertSame([['name' => 'name_attribute']], $definition->getTag('tag_name'));
>>>>>>> eaf96d46
    }
}<|MERGE_RESOLUTION|>--- conflicted
+++ resolved
@@ -1225,7 +1225,16 @@
         ];
     }
 
-<<<<<<< HEAD
+    public function testTagNameAttribute()
+    {
+        $container = new ContainerBuilder();
+        $loader = new XmlFileLoader($container, new FileLocator(self::$fixturesPath.'/xml'));
+        $loader->load('tag_with_name_attribute.xml');
+
+        $definition = $container->getDefinition('foo');
+        $this->assertSame([['name' => 'name_attribute']], $definition->getTag('tag_name'));
+    }
+
     public function testFromCallable()
     {
         $container = new ContainerBuilder();
@@ -1254,15 +1263,5 @@
         $this->expectException(LogicException::class);
         $this->expectExceptionMessage('The "static_constructor" service cannot declare a factory as well as a constructor.');
         $loader->load('static_constructor_and_factory.xml');
-=======
-    public function testTagNameAttribute()
-    {
-        $container = new ContainerBuilder();
-        $loader = new XmlFileLoader($container, new FileLocator(self::$fixturesPath.'/xml'));
-        $loader->load('tag_with_name_attribute.xml');
-
-        $definition = $container->getDefinition('foo');
-        $this->assertSame([['name' => 'name_attribute']], $definition->getTag('tag_name'));
->>>>>>> eaf96d46
     }
 }