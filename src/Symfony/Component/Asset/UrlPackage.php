<?php

/*
 * This file is part of the Symfony package.
 *
 * (c) Fabien Potencier <fabien@symfony.com>
 *
 * For the full copyright and license information, please view the LICENSE
 * file that was distributed with this source code.
 */

namespace Symfony\Component\Asset;

use Symfony\Component\Asset\Context\ContextInterface;
use Symfony\Component\Asset\Exception\InvalidArgumentException;
use Symfony\Component\Asset\Exception\LogicException;
use Symfony\Component\Asset\VersionStrategy\VersionStrategyInterface;

/**
 * Package that adds a base URL to asset URLs in addition to a version.
 *
 * The package allows to use more than one base URLs in which case
 * it randomly chooses one for each asset; it also guarantees that
 * any given path will always use the same base URL to be nice with
 * HTTP caching mechanisms.
 *
 * When the request context is available, this package can choose the
 * best base URL to use based on the current request scheme:
 *
 *  * For HTTP request, it chooses between all base URLs;
 *  * For HTTPs requests, it chooses between HTTPs base URLs and relative protocol URLs
 *    or falls back to any base URL if no secure ones are available.
 *
 * @author Fabien Potencier <fabien@symfony.com>
 */
class UrlPackage extends Package
{
    private $baseUrls = [];
    private $sslPackage;

    /**
     * @param string|string[] $baseUrls Base asset URLs
     */
    public function __construct($baseUrls, VersionStrategyInterface $versionStrategy, ContextInterface $context = null)
    {
        parent::__construct($versionStrategy, $context);

        if (!\is_array($baseUrls)) {
            $baseUrls = (array) $baseUrls;
        }

        if (!$baseUrls) {
            throw new LogicException('You must provide at least one base URL.');
        }

        foreach ($baseUrls as $baseUrl) {
            $this->baseUrls[] = rtrim($baseUrl, '/');
        }

        $sslUrls = $this->getSslUrls($baseUrls);

        if ($sslUrls && $baseUrls !== $sslUrls) {
            $this->sslPackage = new self($sslUrls, $versionStrategy);
        }
    }

    /**
     * {@inheritdoc}
     */
    public function getUrl(string $path)
    {
        if ($this->isAbsoluteUrl($path)) {
            return $path;
        }

        if (null !== $this->sslPackage && $this->getContext()->isSecure()) {
            return $this->sslPackage->getUrl($path);
        }

        $url = $this->getVersionStrategy()->applyVersion($path);

        if ($this->isAbsoluteUrl($url)) {
            return $url;
        }

        if ($url && '/' != $url[0]) {
            $url = '/'.$url;
        }

        return $this->getBaseUrl($path).$url;
    }

    /**
     * Returns the base URL for a path.
     *
<<<<<<< HEAD
     * @return string The base URL
=======
     * @return string
>>>>>>> f1643e87
     */
    public function getBaseUrl(string $path)
    {
        if (1 === \count($this->baseUrls)) {
            return $this->baseUrls[0];
        }

        return $this->baseUrls[$this->chooseBaseUrl($path)];
    }

    /**
     * Determines which base URL to use for the given path.
     *
     * Override this method to change the default distribution strategy.
     * This method should always return the same base URL index for a given path.
     *
<<<<<<< HEAD
     * @return int The base URL index for the given path
=======
     * @return int
>>>>>>> f1643e87
     */
    protected function chooseBaseUrl(string $path)
    {
        return (int) fmod(hexdec(substr(hash('sha256', $path), 0, 10)), \count($this->baseUrls));
    }

    private function getSslUrls(array $urls)
    {
        $sslUrls = [];
        foreach ($urls as $url) {
            if ('https://' === substr($url, 0, 8) || '//' === substr($url, 0, 2)) {
                $sslUrls[] = $url;
            } elseif (null === parse_url($url, \PHP_URL_SCHEME)) {
                throw new InvalidArgumentException(sprintf('"%s" is not a valid URL.', $url));
            }
        }

        return $sslUrls;
    }
}<|MERGE_RESOLUTION|>--- conflicted
+++ resolved
@@ -93,11 +93,7 @@
     /**
      * Returns the base URL for a path.
      *
-<<<<<<< HEAD
-     * @return string The base URL
-=======
      * @return string
->>>>>>> f1643e87
      */
     public function getBaseUrl(string $path)
     {
@@ -114,11 +110,7 @@
      * Override this method to change the default distribution strategy.
      * This method should always return the same base URL index for a given path.
      *
-<<<<<<< HEAD
-     * @return int The base URL index for the given path
-=======
      * @return int
->>>>>>> f1643e87
      */
     protected function chooseBaseUrl(string $path)
     {
