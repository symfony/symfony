<?php

/*
 * This file is part of the Symfony package.
 *
 * (c) Fabien Potencier <fabien@symfony.com>
 *
 * For the full copyright and license information, please view the LICENSE
 * file that was distributed with this source code.
 */

namespace Symfony\Component\HttpClient;

use Symfony\Component\HttpClient\Exception\InvalidArgumentException;
use Symfony\Component\HttpClient\Exception\TransportException;
use Symfony\Component\HttpClient\Response\StreamableInterface;
use Symfony\Component\HttpClient\Response\StreamWrapper;
use Symfony\Component\Mime\MimeTypes;

/**
 * Provides the common logic from writing HttpClientInterface implementations.
 *
 * All private methods are static to prevent implementers from creating memory leaks via circular references.
 *
 * @author Nicolas Grekas <p@tchwork.com>
 */
trait HttpClientTrait
{
    private static int $CHUNK_SIZE = 16372;

    public function withOptions(array $options): static
    {
        $clone = clone $this;
        $clone->defaultOptions = self::mergeDefaultOptions($options, $this->defaultOptions);

        return $clone;
    }

    /**
     * Validates and normalizes method, URL and options, and merges them with defaults.
     *
     * @throws InvalidArgumentException When a not-supported option is found
     */
    private static function prepareRequest(?string $method, ?string $url, array $options, array $defaultOptions = [], bool $allowExtraOptions = false): array
    {
        if (null !== $method) {
            if (\strlen($method) !== strspn($method, 'ABCDEFGHIJKLMNOPQRSTUVWXYZ')) {
                throw new InvalidArgumentException(\sprintf('Invalid HTTP method "%s", only uppercase letters are accepted.', $method));
            }
            if (!$method) {
                throw new InvalidArgumentException('The HTTP method cannot be empty.');
            }
        }

        $options = self::mergeDefaultOptions($options, $defaultOptions, $allowExtraOptions);

        $buffer = $options['buffer'] ?? true;

        if ($buffer instanceof \Closure) {
            $options['buffer'] = static function (array $headers) use ($buffer) {
                if (!\is_bool($buffer = $buffer($headers))) {
                    if (!\is_array($bufferInfo = @stream_get_meta_data($buffer))) {
                        throw new \LogicException(\sprintf('The closure passed as option "buffer" must return bool or stream resource, got "%s".', get_debug_type($buffer)));
                    }

                    if (false === strpbrk($bufferInfo['mode'], 'acew+')) {
                        throw new \LogicException(\sprintf('The stream returned by the closure passed as option "buffer" must be writeable, got mode "%s".', $bufferInfo['mode']));
                    }
                }

                return $buffer;
            };
        } elseif (!\is_bool($buffer)) {
            if (!\is_array($bufferInfo = @stream_get_meta_data($buffer))) {
                throw new InvalidArgumentException(\sprintf('Option "buffer" must be bool, stream resource or Closure, "%s" given.', get_debug_type($buffer)));
            }

            if (false === strpbrk($bufferInfo['mode'], 'acew+')) {
                throw new InvalidArgumentException(\sprintf('The stream in option "buffer" must be writeable, mode "%s" given.', $bufferInfo['mode']));
            }
        }

        if (isset($options['json'])) {
            if (isset($options['body']) && '' !== $options['body']) {
                throw new InvalidArgumentException('Define either the "json" or the "body" option, setting both is not supported.');
            }
            $options['body'] = self::jsonEncode($options['json']);
            unset($options['json']);

            if (!isset($options['normalized_headers']['content-type'])) {
                $options['normalized_headers']['content-type'] = ['Content-Type: application/json'];
            }
        }

        if (!isset($options['normalized_headers']['accept'])) {
            $options['normalized_headers']['accept'] = ['Accept: */*'];
        }

        if (isset($options['body'])) {
            $options['body'] = self::normalizeBody($options['body'], $options['normalized_headers']);

            if (\is_string($options['body'])
                && (string) \strlen($options['body']) !== substr($h = $options['normalized_headers']['content-length'][0] ?? '', 16)
                && ('' !== $h || '' !== $options['body'])
            ) {
                if ('chunked' === substr($options['normalized_headers']['transfer-encoding'][0] ?? '', \strlen('Transfer-Encoding: '))) {
                    unset($options['normalized_headers']['transfer-encoding']);
                    $options['body'] = self::dechunk($options['body']);
                }

                $options['normalized_headers']['content-length'] = [substr_replace($h ?: 'Content-Length: ', \strlen($options['body']), 16)];
            }
        }

        if (isset($options['peer_fingerprint'])) {
            $options['peer_fingerprint'] = self::normalizePeerFingerprint($options['peer_fingerprint']);
        }

        if (isset($options['crypto_method']) && !\in_array($options['crypto_method'], [
            \STREAM_CRYPTO_METHOD_TLSv1_0_CLIENT,
            \STREAM_CRYPTO_METHOD_TLSv1_1_CLIENT,
            \STREAM_CRYPTO_METHOD_TLSv1_2_CLIENT,
            \STREAM_CRYPTO_METHOD_TLSv1_3_CLIENT,
        ], true)) {
            throw new InvalidArgumentException('Option "crypto_method" must be one of "STREAM_CRYPTO_METHOD_TLSv1_*_CLIENT".');
        }

        // Validate on_progress
        if (isset($options['on_progress']) && !\is_callable($onProgress = $options['on_progress'])) {
            throw new InvalidArgumentException(\sprintf('Option "on_progress" must be callable, "%s" given.', get_debug_type($onProgress)));
        }

        if (\is_array($options['auth_basic'] ?? null)) {
            $count = \count($options['auth_basic']);
            if ($count <= 0 || $count > 2) {
                throw new InvalidArgumentException(\sprintf('Option "auth_basic" must contain 1 or 2 elements, "%s" given.', $count));
            }

            $options['auth_basic'] = implode(':', $options['auth_basic']);
        }

        if (!\is_string($options['auth_basic'] ?? '')) {
            throw new InvalidArgumentException(\sprintf('Option "auth_basic" must be string or an array, "%s" given.', get_debug_type($options['auth_basic'])));
        }

        if (isset($options['auth_bearer'])) {
            if (!\is_string($options['auth_bearer'])) {
                throw new InvalidArgumentException(\sprintf('Option "auth_bearer" must be a string, "%s" given.', get_debug_type($options['auth_bearer'])));
            }
            if (preg_match('{[^\x21-\x7E]}', $options['auth_bearer'])) {
                throw new InvalidArgumentException('Invalid character found in option "auth_bearer": '.json_encode($options['auth_bearer']).'.');
            }
        }

        if (isset($options['auth_basic'], $options['auth_bearer'])) {
            throw new InvalidArgumentException('Define either the "auth_basic" or the "auth_bearer" option, setting both is not supported.');
        }

        if (null !== $url) {
            // Merge auth with headers
            if (($options['auth_basic'] ?? false) && !($options['normalized_headers']['authorization'] ?? false)) {
                $options['normalized_headers']['authorization'] = ['Authorization: Basic '.base64_encode($options['auth_basic'])];
            }
            // Merge bearer with headers
            if (($options['auth_bearer'] ?? false) && !($options['normalized_headers']['authorization'] ?? false)) {
                $options['normalized_headers']['authorization'] = ['Authorization: Bearer '.$options['auth_bearer']];
            }

            unset($options['auth_basic'], $options['auth_bearer']);

            // Parse base URI
            if (\is_string($options['base_uri'])) {
                $options['base_uri'] = self::parseUrl($options['base_uri']);
            }

            // Validate and resolve URL
            $url = self::parseUrl($url, $options['query']);
            $url = self::resolveUrl($url, $options['base_uri'], $defaultOptions['query'] ?? []);
        }

        // Finalize normalization of options
        $options['http_version'] = (string) ($options['http_version'] ?? '') ?: null;
        if (0 > $options['timeout'] = (float) ($options['timeout'] ?? \ini_get('default_socket_timeout'))) {
            $options['timeout'] = 172800.0; // 2 days
        }

        $options['max_duration'] = isset($options['max_duration']) ? (float) $options['max_duration'] : 0;
        $options['headers'] = array_merge(...array_values($options['normalized_headers']));

        return [$url, $options];
    }

    /**
     * @throws InvalidArgumentException When an invalid option is found
     */
    private static function mergeDefaultOptions(array $options, array $defaultOptions, bool $allowExtraOptions = false): array
    {
        $options['normalized_headers'] = self::normalizeHeaders($options['headers'] ?? []);

        if ($defaultOptions['headers'] ?? false) {
            $options['normalized_headers'] += self::normalizeHeaders($defaultOptions['headers']);
        }

        $options['headers'] = array_merge(...array_values($options['normalized_headers']) ?: [[]]);

        if ($resolve = $options['resolve'] ?? false) {
            $options['resolve'] = [];
            foreach ($resolve as $k => $v) {
                $options['resolve'][substr(self::parseUrl('http://'.$k)['authority'], 2)] = (string) $v;
            }
        }

        // Option "query" is never inherited from defaults
        $options['query'] ??= [];

        $options += $defaultOptions;

        if (isset(self::$emptyDefaults)) {
            foreach (self::$emptyDefaults as $k => $v) {
                if (!isset($options[$k])) {
                    $options[$k] = $v;
                }
            }
        }

        if (isset($defaultOptions['extra'])) {
            $options['extra'] += $defaultOptions['extra'];
        }

        if ($resolve = $defaultOptions['resolve'] ?? false) {
            foreach ($resolve as $k => $v) {
                $options['resolve'] += [substr(self::parseUrl('http://'.$k)['authority'], 2) => (string) $v];
            }
        }

        if ($allowExtraOptions || !$defaultOptions) {
            return $options;
        }

        // Look for unsupported options
        foreach ($options as $name => $v) {
            if (\array_key_exists($name, $defaultOptions) || 'normalized_headers' === $name) {
                continue;
            }

            if ('auth_ntlm' === $name) {
                if (!\extension_loaded('curl')) {
                    $msg = 'try installing the "curl" extension to use "%s" instead.';
                } else {
                    $msg = 'try using "%s" instead.';
                }

                throw new InvalidArgumentException(\sprintf('Option "auth_ntlm" is not supported by "%s", '.$msg, __CLASS__, CurlHttpClient::class));
            }

            if ('vars' === $name) {
                throw new InvalidArgumentException(\sprintf('Option "vars" is not supported by "%s", try using "%s" instead.', __CLASS__, UriTemplateHttpClient::class));
            }

            $alternatives = [];

            foreach ($defaultOptions as $k => $v) {
                if (levenshtein($name, $k) <= \strlen($name) / 3 || str_contains($k, $name)) {
                    $alternatives[] = $k;
                }
            }

            throw new InvalidArgumentException(\sprintf('Unsupported option "%s" passed to "%s", did you mean "%s"?', $name, __CLASS__, implode('", "', $alternatives ?: array_keys($defaultOptions))));
        }

        return $options;
    }

    /**
     * @return string[][]
     *
     * @throws InvalidArgumentException When an invalid header is found
     */
    private static function normalizeHeaders(array $headers): array
    {
        $normalizedHeaders = [];

        foreach ($headers as $name => $values) {
            if ($values instanceof \Stringable) {
                $values = (string) $values;
            }

            if (\is_int($name)) {
                if (!\is_string($values)) {
                    throw new InvalidArgumentException(\sprintf('Invalid value for header "%s": expected string, "%s" given.', $name, get_debug_type($values)));
                }
                [$name, $values] = explode(':', $values, 2);
                $values = [ltrim($values)];
            } elseif (!is_iterable($values)) {
                if (\is_object($values)) {
                    throw new InvalidArgumentException(\sprintf('Invalid value for header "%s": expected string, "%s" given.', $name, get_debug_type($values)));
                }

                $values = (array) $values;
            }

            $lcName = strtolower($name);
            $normalizedHeaders[$lcName] = [];

            foreach ($values as $value) {
                $normalizedHeaders[$lcName][] = $value = $name.': '.$value;

                if (\strlen($value) !== strcspn($value, "\r\n\0")) {
                    throw new InvalidArgumentException(\sprintf('Invalid header: CR/LF/NUL found in "%s".', $value));
                }
            }
        }

        return $normalizedHeaders;
    }

    /**
     * @param array|string|resource|\Traversable|\Closure $body
     *
     * @return string|resource|\Closure
     *
     * @throws InvalidArgumentException When an invalid body is passed
     */
    private static function normalizeBody($body, array &$normalizedHeaders = [])
    {
        if (\is_array($body)) {
            static $cookie;

            $streams = [];
            array_walk_recursive($body, $caster = static function (&$v) use (&$caster, &$streams, &$cookie) {
                if (\is_resource($v) || $v instanceof StreamableInterface) {
                    $cookie = hash('xxh128', $cookie ??= random_bytes(8), true);
                    $k = substr(strtr(base64_encode($cookie), '+/', '-_'), 0, -2);
                    $streams[$k] = $v instanceof StreamableInterface ? $v->toStream(false) : $v;
                    $v = $k;
                } elseif (\is_object($v)) {
                    if ($vars = get_object_vars($v)) {
                        array_walk_recursive($vars, $caster);
                        $v = $vars;
                    } elseif ($v instanceof \Stringable) {
                        $v = (string) $v;
                    }
                }
            });

            $body = http_build_query($body, '', '&');

            if ('' === $body || !$streams && !str_contains($normalizedHeaders['content-type'][0] ?? '', 'multipart/form-data')) {
                if (!str_contains($normalizedHeaders['content-type'][0] ?? '', 'application/x-www-form-urlencoded')) {
                    $normalizedHeaders['content-type'] = ['Content-Type: application/x-www-form-urlencoded'];
                }

                return $body;
            }

            if (preg_match('{multipart/form-data; boundary=(?|"([^"\r\n]++)"|([-!#$%&\'*+.^_`|~_A-Za-z0-9]++))}', $normalizedHeaders['content-type'][0] ?? '', $boundary)) {
                $boundary = $boundary[1];
            } else {
                $boundary = substr(strtr(base64_encode($cookie ??= random_bytes(8)), '+/', '-_'), 0, -2);
                $normalizedHeaders['content-type'] = ['Content-Type: multipart/form-data; boundary='.$boundary];
            }

            $body = explode('&', $body);
            $contentLength = 0;

            foreach ($body as $i => $part) {
                [$k, $v] = explode('=', $part, 2);
                $part = ($i ? "\r\n" : '')."--{$boundary}\r\n";
                $k = str_replace(['"', "\r", "\n"], ['%22', '%0D', '%0A'], urldecode($k)); // see WHATWG HTML living standard

                if (!isset($streams[$v])) {
                    $part .= "Content-Disposition: form-data; name=\"{$k}\"\r\n\r\n".urldecode($v);
                    $contentLength += 0 <= $contentLength ? \strlen($part) : 0;
                    $body[$i] = [$k, $part, null];
                    continue;
                }
                $v = $streams[$v];

                if (!\is_array($m = @stream_get_meta_data($v))) {
                    throw new TransportException(\sprintf('Invalid "%s" resource found in body part "%s".', get_resource_type($v), $k));
                }
                if (feof($v)) {
                    throw new TransportException(\sprintf('Uploaded stream ended for body part "%s".', $k));
                }

                $m += stream_context_get_options($v)['http'] ?? [];
                $filename = basename($m['filename'] ?? $m['uri'] ?? 'unknown');
                $filename = str_replace(['"', "\r", "\n"], ['%22', '%0D', '%0A'], $filename);
                $contentType = $m['content_type'] ?? null;

                if (($headers = $m['wrapper_data'] ?? []) instanceof StreamWrapper) {
                    $hasContentLength = false;
                    $headers = $headers->getResponse()->getInfo('response_headers');
                } elseif ($hasContentLength = 0 < $h = fstat($v)['size'] ?? 0) {
                    $contentLength += 0 <= $contentLength ? $h : 0;
                }

                foreach (\is_array($headers) ? $headers : [] as $h) {
                    if (\is_string($h) && 0 === stripos($h, 'Content-Type: ')) {
                        $contentType ??= substr($h, 14);
                    } elseif (!$hasContentLength && \is_string($h) && 0 === stripos($h, 'Content-Length: ')) {
                        $hasContentLength = true;
                        $contentLength += 0 <= $contentLength ? substr($h, 16) : 0;
                    } elseif (\is_string($h) && 0 === stripos($h, 'Content-Encoding: ')) {
                        $contentLength = -1;
                    }
                }

                if (!$hasContentLength) {
                    $contentLength = -1;
                }
                if (null === $contentType && 'plainfile' === ($m['wrapper_type'] ?? null) && isset($m['uri'])) {
                    $mimeTypes = class_exists(MimeTypes::class) ? MimeTypes::getDefault() : false;
                    $contentType = $mimeTypes ? $mimeTypes->guessMimeType($m['uri']) : null;
                }
                $contentType ??= 'application/octet-stream';

                $part .= "Content-Disposition: form-data; name=\"{$k}\"; filename=\"{$filename}\"\r\n";
                $part .= "Content-Type: {$contentType}\r\n\r\n";

                $contentLength += 0 <= $contentLength ? \strlen($part) : 0;
                $body[$i] = [$k, $part, $v];
            }

            $body[++$i] = ['', "\r\n--{$boundary}--\r\n", null];

            if (0 < $contentLength) {
                $normalizedHeaders['content-length'] = ['Content-Length: '.($contentLength += \strlen($body[$i][1]))];
            }

            $body = static function ($size) use ($body) {
                foreach ($body as $i => [$k, $part, $h]) {
                    unset($body[$i]);

                    yield $part;

                    while (null !== $h && !feof($h)) {
                        if (false === $part = fread($h, $size)) {
                            throw new TransportException(\sprintf('Error while reading uploaded stream for body part "%s".', $k));
                        }

                        yield $part;
                    }
                }
                $h = null;
            };
        }

        if (\is_string($body)) {
            return $body;
        }

        $generatorToCallable = static fn (\Generator $body): \Closure => static function () use ($body) {
            while ($body->valid()) {
                $chunk = $body->current();
                $body->next();

                if ('' !== $chunk) {
                    return $chunk;
                }
            }

            return '';
        };

        if ($body instanceof \Generator) {
            return $generatorToCallable($body);
        }

        if ($body instanceof \Traversable) {
            return $generatorToCallable((static function ($body) { yield from $body; })($body));
        }

        if ($body instanceof \Closure) {
            $r = new \ReflectionFunction($body);
            $body = $r->getClosure();

            if ($r->isGenerator()) {
                $body = $body(self::$CHUNK_SIZE);

                return $generatorToCallable($body);
            }

            return $body;
        }

        if (!\is_array(@stream_get_meta_data($body))) {
            throw new InvalidArgumentException(\sprintf('Option "body" must be string, stream resource, iterable or callable, "%s" given.', get_debug_type($body)));
        }

        return $body;
    }

    private static function dechunk(string $body): string
    {
        $h = fopen('php://temp', 'w+');
        stream_filter_append($h, 'dechunk', \STREAM_FILTER_WRITE);
        fwrite($h, $body);
        $body = stream_get_contents($h, -1, 0);
        rewind($h);
        ftruncate($h, 0);

        if (fwrite($h, '-') && '' !== stream_get_contents($h, -1, 0)) {
            throw new TransportException('Request body has broken chunked encoding.');
        }

        return $body;
    }

    /**
     * @throws InvalidArgumentException When an invalid fingerprint is passed
     */
    private static function normalizePeerFingerprint(mixed $fingerprint): array
    {
        if (\is_string($fingerprint)) {
            $fingerprint = match (\strlen($fingerprint = str_replace(':', '', $fingerprint))) {
                32 => ['md5' => $fingerprint],
                40 => ['sha1' => $fingerprint],
                44 => ['pin-sha256' => [$fingerprint]],
                64 => ['sha256' => $fingerprint],
                default => throw new InvalidArgumentException(\sprintf('Cannot auto-detect fingerprint algorithm for "%s".', $fingerprint)),
            };
        } elseif (\is_array($fingerprint)) {
            foreach ($fingerprint as $algo => $hash) {
                $fingerprint[$algo] = 'pin-sha256' === $algo ? (array) $hash : str_replace(':', '', $hash);
            }
        } else {
            throw new InvalidArgumentException(\sprintf('Option "peer_fingerprint" must be string or array, "%s" given.', get_debug_type($fingerprint)));
        }

        return $fingerprint;
    }

    /**
     * @throws InvalidArgumentException When the value cannot be json-encoded
     */
    private static function jsonEncode(mixed $value, ?int $flags = null, int $maxDepth = 512): string
    {
        $flags ??= \JSON_HEX_TAG | \JSON_HEX_APOS | \JSON_HEX_AMP | \JSON_HEX_QUOT | \JSON_PRESERVE_ZERO_FRACTION;

        try {
            $value = json_encode($value, $flags | \JSON_THROW_ON_ERROR, $maxDepth);
        } catch (\JsonException $e) {
            throw new InvalidArgumentException('Invalid value for "json" option: '.$e->getMessage());
        }

        return $value;
    }

    /**
     * Resolves a URL against a base URI.
     *
     * @see https://tools.ietf.org/html/rfc3986#section-5.2.2
     *
     * @throws InvalidArgumentException When an invalid URL is passed
     */
    private static function resolveUrl(array $url, ?array $base, array $queryDefaults = []): array
    {
        $givenUrl = $url;

        if (null !== $base && '' === ($base['scheme'] ?? '').($base['authority'] ?? '')) {
            throw new InvalidArgumentException(\sprintf('Invalid "base_uri" option: host or scheme is missing in "%s".', implode('', $base)));
        }

        if (null === $url['scheme'] && (null === $base || null === $base['scheme'])) {
            throw new InvalidArgumentException(\sprintf('Invalid URL: scheme is missing in "%s". Did you forget to add "http(s)://"?', implode('', $base ?? $url)));
        }

        if (null === $base && '' === $url['scheme'].$url['authority']) {
            throw new InvalidArgumentException(\sprintf('Invalid URL: no "base_uri" option was provided and host or scheme is missing in "%s".', implode('', $url)));
        }

        if (null !== $url['scheme']) {
            $url['path'] = self::removeDotSegments($url['path'] ?? '');
        } else {
            if (null !== $url['authority']) {
                $url['path'] = self::removeDotSegments($url['path'] ?? '');
            } else {
                if (null === $url['path']) {
                    $url['path'] = $base['path'];
                    $url['query'] ??= $base['query'];
                } else {
                    if ('/' !== $url['path'][0]) {
                        if (null === $base['path']) {
                            $url['path'] = '/'.$url['path'];
                        } else {
                            $segments = explode('/', $base['path']);
                            array_splice($segments, -1, 1, [$url['path']]);
                            $url['path'] = implode('/', $segments);
                        }
                    }

                    $url['path'] = self::removeDotSegments($url['path']);
                }

                $url['authority'] = $base['authority'];

                if ($queryDefaults) {
                    $url['query'] = '?'.self::mergeQueryString(substr($url['query'] ?? '', 1), $queryDefaults, false);
                }
            }

            $url['scheme'] = $base['scheme'];
        }

        if ('' === ($url['path'] ?? '')) {
            $url['path'] = '/';
        }

        if ('?' === ($url['query'] ?? '')) {
            $url['query'] = null;
        }

        if (null !== $url['scheme'] && null === $url['authority']) {
            throw new InvalidArgumentException(\sprintf('Invalid URL: host is missing in "%s".', implode('', $givenUrl)));
        }

        return $url;
    }

    /**
     * Parses a URL and fixes its encoding if needed.
     *
     * @throws InvalidArgumentException When an invalid URL is passed
     */
    private static function parseUrl(string $url, array $query = [], array $allowedSchemes = ['http' => 80, 'https' => 443]): array
    {
        if (false === $parts = parse_url($url)) {
<<<<<<< HEAD
            throw new InvalidArgumentException(\sprintf('Malformed URL "%s".', $url));
=======
            if ('/' !== ($url[0] ?? '') || false === $parts = parse_url($url.'#')) {
                throw new InvalidArgumentException(sprintf('Malformed URL "%s".', $url));
            }
            unset($parts['fragment']);
>>>>>>> 40ace7f2
        }

        if ($query) {
            $parts['query'] = self::mergeQueryString($parts['query'] ?? null, $query, true);
        }

        $port = $parts['port'] ?? 0;

        if (null !== $scheme = $parts['scheme'] ?? null) {
            if (!isset($allowedSchemes[$scheme = strtolower($scheme)])) {
                throw new InvalidArgumentException(\sprintf('Unsupported scheme in "%s".', $url));
            }

            $port = $allowedSchemes[$scheme] === $port ? 0 : $port;
            $scheme .= ':';
        }

        if (null !== $host = $parts['host'] ?? null) {
            if (!\defined('INTL_IDNA_VARIANT_UTS46') && preg_match('/[\x80-\xFF]/', $host)) {
                throw new InvalidArgumentException(\sprintf('Unsupported IDN "%s", try enabling the "intl" PHP extension or running "composer require symfony/polyfill-intl-idn".', $host));
            }

            $host = \defined('INTL_IDNA_VARIANT_UTS46') ? idn_to_ascii($host, \IDNA_DEFAULT | \IDNA_USE_STD3_RULES | \IDNA_CHECK_BIDI | \IDNA_CHECK_CONTEXTJ | \IDNA_NONTRANSITIONAL_TO_ASCII, \INTL_IDNA_VARIANT_UTS46) ?: strtolower($host) : strtolower($host);
            $host .= $port ? ':'.$port : '';
        }

        foreach (['user', 'pass', 'path', 'query', 'fragment'] as $part) {
            if (!isset($parts[$part])) {
                continue;
            }

            if (str_contains($parts[$part], '%')) {
                // https://tools.ietf.org/html/rfc3986#section-2.3
                $parts[$part] = preg_replace_callback('/%(?:2[DE]|3[0-9]|[46][1-9A-F]|5F|[57][0-9A]|7E)++/i', fn ($m) => rawurldecode($m[0]), $parts[$part]);
            }

            // https://tools.ietf.org/html/rfc3986#section-3.3
            $parts[$part] = preg_replace_callback("#[^-A-Za-z0-9._~!$&/'()[\]*+,;=:@{}%]++#", fn ($m) => rawurlencode($m[0]), $parts[$part]);
        }

        return [
            'scheme' => $scheme,
            'authority' => null !== $host ? '//'.(isset($parts['user']) ? $parts['user'].(isset($parts['pass']) ? ':'.$parts['pass'] : '').'@' : '').$host : null,
            'path' => isset($parts['path'][0]) ? $parts['path'] : null,
            'query' => isset($parts['query']) ? '?'.$parts['query'] : null,
            'fragment' => isset($parts['fragment']) ? '#'.$parts['fragment'] : null,
        ];
    }

    /**
     * Removes dot-segments from a path.
     *
     * @see https://tools.ietf.org/html/rfc3986#section-5.2.4
     */
    private static function removeDotSegments(string $path): string
    {
        $result = '';

        while (!\in_array($path, ['', '.', '..'], true)) {
            if ('.' === $path[0] && (str_starts_with($path, $p = '../') || str_starts_with($path, $p = './'))) {
                $path = substr($path, \strlen($p));
            } elseif ('/.' === $path || str_starts_with($path, '/./')) {
                $path = substr_replace($path, '/', 0, 3);
            } elseif ('/..' === $path || str_starts_with($path, '/../')) {
                $i = strrpos($result, '/');
                $result = $i ? substr($result, 0, $i) : '';
                $path = substr_replace($path, '/', 0, 4);
            } else {
                $i = strpos($path, '/', 1) ?: \strlen($path);
                $result .= substr($path, 0, $i);
                $path = substr($path, $i);
            }
        }

        return $result;
    }

    /**
     * Merges and encodes a query array with a query string.
     *
     * @throws InvalidArgumentException When an invalid query-string value is passed
     */
    private static function mergeQueryString(?string $queryString, array $queryArray, bool $replace): ?string
    {
        if (!$queryArray) {
            return $queryString;
        }

        $query = [];

        if (null !== $queryString) {
            foreach (explode('&', $queryString) as $v) {
                if ('' !== $v) {
                    $k = urldecode(explode('=', $v, 2)[0]);
                    $query[$k] = (isset($query[$k]) ? $query[$k].'&' : '').$v;
                }
            }
        }

        if ($replace) {
            foreach ($queryArray as $k => $v) {
                if (null === $v) {
                    unset($query[$k]);
                }
            }
        }

        $queryString = http_build_query($queryArray, '', '&', \PHP_QUERY_RFC3986);
        $queryArray = [];

        if ($queryString) {
            if (str_contains($queryString, '%')) {
                // https://tools.ietf.org/html/rfc3986#section-2.3 + some chars not encoded by browsers
                $queryString = strtr($queryString, [
                    '%21' => '!',
                    '%24' => '$',
                    '%28' => '(',
                    '%29' => ')',
                    '%2A' => '*',
                    '%2F' => '/',
                    '%3A' => ':',
                    '%3B' => ';',
                    '%40' => '@',
                    '%5B' => '[',
                    '%5D' => ']',
                ]);
            }

            foreach (explode('&', $queryString) as $v) {
                $queryArray[rawurldecode(explode('=', $v, 2)[0])] = $v;
            }
        }

        return implode('&', $replace ? array_replace($query, $queryArray) : ($query + $queryArray));
    }

    /**
     * Loads proxy configuration from the same environment variables as curl when no proxy is explicitly set.
     */
    private static function getProxy(?string $proxy, array $url, ?string $noProxy): ?array
    {
        if (null === $proxy = self::getProxyUrl($proxy, $url)) {
            return null;
        }

        $proxy = (parse_url($proxy) ?: []) + ['scheme' => 'http'];

        if (!isset($proxy['host'])) {
            throw new TransportException('Invalid HTTP proxy: host is missing.');
        }

        if ('http' === $proxy['scheme']) {
            $proxyUrl = 'tcp://'.$proxy['host'].':'.($proxy['port'] ?? '80');
        } elseif ('https' === $proxy['scheme']) {
            $proxyUrl = 'ssl://'.$proxy['host'].':'.($proxy['port'] ?? '443');
        } else {
            throw new TransportException(\sprintf('Unsupported proxy scheme "%s": "http" or "https" expected.', $proxy['scheme']));
        }

        $noProxy ??= $_SERVER['no_proxy'] ?? $_SERVER['NO_PROXY'] ?? '';
        $noProxy = $noProxy ? preg_split('/[\s,]+/', $noProxy) : [];

        return [
            'url' => $proxyUrl,
            'auth' => isset($proxy['user']) ? 'Basic '.base64_encode(rawurldecode($proxy['user']).':'.rawurldecode($proxy['pass'] ?? '')) : null,
            'no_proxy' => $noProxy,
        ];
    }

    private static function getProxyUrl(?string $proxy, array $url): ?string
    {
        if (null !== $proxy) {
            return $proxy;
        }

        // Ignore HTTP_PROXY except on the CLI to work around httpoxy set of vulnerabilities
        $proxy = $_SERVER['http_proxy'] ?? (\in_array(\PHP_SAPI, ['cli', 'phpdbg'], true) ? $_SERVER['HTTP_PROXY'] ?? null : null) ?? $_SERVER['all_proxy'] ?? $_SERVER['ALL_PROXY'] ?? null;

        if ('https:' === $url['scheme']) {
            $proxy = $_SERVER['https_proxy'] ?? $_SERVER['HTTPS_PROXY'] ?? $proxy;
        }

        return $proxy;
    }

    private static function shouldBuffer(array $headers): bool
    {
        if (null === $contentType = $headers['content-type'][0] ?? null) {
            return false;
        }

        if (false !== $i = strpos($contentType, ';')) {
            $contentType = substr($contentType, 0, $i);
        }

        return $contentType && preg_match('#^(?:text/|application/(?:.+\+)?(?:json|xml)$)#i', $contentType);
    }
}<|MERGE_RESOLUTION|>--- conflicted
+++ resolved
@@ -626,14 +626,10 @@
     private static function parseUrl(string $url, array $query = [], array $allowedSchemes = ['http' => 80, 'https' => 443]): array
     {
         if (false === $parts = parse_url($url)) {
-<<<<<<< HEAD
-            throw new InvalidArgumentException(\sprintf('Malformed URL "%s".', $url));
-=======
             if ('/' !== ($url[0] ?? '') || false === $parts = parse_url($url.'#')) {
-                throw new InvalidArgumentException(sprintf('Malformed URL "%s".', $url));
+                throw new InvalidArgumentException(\sprintf('Malformed URL "%s".', $url));
             }
             unset($parts['fragment']);
->>>>>>> 40ace7f2
         }
 
         if ($query) {
