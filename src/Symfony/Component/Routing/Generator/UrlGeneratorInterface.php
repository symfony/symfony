<?php

/*
 * This file is part of the Symfony package.
 *
 * (c) Fabien Potencier <fabien@symfony.com>
 *
 * For the full copyright and license information, please view the LICENSE
 * file that was distributed with this source code.
 */

namespace Symfony\Component\Routing\Generator;

use Symfony\Component\Routing\Exception\InvalidParameterException;
use Symfony\Component\Routing\Exception\MissingMandatoryParametersException;
use Symfony\Component\Routing\Exception\RouteNotFoundException;
use Symfony\Component\Routing\RequestContextAwareInterface;

/**
 * UrlGeneratorInterface is the interface that all URL generator classes must implement.
 *
 * The constants in this interface define the different types of resource references that
 * are declared in RFC 3986: http://tools.ietf.org/html/rfc3986
 * We are using the term "URL" instead of "URI" as this is more common in web applications
 * and we do not need to distinguish them as the difference is mostly semantical and
 * less technical. Generating URIs, i.e. representation-independent resource identifiers,
 * is also possible.
 *
 * @author Fabien Potencier <fabien@symfony.com>
 * @author Tobias Schultze <http://tobion.de>
 */
interface UrlGeneratorInterface extends RequestContextAwareInterface
{
    /**
     * Generates an absolute URL, e.g. "http://example.com/dir/file".
     */
    public const ABSOLUTE_URL = 0;

    /**
     * Generates an absolute path, e.g. "/dir/file".
     */
    public const ABSOLUTE_PATH = 1;

    /**
     * Generates a relative path based on the current request path, e.g. "../parent-file".
     *
     * @see UrlGenerator::getRelativePath()
     */
    public const RELATIVE_PATH = 2;

    /**
     * Generates a network path, e.g. "//example.com/dir/file".
     * Such reference reuses the current scheme but specifies the host.
     */
    public const NETWORK_PATH = 3;

    /**
     * Generates a URL or path for a specific route based on the given parameters.
     *
     * Parameters that reference placeholders in the route pattern will substitute them in the
     * path or host. Extra params are added as query string to the URL.
     *
     * When the passed reference type cannot be generated for the route because it requires a different
     * host or scheme than the current one, the method will return a more comprehensive reference
     * that includes the required params. For example, when you call this method with $referenceType = ABSOLUTE_PATH
     * but the route requires the https scheme whereas the current scheme is http, it will instead return an
     * ABSOLUTE_URL with the https scheme and the current host. This makes sure the generated URL matches
     * the route in any case.
     *
     * If there is no route with the given name, the generator must throw the RouteNotFoundException.
     *
     * The special parameter _fragment will be used as the document fragment suffixed to the final URL.
     *
<<<<<<< HEAD
     * @return string The generated URL
=======
     * @return string
>>>>>>> f1643e87
     *
     * @throws RouteNotFoundException              If the named route doesn't exist
     * @throws MissingMandatoryParametersException When some parameters are missing that are mandatory for the route
     * @throws InvalidParameterException           When a parameter value for a placeholder is not correct because
     *                                             it does not match the requirement
     */
    public function generate(string $name, array $parameters = [], int $referenceType = self::ABSOLUTE_PATH);
}<|MERGE_RESOLUTION|>--- conflicted
+++ resolved
@@ -71,11 +71,7 @@
      *
      * The special parameter _fragment will be used as the document fragment suffixed to the final URL.
      *
-<<<<<<< HEAD
-     * @return string The generated URL
-=======
      * @return string
->>>>>>> f1643e87
      *
      * @throws RouteNotFoundException              If the named route doesn't exist
      * @throws MissingMandatoryParametersException When some parameters are missing that are mandatory for the route
