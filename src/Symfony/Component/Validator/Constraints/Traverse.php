<?php

/*
 * This file is part of the Symfony package.
 *
 * (c) Fabien Potencier <fabien@symfony.com>
 *
 * For the full copyright and license information, please view the LICENSE
 * file that was distributed with this source code.
 */

namespace Symfony\Component\Validator\Constraints;

use Symfony\Component\Validator\Constraint;
use Symfony\Component\Validator\Exception\ConstraintDefinitionException;

/**
 * @Annotation
 *
 * @author Bernhard Schussek <bschussek@gmail.com>
 */
#[\Attribute(\Attribute::TARGET_CLASS)]
class Traverse extends Constraint
{
    public $traverse = true;

<<<<<<< HEAD
    public function __construct(bool|array $traverse = null)
=======
    public function __construct(bool|array|null $traverse = null)
>>>>>>> a44829e2
    {
        if (\is_array($traverse) && \array_key_exists('groups', $traverse)) {
            throw new ConstraintDefinitionException(sprintf('The option "groups" is not supported by the constraint "%s".', __CLASS__));
        }

        parent::__construct($traverse);
    }

    public function getDefaultOption(): ?string
    {
        return 'traverse';
    }

    public function getTargets(): string|array
    {
        return self::CLASS_CONSTRAINT;
    }
}<|MERGE_RESOLUTION|>--- conflicted
+++ resolved
@@ -24,11 +24,7 @@
 {
     public $traverse = true;
 
-<<<<<<< HEAD
-    public function __construct(bool|array $traverse = null)
-=======
     public function __construct(bool|array|null $traverse = null)
->>>>>>> a44829e2
     {
         if (\is_array($traverse) && \array_key_exists('groups', $traverse)) {
             throw new ConstraintDefinitionException(sprintf('The option "groups" is not supported by the constraint "%s".', __CLASS__));
