--- conflicted
+++ resolved
@@ -81,7 +81,6 @@
 
     private $propertyPath;
 
-<<<<<<< HEAD
     /**
      * Constructor.
      *
@@ -91,10 +90,7 @@
      * @param QueryBuilder|\Closure $queryBuilder An optional query builder
      * @param array|\Closure        $choices      An array of choices or a function returning an array
      */
-    public function __construct(EntityManager $em, $class, $property = null, $queryBuilder = null, $choices = array())
-=======
     public function __construct(EntityManager $em, $class, $property = null, $queryBuilder = null, $choices = null)
->>>>>>> 4d64d90f
     {
         // If a query builder was passed, it must be a closure or QueryBuilder
         // instance
