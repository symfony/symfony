<?php

/*
 * This file is part of the Symfony package.
 *
 * (c) Fabien Potencier <fabien@symfony.com>
 *
 * For the full copyright and license information, please view the LICENSE
 * file that was distributed with this source code.
 */

namespace Symfony\Bundle\SecurityBundle\DependencyInjection;

use Symfony\Bridge\Twig\Extension\LogoutUrlExtension;
use Symfony\Bundle\SecurityBundle\DependencyInjection\Security\Factory\AuthenticatorFactoryInterface;
use Symfony\Bundle\SecurityBundle\DependencyInjection\Security\Factory\FirewallListenerFactoryInterface;
use Symfony\Bundle\SecurityBundle\DependencyInjection\Security\UserProvider\UserProviderFactoryInterface;
use Symfony\Component\Config\Definition\ConfigurationInterface;
use Symfony\Component\Config\Definition\Exception\InvalidConfigurationException;
use Symfony\Component\Config\FileLocator;
use Symfony\Component\Console\Application;
use Symfony\Component\DependencyInjection\Alias;
use Symfony\Component\DependencyInjection\Argument\IteratorArgument;
use Symfony\Component\DependencyInjection\Argument\ServiceClosureArgument;
use Symfony\Component\DependencyInjection\ChildDefinition;
use Symfony\Component\DependencyInjection\Compiler\ServiceLocatorTagPass;
use Symfony\Component\DependencyInjection\ContainerBuilder;
use Symfony\Component\DependencyInjection\Definition;
use Symfony\Component\DependencyInjection\Extension\PrependExtensionInterface;
use Symfony\Component\DependencyInjection\Loader\PhpFileLoader;
use Symfony\Component\DependencyInjection\Reference;
use Symfony\Component\EventDispatcher\EventDispatcher;
use Symfony\Component\ExpressionLanguage\ExpressionLanguage;
use Symfony\Component\HttpKernel\DependencyInjection\Extension;
use Symfony\Component\HttpKernel\KernelEvents;
use Symfony\Component\PasswordHasher\Hasher\NativePasswordHasher;
use Symfony\Component\PasswordHasher\Hasher\Pbkdf2PasswordHasher;
use Symfony\Component\PasswordHasher\Hasher\PlaintextPasswordHasher;
use Symfony\Component\PasswordHasher\Hasher\SodiumPasswordHasher;
use Symfony\Component\Security\Core\Authorization\Strategy\AffirmativeStrategy;
use Symfony\Component\Security\Core\Authorization\Strategy\ConsensusStrategy;
use Symfony\Component\Security\Core\Authorization\Strategy\PriorityStrategy;
use Symfony\Component\Security\Core\Authorization\Strategy\UnanimousStrategy;
use Symfony\Component\Security\Core\Authorization\Voter\VoterInterface;
use Symfony\Component\Security\Core\User\ChainUserProvider;
use Symfony\Component\Security\Core\User\UserProviderInterface;
use Symfony\Component\Security\Http\Authenticator\Debug\TraceableAuthenticatorManagerListener;
use Symfony\Component\Security\Http\Event\CheckPassportEvent;

/**
 * SecurityExtension.
 *
 * @author Fabien Potencier <fabien@symfony.com>
 * @author Johannes M. Schmitt <schmittjoh@gmail.com>
 */
class SecurityExtension extends Extension implements PrependExtensionInterface
{
    private array $requestMatchers = [];
    private array $expressions = [];
    private array $contextListeners = [];
    /** @var list<array{0: int, 1: AuthenticatorFactoryInterface}> */
    private array $factories = [];
    /** @var AuthenticatorFactoryInterface[] */
    private array $sortedFactories = [];
    private array $userProviderFactories = [];

    public function prepend(ContainerBuilder $container)
    {
        foreach ($this->getSortedFactories() as $factory) {
            if ($factory instanceof PrependExtensionInterface) {
                $factory->prepend($container);
            }
        }
    }

    public function load(array $configs, ContainerBuilder $container)
    {
        if (!array_filter($configs)) {
            return;
        }

        $mainConfig = $this->getConfiguration($configs, $container);

        $config = $this->processConfiguration($mainConfig, $configs);

        // load services
        $loader = new PhpFileLoader($container, new FileLocator(\dirname(__DIR__).'/Resources/config'));

        $loader->load('security.php');
        $loader->load('password_hasher.php');
        $loader->load('security_listeners.php');

        if (!$config['enable_authenticator_manager']) {
            throw new InvalidConfigurationException('"security.enable_authenticator_manager" must be set to "true".');
        }

        $loader->load('security_authenticator.php');

        if ($container::willBeAvailable('symfony/twig-bridge', LogoutUrlExtension::class, ['symfony/security-bundle'])) {
            $loader->load('templating_twig.php');
        }

        $loader->load('collectors.php');

        if ($container->hasParameter('kernel.debug') && $container->getParameter('kernel.debug')) {
            $loader->load('security_debug.php');
        }

        if (!$container::willBeAvailable('symfony/expression-language', ExpressionLanguage::class, ['symfony/security-bundle'])) {
            $container->removeDefinition('security.expression_language');
            $container->removeDefinition('security.access.expression_voter');
        }

        // set some global scalars
        $container->setParameter('security.access.denied_url', $config['access_denied_url']);
        $container->setParameter('security.authentication.manager.erase_credentials', $config['erase_credentials']);
        $container->setParameter('security.authentication.session_strategy.strategy', $config['session_fixation_strategy']);

        if (isset($config['access_decision_manager']['service'])) {
            $container->setAlias('security.access.decision_manager', $config['access_decision_manager']['service']);
        } elseif (isset($config['access_decision_manager']['strategy_service'])) {
            $container
                ->getDefinition('security.access.decision_manager')
                ->addArgument(new Reference($config['access_decision_manager']['strategy_service']));
        } else {
            $container
                ->getDefinition('security.access.decision_manager')
                ->addArgument($this->createStrategyDefinition(
                    $config['access_decision_manager']['strategy'],
                    $config['access_decision_manager']['allow_if_all_abstain'],
                    $config['access_decision_manager']['allow_if_equal_granted_denied']
                ));
        }

        $container->setParameter('security.authentication.hide_user_not_found', $config['hide_user_not_found']);

        if (class_exists(Application::class)) {
            $loader->load('debug_console.php');
        }

        $this->createFirewalls($config, $container);
        $this->createAuthorization($config, $container);
        $this->createRoleHierarchy($config, $container);

        if ($config['password_hashers']) {
            $this->createHashers($config['password_hashers'], $container);
        }

        if (class_exists(Application::class)) {
            $loader->load('console.php');

            $container->getDefinition('security.command.user_password_hash')->replaceArgument(1, array_keys($config['password_hashers']));
        }

        $container->registerForAutoconfiguration(VoterInterface::class)
            ->addTag('security.voter');

        // required for compatibility with Symfony 5.4
        $container->getDefinition('security.access_listener')->setArgument(3, false);
        $container->getDefinition('security.authorization_checker')->setArgument(2, false);
        $container->getDefinition('security.authorization_checker')->setArgument(3, false);
    }

    /**
     * @throws \InvalidArgumentException if the $strategy is invalid
     */
    private function createStrategyDefinition(string $strategy, bool $allowIfAllAbstainDecisions, bool $allowIfEqualGrantedDeniedDecisions): Definition
    {
        switch ($strategy) {
            case MainConfiguration::STRATEGY_AFFIRMATIVE:
                return new Definition(AffirmativeStrategy::class, [$allowIfAllAbstainDecisions]);
            case MainConfiguration::STRATEGY_CONSENSUS:
                return new Definition(ConsensusStrategy::class, [$allowIfAllAbstainDecisions, $allowIfEqualGrantedDeniedDecisions]);
            case MainConfiguration::STRATEGY_UNANIMOUS:
                return new Definition(UnanimousStrategy::class, [$allowIfAllAbstainDecisions]);
            case MainConfiguration::STRATEGY_PRIORITY:
                return new Definition(PriorityStrategy::class, [$allowIfAllAbstainDecisions]);
        }

        throw new \InvalidArgumentException(sprintf('The strategy "%s" is not supported.', $strategy));
    }

    private function createRoleHierarchy(array $config, ContainerBuilder $container)
    {
        if (!isset($config['role_hierarchy']) || 0 === \count($config['role_hierarchy'])) {
            $container->removeDefinition('security.access.role_hierarchy_voter');

            return;
        }

        $container->setParameter('security.role_hierarchy.roles', $config['role_hierarchy']);
        $container->removeDefinition('security.access.simple_role_voter');
    }

    private function createAuthorization(array $config, ContainerBuilder $container)
    {
        foreach ($config['access_control'] as $access) {
            $matcher = $this->createRequestMatcher(
                $container,
                $access['path'],
                $access['host'],
                $access['port'],
                $access['methods'],
                $access['ips']
            );

            $attributes = $access['roles'];
            if ($access['allow_if']) {
                $attributes[] = $this->createExpression($container, $access['allow_if']);
            }

            $emptyAccess = 0 === \count(array_filter($access));

            if ($emptyAccess) {
                throw new InvalidConfigurationException('One or more access control items are empty. Did you accidentally add lines only containing a "-" under "security.access_control"?');
            }

            $container->getDefinition('security.access_map')
                      ->addMethodCall('add', [$matcher, $attributes, $access['requires_channel']]);
        }

        // allow cache warm-up for expressions
        if (\count($this->expressions)) {
            $container->getDefinition('security.cache_warmer.expression')
                ->replaceArgument(0, new IteratorArgument(array_values($this->expressions)));
        } else {
            $container->removeDefinition('security.cache_warmer.expression');
        }
    }

    private function createFirewalls(array $config, ContainerBuilder $container)
    {
        if (!isset($config['firewalls'])) {
            return;
        }

        $firewalls = $config['firewalls'];
        $providerIds = $this->createUserProviders($config, $container);

        $container->setParameter('security.firewalls', array_keys($firewalls));

        // make the ContextListener aware of the configured user providers
        $contextListenerDefinition = $container->getDefinition('security.context_listener');
        $arguments = $contextListenerDefinition->getArguments();
        $userProviders = [];
        foreach ($providerIds as $userProviderId) {
            $userProviders[] = new Reference($userProviderId);
        }
        $arguments[1] = $userProviderIteratorsArgument = new IteratorArgument($userProviders);
        $contextListenerDefinition->setArguments($arguments);
        $nbUserProviders = \count($userProviders);

        if ($nbUserProviders > 1) {
            $container->setDefinition('security.user_providers', new Definition(ChainUserProvider::class, [$userProviderIteratorsArgument]))
                ->setPublic(false);
        } elseif (0 === $nbUserProviders) {
            $container->removeDefinition('security.listener.user_provider');
        } else {
            $container->setAlias('security.user_providers', new Alias(current($providerIds)))->setPublic(false);
        }

        if (1 === \count($providerIds)) {
            $container->setAlias(UserProviderInterface::class, current($providerIds));
        }

        $customUserChecker = false;

        // load firewall map
        $mapDef = $container->getDefinition('security.firewall.map');
        $map = $authenticationProviders = $contextRefs = [];
        foreach ($firewalls as $name => $firewall) {
            if (isset($firewall['user_checker']) && 'security.user_checker' !== $firewall['user_checker']) {
                $customUserChecker = true;
            }

            $configId = 'security.firewall.map.config.'.$name;

            [$matcher, $listeners, $exceptionListener, $logoutListener] = $this->createFirewall($container, $name, $firewall, $authenticationProviders, $providerIds, $configId);

            $contextId = 'security.firewall.map.context.'.$name;
            $isLazy = !$firewall['stateless'] && (!empty($firewall['anonymous']['lazy']) || $firewall['lazy']);
            $context = new ChildDefinition($isLazy ? 'security.firewall.lazy_context' : 'security.firewall.context');
            $context = $container->setDefinition($contextId, $context);
            $context
                ->replaceArgument(0, new IteratorArgument($listeners))
                ->replaceArgument(1, $exceptionListener)
                ->replaceArgument(2, $logoutListener)
                ->replaceArgument(3, new Reference($configId))
            ;

            $contextRefs[$contextId] = new Reference($contextId);
            $map[$contextId] = $matcher;
        }

        $container->setAlias('security.firewall.context_locator', (string) ServiceLocatorTagPass::register($container, $contextRefs));

        $mapDef->replaceArgument(0, new Reference('security.firewall.context_locator'));
        $mapDef->replaceArgument(1, new IteratorArgument($map));

        // register an autowire alias for the UserCheckerInterface if no custom user checker service is configured
        if (!$customUserChecker) {
            $container->setAlias('Symfony\Component\Security\Core\User\UserCheckerInterface', new Alias('security.user_checker', false));
        }
    }

    private function createFirewall(ContainerBuilder $container, string $id, array $firewall, array &$authenticationProviders, array $providerIds, string $configId)
    {
        $config = $container->setDefinition($configId, new ChildDefinition('security.firewall.config'));
        $config->replaceArgument(0, $id);
        $config->replaceArgument(1, $firewall['user_checker']);

        // Matcher
        $matcher = null;
        if (isset($firewall['request_matcher'])) {
            $matcher = new Reference($firewall['request_matcher']);
        } elseif (isset($firewall['pattern']) || isset($firewall['host'])) {
            $pattern = $firewall['pattern'] ?? null;
            $host = $firewall['host'] ?? null;
            $methods = $firewall['methods'] ?? [];
            $matcher = $this->createRequestMatcher($container, $pattern, $host, null, $methods);
        }

        $config->replaceArgument(2, $matcher ? (string) $matcher : null);
        $config->replaceArgument(3, $firewall['security']);

        // Security disabled?
        if (false === $firewall['security']) {
            return [$matcher, [], null, null];
        }

        $config->replaceArgument(4, $firewall['stateless']);

        $firewallEventDispatcherId = 'security.event_dispatcher.'.$id;

        // Provider id (must be configured explicitly per firewall/authenticator if more than one provider is set)
        $defaultProvider = null;
        if (isset($firewall['provider'])) {
            if (!isset($providerIds[$normalizedName = str_replace('-', '_', $firewall['provider'])])) {
                throw new InvalidConfigurationException(sprintf('Invalid firewall "%s": user provider "%s" not found.', $id, $firewall['provider']));
            }
            $defaultProvider = $providerIds[$normalizedName];

            $container->setDefinition('security.listener.'.$id.'.user_provider', new ChildDefinition('security.listener.user_provider.abstract'))
                ->addTag('kernel.event_listener', ['dispatcher' => $firewallEventDispatcherId, 'event' => CheckPassportEvent::class, 'priority' => 2048, 'method' => 'checkPassport'])
                ->replaceArgument(0, new Reference($defaultProvider));
        } elseif (1 === \count($providerIds)) {
            $defaultProvider = reset($providerIds);
        }

        $config->replaceArgument(5, $defaultProvider);

        // Register Firewall-specific event dispatcher
        $container->register($firewallEventDispatcherId, EventDispatcher::class)
            ->addTag('event_dispatcher.dispatcher', ['name' => $firewallEventDispatcherId]);

        // Register listeners
        $listeners = [];
        $listenerKeys = [];

        // Channel listener
        $listeners[] = new Reference('security.channel_listener');

        $contextKey = null;
        $contextListenerId = null;
        // Context serializer listener
        if (false === $firewall['stateless']) {
            $contextKey = $firewall['context'] ?? $id;
            $listeners[] = new Reference($contextListenerId = $this->createContextListener($container, $contextKey, $firewallEventDispatcherId));
            $sessionStrategyId = 'security.authentication.session_strategy';

            $container
                ->setDefinition('security.listener.session.'.$id, new ChildDefinition('security.listener.session'))
                ->addTag('kernel.event_subscriber', ['dispatcher' => $firewallEventDispatcherId]);
        } else {
            $sessionStrategyId = 'security.authentication.session_strategy_noop';
        }
        $container->setAlias(new Alias('security.authentication.session_strategy.'.$id, false), $sessionStrategyId);

        $config->replaceArgument(6, $contextKey);

        // Logout listener
        $logoutListenerId = null;
        if (isset($firewall['logout'])) {
            $logoutListenerId = 'security.logout_listener.'.$id;
            $logoutListener = $container->setDefinition($logoutListenerId, new ChildDefinition('security.logout_listener'));
            $logoutListener->replaceArgument(2, new Reference($firewallEventDispatcherId));
            $logoutListener->replaceArgument(3, [
                'csrf_parameter' => $firewall['logout']['csrf_parameter'],
                'csrf_token_id' => $firewall['logout']['csrf_token_id'],
                'logout_path' => $firewall['logout']['path'],
            ]);

            $logoutSuccessListenerId = 'security.logout.listener.default.'.$id;
            $container->setDefinition($logoutSuccessListenerId, new ChildDefinition('security.logout.listener.default'))
                ->replaceArgument(1, $firewall['logout']['target'])
                ->addTag('kernel.event_subscriber', ['dispatcher' => $firewallEventDispatcherId]);

            // add CSRF provider
            if (isset($firewall['logout']['csrf_token_generator'])) {
                $logoutListener->addArgument(new Reference($firewall['logout']['csrf_token_generator']));
            }

            // add session logout listener
            if (true === $firewall['logout']['invalidate_session'] && false === $firewall['stateless']) {
                $container->setDefinition('security.logout.listener.session.'.$id, new ChildDefinition('security.logout.listener.session'))
                    ->addTag('kernel.event_subscriber', ['dispatcher' => $firewallEventDispatcherId]);
            }

            // add cookie logout listener
            if (\count($firewall['logout']['delete_cookies']) > 0) {
                $container->setDefinition('security.logout.listener.cookie_clearing.'.$id, new ChildDefinition('security.logout.listener.cookie_clearing'))
                    ->addArgument($firewall['logout']['delete_cookies'])
                    ->addTag('kernel.event_subscriber', ['dispatcher' => $firewallEventDispatcherId]);
            }

            // register with LogoutUrlGenerator
            $container
                ->getDefinition('security.logout_url_generator')
                ->addMethodCall('registerListener', [
                    $id,
                    $firewall['logout']['path'],
                    $firewall['logout']['csrf_token_id'],
                    $firewall['logout']['csrf_parameter'],
                    isset($firewall['logout']['csrf_token_generator']) ? new Reference($firewall['logout']['csrf_token_generator']) : null,
                    false === $firewall['stateless'] && isset($firewall['context']) ? $firewall['context'] : null,
                ])
            ;
        }

        // Determine default entry point
        $configuredEntryPoint = $firewall['entry_point'] ?? null;

        // Authentication listeners
        $firewallAuthenticationProviders = [];
        [$authListeners, $defaultEntryPoint] = $this->createAuthenticationListeners($container, $id, $firewall, $firewallAuthenticationProviders, $defaultProvider, $providerIds, $configuredEntryPoint, $contextListenerId);

        // $configuredEntryPoint is resolved into a service ID and stored in $defaultEntryPoint
        $configuredEntryPoint = $defaultEntryPoint;

        // authenticator manager
        $authenticators = array_map(function ($id) {
            return new Reference($id);
        }, $firewallAuthenticationProviders);
        $container
            ->setDefinition($managerId = 'security.authenticator.manager.'.$id, new ChildDefinition('security.authenticator.manager'))
            ->replaceArgument(0, $authenticators)
            ->replaceArgument(2, new Reference($firewallEventDispatcherId))
            ->replaceArgument(3, $id)
            ->replaceArgument(7, $firewall['required_badges'] ?? [])
            ->addTag('monolog.logger', ['channel' => 'security'])
        ;

        $managerLocator = $container->getDefinition('security.authenticator.managers_locator');
        $managerLocator->replaceArgument(0, array_merge($managerLocator->getArgument(0), [$id => new ServiceClosureArgument(new Reference($managerId))]));

        // authenticator manager listener
        $container
            ->setDefinition('security.firewall.authenticator.'.$id, new ChildDefinition('security.firewall.authenticator'))
            ->replaceArgument(0, new Reference($managerId))
        ;

        if ($container->hasDefinition('debug.security.firewall')) {
            $container
                ->register('debug.security.firewall.authenticator.'.$id, TraceableAuthenticatorManagerListener::class)
                ->setDecoratedService('security.firewall.authenticator.'.$id)
                ->setArguments([new Reference('debug.security.firewall.authenticator.'.$id.'.inner')])
            ;
        }

        // user checker listener
        $container
            ->setDefinition('security.listener.user_checker.'.$id, new ChildDefinition('security.listener.user_checker'))
            ->replaceArgument(0, new Reference('security.user_checker.'.$id))
            ->addTag('kernel.event_subscriber', ['dispatcher' => $firewallEventDispatcherId]);

        $listeners[] = new Reference('security.firewall.authenticator.'.$id);

        // Add authenticators to the debug:firewall command
        if ($container->hasDefinition('security.command.debug_firewall')) {
            $debugCommand = $container->getDefinition('security.command.debug_firewall');
            $debugCommand->replaceArgument(3, array_merge($debugCommand->getArgument(3), [$id => $authenticators]));
        }

        $config->replaceArgument(7, $configuredEntryPoint ?: $defaultEntryPoint);

        $listeners = array_merge($listeners, $authListeners);

        // Switch user listener
        if (isset($firewall['switch_user'])) {
            $listenerKeys[] = 'switch_user';
            $listeners[] = new Reference($this->createSwitchUserListener($container, $id, $firewall['switch_user'], $defaultProvider, $firewall['stateless']));
        }

        // Access listener
        $listeners[] = new Reference('security.access_listener');

        // Exception listener
        $exceptionListener = new Reference($this->createExceptionListener($container, $firewall, $id, $configuredEntryPoint ?: $defaultEntryPoint, $firewall['stateless']));

        $config->replaceArgument(8, $firewall['access_denied_handler'] ?? null);
        $config->replaceArgument(9, $firewall['access_denied_url'] ?? null);

        $container->setAlias('security.user_checker.'.$id, new Alias($firewall['user_checker'], false));

        foreach ($this->getSortedFactories() as $factory) {
            $key = str_replace('-', '_', $factory->getKey());
            if ('custom_authenticators' !== $key && \array_key_exists($key, $firewall)) {
                $listenerKeys[] = $key;
            }
        }

        if ($firewall['custom_authenticators'] ?? false) {
            foreach ($firewall['custom_authenticators'] as $customAuthenticatorId) {
                $listenerKeys[] = $customAuthenticatorId;
            }
        }

        $config->replaceArgument(10, $listenerKeys);
        $config->replaceArgument(11, $firewall['switch_user'] ?? null);

        return [$matcher, $listeners, $exceptionListener, null !== $logoutListenerId ? new Reference($logoutListenerId) : null];
    }

    private function createContextListener(ContainerBuilder $container, string $contextKey, ?string $firewallEventDispatcherId)
    {
        if (isset($this->contextListeners[$contextKey])) {
            return $this->contextListeners[$contextKey];
        }

        $listenerId = 'security.context_listener.'.\count($this->contextListeners);
        $listener = $container->setDefinition($listenerId, new ChildDefinition('security.context_listener'));
        $listener->replaceArgument(2, $contextKey);
        if (null !== $firewallEventDispatcherId) {
            $listener->replaceArgument(4, new Reference($firewallEventDispatcherId));
            $listener->addTag('kernel.event_listener', ['event' => KernelEvents::RESPONSE, 'method' => 'onKernelResponse']);
        }

        return $this->contextListeners[$contextKey] = $listenerId;
    }

    private function createAuthenticationListeners(ContainerBuilder $container, string $id, array $firewall, array &$authenticationProviders, ?string $defaultProvider, array $providerIds, ?string $defaultEntryPoint, string $contextListenerId = null)
    {
        $listeners = [];
        $entryPoints = [];

        foreach ($this->getSortedFactories() as $factory) {
            $key = str_replace('-', '_', $factory->getKey());

            if (isset($firewall[$key])) {
                $userProvider = $this->getUserProvider($container, $id, $firewall, $key, $defaultProvider, $providerIds, $contextListenerId);

                if (!$factory instanceof AuthenticatorFactoryInterface) {
                    throw new InvalidConfigurationException(sprintf('Authenticator factory "%s" ("%s") must implement "%s".', get_debug_type($factory), $key, AuthenticatorFactoryInterface::class));
                }

                $authenticators = $factory->createAuthenticator($container, $id, $firewall[$key], $userProvider);
                if (\is_array($authenticators)) {
                    foreach ($authenticators as $authenticator) {
                        $authenticationProviders[] = $authenticator;
                        $entryPoints[] = $authenticator;
                    }
                } else {
                    $authenticationProviders[] = $authenticators;
                    $entryPoints[$key] = $authenticators;
                }

                if ($factory instanceof FirewallListenerFactoryInterface) {
                    $firewallListenerIds = $factory->createListeners($container, $id, $firewall[$key]);
                    foreach ($firewallListenerIds as $firewallListenerId) {
                        $listeners[] = new Reference($firewallListenerId);
                    }
                }
            }
        }

        // the actual entry point is configured by the RegisterEntryPointPass
        $container->setParameter('security.'.$id.'._indexed_authenticators', $entryPoints);

        return [$listeners, $defaultEntryPoint];
    }

    private function getUserProvider(ContainerBuilder $container, string $id, array $firewall, string $factoryKey, ?string $defaultProvider, array $providerIds, ?string $contextListenerId): string
    {
        if (isset($firewall[$factoryKey]['provider'])) {
            if (!isset($providerIds[$normalizedName = str_replace('-', '_', $firewall[$factoryKey]['provider'])])) {
                throw new InvalidConfigurationException(sprintf('Invalid firewall "%s": user provider "%s" not found.', $id, $firewall[$factoryKey]['provider']));
            }

            return $providerIds[$normalizedName];
        }

        if ('remember_me' === $factoryKey && $contextListenerId) {
            $container->getDefinition($contextListenerId)->addTag('security.remember_me_aware', ['id' => $id, 'provider' => 'none']);
        }

        if ($defaultProvider) {
            return $defaultProvider;
        }

        if (!$providerIds) {
            $userProvider = sprintf('security.user.provider.missing.%s', $factoryKey);
            $container->setDefinition(
                $userProvider,
                (new ChildDefinition('security.user.provider.missing'))->replaceArgument(0, $id)
            );

            return $userProvider;
        }

        if ('remember_me' === $factoryKey || 'anonymous' === $factoryKey || 'custom_authenticators' === $factoryKey) {
            if ('custom_authenticators' === $factoryKey) {
                trigger_deprecation('symfony/security-bundle', '5.4', 'Not configuring explicitly the provider for the "%s" listener on "%s" firewall is deprecated because it\'s ambiguous as there is more than one registered provider.', $factoryKey, $id);
            }

            return 'security.user_providers';
        }

        throw new InvalidConfigurationException(sprintf('Not configuring explicitly the provider for the "%s" %s on "%s" firewall is ambiguous as there is more than one registered provider.', $factoryKey, $this->authenticatorManagerEnabled ? 'authenticator' : 'listener', $id));
    }

    private function createHashers(array $hashers, ContainerBuilder $container)
    {
        $hasherMap = [];
        foreach ($hashers as $class => $hasher) {
            $hasherMap[$class] = $this->createHasher($hasher);
        }

        $container
            ->getDefinition('security.password_hasher_factory')
            ->setArguments([$hasherMap])
        ;
    }

    private function createHasher(array $config)
    {
        // a custom hasher service
        if (isset($config['id'])) {
            return new Reference($config['id']);
        }

        if ($config['migrate_from'] ?? false) {
            return $config;
        }

        // plaintext hasher
        if ('plaintext' === $config['algorithm']) {
            $arguments = [$config['ignore_case']];

            return [
                'class' => PlaintextPasswordHasher::class,
                'arguments' => $arguments,
            ];
        }

        // pbkdf2 hasher
        if ('pbkdf2' === $config['algorithm']) {
            return [
                'class' => Pbkdf2PasswordHasher::class,
                'arguments' => [
                    $config['hash_algorithm'],
                    $config['encode_as_base64'],
                    $config['iterations'],
                    $config['key_length'],
                ],
            ];
        }

        // bcrypt hasher
        if ('bcrypt' === $config['algorithm']) {
            $config['algorithm'] = 'native';
            $config['native_algorithm'] = \PASSWORD_BCRYPT;

            return $this->createHasher($config);
        }

        // Argon2i hasher
        if ('argon2i' === $config['algorithm']) {
            if (SodiumPasswordHasher::isSupported() && !\defined('SODIUM_CRYPTO_PWHASH_ALG_ARGON2ID13')) {
                $config['algorithm'] = 'sodium';
            } elseif (\defined('PASSWORD_ARGON2I')) {
                $config['algorithm'] = 'native';
                $config['native_algorithm'] = \PASSWORD_ARGON2I;
            } else {
                throw new InvalidConfigurationException(sprintf('Algorithm "argon2i" is not available. Either use "%s" or upgrade to PHP 7.2+ instead.', \defined('SODIUM_CRYPTO_PWHASH_ALG_ARGON2ID13') ? 'argon2id", "auto' : 'auto'));
            }

            return $this->createHasher($config);
        }

        if ('argon2id' === $config['algorithm']) {
            if (($hasSodium = SodiumPasswordHasher::isSupported()) && \defined('SODIUM_CRYPTO_PWHASH_ALG_ARGON2ID13')) {
                $config['algorithm'] = 'sodium';
            } elseif (\defined('PASSWORD_ARGON2ID')) {
                $config['algorithm'] = 'native';
                $config['native_algorithm'] = \PASSWORD_ARGON2ID;
            } else {
                throw new InvalidConfigurationException(sprintf('Algorithm "argon2id" is not available. Either use "%s", upgrade to PHP 7.3+ or use libsodium 1.0.15+ instead.', \defined('PASSWORD_ARGON2I') || $hasSodium ? 'argon2i", "auto' : 'auto'));
            }

            return $this->createHasher($config);
        }

        if ('native' === $config['algorithm']) {
            return [
                'class' => NativePasswordHasher::class,
                'arguments' => [
                    $config['time_cost'],
                    (($config['memory_cost'] ?? 0) << 10) ?: null,
                    $config['cost'],
                ] + (isset($config['native_algorithm']) ? [3 => $config['native_algorithm']] : []),
            ];
        }

        if ('sodium' === $config['algorithm']) {
            if (!SodiumPasswordHasher::isSupported()) {
                throw new InvalidConfigurationException('Libsodium is not available. Install the sodium extension or use "auto" instead.');
            }

            return [
                'class' => SodiumPasswordHasher::class,
                'arguments' => [
                    $config['time_cost'],
                    (($config['memory_cost'] ?? 0) << 10) ?: null,
                ],
            ];
        }

        // run-time configured hasher
        return $config;
    }

    // Parses user providers and returns an array of their ids
    private function createUserProviders(array $config, ContainerBuilder $container): array
    {
        $providerIds = [];
        foreach ($config['providers'] as $name => $provider) {
            $id = $this->createUserDaoProvider($name, $provider, $container);
            $providerIds[str_replace('-', '_', $name)] = $id;
        }

        return $providerIds;
    }

    // Parses a <provider> tag and returns the id for the related user provider service
    private function createUserDaoProvider(string $name, array $provider, ContainerBuilder $container): string
    {
        $name = $this->getUserProviderId($name);

        // Doctrine Entity and In-memory DAO provider are managed by factories
        foreach ($this->userProviderFactories as $factory) {
            $key = str_replace('-', '_', $factory->getKey());

            if (!empty($provider[$key])) {
                $factory->create($container, $name, $provider[$key]);

                return $name;
            }
        }

        // Existing DAO service provider
        if (isset($provider['id'])) {
            $container->setAlias($name, new Alias($provider['id'], false));

            return $provider['id'];
        }

        // Chain provider
        if (isset($provider['chain'])) {
            $providers = [];
            foreach ($provider['chain']['providers'] as $providerName) {
                $providers[] = new Reference($this->getUserProviderId($providerName));
            }

            $container
                ->setDefinition($name, new ChildDefinition('security.user.provider.chain'))
                ->addArgument(new IteratorArgument($providers));

            return $name;
        }

        throw new InvalidConfigurationException(sprintf('Unable to create definition for "%s" user provider.', $name));
    }

    private function getUserProviderId(string $name): string
    {
        return 'security.user.provider.concrete.'.strtolower($name);
    }

    private function createExceptionListener(ContainerBuilder $container, array $config, string $id, ?string $defaultEntryPoint, bool $stateless): string
    {
        $exceptionListenerId = 'security.exception_listener.'.$id;
        $listener = $container->setDefinition($exceptionListenerId, new ChildDefinition('security.exception_listener'));
        $listener->replaceArgument(3, $id);
        $listener->replaceArgument(4, null === $defaultEntryPoint ? null : new Reference($defaultEntryPoint));
        $listener->replaceArgument(8, $stateless);

        // access denied handler setup
        if (isset($config['access_denied_handler'])) {
            $listener->replaceArgument(6, new Reference($config['access_denied_handler']));
        } elseif (isset($config['access_denied_url'])) {
            $listener->replaceArgument(5, $config['access_denied_url']);
        }

        return $exceptionListenerId;
    }

    private function createSwitchUserListener(ContainerBuilder $container, string $id, array $config, ?string $defaultProvider, bool $stateless): string
    {
        $userProvider = isset($config['provider']) ? $this->getUserProviderId($config['provider']) : $defaultProvider;

        if (!$userProvider) {
            throw new InvalidConfigurationException(sprintf('Not configuring explicitly the provider for the "switch_user" listener on "%s" firewall is ambiguous as there is more than one registered provider.', $id));
        }

        $switchUserListenerId = 'security.authentication.switchuser_listener.'.$id;
        $listener = $container->setDefinition($switchUserListenerId, new ChildDefinition('security.authentication.switchuser_listener'));
        $listener->replaceArgument(1, new Reference($userProvider));
        $listener->replaceArgument(2, new Reference('security.user_checker.'.$id));
        $listener->replaceArgument(3, $id);
        $listener->replaceArgument(6, $config['parameter']);
        $listener->replaceArgument(7, $config['role']);
        $listener->replaceArgument(9, $stateless);

        return $switchUserListenerId;
    }

    private function createExpression(ContainerBuilder $container, string $expression): Reference
    {
        if (isset($this->expressions[$id = '.security.expression.'.ContainerBuilder::hash($expression)])) {
            return $this->expressions[$id];
        }

        if (!$container::willBeAvailable('symfony/expression-language', ExpressionLanguage::class, ['symfony/security-bundle'])) {
            throw new \RuntimeException('Unable to use expressions as the Symfony ExpressionLanguage component is not installed. Try running "composer require symfony/expression-language".');
        }

        $container
            ->register($id, 'Symfony\Component\ExpressionLanguage\Expression')
            ->setPublic(false)
            ->addArgument($expression)
        ;

        return $this->expressions[$id] = new Reference($id);
    }

    private function createRequestMatcher(ContainerBuilder $container, string $path = null, string $host = null, int $port = null, array $methods = [], array $ips = null, array $attributes = []): Reference
    {
        if ($methods) {
            $methods = array_map('strtoupper', (array) $methods);
        }

        if (null !== $ips) {
            foreach ($ips as $ip) {
                $container->resolveEnvPlaceholders($ip, null, $usedEnvs);

                if (!$usedEnvs && !$this->isValidIps($ip)) {
                    throw new \LogicException(sprintf('The given value "%s" in the "security.access_control" config option is not a valid IP address.', $ip));
                }

                $usedEnvs = null;
            }
        }

        $id = '.security.request_matcher.'.ContainerBuilder::hash([$path, $host, $port, $methods, $ips, $attributes]);

        if (isset($this->requestMatchers[$id])) {
            return $this->requestMatchers[$id];
        }

        // only add arguments that are necessary
        $arguments = [$path, $host, $methods, $ips, $attributes, null, $port];
        while (\count($arguments) > 0 && !end($arguments)) {
            array_pop($arguments);
        }

        $container
            ->register($id, 'Symfony\Component\HttpFoundation\RequestMatcher')
            ->setPublic(false)
            ->setArguments($arguments)
        ;

        return $this->requestMatchers[$id] = new Reference($id);
    }

    public function addAuthenticatorFactory(AuthenticatorFactoryInterface $factory)
    {
        $this->factories[] = [$factory->getPriority(), $factory];
        $this->sortedFactories = [];
    }

    public function addUserProviderFactory(UserProviderFactoryInterface $factory)
    {
        $this->userProviderFactories[] = $factory;
    }

    /**
     * {@inheritdoc}
     */
    public function getXsdValidationBasePath(): string|false
    {
        return __DIR__.'/../Resources/config/schema';
    }

    public function getNamespace(): string
    {
        return 'http://symfony.com/schema/dic/security';
    }

    public function getConfiguration(array $config, ContainerBuilder $container): ?ConfigurationInterface
    {
        // first assemble the factories
        return new MainConfiguration($this->getSortedFactories(), $this->userProviderFactories);
    }

    private function isValidIps(string|array $ips): bool
    {
        $ipsList = array_reduce((array) $ips, static function (array $ips, string $ip) {
            return array_merge($ips, preg_split('/\s*,\s*/', $ip));
        }, []);

        if (!$ipsList) {
            return false;
        }

        foreach ($ipsList as $cidr) {
            if (!$this->isValidIp($cidr)) {
                return false;
            }
        }

        return true;
    }

    private function isValidIp(string $cidr): bool
    {
        $cidrParts = explode('/', $cidr);

        if (1 === \count($cidrParts)) {
            return false !== filter_var($cidrParts[0], \FILTER_VALIDATE_IP);
        }

        $ip = $cidrParts[0];
        $netmask = $cidrParts[1];

        if (!ctype_digit($netmask)) {
            return false;
        }

        if (filter_var($ip, \FILTER_VALIDATE_IP, \FILTER_FLAG_IPV4)) {
            return $netmask <= 32;
        }

        if (filter_var($ip, \FILTER_VALIDATE_IP, \FILTER_FLAG_IPV6)) {
            return $netmask <= 128;
        }

        return false;
    }

    /**
<<<<<<< HEAD
     * @return AuthenticatorFactoryInterface[]
=======
     * @return array<int, SecurityFactoryInterface|AuthenticatorFactoryInterface>
>>>>>>> 175e3f72
     */
    private function getSortedFactories(): array
    {
        if (!$this->sortedFactories) {
            $factories = [];
            foreach ($this->factories as $i => $factory) {
                $factories[] = array_merge($factory, [$i]);
            }

            usort($factories, function ($a, $b) {
                return $b[0] <=> $a[0] ?: $a[2] <=> $b[2];
            });

            $this->sortedFactories = array_column($factories, 1);
        }

        return $this->sortedFactories;
    }
}<|MERGE_RESOLUTION|>--- conflicted
+++ resolved
@@ -958,11 +958,7 @@
     }
 
     /**
-<<<<<<< HEAD
-     * @return AuthenticatorFactoryInterface[]
-=======
-     * @return array<int, SecurityFactoryInterface|AuthenticatorFactoryInterface>
->>>>>>> 175e3f72
+     * @return array<int, AuthenticatorFactoryInterface>
      */
     private function getSortedFactories(): array
     {
