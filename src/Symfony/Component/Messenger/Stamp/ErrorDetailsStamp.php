--- conflicted
+++ resolved
@@ -24,11 +24,7 @@
     private string $exceptionMessage;
     private ?FlattenException $flattenException;
 
-<<<<<<< HEAD
-    public function __construct(string $exceptionClass, int|string $exceptionCode, string $exceptionMessage, FlattenException $flattenException = null)
-=======
     public function __construct(string $exceptionClass, int|string $exceptionCode, string $exceptionMessage, ?FlattenException $flattenException = null)
->>>>>>> a44829e2
     {
         $this->exceptionClass = $exceptionClass;
         $this->exceptionCode = $exceptionCode;
