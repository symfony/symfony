<?php

/*
 * This file is part of the Symfony package.
 *
 * (c) Fabien Potencier <fabien@symfony.com>
 *
 * For the full copyright and license information, please view the LICENSE
 * file that was distributed with this source code.
 */

namespace Symfony\Component\Console\Tests;

use PHPUnit\Framework\TestCase;
use Symfony\Component\Console\Application;
use Symfony\Component\Console\Command\Command;
use Symfony\Component\Console\CommandLoader\FactoryCommandLoader;
use Symfony\Component\Console\DependencyInjection\AddConsoleCommandPass;
use Symfony\Component\Console\Event\ConsoleCommandEvent;
use Symfony\Component\Console\Event\ConsoleErrorEvent;
use Symfony\Component\Console\Event\ConsoleTerminateEvent;
use Symfony\Component\Console\Exception\CommandNotFoundException;
use Symfony\Component\Console\Exception\NamespaceNotFoundException;
use Symfony\Component\Console\Helper\FormatterHelper;
use Symfony\Component\Console\Helper\HelperSet;
use Symfony\Component\Console\Input\ArgvInput;
use Symfony\Component\Console\Input\ArrayInput;
use Symfony\Component\Console\Input\InputArgument;
use Symfony\Component\Console\Input\InputDefinition;
use Symfony\Component\Console\Input\InputInterface;
use Symfony\Component\Console\Input\InputOption;
use Symfony\Component\Console\Output\NullOutput;
use Symfony\Component\Console\Output\Output;
use Symfony\Component\Console\Output\OutputInterface;
use Symfony\Component\Console\Output\StreamOutput;
use Symfony\Component\Console\Tester\ApplicationTester;
use Symfony\Component\DependencyInjection\ContainerBuilder;
use Symfony\Component\EventDispatcher\EventDispatcher;

class ApplicationTest extends TestCase
{
    protected static $fixturesPath;

    private $colSize;

    protected function setUp(): void
    {
        $this->colSize = getenv('COLUMNS');
    }

    protected function tearDown(): void
    {
        putenv($this->colSize ? 'COLUMNS='.$this->colSize : 'COLUMNS');
        putenv('SHELL_VERBOSITY');
        unset($_ENV['SHELL_VERBOSITY']);
        unset($_SERVER['SHELL_VERBOSITY']);
    }

    public static function setUpBeforeClass(): void
    {
        self::$fixturesPath = realpath(__DIR__.'/Fixtures/');
        require_once self::$fixturesPath.'/FooCommand.php';
        require_once self::$fixturesPath.'/FooOptCommand.php';
        require_once self::$fixturesPath.'/Foo1Command.php';
        require_once self::$fixturesPath.'/Foo2Command.php';
        require_once self::$fixturesPath.'/Foo3Command.php';
        require_once self::$fixturesPath.'/Foo4Command.php';
        require_once self::$fixturesPath.'/Foo5Command.php';
        require_once self::$fixturesPath.'/FooSameCaseUppercaseCommand.php';
        require_once self::$fixturesPath.'/FooSameCaseLowercaseCommand.php';
        require_once self::$fixturesPath.'/FoobarCommand.php';
        require_once self::$fixturesPath.'/BarBucCommand.php';
        require_once self::$fixturesPath.'/FooSubnamespaced1Command.php';
        require_once self::$fixturesPath.'/FooSubnamespaced2Command.php';
        require_once self::$fixturesPath.'/FooWithoutAliasCommand.php';
        require_once self::$fixturesPath.'/TestAmbiguousCommandRegistering.php';
        require_once self::$fixturesPath.'/TestAmbiguousCommandRegistering2.php';
        require_once self::$fixturesPath.'/FooHiddenCommand.php';
        require_once self::$fixturesPath.'/BarHiddenCommand.php';
    }

    protected function normalizeLineBreaks($text)
    {
        return str_replace(PHP_EOL, "\n", $text);
    }

    /**
     * Replaces the dynamic placeholders of the command help text with a static version.
     * The placeholder %command.full_name% includes the script path that is not predictable
     * and can not be tested against.
     */
    protected function ensureStaticCommandHelp(Application $application)
    {
        foreach ($application->all() as $command) {
            $command->setHelp(str_replace('%command.full_name%', 'app/console %command.name%', $command->getHelp()));
        }
    }

    public function testConstructor()
    {
        $application = new Application('foo', 'bar');
        $this->assertEquals('foo', $application->getName(), '__construct() takes the application name as its first argument');
        $this->assertEquals('bar', $application->getVersion(), '__construct() takes the application version as its second argument');
        $this->assertEquals(['help', 'list'], array_keys($application->all()), '__construct() registered the help and list commands by default');
    }

    public function testSetGetName()
    {
        $application = new Application();
        $application->setName('foo');
        $this->assertEquals('foo', $application->getName(), '->setName() sets the name of the application');
    }

    public function testSetGetVersion()
    {
        $application = new Application();
        $application->setVersion('bar');
        $this->assertEquals('bar', $application->getVersion(), '->setVersion() sets the version of the application');
    }

    public function testGetLongVersion()
    {
        $application = new Application('foo', 'bar');
        $this->assertEquals('foo <info>bar</info>', $application->getLongVersion(), '->getLongVersion() returns the long version of the application');
    }

    public function testHelp()
    {
        $application = new Application();
        $this->assertStringEqualsFile(self::$fixturesPath.'/application_gethelp.txt', $this->normalizeLineBreaks($application->getHelp()), '->getHelp() returns a help message');
    }

    public function testAll()
    {
        $application = new Application();
        $commands = $application->all();
        $this->assertInstanceOf('Symfony\\Component\\Console\\Command\\HelpCommand', $commands['help'], '->all() returns the registered commands');

        $application->add(new \FooCommand());
        $commands = $application->all('foo');
        $this->assertCount(1, $commands, '->all() takes a namespace as its first argument');
    }

    public function testAllWithCommandLoader()
    {
        $application = new Application();
        $commands = $application->all();
        $this->assertInstanceOf('Symfony\\Component\\Console\\Command\\HelpCommand', $commands['help'], '->all() returns the registered commands');

        $application->add(new \FooCommand());
        $commands = $application->all('foo');
        $this->assertCount(1, $commands, '->all() takes a namespace as its first argument');

        $application->setCommandLoader(new FactoryCommandLoader([
            'foo:bar1' => function () { return new \Foo1Command(); },
        ]));
        $commands = $application->all('foo');
        $this->assertCount(2, $commands, '->all() takes a namespace as its first argument');
        $this->assertInstanceOf(\FooCommand::class, $commands['foo:bar'], '->all() returns the registered commands');
        $this->assertInstanceOf(\Foo1Command::class, $commands['foo:bar1'], '->all() returns the registered commands');
    }

    public function testRegister()
    {
        $application = new Application();
        $command = $application->register('foo');
        $this->assertEquals('foo', $command->getName(), '->register() registers a new command');
    }

    public function testRegisterAmbiguous()
    {
        $code = function (InputInterface $input, OutputInterface $output) {
            $output->writeln('It works!');
        };

        $application = new Application();
        $application->setAutoExit(false);
        $application
            ->register('test-foo')
            ->setAliases(['test'])
            ->setCode($code);

        $application
            ->register('test-bar')
            ->setCode($code);

        $tester = new ApplicationTester($application);
        $tester->run(['test']);
        $this->assertStringContainsString('It works!', $tester->getDisplay(true));
    }

    public function testAdd()
    {
        $application = new Application();
        $application->add($foo = new \FooCommand());
        $commands = $application->all();
        $this->assertEquals($foo, $commands['foo:bar'], '->add() registers a command');

        $application = new Application();
        $application->addCommands([$foo = new \FooCommand(), $foo1 = new \Foo1Command()]);
        $commands = $application->all();
        $this->assertEquals([$foo, $foo1], [$commands['foo:bar'], $commands['foo:bar1']], '->addCommands() registers an array of commands');
    }

    public function testAddCommandWithEmptyConstructor()
    {
        $this->expectException('LogicException');
        $this->expectExceptionMessage('Command class "Foo5Command" is not correctly initialized. You probably forgot to call the parent constructor.');
        $application = new Application();
        $application->add(new \Foo5Command());
    }

    public function testHasGet()
    {
        $application = new Application();
        $this->assertTrue($application->has('list'), '->has() returns true if a named command is registered');
        $this->assertFalse($application->has('afoobar'), '->has() returns false if a named command is not registered');

        $application->add($foo = new \FooCommand());
        $this->assertTrue($application->has('afoobar'), '->has() returns true if an alias is registered');
        $this->assertEquals($foo, $application->get('foo:bar'), '->get() returns a command by name');
        $this->assertEquals($foo, $application->get('afoobar'), '->get() returns a command by alias');

        $application = new Application();
        $application->add($foo = new \FooCommand());
        // simulate --help
        $r = new \ReflectionObject($application);
        $p = $r->getProperty('wantHelps');
        $p->setAccessible(true);
        $p->setValue($application, true);
        $command = $application->get('foo:bar');
        $this->assertInstanceOf('Symfony\Component\Console\Command\HelpCommand', $command, '->get() returns the help command if --help is provided as the input');
    }

    public function testHasGetWithCommandLoader()
    {
        $application = new Application();
        $this->assertTrue($application->has('list'), '->has() returns true if a named command is registered');
        $this->assertFalse($application->has('afoobar'), '->has() returns false if a named command is not registered');

        $application->add($foo = new \FooCommand());
        $this->assertTrue($application->has('afoobar'), '->has() returns true if an alias is registered');
        $this->assertEquals($foo, $application->get('foo:bar'), '->get() returns a command by name');
        $this->assertEquals($foo, $application->get('afoobar'), '->get() returns a command by alias');

        $application->setCommandLoader(new FactoryCommandLoader([
            'foo:bar1' => function () { return new \Foo1Command(); },
        ]));

        $this->assertTrue($application->has('afoobar'), '->has() returns true if an instance is registered for an alias even with command loader');
        $this->assertEquals($foo, $application->get('foo:bar'), '->get() returns an instance by name even with command loader');
        $this->assertEquals($foo, $application->get('afoobar'), '->get() returns an instance by alias even with command loader');
        $this->assertTrue($application->has('foo:bar1'), '->has() returns true for commands registered in the loader');
        $this->assertInstanceOf(\Foo1Command::class, $foo1 = $application->get('foo:bar1'), '->get() returns a command by name from the command loader');
        $this->assertTrue($application->has('afoobar1'), '->has() returns true for commands registered in the loader');
        $this->assertEquals($foo1, $application->get('afoobar1'), '->get() returns a command by name from the command loader');
    }

    public function testSilentHelp()
    {
        $application = new Application();
        $application->setAutoExit(false);
        $application->setCatchExceptions(false);

        $tester = new ApplicationTester($application);
        $tester->run(['-h' => true, '-q' => true], ['decorated' => false]);

        $this->assertEmpty($tester->getDisplay(true));
    }

    public function testGetInvalidCommand()
    {
        $this->expectException('Symfony\Component\Console\Exception\CommandNotFoundException');
        $this->expectExceptionMessage('The command "foofoo" does not exist.');
        $application = new Application();
        $application->get('foofoo');
    }

    public function testGetNamespaces()
    {
        $application = new Application();
        $application->add(new \FooCommand());
        $application->add(new \Foo1Command());
        $this->assertEquals(['foo'], $application->getNamespaces(), '->getNamespaces() returns an array of unique used namespaces');
    }

    public function testFindNamespace()
    {
        $application = new Application();
        $application->add(new \FooCommand());
        $this->assertEquals('foo', $application->findNamespace('foo'), '->findNamespace() returns the given namespace if it exists');
        $this->assertEquals('foo', $application->findNamespace('f'), '->findNamespace() finds a namespace given an abbreviation');
        $application->add(new \Foo2Command());
        $this->assertEquals('foo', $application->findNamespace('foo'), '->findNamespace() returns the given namespace if it exists');
    }

    public function testFindNamespaceWithSubnamespaces()
    {
        $application = new Application();
        $application->add(new \FooSubnamespaced1Command());
        $application->add(new \FooSubnamespaced2Command());
        $this->assertEquals('foo', $application->findNamespace('foo'), '->findNamespace() returns commands even if the commands are only contained in subnamespaces');
    }

    public function testFindAmbiguousNamespace()
    {
        $application = new Application();
        $application->add(new \BarBucCommand());
        $application->add(new \FooCommand());
        $application->add(new \Foo2Command());

        $expectedMsg = "The namespace \"f\" is ambiguous.\nDid you mean one of these?\n    foo\n    foo1";

        $this->expectException(NamespaceNotFoundException::class);
        $this->expectExceptionMessage($expectedMsg);

        $application->findNamespace('f');
    }

    public function testFindNonAmbiguous()
    {
        $application = new Application();
        $application->add(new \TestAmbiguousCommandRegistering());
        $application->add(new \TestAmbiguousCommandRegistering2());
        $this->assertEquals('test-ambiguous', $application->find('test')->getName());
    }

    public function testFindInvalidNamespace()
    {
        $this->expectException('Symfony\Component\Console\Exception\NamespaceNotFoundException');
        $this->expectExceptionMessage('There are no commands defined in the "bar" namespace.');
        $application = new Application();
        $application->findNamespace('bar');
    }

    public function testFindUniqueNameButNamespaceName()
    {
        $this->expectException('Symfony\Component\Console\Exception\CommandNotFoundException');
        $this->expectExceptionMessage('Command "foo1" is not defined');
        $application = new Application();
        $application->add(new \FooCommand());
        $application->add(new \Foo1Command());
        $application->add(new \Foo2Command());

        $application->find($commandName = 'foo1');
    }

    public function testFind()
    {
        $application = new Application();
        $application->add(new \FooCommand());

        $this->assertInstanceOf('FooCommand', $application->find('foo:bar'), '->find() returns a command if its name exists');
        $this->assertInstanceOf('Symfony\Component\Console\Command\HelpCommand', $application->find('h'), '->find() returns a command if its name exists');
        $this->assertInstanceOf('FooCommand', $application->find('f:bar'), '->find() returns a command if the abbreviation for the namespace exists');
        $this->assertInstanceOf('FooCommand', $application->find('f:b'), '->find() returns a command if the abbreviation for the namespace and the command name exist');
        $this->assertInstanceOf('FooCommand', $application->find('a'), '->find() returns a command if the abbreviation exists for an alias');
    }

    public function testFindCaseSensitiveFirst()
    {
        $application = new Application();
        $application->add(new \FooSameCaseUppercaseCommand());
        $application->add(new \FooSameCaseLowercaseCommand());

        $this->assertInstanceOf('FooSameCaseUppercaseCommand', $application->find('f:B'), '->find() returns a command if the abbreviation is the correct case');
        $this->assertInstanceOf('FooSameCaseUppercaseCommand', $application->find('f:BAR'), '->find() returns a command if the abbreviation is the correct case');
        $this->assertInstanceOf('FooSameCaseLowercaseCommand', $application->find('f:b'), '->find() returns a command if the abbreviation is the correct case');
        $this->assertInstanceOf('FooSameCaseLowercaseCommand', $application->find('f:bar'), '->find() returns a command if the abbreviation is the correct case');
    }

    public function testFindCaseInsensitiveAsFallback()
    {
        $application = new Application();
        $application->add(new \FooSameCaseLowercaseCommand());

        $this->assertInstanceOf('FooSameCaseLowercaseCommand', $application->find('f:b'), '->find() returns a command if the abbreviation is the correct case');
        $this->assertInstanceOf('FooSameCaseLowercaseCommand', $application->find('f:B'), '->find() will fallback to case insensitivity');
        $this->assertInstanceOf('FooSameCaseLowercaseCommand', $application->find('FoO:BaR'), '->find() will fallback to case insensitivity');
    }

    public function testFindCaseInsensitiveSuggestions()
    {
        $this->expectException('Symfony\Component\Console\Exception\CommandNotFoundException');
        $this->expectExceptionMessage('Command "FoO:BaR" is ambiguous');
        $application = new Application();
        $application->add(new \FooSameCaseLowercaseCommand());
        $application->add(new \FooSameCaseUppercaseCommand());

        $this->assertInstanceOf('FooSameCaseLowercaseCommand', $application->find('FoO:BaR'), '->find() will find two suggestions with case insensitivity');
    }

    public function testFindWithCommandLoader()
    {
        $application = new Application();
        $application->setCommandLoader(new FactoryCommandLoader([
            'foo:bar' => $f = function () { return new \FooCommand(); },
        ]));

        $this->assertInstanceOf('FooCommand', $application->find('foo:bar'), '->find() returns a command if its name exists');
        $this->assertInstanceOf('Symfony\Component\Console\Command\HelpCommand', $application->find('h'), '->find() returns a command if its name exists');
        $this->assertInstanceOf('FooCommand', $application->find('f:bar'), '->find() returns a command if the abbreviation for the namespace exists');
        $this->assertInstanceOf('FooCommand', $application->find('f:b'), '->find() returns a command if the abbreviation for the namespace and the command name exist');
        $this->assertInstanceOf('FooCommand', $application->find('a'), '->find() returns a command if the abbreviation exists for an alias');
    }

    /**
     * @dataProvider provideAmbiguousAbbreviations
     */
    public function testFindWithAmbiguousAbbreviations($abbreviation, $expectedExceptionMessage)
    {
        putenv('COLUMNS=120');
        $this->expectException('Symfony\Component\Console\Exception\CommandNotFoundException');
        $this->expectExceptionMessage($expectedExceptionMessage);

        $application = new Application();
        $application->add(new \FooCommand());
        $application->add(new \Foo1Command());
        $application->add(new \Foo2Command());

        $application->find($abbreviation);
    }

    public function provideAmbiguousAbbreviations()
    {
        return [
            ['f', 'Command "f" is not defined.'],
            [
                'a',
                "Command \"a\" is ambiguous.\nDid you mean one of these?\n".
                "    afoobar  The foo:bar command\n".
                "    afoobar1 The foo:bar1 command\n".
                '    afoobar2 The foo1:bar command',
            ],
            [
                'foo:b',
                "Command \"foo:b\" is ambiguous.\nDid you mean one of these?\n".
                "    foo:bar  The foo:bar command\n".
                "    foo:bar1 The foo:bar1 command\n".
                '    foo1:bar The foo1:bar command',
            ],
        ];
    }

    public function testFindWithAmbiguousAbbreviationsFindsCommandIfAlternativesAreHidden()
    {
        $application = new Application();

        $application->add(new \FooCommand());
        $application->add(new \FooHiddenCommand());

        $this->assertInstanceOf('FooCommand', $application->find('foo:'));
    }

    public function testFindCommandEqualNamespace()
    {
        $application = new Application();
        $application->add(new \Foo3Command());
        $application->add(new \Foo4Command());

        $this->assertInstanceOf('Foo3Command', $application->find('foo3:bar'), '->find() returns the good command even if a namespace has same name');
        $this->assertInstanceOf('Foo4Command', $application->find('foo3:bar:toh'), '->find() returns a command even if its namespace equals another command name');
    }

    public function testFindCommandWithAmbiguousNamespacesButUniqueName()
    {
        $application = new Application();
        $application->add(new \FooCommand());
        $application->add(new \FoobarCommand());

        $this->assertInstanceOf('FoobarCommand', $application->find('f:f'));
    }

    public function testFindCommandWithMissingNamespace()
    {
        $application = new Application();
        $application->add(new \Foo4Command());

        $this->assertInstanceOf('Foo4Command', $application->find('f::t'));
    }

    /**
     * @dataProvider provideInvalidCommandNamesSingle
     */
    public function testFindAlternativeExceptionMessageSingle($name)
    {
        $this->expectException('Symfony\Component\Console\Exception\CommandNotFoundException');
        $this->expectExceptionMessage('Did you mean this');
        $application = new Application();
        $application->add(new \Foo3Command());
        $application->find($name);
    }

    public function testDontRunAlternativeNamespaceName()
    {
        $application = new Application();
        $application->add(new \Foo1Command());
        $application->setAutoExit(false);
        $tester = new ApplicationTester($application);
        $tester->run(['command' => 'foos:bar1'], ['decorated' => false]);
        $this->assertSame('
                                                          
  There are no commands defined in the "foos" namespace.  
                                                          
  Did you mean this?                                      
      foo                                                 
                                                          

', $tester->getDisplay(true));
    }

    public function testCanRunAlternativeCommandName()
    {
        $application = new Application();
        $application->add(new \FooWithoutAliasCommand());
        $application->setAutoExit(false);
        $tester = new ApplicationTester($application);
        $tester->setInputs(['y']);
        $tester->run(['command' => 'foos'], ['decorated' => false]);
        $display = trim($tester->getDisplay(true));
        $this->assertStringContainsString('Command "foos" is not defined', $display);
        $this->assertStringContainsString('Do you want to run "foo" instead?  (yes/no) [no]:', $display);
        $this->assertStringContainsString('called', $display);
    }

    public function testDontRunAlternativeCommandName()
    {
        $application = new Application();
        $application->add(new \FooWithoutAliasCommand());
        $application->setAutoExit(false);
        $tester = new ApplicationTester($application);
        $tester->setInputs(['n']);
        $exitCode = $tester->run(['command' => 'foos'], ['decorated' => false]);
        $this->assertSame(1, $exitCode);
        $display = trim($tester->getDisplay(true));
        $this->assertStringContainsString('Command "foos" is not defined', $display);
        $this->assertStringContainsString('Do you want to run "foo" instead?  (yes/no) [no]:', $display);
    }

    public function provideInvalidCommandNamesSingle()
    {
        return [
            ['foo3:barr'],
            ['fooo3:bar'],
        ];
    }

    public function testFindAlternativeExceptionMessageMultiple()
    {
        putenv('COLUMNS=120');
        $application = new Application();
        $application->add(new \FooCommand());
        $application->add(new \Foo1Command());
        $application->add(new \Foo2Command());

        // Command + plural
        try {
            $application->find('foo:baR');
            $this->fail('->find() throws a CommandNotFoundException if command does not exist, with alternatives');
        } catch (\Exception $e) {
            $this->assertInstanceOf('Symfony\Component\Console\Exception\CommandNotFoundException', $e, '->find() throws a CommandNotFoundException if command does not exist, with alternatives');
            $this->assertMatchesRegularExpression('/Did you mean one of these/', $e->getMessage(), '->find() throws a CommandNotFoundException if command does not exist, with alternatives');
            $this->assertMatchesRegularExpression('/foo1:bar/', $e->getMessage());
            $this->assertMatchesRegularExpression('/foo:bar/', $e->getMessage());
        }

        // Namespace + plural
        try {
            $application->find('foo2:bar');
            $this->fail('->find() throws a CommandNotFoundException if command does not exist, with alternatives');
        } catch (\Exception $e) {
            $this->assertInstanceOf('Symfony\Component\Console\Exception\CommandNotFoundException', $e, '->find() throws a CommandNotFoundException if command does not exist, with alternatives');
            $this->assertMatchesRegularExpression('/Did you mean one of these/', $e->getMessage(), '->find() throws a CommandNotFoundException if command does not exist, with alternatives');
            $this->assertMatchesRegularExpression('/foo1/', $e->getMessage());
        }

        $application->add(new \Foo3Command());
        $application->add(new \Foo4Command());

        // Subnamespace + plural
        try {
            $application->find('foo3:');
            $this->fail('->find() should throw an Symfony\Component\Console\Exception\CommandNotFoundException if a command is ambiguous because of a subnamespace, with alternatives');
        } catch (\Exception $e) {
            $this->assertInstanceOf('Symfony\Component\Console\Exception\CommandNotFoundException', $e);
            $this->assertMatchesRegularExpression('/foo3:bar/', $e->getMessage());
            $this->assertMatchesRegularExpression('/foo3:bar:toh/', $e->getMessage());
        }
    }

    public function testFindAlternativeCommands()
    {
        $application = new Application();

        $application->add(new \FooCommand());
        $application->add(new \Foo1Command());
        $application->add(new \Foo2Command());

        try {
            $application->find($commandName = 'Unknown command');
            $this->fail('->find() throws a CommandNotFoundException if command does not exist');
        } catch (\Exception $e) {
            $this->assertInstanceOf('Symfony\Component\Console\Exception\CommandNotFoundException', $e, '->find() throws a CommandNotFoundException if command does not exist');
            $this->assertSame([], $e->getAlternatives());
            $this->assertEquals(sprintf('Command "%s" is not defined.', $commandName), $e->getMessage(), '->find() throws a CommandNotFoundException if command does not exist, without alternatives');
        }

        // Test if "bar1" command throw a "CommandNotFoundException" and does not contain
        // "foo:bar" as alternative because "bar1" is too far from "foo:bar"
        try {
            $application->find($commandName = 'bar1');
            $this->fail('->find() throws a CommandNotFoundException if command does not exist');
        } catch (\Exception $e) {
            $this->assertInstanceOf('Symfony\Component\Console\Exception\CommandNotFoundException', $e, '->find() throws a CommandNotFoundException if command does not exist');
            $this->assertSame(['afoobar1', 'foo:bar1'], $e->getAlternatives());
            $this->assertMatchesRegularExpression(sprintf('/Command "%s" is not defined./', $commandName), $e->getMessage(), '->find() throws a CommandNotFoundException if command does not exist, with alternatives');
            $this->assertMatchesRegularExpression('/afoobar1/', $e->getMessage(), '->find() throws a CommandNotFoundException if command does not exist, with alternative : "afoobar1"');
            $this->assertMatchesRegularExpression('/foo:bar1/', $e->getMessage(), '->find() throws a CommandNotFoundException if command does not exist, with alternative : "foo:bar1"');
            $this->assertDoesNotMatchRegularExpression('/foo:bar(?!1)/', $e->getMessage(), '->find() throws a CommandNotFoundException if command does not exist, without "foo:bar" alternative');
        }
    }

    public function testFindAlternativeCommandsWithAnAlias()
    {
        $fooCommand = new \FooCommand();
        $fooCommand->setAliases(['foo2']);

        $application = new Application();
        $application->setCommandLoader(new FactoryCommandLoader([
            'foo3' => static function () use ($fooCommand) { return $fooCommand; },
        ]));
        $application->add($fooCommand);

        $result = $application->find('foo');

        $this->assertSame($fooCommand, $result);
    }

    public function testFindAlternativeNamespace()
    {
        $application = new Application();

        $application->add(new \FooCommand());
        $application->add(new \Foo1Command());
        $application->add(new \Foo2Command());
        $application->add(new \Foo3Command());

        try {
            $application->find('Unknown-namespace:Unknown-command');
            $this->fail('->find() throws a CommandNotFoundException if namespace does not exist');
        } catch (\Exception $e) {
            $this->assertInstanceOf('Symfony\Component\Console\Exception\CommandNotFoundException', $e, '->find() throws a CommandNotFoundException if namespace does not exist');
            $this->assertSame([], $e->getAlternatives());
            $this->assertEquals('There are no commands defined in the "Unknown-namespace" namespace.', $e->getMessage(), '->find() throws a CommandNotFoundException if namespace does not exist, without alternatives');
        }

        try {
            $application->find('foo2:command');
            $this->fail('->find() throws a CommandNotFoundException if namespace does not exist');
        } catch (\Exception $e) {
            $this->assertInstanceOf('Symfony\Component\Console\Exception\NamespaceNotFoundException', $e, '->find() throws a NamespaceNotFoundException if namespace does not exist');
            $this->assertInstanceOf('Symfony\Component\Console\Exception\CommandNotFoundException', $e, 'NamespaceNotFoundException extends from CommandNotFoundException');
            $this->assertCount(3, $e->getAlternatives());
            $this->assertContains('foo', $e->getAlternatives());
            $this->assertContains('foo1', $e->getAlternatives());
            $this->assertContains('foo3', $e->getAlternatives());
            $this->assertMatchesRegularExpression('/There are no commands defined in the "foo2" namespace./', $e->getMessage(), '->find() throws a CommandNotFoundException if namespace does not exist, with alternative');
            $this->assertMatchesRegularExpression('/foo/', $e->getMessage(), '->find() throws a CommandNotFoundException if namespace does not exist, with alternative : "foo"');
            $this->assertMatchesRegularExpression('/foo1/', $e->getMessage(), '->find() throws a CommandNotFoundException if namespace does not exist, with alternative : "foo1"');
            $this->assertMatchesRegularExpression('/foo3/', $e->getMessage(), '->find() throws a CommandNotFoundException if namespace does not exist, with alternative : "foo3"');
        }
    }

    public function testFindAlternativesOutput()
    {
        $application = new Application();

        $application->add(new \FooCommand());
        $application->add(new \Foo1Command());
        $application->add(new \Foo2Command());
        $application->add(new \Foo3Command());
        $application->add(new \FooHiddenCommand());

        $expectedAlternatives = [
            'afoobar',
            'afoobar1',
            'afoobar2',
            'foo1:bar',
            'foo3:bar',
            'foo:bar',
            'foo:bar1',
        ];

        try {
            $application->find('foo');
            $this->fail('->find() throws a CommandNotFoundException if command is not defined');
        } catch (\Exception $e) {
            $this->assertInstanceOf('Symfony\Component\Console\Exception\CommandNotFoundException', $e, '->find() throws a CommandNotFoundException if command is not defined');
            $this->assertSame($expectedAlternatives, $e->getAlternatives());

            $this->assertMatchesRegularExpression('/Command "foo" is not defined\..*Did you mean one of these\?.*/Ums', $e->getMessage());
        }
    }

    public function testFindNamespaceDoesNotFailOnDeepSimilarNamespaces()
    {
        $application = $this->getMockBuilder('Symfony\Component\Console\Application')->setMethods(['getNamespaces'])->getMock();
        $application->expects($this->once())
            ->method('getNamespaces')
            ->willReturn(['foo:sublong', 'bar:sub']);

        $this->assertEquals('foo:sublong', $application->findNamespace('f:sub'));
    }

    public function testFindWithDoubleColonInNameThrowsException()
    {
        $this->expectException('Symfony\Component\Console\Exception\CommandNotFoundException');
        $this->expectExceptionMessage('Command "foo::bar" is not defined.');
        $application = new Application();
        $application->add(new \FooCommand());
        $application->add(new \Foo4Command());
        $application->find('foo::bar');
    }

    public function testFindHiddenWithExactName()
    {
        $application = new Application();
        $application->add(new \FooHiddenCommand());

        $this->assertInstanceOf('FooHiddenCommand', $application->find('foo:hidden'));
        $this->assertInstanceOf('FooHiddenCommand', $application->find('afoohidden'));
    }

    /**
     * @group legacy
     * @expectedDeprecation Command "%s:hidden" is hidden, finding it using an abbreviation is deprecated since Symfony 4.4, use its full name instead.
     * @dataProvider provideAbbreviationsForHiddenCommands
     */
    public function testFindHiddenWithAbbreviatedName($name)
    {
        $application = new Application();

        $application->add(new \FooHiddenCommand());
        $application->add(new \BarHiddenCommand());

        $application->find($name);
    }

    public function provideAbbreviationsForHiddenCommands()
    {
        return [
            ['foo:hidde'],
            ['afoohidd'],
            ['bar:hidde'],
        ];
    }

    public function testSetCatchExceptions()
    {
        $application = new Application();
        $application->setAutoExit(false);
        putenv('COLUMNS=120');
        $tester = new ApplicationTester($application);

        $application->setCatchExceptions(true);
        $this->assertTrue($application->areExceptionsCaught());

        $tester->run(['command' => 'foo'], ['decorated' => false]);
        $this->assertStringEqualsFile(self::$fixturesPath.'/application_renderexception1.txt', $tester->getDisplay(true), '->setCatchExceptions() sets the catch exception flag');

        $tester->run(['command' => 'foo'], ['decorated' => false, 'capture_stderr_separately' => true]);
        $this->assertStringEqualsFile(self::$fixturesPath.'/application_renderexception1.txt', $tester->getErrorOutput(true), '->setCatchExceptions() sets the catch exception flag');
        $this->assertSame('', $tester->getDisplay(true));

        $application->setCatchExceptions(false);
        try {
            $tester->run(['command' => 'foo'], ['decorated' => false]);
            $this->fail('->setCatchExceptions() sets the catch exception flag');
        } catch (\Exception $e) {
            $this->assertInstanceOf('\Exception', $e, '->setCatchExceptions() sets the catch exception flag');
            $this->assertEquals('Command "foo" is not defined.', $e->getMessage(), '->setCatchExceptions() sets the catch exception flag');
        }
    }

    public function testAutoExitSetting()
    {
        $application = new Application();
        $this->assertTrue($application->isAutoExitEnabled());

        $application->setAutoExit(false);
        $this->assertFalse($application->isAutoExitEnabled());
    }

    public function testRenderException()
    {
        $application = new Application();
        $application->setAutoExit(false);
        putenv('COLUMNS=120');
        $tester = new ApplicationTester($application);

        $tester->run(['command' => 'foo'], ['decorated' => false, 'capture_stderr_separately' => true]);
        $this->assertStringEqualsFile(self::$fixturesPath.'/application_renderexception1.txt', $tester->getErrorOutput(true), '->renderException() renders a pretty exception');

        $tester->run(['command' => 'foo'], ['decorated' => false, 'verbosity' => Output::VERBOSITY_VERBOSE, 'capture_stderr_separately' => true]);
        $this->assertStringContainsString('Exception trace', $tester->getErrorOutput(), '->renderException() renders a pretty exception with a stack trace when verbosity is verbose');

        $tester->run(['command' => 'list', '--foo' => true], ['decorated' => false, 'capture_stderr_separately' => true]);
        $this->assertStringEqualsFile(self::$fixturesPath.'/application_renderexception2.txt', $tester->getErrorOutput(true), '->renderException() renders the command synopsis when an exception occurs in the context of a command');

        $application->add(new \Foo3Command());
        $tester = new ApplicationTester($application);
        $tester->run(['command' => 'foo3:bar'], ['decorated' => false, 'capture_stderr_separately' => true]);
        $this->assertStringEqualsFile(self::$fixturesPath.'/application_renderexception3.txt', $tester->getErrorOutput(true), '->renderException() renders a pretty exceptions with previous exceptions');

        $tester->run(['command' => 'foo3:bar'], ['decorated' => false, 'verbosity' => Output::VERBOSITY_VERBOSE]);
        $this->assertMatchesRegularExpression('/\[Exception\]\s*First exception/', $tester->getDisplay(), '->renderException() renders a pretty exception without code exception when code exception is default and verbosity is verbose');
        $this->assertMatchesRegularExpression('/\[Exception\]\s*Second exception/', $tester->getDisplay(), '->renderException() renders a pretty exception without code exception when code exception is 0 and verbosity is verbose');
        $this->assertMatchesRegularExpression('/\[Exception \(404\)\]\s*Third exception/', $tester->getDisplay(), '->renderException() renders a pretty exception with code exception when code exception is 404 and verbosity is verbose');

        $tester->run(['command' => 'foo3:bar'], ['decorated' => true]);
        $this->assertStringEqualsFile(self::$fixturesPath.'/application_renderexception3decorated.txt', $tester->getDisplay(true), '->renderException() renders a pretty exceptions with previous exceptions');

        $tester->run(['command' => 'foo3:bar'], ['decorated' => true, 'capture_stderr_separately' => true]);
        $this->assertStringEqualsFile(self::$fixturesPath.'/application_renderexception3decorated.txt', $tester->getErrorOutput(true), '->renderException() renders a pretty exceptions with previous exceptions');

        $application = new Application();
        $application->setAutoExit(false);
        putenv('COLUMNS=32');
        $tester = new ApplicationTester($application);

        $tester->run(['command' => 'foo'], ['decorated' => false,  'capture_stderr_separately' => true]);
        $this->assertStringEqualsFile(self::$fixturesPath.'/application_renderexception4.txt', $tester->getErrorOutput(true), '->renderException() wraps messages when they are bigger than the terminal');
        putenv('COLUMNS=120');
    }

    public function testRenderExceptionWithDoubleWidthCharacters()
    {
        $application = new Application();
        $application->setAutoExit(false);
        putenv('COLUMNS=120');
        $application->register('foo')->setCode(function () {
            throw new \Exception('エラーメッセージ');
        });
        $tester = new ApplicationTester($application);

        $tester->run(['command' => 'foo'], ['decorated' => false, 'capture_stderr_separately' => true]);
        $this->assertStringMatchesFormatFile(self::$fixturesPath.'/application_renderexception_doublewidth1.txt', $tester->getErrorOutput(true), '->renderException() renders a pretty exceptions with previous exceptions');

        $tester->run(['command' => 'foo'], ['decorated' => true, 'capture_stderr_separately' => true]);
        $this->assertStringMatchesFormatFile(self::$fixturesPath.'/application_renderexception_doublewidth1decorated.txt', $tester->getErrorOutput(true), '->renderException() renders a pretty exceptions with previous exceptions');

        $application = new Application();
        $application->setAutoExit(false);
        putenv('COLUMNS=32');
        $application->register('foo')->setCode(function () {
            throw new \Exception('コマンドの実行中にエラーが発生しました。');
        });
        $tester = new ApplicationTester($application);
        $tester->run(['command' => 'foo'], ['decorated' => false, 'capture_stderr_separately' => true]);
        $this->assertStringMatchesFormatFile(self::$fixturesPath.'/application_renderexception_doublewidth2.txt', $tester->getErrorOutput(true), '->renderException() wraps messages when they are bigger than the terminal');
        putenv('COLUMNS=120');
    }

    public function testRenderExceptionEscapesLines()
    {
        $application = new Application();
        $application->setAutoExit(false);
        putenv('COLUMNS=22');
        $application->register('foo')->setCode(function () {
            throw new \Exception('dont break here <info>!</info>');
        });
        $tester = new ApplicationTester($application);

        $tester->run(['command' => 'foo'], ['decorated' => false]);
        $this->assertStringMatchesFormatFile(self::$fixturesPath.'/application_renderexception_escapeslines.txt', $tester->getDisplay(true), '->renderException() escapes lines containing formatting');
        putenv('COLUMNS=120');
    }

    public function testRenderExceptionLineBreaks()
    {
        $application = $this->getMockBuilder('Symfony\Component\Console\Application')->setMethods(['getTerminalWidth'])->getMock();
        $application->setAutoExit(false);
        $application->expects($this->any())
            ->method('getTerminalWidth')
            ->willReturn(120);
        $application->register('foo')->setCode(function () {
            throw new \InvalidArgumentException("\n\nline 1 with extra spaces        \nline 2\n\nline 4\n");
        });
        $tester = new ApplicationTester($application);

        $tester->run(['command' => 'foo'], ['decorated' => false]);
        $this->assertStringMatchesFormatFile(self::$fixturesPath.'/application_renderexception_linebreaks.txt', $tester->getDisplay(true), '->renderException() keep multiple line breaks');
    }

    public function testRenderAnonymousException()
    {
        $application = new Application();
        $application->setAutoExit(false);
        $application->register('foo')->setCode(function () {
            throw new class('') extends \InvalidArgumentException { };
        });
        $tester = new ApplicationTester($application);

        $tester->run(['command' => 'foo'], ['decorated' => false]);
        $this->assertStringContainsString('[InvalidArgumentException@anonymous]', $tester->getDisplay(true));

        $application = new Application();
        $application->setAutoExit(false);
        $application->register('foo')->setCode(function () {
            throw new \InvalidArgumentException(sprintf('Dummy type "%s" is invalid.', \get_class(new class() { })));
        });
        $tester = new ApplicationTester($application);

        $tester->run(['command' => 'foo'], ['decorated' => false]);
        $this->assertStringContainsString('Dummy type "class@anonymous" is invalid.', $tester->getDisplay(true));
    }

    public function testRenderExceptionStackTraceContainsRootException()
    {
        $application = new Application();
        $application->setAutoExit(false);
        $application->register('foo')->setCode(function () {
            throw new class('') extends \InvalidArgumentException { };
        });
        $tester = new ApplicationTester($application);

        $tester->run(['command' => 'foo'], ['decorated' => false]);
        $this->assertStringContainsString('[InvalidArgumentException@anonymous]', $tester->getDisplay(true));

        $application = new Application();
        $application->setAutoExit(false);
        $application->register('foo')->setCode(function () {
            throw new \InvalidArgumentException(sprintf('Dummy type "%s" is invalid.', \get_class(new class() { })));
        });
        $tester = new ApplicationTester($application);

        $tester->run(['command' => 'foo'], ['decorated' => false]);
        $this->assertStringContainsString('Dummy type "class@anonymous" is invalid.', $tester->getDisplay(true));
    }

    public function testRun()
    {
        $application = new Application();
        $application->setAutoExit(false);
        $application->setCatchExceptions(false);
        $application->add($command = new \Foo1Command());
        $_SERVER['argv'] = ['cli.php', 'foo:bar1'];

        ob_start();
        $application->run();
        ob_end_clean();

        $this->assertInstanceOf('Symfony\Component\Console\Input\ArgvInput', $command->input, '->run() creates an ArgvInput by default if none is given');
        $this->assertInstanceOf('Symfony\Component\Console\Output\ConsoleOutput', $command->output, '->run() creates a ConsoleOutput by default if none is given');

        $application = new Application();
        $application->setAutoExit(false);
        $application->setCatchExceptions(false);

        $this->ensureStaticCommandHelp($application);
        $tester = new ApplicationTester($application);

        $tester->run([], ['decorated' => false]);
        $this->assertStringEqualsFile(self::$fixturesPath.'/application_run1.txt', $tester->getDisplay(true), '->run() runs the list command if no argument is passed');

        $tester->run(['--help' => true], ['decorated' => false]);
        $this->assertStringEqualsFile(self::$fixturesPath.'/application_run2.txt', $tester->getDisplay(true), '->run() runs the help command if --help is passed');

        $tester->run(['-h' => true], ['decorated' => false]);
        $this->assertStringEqualsFile(self::$fixturesPath.'/application_run2.txt', $tester->getDisplay(true), '->run() runs the help command if -h is passed');

        $tester->run(['command' => 'list', '--help' => true], ['decorated' => false]);
        $this->assertStringEqualsFile(self::$fixturesPath.'/application_run3.txt', $tester->getDisplay(true), '->run() displays the help if --help is passed');

        $tester->run(['command' => 'list', '-h' => true], ['decorated' => false]);
        $this->assertStringEqualsFile(self::$fixturesPath.'/application_run3.txt', $tester->getDisplay(true), '->run() displays the help if -h is passed');

        $tester->run(['--ansi' => true]);
        $this->assertTrue($tester->getOutput()->isDecorated(), '->run() forces color output if --ansi is passed');

        $tester->run(['--no-ansi' => true]);
        $this->assertFalse($tester->getOutput()->isDecorated(), '->run() forces color output to be disabled if --no-ansi is passed');

        $tester->run(['--version' => true], ['decorated' => false]);
        $this->assertStringEqualsFile(self::$fixturesPath.'/application_run4.txt', $tester->getDisplay(true), '->run() displays the program version if --version is passed');

        $tester->run(['-V' => true], ['decorated' => false]);
        $this->assertStringEqualsFile(self::$fixturesPath.'/application_run4.txt', $tester->getDisplay(true), '->run() displays the program version if -v is passed');

        $tester->run(['command' => 'list', '--quiet' => true]);
        $this->assertSame('', $tester->getDisplay(), '->run() removes all output if --quiet is passed');
        $this->assertFalse($tester->getInput()->isInteractive(), '->run() sets off the interactive mode if --quiet is passed');

        $tester->run(['command' => 'list', '-q' => true]);
        $this->assertSame('', $tester->getDisplay(), '->run() removes all output if -q is passed');
        $this->assertFalse($tester->getInput()->isInteractive(), '->run() sets off the interactive mode if -q is passed');

        $tester->run(['command' => 'list', '--verbose' => true]);
        $this->assertSame(Output::VERBOSITY_VERBOSE, $tester->getOutput()->getVerbosity(), '->run() sets the output to verbose if --verbose is passed');

        $tester->run(['command' => 'list', '--verbose' => 1]);
        $this->assertSame(Output::VERBOSITY_VERBOSE, $tester->getOutput()->getVerbosity(), '->run() sets the output to verbose if --verbose=1 is passed');

        $tester->run(['command' => 'list', '--verbose' => 2]);
        $this->assertSame(Output::VERBOSITY_VERY_VERBOSE, $tester->getOutput()->getVerbosity(), '->run() sets the output to very verbose if --verbose=2 is passed');

        $tester->run(['command' => 'list', '--verbose' => 3]);
        $this->assertSame(Output::VERBOSITY_DEBUG, $tester->getOutput()->getVerbosity(), '->run() sets the output to debug if --verbose=3 is passed');

        $tester->run(['command' => 'list', '--verbose' => 4]);
        $this->assertSame(Output::VERBOSITY_VERBOSE, $tester->getOutput()->getVerbosity(), '->run() sets the output to verbose if unknown --verbose level is passed');

        $tester->run(['command' => 'list', '-v' => true]);
        $this->assertSame(Output::VERBOSITY_VERBOSE, $tester->getOutput()->getVerbosity(), '->run() sets the output to verbose if -v is passed');

        $tester->run(['command' => 'list', '-vv' => true]);
        $this->assertSame(Output::VERBOSITY_VERY_VERBOSE, $tester->getOutput()->getVerbosity(), '->run() sets the output to verbose if -v is passed');

        $tester->run(['command' => 'list', '-vvv' => true]);
        $this->assertSame(Output::VERBOSITY_DEBUG, $tester->getOutput()->getVerbosity(), '->run() sets the output to verbose if -v is passed');

        $application = new Application();
        $application->setAutoExit(false);
        $application->setCatchExceptions(false);
        $application->add(new \FooCommand());
        $tester = new ApplicationTester($application);

        $tester->run(['command' => 'foo:bar', '--no-interaction' => true], ['decorated' => false]);
        $this->assertSame('called'.PHP_EOL, $tester->getDisplay(), '->run() does not call interact() if --no-interaction is passed');

        $tester->run(['command' => 'foo:bar', '-n' => true], ['decorated' => false]);
        $this->assertSame('called'.PHP_EOL, $tester->getDisplay(), '->run() does not call interact() if -n is passed');
    }

    public function testRunWithGlobalOptionAndNoCommand()
    {
        $application = new Application();
        $application->setAutoExit(false);
        $application->setCatchExceptions(false);
        $application->getDefinition()->addOption(new InputOption('foo', 'f', InputOption::VALUE_OPTIONAL));

        $output = new StreamOutput(fopen('php://memory', 'w', false));
        $input = new ArgvInput(['cli.php', '--foo', 'bar']);

        $this->assertSame(0, $application->run($input, $output));
    }

    /**
     * Issue #9285.
     *
     * If the "verbose" option is just before an argument in ArgvInput,
     * an argument value should not be treated as verbosity value.
     * This test will fail with "Not enough arguments." if broken
     */
    public function testVerboseValueNotBreakArguments()
    {
        $application = new Application();
        $application->setAutoExit(false);
        $application->setCatchExceptions(false);
        $application->add(new \FooCommand());

        $output = new StreamOutput(fopen('php://memory', 'w', false));

        $input = new ArgvInput(['cli.php', '-v', 'foo:bar']);
        $application->run($input, $output);

        $this->addToAssertionCount(1);

        $input = new ArgvInput(['cli.php', '--verbose', 'foo:bar']);
        $application->run($input, $output);

        $this->addToAssertionCount(1);
    }

    public function testRunReturnsIntegerExitCode()
    {
        $exception = new \Exception('', 4);

        $application = $this->getMockBuilder('Symfony\Component\Console\Application')->setMethods(['doRun'])->getMock();
        $application->setAutoExit(false);
        $application->expects($this->once())
            ->method('doRun')
            ->willThrowException($exception);

        $exitCode = $application->run(new ArrayInput([]), new NullOutput());

        $this->assertSame(4, $exitCode, '->run() returns integer exit code extracted from raised exception');
    }

    public function testRunDispatchesIntegerExitCode()
    {
        $passedRightValue = false;

        // We can assume here that some other test asserts that the event is dispatched at all
        $dispatcher = new EventDispatcher();
        $dispatcher->addListener('console.terminate', function (ConsoleTerminateEvent $event) use (&$passedRightValue) {
            $passedRightValue = (4 === $event->getExitCode());
        });

        $application = new Application();
        $application->setDispatcher($dispatcher);
        $application->setAutoExit(false);

        $application->register('test')->setCode(function (InputInterface $input, OutputInterface $output) {
            throw new \Exception('', 4);
        });

        $tester = new ApplicationTester($application);
        $tester->run(['command' => 'test']);

        $this->assertTrue($passedRightValue, '-> exit code 4 was passed in the console.terminate event');
    }

    public function testRunReturnsExitCodeOneForExceptionCodeZero()
    {
        $exception = new \Exception('', 0);

        $application = $this->getMockBuilder('Symfony\Component\Console\Application')->setMethods(['doRun'])->getMock();
        $application->setAutoExit(false);
        $application->expects($this->once())
            ->method('doRun')
            ->willThrowException($exception);

        $exitCode = $application->run(new ArrayInput([]), new NullOutput());

        $this->assertSame(1, $exitCode, '->run() returns exit code 1 when exception code is 0');
    }

    public function testRunDispatchesExitCodeOneForExceptionCodeZero()
    {
        $passedRightValue = false;

        // We can assume here that some other test asserts that the event is dispatched at all
        $dispatcher = new EventDispatcher();
        $dispatcher->addListener('console.terminate', function (ConsoleTerminateEvent $event) use (&$passedRightValue) {
            $passedRightValue = (1 === $event->getExitCode());
        });

        $application = new Application();
        $application->setDispatcher($dispatcher);
        $application->setAutoExit(false);

        $application->register('test')->setCode(function (InputInterface $input, OutputInterface $output) {
            throw new \Exception();
        });

        $tester = new ApplicationTester($application);
        $tester->run(['command' => 'test']);

        $this->assertTrue($passedRightValue, '-> exit code 1 was passed in the console.terminate event');
    }

    public function testAddingOptionWithDuplicateShortcut()
    {
        $this->expectException('LogicException');
        $this->expectExceptionMessage('An option with shortcut "e" already exists.');
        $dispatcher = new EventDispatcher();
        $application = new Application();
        $application->setAutoExit(false);
        $application->setCatchExceptions(false);
        $application->setDispatcher($dispatcher);

        $application->getDefinition()->addOption(new InputOption('--env', '-e', InputOption::VALUE_REQUIRED, 'Environment'));

        $application
            ->register('foo')
            ->setAliases(['f'])
            ->setDefinition([new InputOption('survey', 'e', InputOption::VALUE_REQUIRED, 'My option with a shortcut.')])
            ->setCode(function (InputInterface $input, OutputInterface $output) {})
        ;

        $input = new ArrayInput(['command' => 'foo']);
        $output = new NullOutput();

        $application->run($input, $output);
    }

    /**
     * @dataProvider getAddingAlreadySetDefinitionElementData
     */
    public function testAddingAlreadySetDefinitionElementData($def)
    {
        $this->expectException('LogicException');
        $application = new Application();
        $application->setAutoExit(false);
        $application->setCatchExceptions(false);
        $application
            ->register('foo')
            ->setDefinition([$def])
            ->setCode(function (InputInterface $input, OutputInterface $output) {})
        ;

        $input = new ArrayInput(['command' => 'foo']);
        $output = new NullOutput();
        $application->run($input, $output);
    }

    public function getAddingAlreadySetDefinitionElementData()
    {
        return [
            [new InputArgument('command', InputArgument::REQUIRED)],
            [new InputOption('quiet', '', InputOption::VALUE_NONE)],
            [new InputOption('query', 'q', InputOption::VALUE_NONE)],
        ];
    }

    public function testGetDefaultHelperSetReturnsDefaultValues()
    {
        $application = new Application();
        $application->setAutoExit(false);
        $application->setCatchExceptions(false);

        $helperSet = $application->getHelperSet();

        $this->assertTrue($helperSet->has('formatter'));
    }

    public function testAddingSingleHelperSetOverwritesDefaultValues()
    {
        $application = new Application();
        $application->setAutoExit(false);
        $application->setCatchExceptions(false);

        $application->setHelperSet(new HelperSet([new FormatterHelper()]));

        $helperSet = $application->getHelperSet();

        $this->assertTrue($helperSet->has('formatter'));

        // no other default helper set should be returned
        $this->assertFalse($helperSet->has('dialog'));
        $this->assertFalse($helperSet->has('progress'));
    }

    public function testOverwritingDefaultHelperSetOverwritesDefaultValues()
    {
        $application = new CustomApplication();
        $application->setAutoExit(false);
        $application->setCatchExceptions(false);

        $application->setHelperSet(new HelperSet([new FormatterHelper()]));

        $helperSet = $application->getHelperSet();

        $this->assertTrue($helperSet->has('formatter'));

        // no other default helper set should be returned
        $this->assertFalse($helperSet->has('dialog'));
        $this->assertFalse($helperSet->has('progress'));
    }

    public function testGetDefaultInputDefinitionReturnsDefaultValues()
    {
        $application = new Application();
        $application->setAutoExit(false);
        $application->setCatchExceptions(false);

        $inputDefinition = $application->getDefinition();

        $this->assertTrue($inputDefinition->hasArgument('command'));

        $this->assertTrue($inputDefinition->hasOption('help'));
        $this->assertTrue($inputDefinition->hasOption('quiet'));
        $this->assertTrue($inputDefinition->hasOption('verbose'));
        $this->assertTrue($inputDefinition->hasOption('version'));
        $this->assertTrue($inputDefinition->hasOption('ansi'));
        $this->assertTrue($inputDefinition->hasOption('no-ansi'));
        $this->assertTrue($inputDefinition->hasOption('no-interaction'));
    }

    public function testOverwritingDefaultInputDefinitionOverwritesDefaultValues()
    {
        $application = new CustomApplication();
        $application->setAutoExit(false);
        $application->setCatchExceptions(false);

        $inputDefinition = $application->getDefinition();

        // check whether the default arguments and options are not returned any more
        $this->assertFalse($inputDefinition->hasArgument('command'));

        $this->assertFalse($inputDefinition->hasOption('help'));
        $this->assertFalse($inputDefinition->hasOption('quiet'));
        $this->assertFalse($inputDefinition->hasOption('verbose'));
        $this->assertFalse($inputDefinition->hasOption('version'));
        $this->assertFalse($inputDefinition->hasOption('ansi'));
        $this->assertFalse($inputDefinition->hasOption('no-ansi'));
        $this->assertFalse($inputDefinition->hasOption('no-interaction'));

        $this->assertTrue($inputDefinition->hasOption('custom'));
    }

    public function testSettingCustomInputDefinitionOverwritesDefaultValues()
    {
        $application = new Application();
        $application->setAutoExit(false);
        $application->setCatchExceptions(false);

        $application->setDefinition(new InputDefinition([new InputOption('--custom', '-c', InputOption::VALUE_NONE, 'Set the custom input definition.')]));

        $inputDefinition = $application->getDefinition();

        // check whether the default arguments and options are not returned any more
        $this->assertFalse($inputDefinition->hasArgument('command'));

        $this->assertFalse($inputDefinition->hasOption('help'));
        $this->assertFalse($inputDefinition->hasOption('quiet'));
        $this->assertFalse($inputDefinition->hasOption('verbose'));
        $this->assertFalse($inputDefinition->hasOption('version'));
        $this->assertFalse($inputDefinition->hasOption('ansi'));
        $this->assertFalse($inputDefinition->hasOption('no-ansi'));
        $this->assertFalse($inputDefinition->hasOption('no-interaction'));

        $this->assertTrue($inputDefinition->hasOption('custom'));
    }

    public function testRunWithDispatcher()
    {
        $application = new Application();
        $application->setAutoExit(false);
        $application->setDispatcher($this->getDispatcher());

        $application->register('foo')->setCode(function (InputInterface $input, OutputInterface $output) {
            $output->write('foo.');
        });

        $tester = new ApplicationTester($application);
        $tester->run(['command' => 'foo']);
        $this->assertEquals('before.foo.after.'.PHP_EOL, $tester->getDisplay());
    }

    public function testRunWithExceptionAndDispatcher()
    {
        $this->expectException('LogicException');
        $this->expectExceptionMessage('error');
        $application = new Application();
        $application->setDispatcher($this->getDispatcher());
        $application->setAutoExit(false);
        $application->setCatchExceptions(false);

        $application->register('foo')->setCode(function (InputInterface $input, OutputInterface $output) {
            throw new \RuntimeException('foo');
        });

        $tester = new ApplicationTester($application);
        $tester->run(['command' => 'foo']);
    }

    public function testRunDispatchesAllEventsWithException()
    {
        $application = new Application();
        $application->setDispatcher($this->getDispatcher());
        $application->setAutoExit(false);

        $application->register('foo')->setCode(function (InputInterface $input, OutputInterface $output) {
            $output->write('foo.');

            throw new \RuntimeException('foo');
        });

        $tester = new ApplicationTester($application);
        $tester->run(['command' => 'foo']);
        $this->assertStringContainsString('before.foo.error.after.', $tester->getDisplay());
    }

    public function testRunDispatchesAllEventsWithExceptionInListener()
    {
        $dispatcher = $this->getDispatcher();
        $dispatcher->addListener('console.command', function () {
            throw new \RuntimeException('foo');
        });

        $application = new Application();
        $application->setDispatcher($dispatcher);
        $application->setAutoExit(false);

        $application->register('foo')->setCode(function (InputInterface $input, OutputInterface $output) {
            $output->write('foo.');
        });

        $tester = new ApplicationTester($application);
        $tester->run(['command' => 'foo']);
        $this->assertStringContainsString('before.error.after.', $tester->getDisplay());
    }

    public function testRunWithError()
    {
        $application = new Application();
        $application->setAutoExit(false);
        $application->setCatchExceptions(false);

        $application->register('dym')->setCode(function (InputInterface $input, OutputInterface $output) {
            $output->write('dym.');

            throw new \Error('dymerr');
        });

        $tester = new ApplicationTester($application);

        try {
            $tester->run(['command' => 'dym']);
            $this->fail('Error expected.');
        } catch (\Error $e) {
            $this->assertSame('dymerr', $e->getMessage());
        }
    }

    public function testRunAllowsErrorListenersToSilenceTheException()
    {
        $dispatcher = $this->getDispatcher();
        $dispatcher->addListener('console.error', function (ConsoleErrorEvent $event) {
            $event->getOutput()->write('silenced.');

            $event->setExitCode(0);
        });

        $dispatcher->addListener('console.command', function () {
            throw new \RuntimeException('foo');
        });

        $application = new Application();
        $application->setDispatcher($dispatcher);
        $application->setAutoExit(false);

        $application->register('foo')->setCode(function (InputInterface $input, OutputInterface $output) {
            $output->write('foo.');
        });

        $tester = new ApplicationTester($application);
        $tester->run(['command' => 'foo']);
        $this->assertStringContainsString('before.error.silenced.after.', $tester->getDisplay());
        $this->assertEquals(ConsoleCommandEvent::RETURN_CODE_DISABLED, $tester->getStatusCode());
    }

    public function testConsoleErrorEventIsTriggeredOnCommandNotFound()
    {
        $dispatcher = new EventDispatcher();
        $dispatcher->addListener('console.error', function (ConsoleErrorEvent $event) {
            $this->assertNull($event->getCommand());
            $this->assertInstanceOf(CommandNotFoundException::class, $event->getError());
            $event->getOutput()->write('silenced command not found');
        });

        $application = new Application();
        $application->setDispatcher($dispatcher);
        $application->setAutoExit(false);

        $tester = new ApplicationTester($application);
        $tester->run(['command' => 'unknown']);
        $this->assertStringContainsString('silenced command not found', $tester->getDisplay());
        $this->assertEquals(1, $tester->getStatusCode());
    }

    public function testErrorIsRethrownIfNotHandledByConsoleErrorEvent()
    {
        $application = new Application();
        $application->setAutoExit(false);
        $application->setCatchExceptions(false);
        $application->setDispatcher(new EventDispatcher());

        $application->register('dym')->setCode(function () {
            throw new \Error('Something went wrong.');
        });

        $tester = new ApplicationTester($application);

        try {
            $tester->run(['command' => 'dym']);
            $this->fail('->run() should rethrow PHP errors if not handled via ConsoleErrorEvent.');
        } catch (\Error $e) {
            $this->assertSame('Something went wrong.', $e->getMessage());
        }
    }

    public function testRunWithErrorAndDispatcher()
    {
        $this->expectException('LogicException');
        $this->expectExceptionMessage('error');
        $application = new Application();
        $application->setDispatcher($this->getDispatcher());
        $application->setAutoExit(false);
        $application->setCatchExceptions(false);

        $application->register('dym')->setCode(function (InputInterface $input, OutputInterface $output) {
            $output->write('dym.');

            throw new \Error('dymerr');
        });

        $tester = new ApplicationTester($application);
        $tester->run(['command' => 'dym']);
        $this->assertStringContainsString('before.dym.error.after.', $tester->getDisplay(), 'The PHP Error did not dispached events');
    }

    public function testRunDispatchesAllEventsWithError()
    {
        $application = new Application();
        $application->setDispatcher($this->getDispatcher());
        $application->setAutoExit(false);

        $application->register('dym')->setCode(function (InputInterface $input, OutputInterface $output) {
            $output->write('dym.');

            throw new \Error('dymerr');
        });

        $tester = new ApplicationTester($application);
        $tester->run(['command' => 'dym']);
        $this->assertStringContainsString('before.dym.error.after.', $tester->getDisplay(), 'The PHP Error did not dispached events');
    }

    public function testRunWithErrorFailingStatusCode()
    {
        $application = new Application();
        $application->setDispatcher($this->getDispatcher());
        $application->setAutoExit(false);

        $application->register('dus')->setCode(function (InputInterface $input, OutputInterface $output) {
            $output->write('dus.');

            throw new \Error('duserr');
        });

        $tester = new ApplicationTester($application);
        $tester->run(['command' => 'dus']);
        $this->assertSame(1, $tester->getStatusCode(), 'Status code should be 1');
    }

    public function testRunWithDispatcherSkippingCommand()
    {
        $application = new Application();
        $application->setDispatcher($this->getDispatcher(true));
        $application->setAutoExit(false);

        $application->register('foo')->setCode(function (InputInterface $input, OutputInterface $output) {
            $output->write('foo.');
        });

        $tester = new ApplicationTester($application);
        $exitCode = $tester->run(['command' => 'foo']);
        $this->assertStringContainsString('before.after.', $tester->getDisplay());
        $this->assertEquals(ConsoleCommandEvent::RETURN_CODE_DISABLED, $exitCode);
    }

    public function testRunWithDispatcherAccessingInputOptions()
    {
        $noInteractionValue = null;
        $quietValue = null;

        $dispatcher = $this->getDispatcher();
        $dispatcher->addListener('console.command', function (ConsoleCommandEvent $event) use (&$noInteractionValue, &$quietValue) {
            $input = $event->getInput();

            $noInteractionValue = $input->getOption('no-interaction');
            $quietValue = $input->getOption('quiet');
        });

        $application = new Application();
        $application->setDispatcher($dispatcher);
        $application->setAutoExit(false);

        $application->register('foo')->setCode(function (InputInterface $input, OutputInterface $output) {
            $output->write('foo.');
        });

        $tester = new ApplicationTester($application);
        $tester->run(['command' => 'foo', '--no-interaction' => true]);

        $this->assertTrue($noInteractionValue);
        $this->assertFalse($quietValue);
    }

    public function testRunWithDispatcherAddingInputOptions()
    {
        $extraValue = null;

        $dispatcher = $this->getDispatcher();
        $dispatcher->addListener('console.command', function (ConsoleCommandEvent $event) use (&$extraValue) {
            $definition = $event->getCommand()->getDefinition();
            $input = $event->getInput();

            $definition->addOption(new InputOption('extra', null, InputOption::VALUE_REQUIRED));
            $input->bind($definition);

            $extraValue = $input->getOption('extra');
        });

        $application = new Application();
        $application->setDispatcher($dispatcher);
        $application->setAutoExit(false);

        $application->register('foo')->setCode(function (InputInterface $input, OutputInterface $output) {
            $output->write('foo.');
        });

        $tester = new ApplicationTester($application);
        $tester->run(['command' => 'foo', '--extra' => 'some test value']);

        $this->assertEquals('some test value', $extraValue);
    }

    public function testSetRunCustomDefaultCommand()
    {
        $command = new \FooCommand();

        $application = new Application();
        $application->setAutoExit(false);
        $application->add($command);
        $application->setDefaultCommand($command->getName());

        $tester = new ApplicationTester($application);
        $tester->run([], ['interactive' => false]);
        $this->assertEquals('called'.PHP_EOL, $tester->getDisplay(), 'Application runs the default set command if different from \'list\' command');

        $application = new CustomDefaultCommandApplication();
        $application->setAutoExit(false);

        $tester = new ApplicationTester($application);
        $tester->run([], ['interactive' => false]);

        $this->assertEquals('called'.PHP_EOL, $tester->getDisplay(), 'Application runs the default set command if different from \'list\' command');
    }

    public function testSetRunCustomDefaultCommandWithOption()
    {
        $command = new \FooOptCommand();

        $application = new Application();
        $application->setAutoExit(false);
        $application->add($command);
        $application->setDefaultCommand($command->getName());

        $tester = new ApplicationTester($application);
        $tester->run(['--fooopt' => 'opt'], ['interactive' => false]);

        $this->assertEquals('called'.PHP_EOL.'opt'.PHP_EOL, $tester->getDisplay(), 'Application runs the default set command if different from \'list\' command');
    }

    public function testSetRunCustomSingleCommand()
    {
        $command = new \FooCommand();

        $application = new Application();
        $application->setAutoExit(false);
        $application->add($command);
        $application->setDefaultCommand($command->getName(), true);

        $tester = new ApplicationTester($application);

        $tester->run([]);
        $this->assertStringContainsString('called', $tester->getDisplay());

        $tester->run(['--help' => true]);
        $this->assertStringContainsString('The foo:bar command', $tester->getDisplay());
    }

    public function testRunLazyCommandService()
    {
        $container = new ContainerBuilder();
        $container->addCompilerPass(new AddConsoleCommandPass());
        $container
            ->register('lazy-command', LazyCommand::class)
            ->addTag('console.command', ['command' => 'lazy:command'])
            ->addTag('console.command', ['command' => 'lazy:alias'])
            ->addTag('console.command', ['command' => 'lazy:alias2']);
        $container->compile();

        $application = new Application();
        $application->setCommandLoader($container->get('console.command_loader'));
        $application->setAutoExit(false);

        $tester = new ApplicationTester($application);

        $tester->run(['command' => 'lazy:command']);
        $this->assertSame("lazy-command called\n", $tester->getDisplay(true));

        $tester->run(['command' => 'lazy:alias']);
        $this->assertSame("lazy-command called\n", $tester->getDisplay(true));

        $tester->run(['command' => 'lazy:alias2']);
        $this->assertSame("lazy-command called\n", $tester->getDisplay(true));

        $command = $application->get('lazy:command');
        $this->assertSame(['lazy:alias', 'lazy:alias2'], $command->getAliases());
    }

    public function testGetDisabledLazyCommand()
    {
        $this->expectException('Symfony\Component\Console\Exception\CommandNotFoundException');
        $application = new Application();
        $application->setCommandLoader(new FactoryCommandLoader(['disabled' => function () { return new DisabledCommand(); }]));
        $application->get('disabled');
    }

    public function testHasReturnsFalseForDisabledLazyCommand()
    {
        $application = new Application();
        $application->setCommandLoader(new FactoryCommandLoader(['disabled' => function () { return new DisabledCommand(); }]));
        $this->assertFalse($application->has('disabled'));
    }

    public function testAllExcludesDisabledLazyCommand()
    {
        $application = new Application();
        $application->setCommandLoader(new FactoryCommandLoader(['disabled' => function () { return new DisabledCommand(); }]));
        $this->assertArrayNotHasKey('disabled', $application->all());
    }

    public function testFindAlternativesDoesNotLoadSameNamespaceCommandsOnExactMatch()
    {
        $application = new Application();
        $application->setAutoExit(false);

        $loaded = [];

        $application->setCommandLoader(new FactoryCommandLoader([
            'foo:bar' => function () use (&$loaded) {
                $loaded['foo:bar'] = true;

                return (new Command('foo:bar'))->setCode(function () {});
            },
            'foo' => function () use (&$loaded) {
                $loaded['foo'] = true;

                return (new Command('foo'))->setCode(function () {});
            },
        ]));

        $application->run(new ArrayInput(['command' => 'foo']), new NullOutput());

        $this->assertSame(['foo' => true], $loaded);
    }

    protected function getDispatcher($skipCommand = false)
    {
        $dispatcher = new EventDispatcher();
        $dispatcher->addListener('console.command', function (ConsoleCommandEvent $event) use ($skipCommand) {
            $event->getOutput()->write('before.');

            if ($skipCommand) {
                $event->disableCommand();
            }
        });
        $dispatcher->addListener('console.terminate', function (ConsoleTerminateEvent $event) use ($skipCommand) {
            $event->getOutput()->writeln('after.');

            if (!$skipCommand) {
                $event->setExitCode(ConsoleCommandEvent::RETURN_CODE_DISABLED);
            }
        });
        $dispatcher->addListener('console.error', function (ConsoleErrorEvent $event) {
            $event->getOutput()->write('error.');

            $event->setError(new \LogicException('error.', $event->getExitCode(), $event->getError()));
        });

        return $dispatcher;
    }

    public function testErrorIsRethrownIfNotHandledByConsoleErrorEventWithCatchingEnabled()
    {
        $application = new Application();
        $application->setAutoExit(false);
        $application->setDispatcher(new EventDispatcher());

        $application->register('dym')->setCode(function () {
            throw new \Error('Something went wrong.');
        });

        $tester = new ApplicationTester($application);

        try {
            $tester->run(['command' => 'dym']);
            $this->fail('->run() should rethrow PHP errors if not handled via ConsoleErrorEvent.');
        } catch (\Error $e) {
            $this->assertSame('Something went wrong.', $e->getMessage());
        }
    }

<<<<<<< HEAD
    public function testThrowingErrorListener()
    {
        $this->expectException('RuntimeException');
        $this->expectExceptionMessage('foo');
        $dispatcher = $this->getDispatcher();
        $dispatcher->addListener('console.error', function (ConsoleErrorEvent $event) {
            throw new \RuntimeException('foo');
        });

        $dispatcher->addListener('console.command', function () {
            throw new \RuntimeException('bar');
        });

        $application = new Application();
        $application->setDispatcher($dispatcher);
        $application->setAutoExit(false);
        $application->setCatchExceptions(false);

        $application->register('foo')->setCode(function (InputInterface $input, OutputInterface $output) {
            $output->write('foo.');
        });

        $tester = new ApplicationTester($application);
        $tester->run(['command' => 'foo']);
=======
    public function testCommandNameMismatchWithCommandLoaderKeyThrows()
    {
        $this->expectException(CommandNotFoundException::class);
        $this->expectExceptionMessage('The "test" command cannot be found because it is registered under multiple names. Make sure you don\'t set a different name via constructor or "setName()".');

        $app = new Application();
        $loader = new FactoryCommandLoader([
            'test' => static function () { return new Command('test-command'); },
        ]);

        $app->setCommandLoader($loader);
        $app->get('test');
>>>>>>> 33cacada
    }
}

class CustomApplication extends Application
{
    /**
     * Overwrites the default input definition.
     *
     * @return InputDefinition An InputDefinition instance
     */
    protected function getDefaultInputDefinition(): InputDefinition
    {
        return new InputDefinition([new InputOption('--custom', '-c', InputOption::VALUE_NONE, 'Set the custom input definition.')]);
    }

    /**
     * Gets the default helper set with the helpers that should always be available.
     *
     * @return HelperSet A HelperSet instance
     */
    protected function getDefaultHelperSet(): HelperSet
    {
        return new HelperSet([new FormatterHelper()]);
    }
}

class CustomDefaultCommandApplication extends Application
{
    /**
     * Overwrites the constructor in order to set a different default command.
     */
    public function __construct()
    {
        parent::__construct();

        $command = new \FooCommand();
        $this->add($command);
        $this->setDefaultCommand($command->getName());
    }
}

class LazyCommand extends Command
{
    public function execute(InputInterface $input, OutputInterface $output): int
    {
        $output->writeln('lazy-command called');

        return 0;
    }
}

class DisabledCommand extends Command
{
    public function isEnabled(): bool
    {
        return false;
    }
}<|MERGE_RESOLUTION|>--- conflicted
+++ resolved
@@ -1777,7 +1777,6 @@
         }
     }
 
-<<<<<<< HEAD
     public function testThrowingErrorListener()
     {
         $this->expectException('RuntimeException');
@@ -1802,7 +1801,8 @@
 
         $tester = new ApplicationTester($application);
         $tester->run(['command' => 'foo']);
-=======
+    }
+
     public function testCommandNameMismatchWithCommandLoaderKeyThrows()
     {
         $this->expectException(CommandNotFoundException::class);
@@ -1815,7 +1815,6 @@
 
         $app->setCommandLoader($loader);
         $app->get('test');
->>>>>>> 33cacada
     }
 }
 
