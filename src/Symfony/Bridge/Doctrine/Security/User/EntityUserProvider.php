--- conflicted
+++ resolved
@@ -66,11 +66,7 @@
                 throw new \InvalidArgumentException(sprintf('You must either make the "%s" entity Doctrine Repository ("%s") implement "Symfony\Bridge\Doctrine\Security\User\UserLoaderInterface" or set the "property" option in the corresponding entity provider configuration.', $this->classOrAlias, get_debug_type($repository)));
             }
 
-<<<<<<< HEAD
-            // @deprecated since 5.3, change to $repository->loadUserByIdentifier() in 6.0
-=======
             // @deprecated since Symfony 5.3, change to $repository->loadUserByIdentifier() in 6.0
->>>>>>> f1643e87
             if (method_exists($repository, 'loadUserByIdentifier')) {
                 $user = $repository->loadUserByIdentifier($identifier);
             } else {
