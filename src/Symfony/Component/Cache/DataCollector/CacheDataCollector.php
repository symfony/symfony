--- conflicted
+++ resolved
@@ -36,11 +36,7 @@
         $this->instances[$name] = $instance;
     }
 
-<<<<<<< HEAD
-    public function collect(Request $request, Response $response, \Throwable $exception = null): void
-=======
     public function collect(Request $request, Response $response, ?\Throwable $exception = null): void
->>>>>>> a44829e2
     {
         $empty = ['calls' => [], 'adapters' => [], 'config' => [], 'options' => [], 'statistics' => []];
         $this->data = ['instances' => $empty, 'total' => $empty];
