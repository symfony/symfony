--- conflicted
+++ resolved
@@ -288,7 +288,6 @@
      * @return string
      *
      * @deprecated since Symfony 5.1, use "getDeprecation()" instead.
-<<<<<<< HEAD
      */
     public function getDeprecationMessage(string $node, string $path)
     {
@@ -303,22 +302,6 @@
      */
     public function getDeprecation(string $node, string $path): array
     {
-=======
-     */
-    public function getDeprecationMessage(string $node, string $path)
-    {
-        trigger_deprecation('symfony/config', '5.1', 'The "%s()" method is deprecated, use "getDeprecation()" instead.', __METHOD__);
-
-        return $this->getDeprecation($node, $path)['message'];
-    }
-
-    /**
-     * @param string $node The configuration node name
-     * @param string $path The path of the node
-     */
-    public function getDeprecation(string $node, string $path): array
-    {
->>>>>>> f1643e87
         return [
             'package' => $this->deprecation['package'] ?? '',
             'version' => $this->deprecation['version'] ?? '',
