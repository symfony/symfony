--- conflicted
+++ resolved
@@ -83,13 +83,9 @@
             throw new \LogicException('Unable to generate the impersonate URLs without a firewall configured for the user switch.');
         }
 
-<<<<<<< HEAD
         $targetUri ??= $request->getRequestUri();
 
-        $targetUri .= (parse_url($targetUri, \PHP_URL_QUERY) ? '&' : '?').http_build_query([$switchUserConfig['parameter'] => $identifier], '', '&');
-=======
-        $targetUri .= (str_contains($targetUri, '?') ? '&' : '?').http_build_query([$switchUserConfig['parameter'] => SwitchUserListener::EXIT_VALUE], '', '&');
->>>>>>> aef8ed54
+        $targetUri .= (str_contains($targetUri, '?') ? '&' : '?').http_build_query([$switchUserConfig['parameter'] => $identifier], '', '&');
 
         return $targetUri;
     }
