--- conflicted
+++ resolved
@@ -1763,11 +1763,7 @@
         $this->assertSame(['tag1', 'tag2', 'tag3'], $container->findTags());
     }
 
-<<<<<<< HEAD
-    public function testNamedArgument()
-=======
     public function testNamedArgumentAfterCompile()
->>>>>>> 7df00a40
     {
         $container = new ContainerBuilder();
         $container->register(E::class)
