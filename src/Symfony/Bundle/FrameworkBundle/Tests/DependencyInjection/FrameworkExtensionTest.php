<?php

/*
 * This file is part of the Symfony package.
 *
 * (c) Fabien Potencier <fabien@symfony.com>
 *
 * For the full copyright and license information, please view the LICENSE
 * file that was distributed with this source code.
 */

namespace Symfony\Bundle\FrameworkBundle\Tests\DependencyInjection;

use Symfony\Bundle\FrameworkBundle\Tests\TestCase;
use Symfony\Bundle\FrameworkBundle\DependencyInjection\FrameworkExtension;
use Symfony\Component\Cache\Adapter\ApcuAdapter;
use Symfony\Component\Cache\Adapter\ChainAdapter;
use Symfony\Component\Cache\Adapter\DoctrineAdapter;
use Symfony\Component\Cache\Adapter\FilesystemAdapter;
use Symfony\Component\Cache\Adapter\ProxyAdapter;
use Symfony\Component\Cache\Adapter\RedisAdapter;
use Symfony\Component\DependencyInjection\ContainerBuilder;
use Symfony\Component\DependencyInjection\Definition;
use Symfony\Component\DependencyInjection\DefinitionDecorator;
use Symfony\Component\DependencyInjection\Loader\ClosureLoader;
use Symfony\Component\DependencyInjection\ParameterBag\ParameterBag;
use Symfony\Component\DependencyInjection\Reference;
use Symfony\Component\Serializer\Mapping\Factory\CacheClassMetadataFactory;
use Symfony\Component\Serializer\Mapping\Loader\XmlFileLoader;
use Symfony\Component\Serializer\Mapping\Loader\YamlFileLoader;
use Symfony\Component\Serializer\Normalizer\DataUriNormalizer;
use Symfony\Component\Serializer\Normalizer\DateTimeNormalizer;
use Symfony\Component\Serializer\Normalizer\JsonSerializableNormalizer;

abstract class FrameworkExtensionTest extends TestCase
{
    private static $containerCache = array();

    abstract protected function loadFromFile(ContainerBuilder $container, $file);

    public function testFormCsrfProtection()
    {
        $container = $this->createContainerFromFile('full');

        $def = $container->getDefinition('form.type_extension.csrf');

        $this->assertTrue($container->getParameter('form.type_extension.csrf.enabled'));
        $this->assertEquals('%form.type_extension.csrf.enabled%', $def->getArgument(1));
        $this->assertEquals('_csrf', $container->getParameter('form.type_extension.csrf.field_name'));
        $this->assertEquals('%form.type_extension.csrf.field_name%', $def->getArgument(2));
    }

    public function testPropertyAccessWithDefaultValue()
    {
        $container = $this->createContainerFromFile('full');

        $def = $container->getDefinition('property_accessor');
        $this->assertFalse($def->getArgument(0));
        $this->assertFalse($def->getArgument(1));
    }

    public function testPropertyAccessWithOverriddenValues()
    {
        $container = $this->createContainerFromFile('property_accessor');
        $def = $container->getDefinition('property_accessor');
        $this->assertTrue($def->getArgument(0));
        $this->assertTrue($def->getArgument(1));
    }

    /**
     * @expectedException \LogicException
     * @expectedExceptionMessage CSRF protection needs sessions to be enabled.
     */
    public function testCsrfProtectionNeedsSessionToBeEnabled()
    {
        $this->createContainerFromFile('csrf_needs_session');
    }

    public function testCsrfProtectionForFormsEnablesCsrfProtectionAutomatically()
    {
        $container = $this->createContainerFromFile('csrf');

        $this->assertTrue($container->hasDefinition('security.csrf.token_manager'));
    }

    public function testProxies()
    {
        $container = $this->createContainerFromFile('full');

        $this->assertEquals(array('127.0.0.1', '10.0.0.1'), $container->getParameter('kernel.trusted_proxies'));
    }

    public function testHttpMethodOverride()
    {
        $container = $this->createContainerFromFile('full');

        $this->assertFalse($container->getParameter('kernel.http_method_override'));
    }

    public function testEsi()
    {
        $container = $this->createContainerFromFile('full');

        $this->assertTrue($container->hasDefinition('esi'), '->registerEsiConfiguration() loads esi.xml');
    }

    public function testEnabledProfiler()
    {
        $container = $this->createContainerFromFile('profiler');

        $this->assertTrue($container->hasDefinition('profiler'), '->registerProfilerConfiguration() loads profiling.xml');
        $this->assertTrue($container->hasDefinition('data_collector.config'), '->registerProfilerConfiguration() loads collectors.xml');
    }

    public function testDisabledProfiler()
    {
        $container = $this->createContainerFromFile('full');

        $this->assertFalse($container->hasDefinition('profiler'), '->registerProfilerConfiguration() does not load profiling.xml');
        $this->assertFalse($container->hasDefinition('data_collector.config'), '->registerProfilerConfiguration() does not load collectors.xml');
    }

    public function testWorkflows()
    {
        $container = $this->createContainerFromFile('workflows');

        $this->assertTrue($container->hasDefinition('workflow.article', 'Workflow is registered as a service'));
        $this->assertTrue($container->hasDefinition('workflow.article.definition', 'Workflow definition is registered as a service'));

        $workflowDefinition = $container->getDefinition('workflow.article.definition');

        $this->assertSame(
            array(
                'draft',
                'wait_for_journalist',
                'approved_by_journalist',
                'wait_for_spellchecker',
                'approved_by_spellchecker',
                'published',
            ),
            $workflowDefinition->getArgument(0),
            'Places are passed to the workflow definition'
        );
        $this->assertSame(array('workflow.definition' => array(array('name' => 'article', 'type' => 'workflow', 'marking_store' => 'multiple_state'))), $workflowDefinition->getTags());

        $this->assertTrue($container->hasDefinition('state_machine.pull_request', 'State machine is registered as a service'));
        $this->assertTrue($container->hasDefinition('state_machine.pull_request.definition', 'State machine definition is registered as a service'));
        $this->assertCount(4, $workflowDefinition->getArgument(1));
        $this->assertSame('draft', $workflowDefinition->getArgument(2));

        $stateMachineDefinition = $container->getDefinition('state_machine.pull_request.definition');

        $this->assertSame(
            array(
                'start',
                'coding',
                'travis',
                'review',
                'merged',
                'closed',
            ),
            $stateMachineDefinition->getArgument(0),
            'Places are passed to the state machine definition'
        );
        $this->assertSame(array('workflow.definition' => array(array('name' => 'pull_request', 'type' => 'state_machine', 'marking_store' => 'single_state'))), $stateMachineDefinition->getTags());
        $this->assertCount(9, $stateMachineDefinition->getArgument(1));
        $this->assertSame('start', $stateMachineDefinition->getArgument(2));

<<<<<<< HEAD
        $this->assertTrue($container->hasDefinition('workflow.registry', 'Workflow registry is registered as a service'));
        $registryDefinition = $container->getDefinition('workflow.registry');
        $this->assertGreaterThan(0, count($registryDefinition->getMethodCalls()));
=======
        $serviceMarkingStoreWorkflowDefinition = $container->getDefinition('workflow.service_marking_store_workflow');
        /** @var Reference $markingStoreRef */
        $markingStoreRef = $serviceMarkingStoreWorkflowDefinition->getArgument(1);
        $this->assertInstanceOf(Reference::class, $markingStoreRef);
        $this->assertEquals('workflow_service', (string) $markingStoreRef);
>>>>>>> fef1546a
    }

    /**
     * @expectedException \Symfony\Component\Config\Definition\Exception\InvalidConfigurationException
     * @expectedExceptionMessage "type" and "service" cannot be used together.
     */
    public function testWorkflowCannotHaveBothTypeAndService()
    {
        $this->createContainerFromFile('workflow_with_type_and_service');
    }

    /**
     * @expectedException \Symfony\Component\Config\Definition\Exception\InvalidConfigurationException
     * @expectedExceptionMessage "arguments" and "service" cannot be used together.
     */
    public function testWorkflowCannotHaveBothArgumentsAndService()
    {
        $this->createContainerFromFile('workflow_with_arguments_and_service');
    }

    public function testRouter()
    {
        $container = $this->createContainerFromFile('full');

        $this->assertTrue($container->has('router'), '->registerRouterConfiguration() loads routing.xml');
        $arguments = $container->findDefinition('router')->getArguments();
        $this->assertEquals($container->getParameter('kernel.root_dir').'/config/routing.xml', $container->getParameter('router.resource'), '->registerRouterConfiguration() sets routing resource');
        $this->assertEquals('%router.resource%', $arguments[1], '->registerRouterConfiguration() sets routing resource');
        $this->assertEquals('xml', $arguments[2]['resource_type'], '->registerRouterConfiguration() sets routing resource type');
    }

    /**
     * @expectedException \Symfony\Component\Config\Definition\Exception\InvalidConfigurationException
     */
    public function testRouterRequiresResourceOption()
    {
        $container = $this->createContainer();
        $loader = new FrameworkExtension();
        $loader->load(array(array('router' => true)), $container);
    }

    public function testSession()
    {
        $container = $this->createContainerFromFile('full');

        $this->assertTrue($container->hasDefinition('session'), '->registerSessionConfiguration() loads session.xml');
        $this->assertEquals('fr', $container->getParameter('kernel.default_locale'));
        $this->assertEquals('session.storage.native', (string) $container->getAlias('session.storage'));
        $this->assertEquals('session.handler.native_file', (string) $container->getAlias('session.handler'));

        $options = $container->getParameter('session.storage.options');
        $this->assertEquals('_SYMFONY', $options['name']);
        $this->assertEquals(86400, $options['cookie_lifetime']);
        $this->assertEquals('/', $options['cookie_path']);
        $this->assertEquals('example.com', $options['cookie_domain']);
        $this->assertTrue($options['cookie_secure']);
        $this->assertFalse($options['cookie_httponly']);
        $this->assertTrue($options['use_cookies']);
        $this->assertEquals(108, $options['gc_divisor']);
        $this->assertEquals(1, $options['gc_probability']);
        $this->assertEquals(90000, $options['gc_maxlifetime']);

        $this->assertEquals('/path/to/sessions', $container->getParameter('session.save_path'));
    }

    public function testNullSessionHandler()
    {
        $container = $this->createContainerFromFile('session');

        $this->assertTrue($container->hasDefinition('session'), '->registerSessionConfiguration() loads session.xml');
        $this->assertNull($container->getDefinition('session.storage.native')->getArgument(1));
        $this->assertNull($container->getDefinition('session.storage.php_bridge')->getArgument(0));
    }

    public function testRequest()
    {
        $container = $this->createContainerFromFile('full');

        $this->assertTrue($container->hasDefinition('request.add_request_formats_listener'), '->registerRequestConfiguration() loads request.xml');
        $listenerDef = $container->getDefinition('request.add_request_formats_listener');
        $this->assertEquals(array('csv' => array('text/csv', 'text/plain'), 'pdf' => array('application/pdf')), $listenerDef->getArgument(0));
    }

    public function testEmptyRequestFormats()
    {
        $container = $this->createContainerFromFile('request');

        $this->assertFalse($container->hasDefinition('request.add_request_formats_listener'), '->registerRequestConfiguration() does not load request.xml when no request formats are defined');
    }

    public function testTemplating()
    {
        $container = $this->createContainerFromFile('full');

        $this->assertTrue($container->hasDefinition('templating.name_parser'), '->registerTemplatingConfiguration() loads templating.xml');

        $this->assertEquals('templating.engine.delegating', (string) $container->getAlias('templating'), '->registerTemplatingConfiguration() configures delegating loader if multiple engines are provided');

        $this->assertEquals($container->getDefinition('templating.loader.chain'), $container->getDefinition('templating.loader.wrapped'), '->registerTemplatingConfiguration() configures loader chain if multiple loaders are provided');

        $this->assertEquals($container->getDefinition('templating.loader'), $container->getDefinition('templating.loader.cache'), '->registerTemplatingConfiguration() configures the loader to use cache');

        $this->assertEquals('%templating.loader.cache.path%', $container->getDefinition('templating.loader.cache')->getArgument(1));
        $this->assertEquals('/path/to/cache', $container->getParameter('templating.loader.cache.path'));

        $this->assertEquals(array('php', 'twig'), $container->getParameter('templating.engines'), '->registerTemplatingConfiguration() sets a templating.engines parameter');

        $this->assertEquals(array('FrameworkBundle:Form', 'theme1', 'theme2'), $container->getParameter('templating.helper.form.resources'), '->registerTemplatingConfiguration() registers the theme and adds the base theme');
        $this->assertEquals('global_hinclude_template', $container->getParameter('fragment.renderer.hinclude.global_template'), '->registerTemplatingConfiguration() registers the global hinclude.js template');
    }

    public function testTemplatingCanBeDisabled()
    {
        $container = $this->createContainerFromFile('templating_disabled');

        $this->assertFalse($container->hasParameter('templating.engines'), '"templating.engines" container parameter is not registered when templating is disabled.');
    }

    public function testAssets()
    {
        $container = $this->createContainerFromFile('assets');
        $packages = $container->getDefinition('assets.packages');

        // default package
        $defaultPackage = $container->getDefinition($packages->getArgument(0));
        $this->assertUrlPackage($container, $defaultPackage, array('http://cdn.example.com'), 'SomeVersionScheme', '%%s?version=%%s');

        // packages
        $packages = $packages->getArgument(1);
        $this->assertCount(5, $packages);

        $package = $container->getDefinition($packages['images_path']);
        $this->assertPathPackage($container, $package, '/foo', 'SomeVersionScheme', '%%s?version=%%s');

        $package = $container->getDefinition($packages['images']);
        $this->assertUrlPackage($container, $package, array('http://images1.example.com', 'http://images2.example.com'), '1.0.0', '%%s?version=%%s');

        $package = $container->getDefinition($packages['foo']);
        $this->assertPathPackage($container, $package, '', '1.0.0', '%%s-%%s');

        $package = $container->getDefinition($packages['bar']);
        $this->assertUrlPackage($container, $package, array('https://bar2.example.com'), 'SomeVersionScheme', '%%s?version=%%s');

        $package = $container->getDefinition($packages['bar_version_strategy']);
        $this->assertEquals('assets.custom_version_strategy', (string) $package->getArgument(1));
    }

    public function testAssetsDefaultVersionStrategyAsService()
    {
        $container = $this->createContainerFromFile('assets_version_strategy_as_service');
        $packages = $container->getDefinition('assets.packages');

        // default package
        $defaultPackage = $container->getDefinition($packages->getArgument(0));
        $this->assertEquals('assets.custom_version_strategy', (string) $defaultPackage->getArgument(1));
    }

    public function testTranslator()
    {
        $container = $this->createContainerFromFile('full');
        $this->assertTrue($container->hasDefinition('translator.default'), '->registerTranslatorConfiguration() loads translation.xml');
        $this->assertEquals('translator.default', (string) $container->getAlias('translator'), '->registerTranslatorConfiguration() redefines translator service from identity to real translator');
        $options = $container->getDefinition('translator.default')->getArgument(3);

        $files = array_map(function ($resource) { return realpath($resource); }, $options['resource_files']['en']);
        $ref = new \ReflectionClass('Symfony\Component\Validator\Validation');
        $this->assertContains(
            strtr(dirname($ref->getFileName()).'/Resources/translations/validators.en.xlf', '/', DIRECTORY_SEPARATOR),
            $files,
            '->registerTranslatorConfiguration() finds Validator translation resources'
        );
        $ref = new \ReflectionClass('Symfony\Component\Form\Form');
        $this->assertContains(
            strtr(dirname($ref->getFileName()).'/Resources/translations/validators.en.xlf', '/', DIRECTORY_SEPARATOR),
            $files,
            '->registerTranslatorConfiguration() finds Form translation resources'
        );
        $ref = new \ReflectionClass('Symfony\Component\Security\Core\Security');
        $this->assertContains(
            strtr(dirname($ref->getFileName()).'/Resources/translations/security.en.xlf', '/', DIRECTORY_SEPARATOR),
            $files,
            '->registerTranslatorConfiguration() finds Security translation resources'
        );
        $this->assertContains(
            strtr(__DIR__.'/Fixtures/translations/test_paths.en.yml', '/', DIRECTORY_SEPARATOR),
            $files,
            '->registerTranslatorConfiguration() finds translation resources in custom paths'
        );

        $calls = $container->getDefinition('translator.default')->getMethodCalls();
        $this->assertEquals(array('fr'), $calls[1][1][0]);
    }

    public function testTranslatorMultipleFallbacks()
    {
        $container = $this->createContainerFromFile('translator_fallbacks');

        $calls = $container->getDefinition('translator.default')->getMethodCalls();
        $this->assertEquals(array('en', 'fr'), $calls[1][1][0]);
    }

    /**
     * @expectedException \Symfony\Component\Config\Definition\Exception\InvalidConfigurationException
     */
    public function testTemplatingRequiresAtLeastOneEngine()
    {
        $container = $this->createContainer();
        $loader = new FrameworkExtension();
        $loader->load(array(array('templating' => null)), $container);
    }

    public function testValidation()
    {
        $container = $this->createContainerFromFile('full');

        $ref = new \ReflectionClass('Symfony\Component\Form\Form');
        $xmlMappings = array(dirname($ref->getFileName()).'/Resources/config/validation.xml');

        $calls = $container->getDefinition('validator.builder')->getMethodCalls();

        $this->assertCount(6, $calls);
        $this->assertSame('setConstraintValidatorFactory', $calls[0][0]);
        $this->assertEquals(array(new Reference('validator.validator_factory')), $calls[0][1]);
        $this->assertSame('setTranslator', $calls[1][0]);
        $this->assertEquals(array(new Reference('translator')), $calls[1][1]);
        $this->assertSame('setTranslationDomain', $calls[2][0]);
        $this->assertSame(array('%validator.translation_domain%'), $calls[2][1]);
        $this->assertSame('addXmlMappings', $calls[3][0]);
        $this->assertSame(array($xmlMappings), $calls[3][1]);
        $this->assertSame('addMethodMapping', $calls[4][0]);
        $this->assertSame(array('loadValidatorMetadata'), $calls[4][1]);
        $this->assertSame('setMetadataCache', $calls[5][0]);
        $this->assertEquals(array(new Reference('validator.mapping.cache.symfony')), $calls[5][1]);
    }

    public function testValidationService()
    {
        $container = $this->createContainerFromFile('validation_annotations', array('kernel.charset' => 'UTF-8'), false);

        $this->assertInstanceOf('Symfony\Component\Validator\Validator\ValidatorInterface', $container->get('validator'));
    }

    public function testAnnotations()
    {
        $container = $this->createContainerFromFile('full');

        $this->assertEquals($container->getParameter('kernel.cache_dir').'/annotations', $container->getDefinition('annotations.filesystem_cache')->getArgument(0));
        $this->assertSame('annotations.cached_reader', (string) $container->getAlias('annotation_reader'));
        $this->assertSame('annotations.filesystem_cache', (string) $container->getDefinition('annotations.cached_reader')->getArgument(1));
    }

    public function testFileLinkFormat()
    {
        $container = $this->createContainerFromFile('full');

        $this->assertEquals('file%link%format', $container->getParameter('debug.file_link_format'));
    }

    public function testValidationAnnotations()
    {
        $container = $this->createContainerFromFile('validation_annotations');

        $calls = $container->getDefinition('validator.builder')->getMethodCalls();

        $this->assertCount(7, $calls);
        $this->assertSame('enableAnnotationMapping', $calls[4][0]);
        $this->assertEquals(array(new Reference('annotation_reader')), $calls[4][1]);
        $this->assertSame('addMethodMapping', $calls[5][0]);
        $this->assertSame(array('loadValidatorMetadata'), $calls[5][1]);
        $this->assertSame('setMetadataCache', $calls[6][0]);
        $this->assertEquals(array(new Reference('validator.mapping.cache.symfony')), $calls[6][1]);
        // no cache this time
    }

    public function testValidationPaths()
    {
        require_once __DIR__.'/Fixtures/TestBundle/TestBundle.php';

        $container = $this->createContainerFromFile('validation_annotations', array(
            'kernel.bundles' => array('TestBundle' => 'Symfony\Bundle\FrameworkBundle\Tests\TestBundle'),
        ));

        $calls = $container->getDefinition('validator.builder')->getMethodCalls();

        $this->assertCount(8, $calls);
        $this->assertSame('addXmlMappings', $calls[3][0]);
        $this->assertSame('addYamlMappings', $calls[4][0]);
        $this->assertSame('enableAnnotationMapping', $calls[5][0]);
        $this->assertSame('addMethodMapping', $calls[6][0]);
        $this->assertSame(array('loadValidatorMetadata'), $calls[6][1]);
        $this->assertSame('setMetadataCache', $calls[7][0]);
        $this->assertEquals(array(new Reference('validator.mapping.cache.symfony')), $calls[7][1]);

        $xmlMappings = $calls[3][1][0];
        $this->assertCount(2, $xmlMappings);
        try {
            // Testing symfony/symfony
            $this->assertStringEndsWith('Component'.DIRECTORY_SEPARATOR.'Form/Resources/config/validation.xml', $xmlMappings[0]);
        } catch (\Exception $e) {
            // Testing symfony/framework-bundle with deps=high
            $this->assertStringEndsWith('symfony'.DIRECTORY_SEPARATOR.'form/Resources/config/validation.xml', $xmlMappings[0]);
        }
        $this->assertStringEndsWith('TestBundle/Resources/config/validation.xml', $xmlMappings[1]);

        $yamlMappings = $calls[4][1][0];
        $this->assertCount(1, $yamlMappings);
        $this->assertStringEndsWith('TestBundle/Resources/config/validation.yml', $yamlMappings[0]);
    }

    public function testValidationNoStaticMethod()
    {
        $container = $this->createContainerFromFile('validation_no_static_method');

        $calls = $container->getDefinition('validator.builder')->getMethodCalls();

        $this->assertCount(5, $calls);
        $this->assertSame('addXmlMappings', $calls[3][0]);
        $this->assertSame('setMetadataCache', $calls[4][0]);
        $this->assertEquals(array(new Reference('validator.mapping.cache.symfony')), $calls[4][1]);
        // no cache, no annotations, no static methods
    }

    public function testFormsCanBeEnabledWithoutCsrfProtection()
    {
        $container = $this->createContainerFromFile('form_no_csrf');

        $this->assertFalse($container->getParameter('form.type_extension.csrf.enabled'));
    }

    public function testStopwatchEnabledWithDebugModeEnabled()
    {
        $container = $this->createContainerFromFile('default_config', array(
            'kernel.container_class' => 'foo',
            'kernel.debug' => true,
        ));

        $this->assertTrue($container->has('debug.stopwatch'));
    }

    public function testStopwatchEnabledWithDebugModeDisabled()
    {
        $container = $this->createContainerFromFile('default_config', array(
            'kernel.container_class' => 'foo',
        ));

        $this->assertTrue($container->has('debug.stopwatch'));
    }

    public function testSerializerDisabled()
    {
        $container = $this->createContainerFromFile('default_config');
        $this->assertFalse($container->has('serializer'));
    }

    public function testSerializerEnabled()
    {
        $container = $this->createContainerFromFile('full');
        $this->assertTrue($container->has('serializer'));

        $argument = $container->getDefinition('serializer.mapping.chain_loader')->getArgument(0);

        $this->assertCount(1, $argument);
        $this->assertEquals('Symfony\Component\Serializer\Mapping\Loader\AnnotationLoader', $argument[0]->getClass());
        $this->assertNull($container->getDefinition('serializer.mapping.class_metadata_factory')->getArgument(1));
        $this->assertEquals(new Reference('serializer.name_converter.camel_case_to_snake_case'), $container->getDefinition('serializer.normalizer.object')->getArgument(1));
        $this->assertEquals(new Reference('property_info', ContainerBuilder::IGNORE_ON_INVALID_REFERENCE), $container->getDefinition('serializer.normalizer.object')->getArgument(3));
    }

    public function testRegisterSerializerExtractor()
    {
        $container = $this->createContainerFromFile('full');

        $serializerExtractorDefinition = $container->getDefinition('property_info.serializer_extractor');

        $this->assertEquals('serializer.mapping.class_metadata_factory', $serializerExtractorDefinition->getArgument(0)->__toString());
        $this->assertFalse($serializerExtractorDefinition->isPublic());
        $tag = $serializerExtractorDefinition->getTag('property_info.list_extractor');
        $this->assertEquals(array('priority' => -999), $tag[0]);
    }

    public function testDataUriNormalizerRegistered()
    {
        if (!class_exists('Symfony\Component\Serializer\Normalizer\DataUriNormalizer')) {
            $this->markTestSkipped('The DataUriNormalizer has been introduced in the Serializer Component version 3.1.');
        }

        $container = $this->createContainerFromFile('full');

        $definition = $container->getDefinition('serializer.normalizer.data_uri');
        $tag = $definition->getTag('serializer.normalizer');

        $this->assertEquals(DataUriNormalizer::class, $definition->getClass());
        $this->assertEquals(-920, $tag[0]['priority']);
    }

    public function testDateTimeNormalizerRegistered()
    {
        if (!class_exists('Symfony\Component\Serializer\Normalizer\DateTimeNormalizer')) {
            $this->markTestSkipped('The DateTimeNormalizer has been introduced in the Serializer Component version 3.1.');
        }

        $container = $this->createContainerFromFile('full');

        $definition = $container->getDefinition('serializer.normalizer.datetime');
        $tag = $definition->getTag('serializer.normalizer');

        $this->assertEquals(DateTimeNormalizer::class, $definition->getClass());
        $this->assertEquals(-910, $tag[0]['priority']);
    }

    public function testJsonSerializableNormalizerRegistered()
    {
        if (!class_exists('Symfony\Component\Serializer\Normalizer\JsonSerializableNormalizer')) {
            $this->markTestSkipped('The JsonSerializableNormalizer has been introduced in the Serializer Component version 3.1.');
        }

        $container = $this->createContainerFromFile('full');

        $definition = $container->getDefinition('serializer.normalizer.json_serializable');
        $tag = $definition->getTag('serializer.normalizer');

        $this->assertEquals(JsonSerializableNormalizer::class, $definition->getClass());
        $this->assertEquals(-900, $tag[0]['priority']);
    }

    public function testObjectNormalizerRegistered()
    {
        $container = $this->createContainerFromFile('full');

        $definition = $container->getDefinition('serializer.normalizer.object');
        $tag = $definition->getTag('serializer.normalizer');

        $this->assertEquals('Symfony\Component\Serializer\Normalizer\ObjectNormalizer', $definition->getClass());
        $this->assertEquals(-1000, $tag[0]['priority']);
    }

    public function testSerializerCacheActivated()
    {
        if (!class_exists(CacheClassMetadataFactory::class) || !method_exists(XmlFileLoader::class, 'getMappedClasses') || !method_exists(YamlFileLoader::class, 'getMappedClasses')) {
            $this->markTestSkipped('The Serializer default cache warmer has been introduced in the Serializer Component version 3.2.');
        }

        $container = $this->createContainerFromFile('serializer_enabled');

        $this->assertTrue($container->hasDefinition('serializer.mapping.cache_class_metadata_factory'));

        $cache = $container->getDefinition('serializer.mapping.cache_class_metadata_factory')->getArgument(1);
        $this->assertEquals(new Reference('serializer.mapping.cache.symfony'), $cache);
    }

    public function testSerializerCacheDisabled()
    {
        $container = $this->createContainerFromFile('serializer_enabled', array('kernel.debug' => true, 'kernel.container_class' => __CLASS__));
        $this->assertFalse($container->hasDefinition('serializer.mapping.cache_class_metadata_factory'));
    }

    /**
     * @group legacy
     * @expectedDeprecation The "framework.serializer.cache" option is deprecated %s.
     */
    public function testDeprecatedSerializerCacheOption()
    {
        $container = $this->createContainerFromFile('serializer_legacy_cache', array('kernel.debug' => true, 'kernel.container_class' => __CLASS__));

        $this->assertFalse($container->hasDefinition('serializer.mapping.cache_class_metadata_factory'));
        $this->assertTrue($container->hasDefinition('serializer.mapping.class_metadata_factory'));

        $cache = $container->getDefinition('serializer.mapping.class_metadata_factory')->getArgument(1);
        $this->assertEquals(new Reference('foo'), $cache);
    }

    public function testAssetHelperWhenAssetsAreEnabled()
    {
        $container = $this->createContainerFromFile('full');
        $packages = $container->getDefinition('templating.helper.assets')->getArgument(0);

        $this->assertSame('assets.packages', (string) $packages);
    }

    public function testAssetHelperWhenTemplatesAreEnabledAndNoAssetsConfiguration()
    {
        $container = $this->createContainerFromFile('templating_no_assets');
        $packages = $container->getDefinition('templating.helper.assets')->getArgument(0);

        $this->assertSame('assets.packages', (string) $packages);
    }

    public function testAssetsHelperIsRemovedWhenPhpTemplatingEngineIsEnabledAndAssetsAreDisabled()
    {
        $container = $this->createContainerFromFile('templating_php_assets_disabled');

        $this->assertTrue(!$container->has('templating.helper.assets'), 'The templating.helper.assets helper service is removed when assets are disabled.');
    }

    public function testAssetHelperWhenAssetsAndTemplatesAreDisabled()
    {
        $container = $this->createContainerFromFile('default_config');

        $this->assertFalse($container->hasDefinition('templating.helper.assets'));
    }

    public function testSerializerServiceIsRegisteredWhenEnabled()
    {
        $container = $this->createContainerFromFile('serializer_enabled');

        $this->assertTrue($container->hasDefinition('serializer'));
    }

    public function testSerializerServiceIsNotRegisteredWhenDisabled()
    {
        $container = $this->createContainerFromFile('serializer_disabled');

        $this->assertFalse($container->hasDefinition('serializer'));
    }

    public function testPropertyInfoDisabled()
    {
        $container = $this->createContainerFromFile('default_config');
        $this->assertFalse($container->has('property_info'));
    }

    public function testPropertyInfoEnabled()
    {
        $container = $this->createContainerFromFile('property_info');
        $this->assertTrue($container->has('property_info'));
    }

    public function testCachePoolServices()
    {
        $container = $this->createContainerFromFile('cache');

        $this->assertCachePoolServiceDefinitionIsCreated($container, 'cache.foo', 'cache.adapter.apcu', 30);
        $this->assertCachePoolServiceDefinitionIsCreated($container, 'cache.bar', 'cache.adapter.doctrine', 5);
        $this->assertCachePoolServiceDefinitionIsCreated($container, 'cache.baz', 'cache.adapter.filesystem', 7);
        $this->assertCachePoolServiceDefinitionIsCreated($container, 'cache.foobar', 'cache.adapter.psr6', 10);
        $this->assertCachePoolServiceDefinitionIsCreated($container, 'cache.def', 'cache.app', 11);
    }

    protected function createContainer(array $data = array())
    {
        return new ContainerBuilder(new ParameterBag(array_merge(array(
            'kernel.bundles' => array('FrameworkBundle' => 'Symfony\\Bundle\\FrameworkBundle\\FrameworkBundle'),
            'kernel.cache_dir' => __DIR__,
            'kernel.debug' => false,
            'kernel.environment' => 'test',
            'kernel.name' => 'kernel',
            'kernel.root_dir' => __DIR__,
            'kernel.container_class' => 'testContainer',
        ), $data)));
    }

    protected function createContainerFromFile($file, $data = array(), $resetCompilerPasses = true)
    {
        $cacheKey = md5(get_class($this).$file.serialize($data));
        if (isset(self::$containerCache[$cacheKey])) {
            return self::$containerCache[$cacheKey];
        }
        $container = $this->createContainer($data);
        $container->registerExtension(new FrameworkExtension());
        $this->loadFromFile($container, $file);

        if ($resetCompilerPasses) {
            $container->getCompilerPassConfig()->setOptimizationPasses(array());
            $container->getCompilerPassConfig()->setRemovingPasses(array());
        }
        $container->compile();

        return self::$containerCache[$cacheKey] = $container;
    }

    protected function createContainerFromClosure($closure, $data = array())
    {
        $container = $this->createContainer($data);
        $container->registerExtension(new FrameworkExtension());
        $loader = new ClosureLoader($container);
        $loader->load($closure);

        $container->getCompilerPassConfig()->setOptimizationPasses(array());
        $container->getCompilerPassConfig()->setRemovingPasses(array());
        $container->compile();

        return $container;
    }

    private function assertPathPackage(ContainerBuilder $container, DefinitionDecorator $package, $basePath, $version, $format)
    {
        $this->assertEquals('assets.path_package', $package->getParent());
        $this->assertEquals($basePath, $package->getArgument(0));
        $this->assertVersionStrategy($container, $package->getArgument(1), $version, $format);
    }

    private function assertUrlPackage(ContainerBuilder $container, DefinitionDecorator $package, $baseUrls, $version, $format)
    {
        $this->assertEquals('assets.url_package', $package->getParent());
        $this->assertEquals($baseUrls, $package->getArgument(0));
        $this->assertVersionStrategy($container, $package->getArgument(1), $version, $format);
    }

    private function assertVersionStrategy(ContainerBuilder $container, Reference $reference, $version, $format)
    {
        $versionStrategy = $container->getDefinition($reference);
        if (null === $version) {
            $this->assertEquals('assets.empty_version_strategy', (string) $reference);
        } else {
            $this->assertEquals('assets.static_version_strategy', $versionStrategy->getParent());
            $this->assertEquals($version, $versionStrategy->getArgument(0));
            $this->assertEquals($format, $versionStrategy->getArgument(1));
        }
    }

    private function assertCachePoolServiceDefinitionIsCreated(ContainerBuilder $container, $id, $adapter, $defaultLifetime)
    {
        $this->assertTrue($container->has($id), sprintf('Service definition "%s" for cache pool of type "%s" is registered', $id, $adapter));

        $poolDefinition = $container->getDefinition($id);

        $this->assertInstanceOf(DefinitionDecorator::class, $poolDefinition, sprintf('Cache pool "%s" is based on an abstract cache pool.', $id));

        $this->assertTrue($poolDefinition->hasTag('cache.pool'), sprintf('Service definition "%s" is tagged with the "cache.pool" tag.', $id));
        $this->assertFalse($poolDefinition->isAbstract(), sprintf('Service definition "%s" is not abstract.', $id));

        $tag = $poolDefinition->getTag('cache.pool');
        $this->assertTrue(isset($tag[0]['default_lifetime']), 'The default lifetime is stored as an attribute of the "cache.pool" tag.');
        $this->assertSame($defaultLifetime, $tag[0]['default_lifetime'], 'The default lifetime is stored as an attribute of the "cache.pool" tag.');

        $parentDefinition = $poolDefinition;
        do {
            $parentId = $parentDefinition->getParent();
            $parentDefinition = $container->findDefinition($parentId);
        } while ($parentDefinition instanceof DefinitionDecorator);

        switch ($adapter) {
            case 'cache.adapter.apcu':
                $this->assertSame(ApcuAdapter::class, $parentDefinition->getClass());
                break;
            case 'cache.adapter.doctrine':
                $this->assertSame(DoctrineAdapter::class, $parentDefinition->getClass());
                break;
            case 'cache.app':
                if (ChainAdapter::class === $parentDefinition->getClass()) {
                    break;
                }
            case 'cache.adapter.filesystem':
                $this->assertSame(FilesystemAdapter::class, $parentDefinition->getClass());
                break;
            case 'cache.adapter.psr6':
                $this->assertSame(ProxyAdapter::class, $parentDefinition->getClass());
                break;
            case 'cache.adapter.redis':
                $this->assertSame(RedisAdapter::class, $parentDefinition->getClass());
                break;
            default:
                $this->fail('Unresolved adapter: '.$adapter);
        }
    }
}<|MERGE_RESOLUTION|>--- conflicted
+++ resolved
@@ -166,17 +166,15 @@
         $this->assertCount(9, $stateMachineDefinition->getArgument(1));
         $this->assertSame('start', $stateMachineDefinition->getArgument(2));
 
-<<<<<<< HEAD
-        $this->assertTrue($container->hasDefinition('workflow.registry', 'Workflow registry is registered as a service'));
-        $registryDefinition = $container->getDefinition('workflow.registry');
-        $this->assertGreaterThan(0, count($registryDefinition->getMethodCalls()));
-=======
         $serviceMarkingStoreWorkflowDefinition = $container->getDefinition('workflow.service_marking_store_workflow');
         /** @var Reference $markingStoreRef */
         $markingStoreRef = $serviceMarkingStoreWorkflowDefinition->getArgument(1);
         $this->assertInstanceOf(Reference::class, $markingStoreRef);
         $this->assertEquals('workflow_service', (string) $markingStoreRef);
->>>>>>> fef1546a
+
+        $this->assertTrue($container->hasDefinition('workflow.registry', 'Workflow registry is registered as a service'));
+        $registryDefinition = $container->getDefinition('workflow.registry');
+        $this->assertGreaterThan(0, count($registryDefinition->getMethodCalls()));
     }
 
     /**
