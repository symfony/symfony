--- conflicted
+++ resolved
@@ -86,15 +86,8 @@
 
     public function testExceptionOnMethodNotReturningCollection()
     {
-<<<<<<< HEAD
-        $service = $this->getMockBuilder(\stdClass::class)
-            ->addMethods(['loadRoutes'])
-            ->getMock();
-=======
-        $this->expectException(\LogicException::class);
+        $service = $this->createMock(CustomRouteLoader::class);
 
-        $service = $this->createMock(CustomRouteLoader::class);
->>>>>>> 142c4be1
         $service->expects($this->once())
             ->method('loadRoutes')
             ->willReturn('NOT_A_COLLECTION');
