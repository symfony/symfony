<?php

/*
 * This file is part of the Symfony package.
 *
 * (c) Fabien Potencier <fabien@symfony.com>
 *
 * For the full copyright and license information, please view the LICENSE
 * file that was distributed with this source code.
 */

namespace Symfony\Component\HttpFoundation;

use Symfony\Component\HttpFoundation\OutputStream\OutputStreamInterface;

/**
 * StreamedResponse represents a streamed HTTP response.
 *
 * A StreamedResponse uses a callback for its content.
 *
 * The callback should use the standard PHP functions like echo
 * to stream the response back to the client. The flush() method
 * can also be used if needed.
 *
 * @see flush()
 *
 * @author Fabien Potencier <fabien@symfony.com>
 *
 * @api
 */
class StreamedResponse extends Response
{
    protected $callback;
    protected $outputStream;
    protected $streamed;

    /**
     * Constructor.
     *
     * @param mixed   $callback A valid PHP callback
     * @param integer $status   The response status code
     * @param array   $headers  An array of response headers
     *
     * @api
     */
    public function __construct($callback = null, $status = 200, $headers = array())
    {
        parent::__construct(null, $status, $headers);

        if (null !== $callback) {
            $this->setCallback($callback);
        }
        $this->streamed = false;
    }

    /**
     * {@inheritDoc}
     */
    public static function create($callback = null, $status = 200, $headers = array())
    {
        return new static($callback, $status, $headers);
    }

    /**
     * Sets the PHP callback associated with this Response.
     *
     * @param mixed $callback A valid PHP callback
     */
    public function setCallback($callback)
    {
        if (!is_callable($callback)) {
            throw new \LogicException('The Response callback must be a valid PHP callable.');
        }
        $this->callback = $callback;
    }

    /**
<<<<<<< HEAD
     * Sets the output stream used for streaming the response.
     *
     * @param OutputStreamInterface $outputStream stream
     */
    public function setOutputStream(OutputStreamInterface $outputStream)
    {
        $this->outputStream = $outputStream;
    }

    /**
     * @{inheritdoc}
=======
     * {@inheritdoc}
>>>>>>> d4b40fb2
     */
    public function prepare(Request $request)
    {
        if ('1.0' != $request->server->get('SERVER_PROTOCOL')) {
            $this->setProtocolVersion('1.1');
        }

        $this->headers->set('Cache-Control', 'no-cache');

        return parent::prepare($request);
    }

    /**
     * {@inheritdoc}
     *
     * This method only sends the content once.
     */
    public function sendContent()
    {
        if ($this->streamed) {
            return;
        }

        $this->streamed = true;

        if (null === $this->callback) {
            throw new \LogicException('The Response callback must not be null.');
        }

        if (null === $this->outputStream) {
            throw new \LogicException('The Response output stream must not be null.');
        }

        call_user_func($this->callback, $this->outputStream);
    }

    /**
     * {@inheritdoc}
     *
     * @throws \LogicException when the content is not null
     */
    public function setContent($content)
    {
        if (null !== $content) {
            throw new \LogicException('The content cannot be set on a StreamedResponse instance.');
        }
    }

    /**
     * {@inheritdoc}
     *
     * @return false
     */
    public function getContent()
    {
        return false;
    }
}<|MERGE_RESOLUTION|>--- conflicted
+++ resolved
@@ -75,7 +75,6 @@
     }
 
     /**
-<<<<<<< HEAD
      * Sets the output stream used for streaming the response.
      *
      * @param OutputStreamInterface $outputStream stream
@@ -87,9 +86,6 @@
 
     /**
      * @{inheritdoc}
-=======
-     * {@inheritdoc}
->>>>>>> d4b40fb2
      */
     public function prepare(Request $request)
     {
