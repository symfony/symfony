--- conflicted
+++ resolved
@@ -91,11 +91,11 @@
 
         // @deprecated to be removed in 5.0
         if (!$filenames) {
-            if (0 !== ftell(STDIN)) {
+            if (0 !== ftell(\STDIN)) {
                 throw new RuntimeException('Please provide a filename or pipe file content to STDIN.');
             }
 
-            @trigger_error('Piping content from STDIN to the "lint:xliff" command without passing the dash symbol "-" as argument is deprecated since Symfony 4.4.', E_USER_DEPRECATED);
+            @trigger_error('Piping content from STDIN to the "lint:xliff" command without passing the dash symbol "-" as argument is deprecated since Symfony 4.4.', \E_USER_DEPRECATED);
 
             return $this->display($io, [$this->validate(file_get_contents('php://stdin'))]);
         }
@@ -231,28 +231,7 @@
         }
     }
 
-<<<<<<< HEAD
     private function getDirectoryIterator(string $directory)
-=======
-    /**
-     * @return string|null
-     */
-    private function getStdin()
-    {
-        if (0 !== ftell(\STDIN)) {
-            return null;
-        }
-
-        $inputs = '';
-        while (!feof(\STDIN)) {
-            $inputs .= fread(\STDIN, 1024);
-        }
-
-        return $inputs;
-    }
-
-    private function getDirectoryIterator($directory)
->>>>>>> 4351a706
     {
         $default = function ($directory) {
             return new \RecursiveIteratorIterator(
