<?php

/*
 * This file is part of the Symfony package.
 *
 * (c) Fabien Potencier <fabien@symfony.com>
 *
 * For the full copyright and license information, please view the LICENSE
 * file that was distributed with this source code.
 */

namespace Symfony\Component\Routing;

use Symfony\Component\HttpFoundation\Request;

/**
 * Holds information about the current request.
 *
 * This class implements a fluent interface.
 *
 * @author Fabien Potencier <fabien@symfony.com>
 * @author Tobias Schultze <http://tobion.de>
 */
class RequestContext
{
    private $baseUrl;
    private $pathInfo;
    private $method;
    private $host;
    private $scheme;
    private $httpPort;
    private $httpsPort;
    private $queryString;
    private $parameters = [];

    public function __construct(string $baseUrl = '', string $method = 'GET', string $host = 'localhost', string $scheme = 'http', int $httpPort = 80, int $httpsPort = 443, string $path = '/', string $queryString = '')
    {
        $this->setBaseUrl($baseUrl);
        $this->setMethod($method);
        $this->setHost($host);
        $this->setScheme($scheme);
        $this->setHttpPort($httpPort);
        $this->setHttpsPort($httpsPort);
        $this->setPathInfo($path);
        $this->setQueryString($queryString);
    }

    public static function fromUri(string $uri, string $host = 'localhost', string $scheme = 'http', int $httpPort = 80, int $httpsPort = 443): self
    {
        $uri = parse_url($uri);
        $scheme = $uri['scheme'] ?? $scheme;
        $host = $uri['host'] ?? $host;

        if (isset($uri['port'])) {
            if ('http' === $scheme) {
                $httpPort = $uri['port'];
            } elseif ('https' === $scheme) {
                $httpsPort = $uri['port'];
            }
        }

        return new self($uri['path'] ?? '', 'GET', $host, $scheme, $httpPort, $httpsPort);
    }

    /**
     * Updates the RequestContext information based on a HttpFoundation Request.
     *
     * @return $this
     */
    public function fromRequest(Request $request)
    {
        $this->setBaseUrl($request->getBaseUrl());
        $this->setPathInfo($request->getPathInfo());
        $this->setMethod($request->getMethod());
        $this->setHost($request->getHost());
        $this->setScheme($request->getScheme());
        $this->setHttpPort($request->isSecure() || null === $request->getPort() ? $this->httpPort : $request->getPort());
        $this->setHttpsPort($request->isSecure() && null !== $request->getPort() ? $request->getPort() : $this->httpsPort);
        $this->setQueryString($request->server->get('QUERY_STRING', ''));

        return $this;
    }

    /**
     * Gets the base URL.
     *
     * @return string
     */
    public function getBaseUrl()
    {
        return $this->baseUrl;
    }

    /**
     * Sets the base URL.
     *
     * @return $this
     */
    public function setBaseUrl(string $baseUrl)
    {
        $this->baseUrl = $baseUrl;

        return $this;
    }

    /**
     * Gets the path info.
     *
     * @return string
     */
    public function getPathInfo()
    {
        return $this->pathInfo;
    }

    /**
     * Sets the path info.
     *
     * @return $this
     */
    public function setPathInfo(string $pathInfo)
    {
        $this->pathInfo = $pathInfo;

        return $this;
    }

    /**
     * Gets the HTTP method.
     *
     * The method is always an uppercased string.
     *
     * @return string
     */
    public function getMethod()
    {
        return $this->method;
    }

    /**
     * Sets the HTTP method.
     *
     * @return $this
     */
    public function setMethod(string $method)
    {
        $this->method = strtoupper($method);

        return $this;
    }

    /**
     * Gets the HTTP host.
     *
     * The host is always lowercased because it must be treated case-insensitive.
     *
     * @return string
     */
    public function getHost()
    {
        return $this->host;
    }

    /**
     * Sets the HTTP host.
     *
     * @return $this
     */
    public function setHost(string $host)
    {
        $this->host = strtolower($host);

        return $this;
    }

    /**
     * Gets the HTTP scheme.
     *
     * @return string
     */
    public function getScheme()
    {
        return $this->scheme;
    }

    /**
     * Sets the HTTP scheme.
     *
     * @return $this
     */
    public function setScheme(string $scheme)
    {
        $this->scheme = strtolower($scheme);

        return $this;
    }

    /**
     * Gets the HTTP port.
     *
     * @return int
     */
    public function getHttpPort()
    {
        return $this->httpPort;
    }

    /**
     * Sets the HTTP port.
     *
     * @return $this
     */
    public function setHttpPort(int $httpPort)
    {
        $this->httpPort = $httpPort;

        return $this;
    }

    /**
     * Gets the HTTPS port.
     *
     * @return int
     */
    public function getHttpsPort()
    {
        return $this->httpsPort;
    }

    /**
     * Sets the HTTPS port.
     *
     * @return $this
     */
    public function setHttpsPort(int $httpsPort)
    {
        $this->httpsPort = $httpsPort;

        return $this;
    }

    /**
     * Gets the query string without the "?".
     *
     * @return string
     */
    public function getQueryString()
    {
        return $this->queryString;
    }

    /**
     * Sets the query string.
     *
     * @return $this
     */
    public function setQueryString(?string $queryString)
    {
        // string cast to be fault-tolerant, accepting null
        $this->queryString = (string) $queryString;

        return $this;
    }

    /**
     * Returns the parameters.
     *
     * @return array
     */
    public function getParameters()
    {
        return $this->parameters;
    }

    /**
     * Sets the parameters.
     *
     * @param array $parameters The parameters
     *
     * @return $this
     */
    public function setParameters(array $parameters)
    {
        $this->parameters = $parameters;

        return $this;
    }

    /**
     * Gets a parameter value.
     *
<<<<<<< HEAD
     * @return mixed The parameter value or null if nonexistent
=======
     * @return mixed
>>>>>>> f1643e87
     */
    public function getParameter(string $name)
    {
        return $this->parameters[$name] ?? null;
    }

    /**
     * Checks if a parameter value is set for the given parameter.
     *
<<<<<<< HEAD
     * @return bool True if the parameter value is set, false otherwise
=======
     * @return bool
>>>>>>> f1643e87
     */
    public function hasParameter(string $name)
    {
        return \array_key_exists($name, $this->parameters);
    }

    /**
     * Sets a parameter value.
     *
     * @param mixed $parameter The parameter value
     *
     * @return $this
     */
    public function setParameter(string $name, $parameter)
    {
        $this->parameters[$name] = $parameter;

        return $this;
    }

    public function isSecure(): bool
    {
        return 'https' === $this->scheme;
    }
}<|MERGE_RESOLUTION|>--- conflicted
+++ resolved
@@ -289,11 +289,7 @@
     /**
      * Gets a parameter value.
      *
-<<<<<<< HEAD
-     * @return mixed The parameter value or null if nonexistent
-=======
      * @return mixed
->>>>>>> f1643e87
      */
     public function getParameter(string $name)
     {
@@ -303,11 +299,7 @@
     /**
      * Checks if a parameter value is set for the given parameter.
      *
-<<<<<<< HEAD
-     * @return bool True if the parameter value is set, false otherwise
-=======
      * @return bool
->>>>>>> f1643e87
      */
     public function hasParameter(string $name)
     {
