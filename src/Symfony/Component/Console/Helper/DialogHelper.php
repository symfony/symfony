<?php

/*
 * This file is part of the Symfony package.
 *
 * (c) Fabien Potencier <fabien@symfony.com>
 *
 * For the full copyright and license information, please view the LICENSE
 * file that was distributed with this source code.
 */

namespace Symfony\Component\Console\Helper;

use Symfony\Component\Console\Output\OutputInterface;

/**
 * The Dialog class provides helpers to interact with the user.
 *
 * @author Fabien Potencier <fabien@symfony.com>
 */
class DialogHelper extends Helper
{
    private $inputStream;

    /**
     * Asks a question to the user.
     *
     * @param OutputInterface $output   An Output instance
     * @param string|array    $question The question to ask
     * @param string          $default  The default answer if none is given by the user
     *
     * @return string The user answer
     *
     * @throws \RuntimeException If there is no data to read in the input stream
     */
    public function ask(OutputInterface $output, $question, $default = null)
    {
        $output->write($question);

        $ret = fgets($this->inputStream ?: STDIN, 4096);
        if (false === $ret) {
            throw new \RuntimeException('Aborted');
        }
        $ret = trim($ret);

        return strlen($ret) > 0 ? $ret : $default;
    }

    /**
     * Asks a confirmation to the user.
     *
     * The question will be asked until the user answers by nothing, yes, or no.
     *
     * @param OutputInterface $output   An Output instance
     * @param string|array    $question The question to ask
     * @param Boolean         $default  The default answer if the user enters nothing
     *
     * @return Boolean true if the user has confirmed, false otherwise
     */
    public function askConfirmation(OutputInterface $output, $question, $default = true)
    {
        $answer = 'z';
        while ($answer && !in_array(strtolower($answer[0]), array('y', 'n'))) {
            $answer = $this->ask($output, $question);
        }

        if (false === $default) {
            return $answer && 'y' == strtolower($answer[0]);
        }

        return !$answer || 'y' == strtolower($answer[0]);
    }

    /**
     * Asks for a value and validates the response.
     *
     * The validator receives the data to validate. It must return the
     * validated data when the data is valid and throw an exception
     * otherwise.
     *
     * @param OutputInterface $output    An Output instance
     * @param string|array    $question  The question to ask
     * @param callback        $validator A PHP callback
     * @param integer         $attempts  Max number of times to ask before giving up (false by default, which means infinite)
     * @param string          $default  The default answer if none is given by the user
     *
     * @return mixed
     *
     * @throws \Exception When any of the validators return an error
     */
    public function askAndValidate(OutputInterface $output, $question, $validator, $attempts = false, $default = null)
    {
        $error = null;
        while (false === $attempts || $attempts--) {
            if (null !== $error) {
                $output->writeln($this->getHelperSet()->get('formatter')->formatBlock($error->getMessage(), 'error'));
            }

            $value = $this->ask($output, $question, $default);

            try {
                return call_user_func($validator, $value);
            } catch (\Exception $error) {
            }
        }

        throw $error;
    }

    /**
     * Sets the input stream to read from when interacting with the user.
     *
     * This is mainly useful for testing purpose.
     *
     * @param resource $stream The input stream
     */
    public function setInputStream($stream)
    {
        $this->inputStream = $stream;
    }

    /**
<<<<<<< HEAD
     * Returns the helper's input stream
     *
     * @return string
     */
    public function getInputStream()
    {
        return $this->inputStream;
    }

    /**
     * Returns the helper's canonical name
=======
     * Returns the helper's canonical name.
>>>>>>> e8ba09f2
     */
    public function getName()
    {
        return 'dialog';
    }
}<|MERGE_RESOLUTION|>--- conflicted
+++ resolved
@@ -120,7 +120,6 @@
     }
 
     /**
-<<<<<<< HEAD
      * Returns the helper's input stream
      *
      * @return string
@@ -131,10 +130,7 @@
     }
 
     /**
-     * Returns the helper's canonical name
-=======
      * Returns the helper's canonical name.
->>>>>>> e8ba09f2
      */
     public function getName()
     {
