<?php

/*
 * This file is part of the Symfony package.
 *
 * (c) Fabien Potencier <fabien@symfony.com>
 *
 * For the full copyright and license information, please view the LICENSE
 * file that was distributed with this source code.
 */

namespace Symfony\Component\DependencyInjection\Tests\Loader;

use PHPUnit\Framework\TestCase;
<<<<<<< HEAD
use Symfony\Bridge\PhpUnit\ExpectDeprecationTrait;
=======
use Symfony\Component\Config\Exception\FileLocatorFileNotFoundException;
use Symfony\Component\Config\Exception\LoaderLoadException;
>>>>>>> 22b1eb40
use Symfony\Component\Config\FileLocator;
use Symfony\Component\Config\Loader\LoaderResolver;
use Symfony\Component\Config\Resource\FileResource;
use Symfony\Component\Config\Resource\GlobResource;
<<<<<<< HEAD
use Symfony\Component\DependencyInjection\Argument\AbstractArgument;
=======
use Symfony\Component\Config\Util\Exception\XmlParsingException;
>>>>>>> 22b1eb40
use Symfony\Component\DependencyInjection\Argument\BoundArgument;
use Symfony\Component\DependencyInjection\Argument\IteratorArgument;
use Symfony\Component\DependencyInjection\Argument\ServiceLocatorArgument;
use Symfony\Component\DependencyInjection\Argument\TaggedIteratorArgument;
use Symfony\Component\DependencyInjection\Compiler\ResolveBindingsPass;
use Symfony\Component\DependencyInjection\ContainerBuilder;
use Symfony\Component\DependencyInjection\ContainerInterface;
use Symfony\Component\DependencyInjection\Definition;
use Symfony\Component\DependencyInjection\Dumper\PhpDumper;
use Symfony\Component\DependencyInjection\Exception\InvalidArgumentException;
use Symfony\Component\DependencyInjection\Loader\IniFileLoader;
use Symfony\Component\DependencyInjection\Loader\XmlFileLoader;
use Symfony\Component\DependencyInjection\Loader\YamlFileLoader;
use Symfony\Component\DependencyInjection\Reference;
use Symfony\Component\DependencyInjection\Tests\Fixtures\Bar;
use Symfony\Component\DependencyInjection\Tests\Fixtures\BarInterface;
use Symfony\Component\DependencyInjection\Tests\Fixtures\CaseSensitiveClass;
use Symfony\Component\DependencyInjection\Tests\Fixtures\FooWithAbstractArgument;
use Symfony\Component\DependencyInjection\Tests\Fixtures\NamedArgumentsDummy;
use Symfony\Component\DependencyInjection\Tests\Fixtures\Prototype;
use Symfony\Component\ExpressionLanguage\Expression;

class XmlFileLoaderTest extends TestCase
{
    use ExpectDeprecationTrait;

    protected static $fixturesPath;

    public static function setUpBeforeClass(): void
    {
        self::$fixturesPath = realpath(__DIR__.'/../Fixtures/');
        require_once self::$fixturesPath.'/includes/foo.php';
        require_once self::$fixturesPath.'/includes/ProjectExtension.php';
        require_once self::$fixturesPath.'/includes/ProjectWithXsdExtension.php';
    }

    public function testLoad()
    {
        $loader = new XmlFileLoader(new ContainerBuilder(), new FileLocator(self::$fixturesPath.'/ini'));

        try {
            $loader->load('foo.xml');
            $this->fail('->load() throws an InvalidArgumentException if the loaded file does not exist');
        } catch (\Exception $e) {
            $this->assertInstanceOf(\InvalidArgumentException::class, $e, '->load() throws an InvalidArgumentException if the loaded file does not exist');
            $this->assertStringStartsWith('The file "foo.xml" does not exist (in:', $e->getMessage(), '->load() throws an InvalidArgumentException if the loaded file does not exist');
        }
    }

    public function testParseFile()
    {
        $loader = new XmlFileLoader(new ContainerBuilder(), new FileLocator(self::$fixturesPath.'/ini'));
        $r = new \ReflectionObject($loader);
        $m = $r->getMethod('parseFileToDOM');
        $m->setAccessible(true);

        try {
            $m->invoke($loader, self::$fixturesPath.'/ini/parameters.ini');
            $this->fail('->parseFileToDOM() throws an InvalidArgumentException if the loaded file is not a valid XML file');
        } catch (\Exception $e) {
            $this->assertInstanceOf(InvalidArgumentException::class, $e, '->parseFileToDOM() throws an InvalidArgumentException if the loaded file is not a valid XML file');
            $this->assertMatchesRegularExpression(sprintf('#^Unable to parse file ".+%s": .+.$#', 'parameters.ini'), $e->getMessage(), '->parseFileToDOM() throws an InvalidArgumentException if the loaded file is not a valid XML file');

            $e = $e->getPrevious();
            $this->assertInstanceOf(\InvalidArgumentException::class, $e, '->parseFileToDOM() throws an InvalidArgumentException if the loaded file is not a valid XML file');
            $this->assertStringStartsWith('[ERROR 4] Start tag expected, \'<\' not found (in', $e->getMessage(), '->parseFileToDOM() throws an InvalidArgumentException if the loaded file is not a valid XML file');
        }

        $loader = new XmlFileLoader(new ContainerBuilder(), new FileLocator(self::$fixturesPath.'/xml'));

        try {
            $m->invoke($loader, self::$fixturesPath.'/xml/nonvalid.xml');
            $this->fail('->parseFileToDOM() throws an InvalidArgumentException if the loaded file does not validate the XSD');
        } catch (\Exception $e) {
            $this->assertInstanceOf(InvalidArgumentException::class, $e, '->parseFileToDOM() throws an InvalidArgumentException if the loaded file does not validate the XSD');
            $this->assertMatchesRegularExpression(sprintf('#^Unable to parse file ".+%s": .+.$#', 'nonvalid.xml'), $e->getMessage(), '->parseFileToDOM() throws an InvalidArgumentException if the loaded file is not a valid XML file');

            $e = $e->getPrevious();
            $this->assertInstanceOf(\InvalidArgumentException::class, $e, '->parseFileToDOM() throws an InvalidArgumentException if the loaded file does not validate the XSD');
            $this->assertStringStartsWith('[ERROR 1845] Element \'nonvalid\': No matching global declaration available for the validation root. (in', $e->getMessage(), '->parseFileToDOM() throws an InvalidArgumentException if the loaded file does not validate the XSD');
        }

        $xml = $m->invoke($loader, self::$fixturesPath.'/xml/services1.xml');
        $this->assertInstanceOf(\DOMDocument::class, $xml, '->parseFileToDOM() returns an SimpleXMLElement object');
    }

    public function testLoadWithExternalEntitiesDisabled()
    {
        if (\LIBXML_VERSION < 20900) {
            $disableEntities = libxml_disable_entity_loader(true);
        }

        $containerBuilder = new ContainerBuilder();
        $loader = new XmlFileLoader($containerBuilder, new FileLocator(self::$fixturesPath.'/xml'));
        $loader->load('services2.xml');

        if (\LIBXML_VERSION < 20900) {
            libxml_disable_entity_loader($disableEntities);
        }

        $this->assertGreaterThan(0, $containerBuilder->getParameterBag()->all(), 'Parameters can be read from the config file.');
    }

    public function testLoadParameters()
    {
        $container = new ContainerBuilder();
        $loader = new XmlFileLoader($container, new FileLocator(self::$fixturesPath.'/xml'));
        $loader->load('services2.xml');

        $actual = $container->getParameterBag()->all();
        $expected = [
            'a string',
            'foo' => 'bar',
            'values' => [
                0,
                'integer' => 4,
                100 => null,
                'true',
                true,
                false,
                'on',
                'off',
                'float' => 1.3,
                1000.3,
                'a string',
                ['foo', 'bar'],
            ],
            'mixedcase' => ['MixedCaseKey' => 'value'],
            'constant' => \PHP_EOL,
        ];

        $this->assertEquals($expected, $actual, '->load() converts XML values to PHP ones');
    }

    public function testLoadImports()
    {
        $container = new ContainerBuilder();
        $resolver = new LoaderResolver([
            new IniFileLoader($container, new FileLocator(self::$fixturesPath.'/ini')),
            new YamlFileLoader($container, new FileLocator(self::$fixturesPath.'/yml')),
            $loader = new XmlFileLoader($container, new FileLocator(self::$fixturesPath.'/xml')),
        ]);
        $loader->setResolver($resolver);
        $loader->load('services4.xml');

        $actual = $container->getParameterBag()->all();
        $expected = [
            'a string',
            'foo' => 'bar',
            'values' => [
                0,
                'integer' => 4,
                100 => null,
                'true',
                true,
                false,
                'on',
                'off',
                'float' => 1.3,
                1000.3,
                'a string',
                ['foo', 'bar'],
            ],
            'mixedcase' => ['MixedCaseKey' => 'value'],
            'constant' => \PHP_EOL,
            'bar' => '%foo%',
            'imported_from_ini' => true,
            'imported_from_yaml' => true,
            'with_wrong_ext' => 'from yaml',
        ];

        $this->assertEquals(array_keys($expected), array_keys($actual), '->load() imports and merges imported files');
        $this->assertTrue($actual['imported_from_ini']);

        // Bad import throws no exception due to ignore_errors value.
        $loader->load('services4_bad_import.xml');

        // Bad import with nonexistent file throws no exception due to ignore_errors: not_found value.
        $loader->load('services4_bad_import_file_not_found.xml');

        try {
            $loader->load('services4_bad_import_with_errors.xml');
            $this->fail('->load() throws a LoaderLoadException if the imported xml file configuration does not exist');
        } catch (\Exception $e) {
            $this->assertInstanceOf(LoaderLoadException::class, $e, '->load() throws a LoaderLoadException if the imported xml file configuration does not exist');
            $this->assertMatchesRegularExpression(sprintf('#^The file "%1$s" does not exist \(in: .+\) in %1$s \(which is being imported from ".+%2$s"\)\.$#', 'foo_fake\.xml', 'services4_bad_import_with_errors\.xml'), $e->getMessage(), '->load() throws a LoaderLoadException if the imported xml file configuration does not exist');

            $e = $e->getPrevious();
            $this->assertInstanceOf(FileLocatorFileNotFoundException::class, $e, '->load() throws a FileLocatorFileNotFoundException if the imported xml file configuration does not exist');
            $this->assertMatchesRegularExpression(sprintf('#^The file "%s" does not exist \(in: .+\)\.$#', 'foo_fake\.xml'), $e->getMessage(), '->load() throws a FileLocatorFileNotFoundException if the imported xml file configuration does not exist');
        }

        try {
            $loader->load('services4_bad_import_nonvalid.xml');
            $this->fail('->load() throws an LoaderLoadException if the imported configuration does not validate the XSD');
        } catch (\Exception $e) {
            $this->assertInstanceOf(LoaderLoadException::class, $e, '->load() throws a LoaderLoadException if the imported configuration does not validate the XSD');
            $this->assertMatchesRegularExpression(sprintf('#^Unable to parse file ".+%s": .+.$#', 'nonvalid\.xml'), $e->getMessage(), '->load() throws a LoaderLoadException if the imported configuration does not validate the XSD');

            $e = $e->getPrevious();
            $this->assertInstanceOf(InvalidArgumentException::class, $e, '->load() throws an InvalidArgumentException if the configuration does not validate the XSD');
            $this->assertMatchesRegularExpression(sprintf('#^Unable to parse file ".+%s": .+.$#', 'nonvalid\.xml'), $e->getMessage(), '->load() throws an InvalidArgumentException if the configuration does not validate the XSD');

            $e = $e->getPrevious();
            $this->assertInstanceOf(XmlParsingException::class, $e, '->load() throws a XmlParsingException if the configuration does not validate the XSD');
            $this->assertStringStartsWith('[ERROR 1845] Element \'nonvalid\': No matching global declaration available for the validation root. (in', $e->getMessage(), '->load() throws a XmlParsingException if the loaded file does not validate the XSD');
        }
    }

    public function testLoadAnonymousServices()
    {
        $container = new ContainerBuilder();
        $loader = new XmlFileLoader($container, new FileLocator(self::$fixturesPath.'/xml'));
        $loader->load('services5.xml');
        $services = $container->getDefinitions();
        $this->assertCount(6, $services, '->load() attributes unique ids to anonymous services');

        // anonymous service as an argument
        $args = $services['foo']->getArguments();
        $this->assertCount(1, $args, '->load() references anonymous services as "normal" ones');
        $this->assertInstanceOf(Reference::class, $args[0], '->load() converts anonymous services to references to "normal" services');
        $this->assertArrayHasKey((string) $args[0], $services, '->load() makes a reference to the created ones');
        $inner = $services[(string) $args[0]];
        $this->assertEquals('BarClass', $inner->getClass(), '->load() uses the same configuration as for the anonymous ones');
        $this->assertFalse($inner->isPublic());

        // inner anonymous services
        $args = $inner->getArguments();
        $this->assertCount(1, $args, '->load() references anonymous services as "normal" ones');
        $this->assertInstanceOf(Reference::class, $args[0], '->load() converts anonymous services to references to "normal" services');
        $this->assertArrayHasKey((string) $args[0], $services, '->load() makes a reference to the created ones');
        $inner = $services[(string) $args[0]];
        $this->assertEquals('BazClass', $inner->getClass(), '->load() uses the same configuration as for the anonymous ones');
        $this->assertFalse($inner->isPublic());

        // anonymous service as a property
        $properties = $services['foo']->getProperties();
        $property = $properties['p'];
        $this->assertInstanceOf(Reference::class, $property, '->load() converts anonymous services to references to "normal" services');
        $this->assertArrayHasKey((string) $property, $services, '->load() makes a reference to the created ones');
        $inner = $services[(string) $property];
        $this->assertEquals('BuzClass', $inner->getClass(), '->load() uses the same configuration as for the anonymous ones');
        $this->assertFalse($inner->isPublic());

        // anonymous services are shared when using decoration definitions
        $container->compile();
        $services = $container->getDefinitions();
        $fooArgs = $services['foo']->getArguments();
        $barArgs = $services['bar']->getArguments();
        $this->assertSame($fooArgs[0], $barArgs[0]);
    }

    public function testLoadAnonymousServicesWithoutId()
    {
        $this->expectException(InvalidArgumentException::class);
        $this->expectExceptionMessage('Top-level services must have "id" attribute, none found in');
        $container = new ContainerBuilder();
        $loader = new XmlFileLoader($container, new FileLocator(self::$fixturesPath.'/xml'));
        $loader->load('services_without_id.xml');
    }

    public function testLoadAnonymousNestedServices()
    {
        $container = new ContainerBuilder();
        $loader = new XmlFileLoader($container, new FileLocator(self::$fixturesPath.'/xml'));
        $loader->load('nested_service_without_id.xml');

        $this->assertTrue($container->hasDefinition('FooClass'));
        $arguments = $container->getDefinition('FooClass')->getArguments();
        $this->assertInstanceOf(Reference::class, array_shift($arguments));
    }

    public function testLoadServices()
    {
        $container = new ContainerBuilder();
        $loader = new XmlFileLoader($container, new FileLocator(self::$fixturesPath.'/xml'));
        $loader->load('services6.xml');
        $services = $container->getDefinitions();
        $this->assertArrayHasKey('foo', $services, '->load() parses <service> elements');
        $this->assertFalse($services['not_shared']->isShared(), '->load() parses shared flag');
        $this->assertInstanceOf(Definition::class, $services['foo'], '->load() converts <service> element to Definition instances');
        $this->assertEquals('FooClass', $services['foo']->getClass(), '->load() parses the class attribute');
        $this->assertEquals('%path%/foo.php', $services['file']->getFile(), '->load() parses the file tag');
        $this->assertEquals(['foo', new Reference('foo'), [true, false]], $services['arguments']->getArguments(), '->load() parses the argument tags');
        $this->assertEquals('sc_configure', $services['configurator1']->getConfigurator(), '->load() parses the configurator tag');
        $this->assertEquals([new Reference('baz'), 'configure'], $services['configurator2']->getConfigurator(), '->load() parses the configurator tag');
        $this->assertEquals(['BazClass', 'configureStatic'], $services['configurator3']->getConfigurator(), '->load() parses the configurator tag');
        $this->assertEquals([['setBar', []], ['setBar', [new Expression('service("foo").foo() ~ (container.hasParameter("foo") ? parameter("foo") : "default")')]]], $services['method_call1']->getMethodCalls(), '->load() parses the method_call tag');
        $this->assertEquals([['setBar', ['foo', new Reference('foo'), [true, false]]]], $services['method_call2']->getMethodCalls(), '->load() parses the method_call tag');
        $this->assertEquals('factory', $services['new_factory1']->getFactory(), '->load() parses the factory tag');
        $this->assertEquals([new Reference('baz'), 'getClass'], $services['new_factory2']->getFactory(), '->load() parses the factory tag');
        $this->assertEquals(['BazClass', 'getInstance'], $services['new_factory3']->getFactory(), '->load() parses the factory tag');
        $this->assertSame([null, 'getInstance'], $services['new_factory4']->getFactory(), '->load() accepts factory tag without class');
        $this->assertEquals([new Reference('baz'), '__invoke'], $services['new_factory5']->getFactory(), '->load() accepts service reference as invokable factory');

        $aliases = $container->getAliases();
        $this->assertArrayHasKey('alias_for_foo', $aliases, '->load() parses <service> elements');
        $this->assertEquals('foo', (string) $aliases['alias_for_foo'], '->load() parses aliases');
        $this->assertTrue($aliases['alias_for_foo']->isPublic());
        $this->assertArrayHasKey('another_alias_for_foo', $aliases);
        $this->assertEquals('foo', (string) $aliases['another_alias_for_foo']);
        $this->assertFalse($aliases['another_alias_for_foo']->isPublic());

        $this->assertEquals(['decorated', null, 0], $services['decorator_service']->getDecoratedService());
        $this->assertEquals(['decorated', 'decorated.pif-pouf', 0], $services['decorator_service_with_name']->getDecoratedService());
        $this->assertEquals(['decorated', 'decorated.pif-pouf', 5], $services['decorator_service_with_name_and_priority']->getDecoratedService());
        $this->assertEquals(['decorated', 'decorated.pif-pouf', 5, ContainerInterface::IGNORE_ON_INVALID_REFERENCE], $services['decorator_service_with_name_and_priority_and_on_invalid']->getDecoratedService());
    }

    public function testParsesIteratorArgument()
    {
        $container = new ContainerBuilder();
        $loader = new XmlFileLoader($container, new FileLocator(self::$fixturesPath.'/xml'));
        $loader->load('services9.xml');

        $lazyDefinition = $container->getDefinition('lazy_context');

        $this->assertEquals([new IteratorArgument(['k1' => new Reference('foo.baz'), 'k2' => new Reference('service_container')]), new IteratorArgument([])], $lazyDefinition->getArguments(), '->load() parses lazy arguments');
    }

    public function testParsesTags()
    {
        $container = new ContainerBuilder();
        $loader = new XmlFileLoader($container, new FileLocator(self::$fixturesPath.'/xml'));
        $loader->load('services10.xml');

        $services = $container->findTaggedServiceIds('foo_tag');
        $this->assertCount(1, $services);

        foreach ($services as $id => $tagAttributes) {
            foreach ($tagAttributes as $attributes) {
                $this->assertArrayHasKey('other_option', $attributes);
                $this->assertEquals('lorem', $attributes['other_option']);
                $this->assertArrayHasKey('other-option', $attributes, 'unnormalized tag attributes should not be removed');

                $this->assertEquals('ciz', $attributes['some_option'], 'no overriding should be done when normalizing');
                $this->assertEquals('cat', $attributes['some-option']);

                $this->assertArrayNotHasKey('an_other_option', $attributes, 'normalization should not be done when an underscore is already found');
            }
        }
    }

    public function testParseTaggedArgumentsWithIndexBy()
    {
        $container = new ContainerBuilder();
        $loader = new XmlFileLoader($container, new FileLocator(self::$fixturesPath.'/xml'));
        $loader->load('services_with_tagged_arguments.xml');

        $this->assertCount(1, $container->getDefinition('foo')->getTag('foo_tag'));
        $this->assertCount(1, $container->getDefinition('foo_tagged_iterator')->getArguments());
        $this->assertCount(1, $container->getDefinition('foo_tagged_locator')->getArguments());

        $taggedIterator = new TaggedIteratorArgument('foo_tag', 'barfoo', 'foobar', false, 'getPriority');
        $this->assertEquals($taggedIterator, $container->getDefinition('foo_tagged_iterator')->getArgument(0));

        $taggedIterator = new TaggedIteratorArgument('foo_tag', 'barfoo', 'foobar', true, 'getPriority');
        $this->assertEquals(new ServiceLocatorArgument($taggedIterator), $container->getDefinition('foo_tagged_locator')->getArgument(0));
    }

    public function testParseTagsWithoutNameThrowsException()
    {
        $this->expectException(InvalidArgumentException::class);
        $container = new ContainerBuilder();
        $loader = new XmlFileLoader($container, new FileLocator(self::$fixturesPath.'/xml'));
        $loader->load('tag_without_name.xml');
    }

    public function testParseTagWithEmptyNameThrowsException()
    {
        $this->expectException(InvalidArgumentException::class);
        $this->expectExceptionMessageMatches('/The tag name for service ".+" in .* must be a non-empty string/');
        $container = new ContainerBuilder();
        $loader = new XmlFileLoader($container, new FileLocator(self::$fixturesPath.'/xml'));
        $loader->load('tag_with_empty_name.xml');
    }

    public function testDeprecated()
    {
        $container = new ContainerBuilder();
        $loader = new XmlFileLoader($container, new FileLocator(self::$fixturesPath.'/xml'));
        $loader->load('services_deprecated.xml');

        $this->assertTrue($container->getDefinition('foo')->isDeprecated());
        $message = 'The "foo" service is deprecated. You should stop using it, as it will be removed in the future.';
        $this->assertSame($message, $container->getDefinition('foo')->getDeprecation('foo')['message']);

        $this->assertTrue($container->getDefinition('bar')->isDeprecated());
        $message = 'The "bar" service is deprecated.';
        $this->assertSame($message, $container->getDefinition('bar')->getDeprecation('bar')['message']);
    }

    /**
     * @group legacy
     */
    public function testDeprecatedWithoutPackageAndVersion()
    {
        $this->expectDeprecation('Since symfony/dependency-injection 5.1: Not setting the attribute "package" of the node "deprecated" in "%s" is deprecated.');

        $container = new ContainerBuilder();
        $loader = new XmlFileLoader($container, new FileLocator(self::$fixturesPath.'/xml'));
        $loader->load('services_deprecated_without_package_and_version.xml');

        $this->assertTrue($container->getDefinition('foo')->isDeprecated());
        $deprecation = $container->getDefinition('foo')->getDeprecation('foo');
        $this->assertSame('The "foo" service is deprecated.', $deprecation['message']);
        $this->assertSame('', $deprecation['package']);
        $this->assertSame('', $deprecation['version']);
    }

    public function testDeprecatedAliases()
    {
        $container = new ContainerBuilder();
        $loader = new XmlFileLoader($container, new FileLocator(self::$fixturesPath.'/xml'));
        $loader->load('deprecated_alias_definitions.xml');

        $this->assertTrue($container->getAlias('alias_for_foo')->isDeprecated());
        $message = 'The "alias_for_foo" service alias is deprecated. You should stop using it, as it will be removed in the future.';
        $this->assertSame($message, $container->getAlias('alias_for_foo')->getDeprecation('alias_for_foo')['message']);

        $this->assertTrue($container->getAlias('alias_for_foobar')->isDeprecated());
        $message = 'The "alias_for_foobar" service alias is deprecated.';
        $this->assertSame($message, $container->getAlias('alias_for_foobar')->getDeprecation('alias_for_foobar')['message']);
    }

    /**
     * @group legacy
     */
    public function testDeprecatedAliaseWithoutPackageAndVersion()
    {
        $this->expectDeprecation('Since symfony/dependency-injection 5.1: Not setting the attribute "package" of the node "deprecated" in "%s" is deprecated.');

        $container = new ContainerBuilder();
        $loader = new XmlFileLoader($container, new FileLocator(self::$fixturesPath.'/xml'));
        $loader->load('deprecated_alias_definitions_without_package_and_version.xml');

        $this->assertTrue($container->getAlias('alias_for_foo')->isDeprecated());
        $deprecation = $container->getAlias('alias_for_foo')->getDeprecation('alias_for_foo');
        $this->assertSame('The "alias_for_foo" service alias is deprecated. You should stop using it, as it will be removed in the future.', $deprecation['message']);
        $this->assertSame('', $deprecation['package']);
        $this->assertSame('', $deprecation['version']);
    }

    public function testConvertDomElementToArray()
    {
        $doc = new \DOMDocument('1.0');
        $doc->loadXML('<foo>bar</foo>');
        $this->assertEquals('bar', XmlFileLoader::convertDomElementToArray($doc->documentElement), '::convertDomElementToArray() converts a \DomElement to an array');

        $doc = new \DOMDocument('1.0');
        $doc->loadXML('<foo foo="bar" />');
        $this->assertEquals(['foo' => 'bar'], XmlFileLoader::convertDomElementToArray($doc->documentElement), '::convertDomElementToArray() converts a \DomElement to an array');

        $doc = new \DOMDocument('1.0');
        $doc->loadXML('<foo><foo>bar</foo></foo>');
        $this->assertEquals(['foo' => 'bar'], XmlFileLoader::convertDomElementToArray($doc->documentElement), '::convertDomElementToArray() converts a \DomElement to an array');

        $doc = new \DOMDocument('1.0');
        $doc->loadXML('<foo><foo>bar<foo>bar</foo></foo></foo>');
        $this->assertEquals(['foo' => ['value' => 'bar', 'foo' => 'bar']], XmlFileLoader::convertDomElementToArray($doc->documentElement), '::convertDomElementToArray() converts a \DomElement to an array');

        $doc = new \DOMDocument('1.0');
        $doc->loadXML('<foo><foo></foo></foo>');
        $this->assertEquals(['foo' => null], XmlFileLoader::convertDomElementToArray($doc->documentElement), '::convertDomElementToArray() converts a \DomElement to an array');

        $doc = new \DOMDocument('1.0');
        $doc->loadXML('<foo><foo><!-- foo --></foo></foo>');
        $this->assertEquals(['foo' => null], XmlFileLoader::convertDomElementToArray($doc->documentElement), '::convertDomElementToArray() converts a \DomElement to an array');

        $doc = new \DOMDocument('1.0');
        $doc->loadXML('<foo><foo foo="bar"/><foo foo="bar"/></foo>');
        $this->assertEquals(['foo' => [['foo' => 'bar'], ['foo' => 'bar']]], XmlFileLoader::convertDomElementToArray($doc->documentElement), '::convertDomElementToArray() converts a \DomElement to an array');
    }

    public function testExtensions()
    {
        $container = new ContainerBuilder();
        $container->registerExtension(new \ProjectExtension());
        $container->registerExtension(new \ProjectWithXsdExtension());
        $loader = new XmlFileLoader($container, new FileLocator(self::$fixturesPath.'/xml'));

        // extension without an XSD
        $loader->load('extensions/services1.xml');
        $container->compile();
        $services = $container->getDefinitions();
        $parameters = $container->getParameterBag()->all();

        $this->assertArrayHasKey('project.service.bar', $services, '->load() parses extension elements');
        $this->assertArrayHasKey('project.parameter.bar', $parameters, '->load() parses extension elements');

        $this->assertEquals('BAR', $services['project.service.foo']->getClass(), '->load() parses extension elements');
        $this->assertEquals('BAR', $parameters['project.parameter.foo'], '->load() parses extension elements');

        // extension with an XSD
        $container = new ContainerBuilder();
        $container->registerExtension(new \ProjectExtension());
        $container->registerExtension(new \ProjectWithXsdExtension());
        $loader = new XmlFileLoader($container, new FileLocator(self::$fixturesPath.'/xml'));
        $loader->load('extensions/services2.xml');
        $container->compile();
        $services = $container->getDefinitions();
        $parameters = $container->getParameterBag()->all();

        $this->assertArrayHasKey('project.service.bar', $services, '->load() parses extension elements');
        $this->assertArrayHasKey('project.parameter.bar', $parameters, '->load() parses extension elements');

        $this->assertEquals('BAR', $services['project.service.foo']->getClass(), '->load() parses extension elements');
        $this->assertEquals('BAR', $parameters['project.parameter.foo'], '->load() parses extension elements');

        $container = new ContainerBuilder();
        $container->registerExtension(new \ProjectExtension());
        $container->registerExtension(new \ProjectWithXsdExtension());
        $loader = new XmlFileLoader($container, new FileLocator(self::$fixturesPath.'/xml'));

        // extension with an XSD (does not validate)
        try {
            $loader->load('extensions/services3.xml');
            $this->fail('->load() throws an InvalidArgumentException if the configuration does not validate the XSD');
        } catch (\Exception $e) {
            $this->assertInstanceOf(InvalidArgumentException::class, $e, '->load() throws an InvalidArgumentException if the configuration does not validate the XSD');
            $this->assertMatchesRegularExpression(sprintf('#^Unable to parse file ".+%s": .+.$#', 'services3.xml'), $e->getMessage(), '->load() throws an InvalidArgumentException if the configuration does not validate the XSD');

            $e = $e->getPrevious();
            $this->assertInstanceOf(\InvalidArgumentException::class, $e, '->load() throws an InvalidArgumentException if the configuration does not validate the XSD');
            $this->assertStringContainsString('The attribute \'bar\' is not allowed', $e->getMessage(), '->load() throws an InvalidArgumentException if the configuration does not validate the XSD');
        }

        // non-registered extension
        try {
            $loader->load('extensions/services4.xml');
            $this->fail('->load() throws an InvalidArgumentException if the tag is not valid');
        } catch (\Exception $e) {
            $this->assertInstanceOf(\InvalidArgumentException::class, $e, '->load() throws an InvalidArgumentException if the tag is not valid');
            $this->assertStringStartsWith('There is no extension able to load the configuration for "project:bar" (in', $e->getMessage(), '->load() throws an InvalidArgumentException if the tag is not valid');
        }
    }

    public function testExtensionInPhar()
    {
        if (\extension_loaded('suhosin') && false === strpos(ini_get('suhosin.executor.include.whitelist'), 'phar')) {
            $this->markTestSkipped('To run this test, add "phar" to the "suhosin.executor.include.whitelist" settings in your php.ini file.');
        }

        require_once self::$fixturesPath.'/includes/ProjectWithXsdExtensionInPhar.phar';

        // extension with an XSD in PHAR archive
        $container = new ContainerBuilder();
        $container->registerExtension(new \ProjectWithXsdExtensionInPhar());
        $loader = new XmlFileLoader($container, new FileLocator(self::$fixturesPath.'/xml'));
        $loader->load('extensions/services6.xml');

        // extension with an XSD in PHAR archive (does not validate)
        try {
            $loader->load('extensions/services7.xml');
            $this->fail('->load() throws an InvalidArgumentException if the configuration does not validate the XSD');
        } catch (\Exception $e) {
            $this->assertInstanceOf(InvalidArgumentException::class, $e, '->load() throws an InvalidArgumentException if the configuration does not validate the XSD');
            $this->assertMatchesRegularExpression(sprintf('#^Unable to parse file ".+%s": .+.$#', 'services7.xml'), $e->getMessage(), '->load() throws an InvalidArgumentException if the configuration does not validate the XSD');

            $e = $e->getPrevious();
            $this->assertInstanceOf(\InvalidArgumentException::class, $e, '->load() throws an InvalidArgumentException if the configuration does not validate the XSD');
            $this->assertStringContainsString('The attribute \'bar\' is not allowed', $e->getMessage(), '->load() throws an InvalidArgumentException if the configuration does not validate the XSD');
        }
    }

    public function testSupports()
    {
        $loader = new XmlFileLoader(new ContainerBuilder(), new FileLocator());

        $this->assertTrue($loader->supports('foo.xml'), '->supports() returns true if the resource is loadable');
        $this->assertFalse($loader->supports('foo.foo'), '->supports() returns false if the resource is not loadable');
        $this->assertTrue($loader->supports('with_wrong_ext.yml', 'xml'), '->supports() returns true if the resource with forced type is loadable');
    }

    public function testNoNamingConflictsForAnonymousServices()
    {
        $container = new ContainerBuilder();

        $loader1 = new XmlFileLoader($container, new FileLocator(self::$fixturesPath.'/xml/extension1'));
        $loader1->load('services.xml');
        $services = $container->getDefinitions();
        $this->assertCount(3, $services, '->load() attributes unique ids to anonymous services');
        $loader2 = new XmlFileLoader($container, new FileLocator(self::$fixturesPath.'/xml/extension2'));
        $loader2->load('services.xml');
        $services = $container->getDefinitions();
        $this->assertCount(5, $services, '->load() attributes unique ids to anonymous services');

        $services = $container->getDefinitions();
        $args1 = $services['extension1.foo']->getArguments();
        $inner1 = $services[(string) $args1[0]];
        $this->assertEquals('BarClass1', $inner1->getClass(), '->load() uses the same configuration as for the anonymous ones');
        $args2 = $services['extension2.foo']->getArguments();
        $inner2 = $services[(string) $args2[0]];
        $this->assertEquals('BarClass2', $inner2->getClass(), '->load() uses the same configuration as for the anonymous ones');
    }

    public function testDocTypeIsNotAllowed()
    {
        $container = new ContainerBuilder();

        $loader = new XmlFileLoader($container, new FileLocator(self::$fixturesPath.'/xml'));

        // document types are not allowed.
        try {
            $loader->load('withdoctype.xml');
            $this->fail('->load() throws an InvalidArgumentException if the configuration contains a document type');
        } catch (\Exception $e) {
            $this->assertInstanceOf(InvalidArgumentException::class, $e, '->load() throws an InvalidArgumentException if the configuration contains a document type');
            $this->assertMatchesRegularExpression(sprintf('#^Unable to parse file ".+%s": .+.$#', 'withdoctype.xml'), $e->getMessage(), '->load() throws an InvalidArgumentException if the configuration contains a document type');

            $e = $e->getPrevious();
            $this->assertInstanceOf(\InvalidArgumentException::class, $e, '->load() throws an InvalidArgumentException if the configuration contains a document type');
            $this->assertSame('Document types are not allowed.', $e->getMessage(), '->load() throws an InvalidArgumentException if the configuration contains a document type');
        }
    }

    public function testXmlNamespaces()
    {
        $container = new ContainerBuilder();
        $loader = new XmlFileLoader($container, new FileLocator(self::$fixturesPath.'/xml'));
        $loader->load('namespaces.xml');
        $services = $container->getDefinitions();

        $this->assertArrayHasKey('foo', $services, '->load() parses <srv:service> elements');
        $this->assertCount(1, $services['foo']->getTag('foo.tag'), '->load parses <srv:tag> elements');
        $this->assertEquals([['setBar', ['foo']]], $services['foo']->getMethodCalls(), '->load() parses the <srv:call> tag');
    }

    public function testLoadIndexedArguments()
    {
        $container = new ContainerBuilder();
        $loader = new XmlFileLoader($container, new FileLocator(self::$fixturesPath.'/xml'));
        $loader->load('services14.xml');

        $this->assertEquals(['index_0' => 'app'], $container->findDefinition('logger')->getArguments());
    }

    public function testLoadInlinedServices()
    {
        $container = new ContainerBuilder();
        $loader = new XmlFileLoader($container, new FileLocator(self::$fixturesPath.'/xml'));
        $loader->load('services21.xml');

        $foo = $container->getDefinition('foo');

        $fooFactory = $foo->getFactory();
        $this->assertInstanceOf(Reference::class, $fooFactory[0]);
        $this->assertTrue($container->has((string) $fooFactory[0]));
        $fooFactoryDefinition = $container->getDefinition((string) $fooFactory[0]);
        $this->assertSame('FooFactory', $fooFactoryDefinition->getClass());
        $this->assertSame('createFoo', $fooFactory[1]);

        $fooFactoryFactory = $fooFactoryDefinition->getFactory();
        $this->assertInstanceOf(Reference::class, $fooFactoryFactory[0]);
        $this->assertTrue($container->has((string) $fooFactoryFactory[0]));
        $this->assertSame('Foobar', $container->getDefinition((string) $fooFactoryFactory[0])->getClass());
        $this->assertSame('createFooFactory', $fooFactoryFactory[1]);

        $fooConfigurator = $foo->getConfigurator();
        $this->assertInstanceOf(Reference::class, $fooConfigurator[0]);
        $this->assertTrue($container->has((string) $fooConfigurator[0]));
        $fooConfiguratorDefinition = $container->getDefinition((string) $fooConfigurator[0]);
        $this->assertSame('Bar', $fooConfiguratorDefinition->getClass());
        $this->assertSame('configureFoo', $fooConfigurator[1]);

        $barConfigurator = $fooConfiguratorDefinition->getConfigurator();
        $this->assertInstanceOf(Reference::class, $barConfigurator[0]);
        $this->assertSame('Baz', $container->getDefinition((string) $barConfigurator[0])->getClass());
        $this->assertSame('configureBar', $barConfigurator[1]);
    }

    public function testAutowire()
    {
        $container = new ContainerBuilder();
        $loader = new XmlFileLoader($container, new FileLocator(self::$fixturesPath.'/xml'));
        $loader->load('services23.xml');

        $this->assertTrue($container->getDefinition('bar')->isAutowired());
    }

    public function testClassFromId()
    {
        $container = new ContainerBuilder();
        $loader = new XmlFileLoader($container, new FileLocator(self::$fixturesPath.'/xml'));
        $loader->load('class_from_id.xml');
        $container->compile();

        $this->assertEquals(CaseSensitiveClass::class, $container->getDefinition(CaseSensitiveClass::class)->getClass());
    }

    public function testPrototype()
    {
        $container = new ContainerBuilder();
        $loader = new XmlFileLoader($container, new FileLocator(self::$fixturesPath.'/xml'));
        $loader->load('services_prototype.xml');

        $ids = array_keys($container->getDefinitions());
        sort($ids);
        $this->assertSame([Prototype\Foo::class, Prototype\Sub\Bar::class, 'service_container'], $ids);

        $resources = array_map('strval', $container->getResources());

        $fixturesDir = \dirname(__DIR__).\DIRECTORY_SEPARATOR.'Fixtures'.\DIRECTORY_SEPARATOR;
        $this->assertContains((string) new FileResource($fixturesDir.'xml'.\DIRECTORY_SEPARATOR.'services_prototype.xml'), $resources);

        $prototypeRealPath = realpath(__DIR__.\DIRECTORY_SEPARATOR.'..'.\DIRECTORY_SEPARATOR.'Fixtures'.\DIRECTORY_SEPARATOR.'Prototype');
        $globResource = new GlobResource(
            $fixturesDir.'Prototype',
            '/*',
            true,
            false,
            [
                str_replace(\DIRECTORY_SEPARATOR, '/', $prototypeRealPath.\DIRECTORY_SEPARATOR.'OtherDir') => true,
                str_replace(\DIRECTORY_SEPARATOR, '/', $prototypeRealPath.\DIRECTORY_SEPARATOR.'BadClasses') => true,
                str_replace(\DIRECTORY_SEPARATOR, '/', $prototypeRealPath.\DIRECTORY_SEPARATOR.'SinglyImplementedInterface') => true,
            ]
        );
        $this->assertContains((string) $globResource, $resources);
        $this->assertContains('reflection.Symfony\Component\DependencyInjection\Tests\Fixtures\Prototype\Foo', $resources);
        $this->assertContains('reflection.Symfony\Component\DependencyInjection\Tests\Fixtures\Prototype\Sub\Bar', $resources);
    }

    public function testPrototypeExcludeWithArray()
    {
        $container = new ContainerBuilder();
        $loader = new XmlFileLoader($container, new FileLocator(self::$fixturesPath.'/xml'));
        $loader->load('services_prototype_array.xml');

        $ids = array_keys($container->getDefinitions());
        sort($ids);
        $this->assertSame([Prototype\Foo::class, Prototype\Sub\Bar::class, 'service_container'], $ids);

        $resources = array_map('strval', $container->getResources());

        $fixturesDir = \dirname(__DIR__).\DIRECTORY_SEPARATOR.'Fixtures'.\DIRECTORY_SEPARATOR;
        $this->assertContains((string) new FileResource($fixturesDir.'xml'.\DIRECTORY_SEPARATOR.'services_prototype_array.xml'), $resources);

        $prototypeRealPath = realpath(__DIR__.\DIRECTORY_SEPARATOR.'..'.\DIRECTORY_SEPARATOR.'Fixtures'.\DIRECTORY_SEPARATOR.'Prototype');
        $globResource = new GlobResource(
            $fixturesDir.'Prototype',
            '/*',
            true,
            false,
            [
                str_replace(\DIRECTORY_SEPARATOR, '/', $prototypeRealPath.\DIRECTORY_SEPARATOR.'BadClasses') => true,
                str_replace(\DIRECTORY_SEPARATOR, '/', $prototypeRealPath.\DIRECTORY_SEPARATOR.'OtherDir') => true,
                str_replace(\DIRECTORY_SEPARATOR, '/', $prototypeRealPath.\DIRECTORY_SEPARATOR.'SinglyImplementedInterface') => true,
            ]
        );
        $this->assertContains((string) $globResource, $resources);
        $this->assertContains('reflection.Symfony\Component\DependencyInjection\Tests\Fixtures\Prototype\Foo', $resources);
        $this->assertContains('reflection.Symfony\Component\DependencyInjection\Tests\Fixtures\Prototype\Sub\Bar', $resources);
    }

    public function testAliasDefinitionContainsUnsupportedElements()
    {
        $this->expectException(InvalidArgumentException::class);
        $this->expectExceptionMessage('Invalid attribute "class" defined for alias "bar" in');
        $container = new ContainerBuilder();
        $loader = new XmlFileLoader($container, new FileLocator(self::$fixturesPath.'/xml'));

        $loader->load('invalid_alias_definition.xml');

        $this->assertTrue($container->has('bar'));
    }

    public function testArgumentWithKeyOutsideCollection()
    {
        $container = new ContainerBuilder();
        $loader = new XmlFileLoader($container, new FileLocator(self::$fixturesPath.'/xml'));
        $loader->load('with_key_outside_collection.xml');

        $this->assertSame(['type' => 'foo', 'bar'], $container->getDefinition('foo')->getArguments());
    }

    public function testDefaults()
    {
        $container = new ContainerBuilder();
        $loader = new XmlFileLoader($container, new FileLocator(self::$fixturesPath.'/xml'));
        $loader->load('services28.xml');

        $this->assertFalse($container->getDefinition('with_defaults')->isPublic());
        $this->assertSame(['foo' => [[]]], $container->getDefinition('with_defaults')->getTags());
        $this->assertTrue($container->getDefinition('with_defaults')->isAutowired());
        $this->assertArrayNotHasKey('public', $container->getDefinition('with_defaults')->getChanges());
        $this->assertArrayNotHasKey('autowire', $container->getDefinition('with_defaults')->getChanges());

        $container->compile();

        $this->assertTrue($container->getDefinition('no_defaults')->isPublic());

        $this->assertSame(['foo' => [[]]], $container->getDefinition('no_defaults')->getTags());

        $this->assertFalse($container->getDefinition('no_defaults')->isAutowired());

        $this->assertTrue($container->getDefinition('child_def')->isPublic());
        $this->assertSame(['foo' => [[]]], $container->getDefinition('child_def')->getTags());
        $this->assertFalse($container->getDefinition('child_def')->isAutowired());

        $definitions = $container->getDefinitions();
        $this->assertSame('service_container', key($definitions));

        array_shift($definitions);
        $anonymous = current($definitions);
        $this->assertSame('bar', key($definitions));
        $this->assertTrue($anonymous->isPublic());
        $this->assertTrue($anonymous->isAutowired());
        $this->assertSame(['foo' => [[]]], $anonymous->getTags());
    }

    public function testNamedArguments()
    {
        $container = new ContainerBuilder();
        $loader = new XmlFileLoader($container, new FileLocator(self::$fixturesPath.'/xml'));
        $loader->load('services_named_args.xml');

        $this->assertEquals(['$apiKey' => 'ABCD', CaseSensitiveClass::class => null], $container->getDefinition(NamedArgumentsDummy::class)->getArguments());

        $container->compile();

        $this->assertEquals([null, 'ABCD'], $container->getDefinition(NamedArgumentsDummy::class)->getArguments());
        $this->assertEquals([['setApiKey', ['123']]], $container->getDefinition(NamedArgumentsDummy::class)->getMethodCalls());
    }

    public function testInstanceof()
    {
        $container = new ContainerBuilder();
        $loader = new XmlFileLoader($container, new FileLocator(self::$fixturesPath.'/xml'));
        $loader->load('services_instanceof.xml');
        $container->compile();

        $definition = $container->getDefinition(Bar::class);
        $this->assertTrue($definition->isAutowired());
        $this->assertTrue($definition->isLazy());
        $this->assertSame(['foo' => [[]], 'bar' => [[]]], $definition->getTags());
    }

    public function testInstanceOfAndChildDefinition()
    {
<<<<<<< HEAD
=======
        $this->expectException(InvalidArgumentException::class);
        $this->expectExceptionMessage('The service "child_service" cannot use the "parent" option in the same file where "instanceof" configuration is defined as using both is not supported. Move your child definitions to a separate file.');
>>>>>>> 22b1eb40
        $container = new ContainerBuilder();
        $loader = new XmlFileLoader($container, new FileLocator(self::$fixturesPath.'/xml'));
        $loader->load('services_instanceof_with_parent.xml');
        $container->compile();

        $this->assertTrue($container->getDefinition('child_service')->isAutowired());
    }

    public function testAutoConfigureAndChildDefinition()
    {
<<<<<<< HEAD
=======
        $this->expectException(InvalidArgumentException::class);
        $this->expectExceptionMessage('The service "child_service" cannot have a "parent" and also have "autoconfigure". Try setting autoconfigure="false" for the service.');
>>>>>>> 22b1eb40
        $container = new ContainerBuilder();
        $loader = new XmlFileLoader($container, new FileLocator(self::$fixturesPath.'/xml'));
        $loader->load('services_autoconfigure_with_parent.xml');
        $container->compile();

        $this->assertTrue($container->getDefinition('child_service')->isAutoconfigured());
    }

    public function testDefaultsAndChildDefinition()
    {
<<<<<<< HEAD
=======
        $this->expectException(InvalidArgumentException::class);
        $this->expectExceptionMessage('Attribute "autowire" on service "child_service" cannot be inherited from "defaults" when a "parent" is set. Move your child definitions to a separate file or define this attribute explicitly.');
>>>>>>> 22b1eb40
        $container = new ContainerBuilder();
        $loader = new XmlFileLoader($container, new FileLocator(self::$fixturesPath.'/xml'));
        $loader->load('services_defaults_with_parent.xml');
        $container->compile();

        $this->assertTrue($container->getDefinition('child_service')->isAutowired());
    }

    public function testAutoConfigureInstanceof()
    {
        $container = new ContainerBuilder();
        $loader = new XmlFileLoader($container, new FileLocator(self::$fixturesPath.'/xml'));
        $loader->load('services_autoconfigure.xml');

        $this->assertTrue($container->getDefinition('use_defaults_settings')->isAutoconfigured());
        $this->assertFalse($container->getDefinition('override_defaults_settings_to_false')->isAutoconfigured());
    }

    public function testCaseSensitivity()
    {
        $container = new ContainerBuilder();
        $loader = new XmlFileLoader($container, new FileLocator(self::$fixturesPath.'/xml'));
        $loader->load('services_case.xml');
        $container->compile();

        $this->assertTrue($container->has('bar'));
        $this->assertTrue($container->has('BAR'));
        $this->assertFalse($container->has('baR'));
        $this->assertNotSame($container->get('BAR'), $container->get('bar'));
        $this->assertSame($container->get('BAR')->arguments->bar, $container->get('bar'));
        $this->assertSame($container->get('BAR')->bar, $container->get('bar'));
    }

    public function testBindings()
    {
        $container = new ContainerBuilder();
        $loader = new XmlFileLoader($container, new FileLocator(self::$fixturesPath.'/xml'));
        $loader->load('services_bindings.xml');
        $container->compile();

        $definition = $container->getDefinition('bar');
        $this->assertEquals([
            'NonExistent' => null,
            BarInterface::class => new Reference(Bar::class),
            '$foo' => [null],
            '$quz' => 'quz',
            '$factory' => 'factory',
            'iterable $baz' => new TaggedIteratorArgument('bar'),
        ], array_map(function (BoundArgument $v) { return $v->getValues()[0]; }, $definition->getBindings()));
        $this->assertEquals([
            'quz',
            null,
            new Reference(Bar::class),
            [null],
            new TaggedIteratorArgument('bar'),
        ], $definition->getArguments());

        $definition = $container->getDefinition(Bar::class);
        $this->assertEquals([
            null,
            'factory',
        ], $definition->getArguments());
        $this->assertEquals([
            'NonExistent' => null,
            '$quz' => 'quz',
            '$factory' => 'factory',
        ], array_map(function (BoundArgument $v) { return $v->getValues()[0]; }, $definition->getBindings()));
    }

    public function testFqcnLazyProxy()
    {
        $container = new ContainerBuilder();
        $loader = new XmlFileLoader($container, new FileLocator(self::$fixturesPath.'/xml'));
        $loader->load('services_lazy_fqcn.xml');

        $definition = $container->getDefinition('foo');
        $this->assertSame([['interface' => 'SomeInterface']], $definition->getTag('proxy'));
    }

    public function testTsantosContainer()
    {
        $container = new ContainerBuilder();
        $loader = new XmlFileLoader($container, new FileLocator(self::$fixturesPath.'/xml'));
        $loader->load('services_tsantos.xml');
        $container->compile();

        $dumper = new PhpDumper($container);
        $this->assertStringEqualsFile(self::$fixturesPath.'/php/services_tsantos.php', $dumper->dump());
    }

    /**
     * The pass may throw an exception, which will cause the test to fail.
     */
    public function testOverriddenDefaultsBindings()
    {
        $container = new ContainerBuilder();

        $loader = new XmlFileLoader($container, new FileLocator(self::$fixturesPath.'/xml'));
        $loader->load('defaults_bindings.xml');
        $loader->load('defaults_bindings2.xml');

        (new ResolveBindingsPass())->process($container);

        $this->assertSame('overridden', $container->get('bar')->quz);
    }

    public function testReturnsClone()
    {
        $container = new ContainerBuilder();
        $loader = new XmlFileLoader($container, new FileLocator(self::$fixturesPath.'/xml'));
        $loader->load('returns_clone.xml');

        $this->assertSame([['bar', [], true]], $container->getDefinition('foo')->getMethodCalls());
    }

    public function testSinglyImplementedInterfacesInMultipleResources()
    {
        $container = new ContainerBuilder();

        $loader = new XmlFileLoader($container, new FileLocator(self::$fixturesPath.'/xml'));
        $loader->load('singly_implemented_interface_in_multiple_resources.xml');

        $alias = $container->getAlias(Prototype\SinglyImplementedInterface\Port\PortInterface::class);

        $this->assertSame(Prototype\SinglyImplementedInterface\Adapter\Adapter::class, (string) $alias);
    }

    public function testNotSinglyImplementedInterfacesInMultipleResources()
    {
        $container = new ContainerBuilder();

        $loader = new XmlFileLoader($container, new FileLocator(self::$fixturesPath.'/xml'));
        $loader->load('not_singly_implemented_interface_in_multiple_resources.xml');

        $this->assertFalse($container->hasAlias(Prototype\SinglyImplementedInterface\Port\PortInterface::class));
    }

    public function testNotSinglyImplementedInterfacesInMultipleResourcesWithPreviouslyRegisteredAlias()
    {
        $container = new ContainerBuilder();

        $loader = new XmlFileLoader($container, new FileLocator(self::$fixturesPath.'/xml'));
        $loader->load('not_singly_implemented_interface_in_multiple_resources_with_previously_registered_alias.xml');

        $alias = $container->getAlias(Prototype\SinglyImplementedInterface\Port\PortInterface::class);

        $this->assertSame(Prototype\SinglyImplementedInterface\Adapter\Adapter::class, (string) $alias);
    }

    public function testNotSinglyImplementedInterfacesInMultipleResourcesWithPreviouslyRegisteredAlias2()
    {
        $container = new ContainerBuilder();

        $loader = new XmlFileLoader($container, new FileLocator(self::$fixturesPath.'/xml'));
        $loader->load('not_singly_implemented_interface_in_multiple_resources_with_previously_registered_alias2.xml');

        $alias = $container->getAlias(Prototype\SinglyImplementedInterface\Port\PortInterface::class);

        $this->assertSame(Prototype\SinglyImplementedInterface\Adapter\Adapter::class, (string) $alias);
    }

    public function testLoadServiceWithAbstractArgument()
    {
        $container = new ContainerBuilder();
        $loader = new XmlFileLoader($container, new FileLocator(self::$fixturesPath.'/xml'));
        $loader->load('service_with_abstract_argument.xml');

        $this->assertTrue($container->hasDefinition(FooWithAbstractArgument::class));
        $arguments = $container->getDefinition(FooWithAbstractArgument::class)->getArguments();
        $this->assertInstanceOf(AbstractArgument::class, $arguments['$baz']);
    }

    public function testStack()
    {
        $container = new ContainerBuilder();

        $loader = new XmlFileLoader($container, new FileLocator(self::$fixturesPath.'/xml'));
        $loader->load('stack.xml');

        $container->compile();

        $expected = (object) [
            'label' => 'A',
            'inner' => (object) [
                'label' => 'B',
                'inner' => (object) [
                    'label' => 'C',
                ],
            ],
        ];
        $this->assertEquals($expected, $container->get('stack_a'));
        $this->assertEquals($expected, $container->get('stack_b'));

        $expected = (object) [
            'label' => 'Z',
            'inner' => $expected,
        ];
        $this->assertEquals($expected, $container->get('stack_c'));

        $expected = $expected->inner;
        $expected->label = 'Z';
        $this->assertEquals($expected, $container->get('stack_d'));
    }
}<|MERGE_RESOLUTION|>--- conflicted
+++ resolved
@@ -12,21 +12,15 @@
 namespace Symfony\Component\DependencyInjection\Tests\Loader;
 
 use PHPUnit\Framework\TestCase;
-<<<<<<< HEAD
 use Symfony\Bridge\PhpUnit\ExpectDeprecationTrait;
-=======
 use Symfony\Component\Config\Exception\FileLocatorFileNotFoundException;
 use Symfony\Component\Config\Exception\LoaderLoadException;
->>>>>>> 22b1eb40
 use Symfony\Component\Config\FileLocator;
 use Symfony\Component\Config\Loader\LoaderResolver;
 use Symfony\Component\Config\Resource\FileResource;
 use Symfony\Component\Config\Resource\GlobResource;
-<<<<<<< HEAD
+use Symfony\Component\Config\Util\Exception\XmlParsingException;
 use Symfony\Component\DependencyInjection\Argument\AbstractArgument;
-=======
-use Symfony\Component\Config\Util\Exception\XmlParsingException;
->>>>>>> 22b1eb40
 use Symfony\Component\DependencyInjection\Argument\BoundArgument;
 use Symfony\Component\DependencyInjection\Argument\IteratorArgument;
 use Symfony\Component\DependencyInjection\Argument\ServiceLocatorArgument;
@@ -866,11 +860,6 @@
 
     public function testInstanceOfAndChildDefinition()
     {
-<<<<<<< HEAD
-=======
-        $this->expectException(InvalidArgumentException::class);
-        $this->expectExceptionMessage('The service "child_service" cannot use the "parent" option in the same file where "instanceof" configuration is defined as using both is not supported. Move your child definitions to a separate file.');
->>>>>>> 22b1eb40
         $container = new ContainerBuilder();
         $loader = new XmlFileLoader($container, new FileLocator(self::$fixturesPath.'/xml'));
         $loader->load('services_instanceof_with_parent.xml');
@@ -881,11 +870,6 @@
 
     public function testAutoConfigureAndChildDefinition()
     {
-<<<<<<< HEAD
-=======
-        $this->expectException(InvalidArgumentException::class);
-        $this->expectExceptionMessage('The service "child_service" cannot have a "parent" and also have "autoconfigure". Try setting autoconfigure="false" for the service.');
->>>>>>> 22b1eb40
         $container = new ContainerBuilder();
         $loader = new XmlFileLoader($container, new FileLocator(self::$fixturesPath.'/xml'));
         $loader->load('services_autoconfigure_with_parent.xml');
@@ -896,11 +880,6 @@
 
     public function testDefaultsAndChildDefinition()
     {
-<<<<<<< HEAD
-=======
-        $this->expectException(InvalidArgumentException::class);
-        $this->expectExceptionMessage('Attribute "autowire" on service "child_service" cannot be inherited from "defaults" when a "parent" is set. Move your child definitions to a separate file or define this attribute explicitly.');
->>>>>>> 22b1eb40
         $container = new ContainerBuilder();
         $loader = new XmlFileLoader($container, new FileLocator(self::$fixturesPath.'/xml'));
         $loader->load('services_defaults_with_parent.xml');
