<?php

/*
 * This file is part of the Symfony package.
 *
 * (c) Fabien Potencier <fabien@symfony.com>
 *
 * For the full copyright and license information, please view the LICENSE
 * file that was distributed with this source code.
 */

namespace Symfony\Component\Serializer\Normalizer;

use Symfony\Component\HttpFoundation\File\File;
use Symfony\Component\Mime\MimeTypeGuesserInterface;
use Symfony\Component\Mime\MimeTypes;
use Symfony\Component\Serializer\Exception\InvalidArgumentException;
use Symfony\Component\Serializer\Exception\NotNormalizableValueException;

/**
 * Normalizes an {@see \SplFileInfo} object to a data URI.
 * Denormalizes a data URI to a {@see \SplFileObject} object.
 *
 * @author Kévin Dunglas <dunglas@gmail.com>
 */
final class DataUriNormalizer implements NormalizerInterface, DenormalizerInterface
{
    private const SUPPORTED_TYPES = [
        \SplFileInfo::class => true,
        \SplFileObject::class => true,
        File::class => true,
    ];

    private readonly ?MimeTypeGuesserInterface $mimeTypeGuesser;

    public function __construct(?MimeTypeGuesserInterface $mimeTypeGuesser = null)
    {
        if (!$mimeTypeGuesser && class_exists(MimeTypes::class)) {
            $mimeTypeGuesser = MimeTypes::getDefault();
        }

        $this->mimeTypeGuesser = $mimeTypeGuesser;
    }

    public function getSupportedTypes(?string $format): array
    {
        return [
            \SplFileInfo::class => true,
            \SplFileObject::class => true,
            File::class => true,
        ];
    }

    public function normalize(mixed $object, ?string $format = null, array $context = []): string
    {
        if (!$object instanceof \SplFileInfo) {
            throw new InvalidArgumentException('The object must be an instance of "\SplFileInfo".');
        }

        $mimeType = $this->getMimeType($object);
        $splFileObject = $this->extractSplFileObject($object);

        $data = '';

        $splFileObject->rewind();
        while (!$splFileObject->eof()) {
            $data .= $splFileObject->fgets();
        }

        if ('text' === explode('/', $mimeType, 2)[0]) {
            return sprintf('data:%s,%s', $mimeType, rawurlencode($data));
        }

        return sprintf('data:%s;base64,%s', $mimeType, base64_encode($data));
    }

<<<<<<< HEAD
    public function supportsNormalization(mixed $data, string $format = null, array $context = []): bool
=======
    /**
     * @param array $context
     */
    public function supportsNormalization(mixed $data, ?string $format = null /* , array $context = [] */): bool
>>>>>>> 115fb5be
    {
        return $data instanceof \SplFileInfo;
    }

    /**
     * Regex adapted from Brian Grinstead code.
     *
     * @see https://gist.github.com/bgrins/6194623
     *
     * @throws InvalidArgumentException
     * @throws NotNormalizableValueException
     */
    public function denormalize(mixed $data, string $type, ?string $format = null, array $context = []): \SplFileInfo
    {
        if (null === $data || !preg_match('/^data:([a-z0-9][a-z0-9\!\#\$\&\-\^\_\+\.]{0,126}\/[a-z0-9][a-z0-9\!\#\$\&\-\^\_\+\.]{0,126}(;[a-z0-9\-]+\=[a-z0-9\-]+)?)?(;base64)?,[a-z0-9\!\$\&\\\'\,\(\)\*\+\,\;\=\-\.\_\~\:\@\/\?\%\s]*\s*$/i', $data)) {
            throw NotNormalizableValueException::createForUnexpectedDataType('The provided "data:" URI is not valid.', $data, ['string'], $context['deserialization_path'] ?? null, true);
        }

        try {
            switch ($type) {
                case File::class:
                    if (!class_exists(File::class)) {
                        throw new InvalidArgumentException(sprintf('Cannot denormalize to a "%s" without the HttpFoundation component installed. Try running "composer require symfony/http-foundation".', File::class));
                    }

                    return new File($data, false);

                case 'SplFileObject':
                case 'SplFileInfo':
                    return new \SplFileObject($data);
            }
        } catch (\RuntimeException $exception) {
            throw NotNormalizableValueException::createForUnexpectedDataType($exception->getMessage(), $data, ['string'], $context['deserialization_path'] ?? null, false, $exception->getCode(), $exception);
        }

        throw new InvalidArgumentException(sprintf('The class parameter "%s" is not supported. It must be one of "SplFileInfo", "SplFileObject" or "Symfony\Component\HttpFoundation\File\File".', $type));
    }

<<<<<<< HEAD
    public function supportsDenormalization(mixed $data, string $type, string $format = null, array $context = []): bool
=======
    /**
     * @param array $context
     */
    public function supportsDenormalization(mixed $data, string $type, ?string $format = null /* , array $context = [] */): bool
>>>>>>> 115fb5be
    {
        return isset(self::SUPPORTED_TYPES[$type]);
    }

    /**
     * Gets the mime type of the object. Defaults to application/octet-stream.
     */
    private function getMimeType(\SplFileInfo $object): string
    {
        if ($object instanceof File) {
            return $object->getMimeType();
        }

        return $this->mimeTypeGuesser?->guessMimeType($object->getPathname()) ?: 'application/octet-stream';
    }

    /**
     * Returns the \SplFileObject instance associated with the given \SplFileInfo instance.
     */
    private function extractSplFileObject(\SplFileInfo $object): \SplFileObject
    {
        if ($object instanceof \SplFileObject) {
            return $object;
        }

        return $object->openFile();
    }
}<|MERGE_RESOLUTION|>--- conflicted
+++ resolved
@@ -74,14 +74,7 @@
         return sprintf('data:%s;base64,%s', $mimeType, base64_encode($data));
     }
 
-<<<<<<< HEAD
-    public function supportsNormalization(mixed $data, string $format = null, array $context = []): bool
-=======
-    /**
-     * @param array $context
-     */
-    public function supportsNormalization(mixed $data, ?string $format = null /* , array $context = [] */): bool
->>>>>>> 115fb5be
+    public function supportsNormalization(mixed $data, ?string $format = null, array $context = []): bool
     {
         return $data instanceof \SplFileInfo;
     }
@@ -120,14 +113,7 @@
         throw new InvalidArgumentException(sprintf('The class parameter "%s" is not supported. It must be one of "SplFileInfo", "SplFileObject" or "Symfony\Component\HttpFoundation\File\File".', $type));
     }
 
-<<<<<<< HEAD
-    public function supportsDenormalization(mixed $data, string $type, string $format = null, array $context = []): bool
-=======
-    /**
-     * @param array $context
-     */
-    public function supportsDenormalization(mixed $data, string $type, ?string $format = null /* , array $context = [] */): bool
->>>>>>> 115fb5be
+    public function supportsDenormalization(mixed $data, string $type, ?string $format = null, array $context = []): bool
     {
         return isset(self::SUPPORTED_TYPES[$type]);
     }
