<?php

/*
 * This file is part of the Symfony package.
 *
 * (c) Fabien Potencier <fabien@symfony.com>
 *
 * For the full copyright and license information, please view the LICENSE
 * file that was distributed with this source code.
 */

namespace Symfony\Component\Notifier\Bridge\MessageMedia;

use Symfony\Component\Notifier\Exception\TransportException;
use Symfony\Component\Notifier\Exception\UnsupportedMessageTypeException;
use Symfony\Component\Notifier\Message\MessageInterface;
use Symfony\Component\Notifier\Message\SentMessage;
use Symfony\Component\Notifier\Message\SmsMessage;
use Symfony\Component\Notifier\Transport\AbstractTransport;
use Symfony\Contracts\EventDispatcher\EventDispatcherInterface;
use Symfony\Contracts\HttpClient\Exception\DecodingExceptionInterface;
use Symfony\Contracts\HttpClient\Exception\TransportExceptionInterface;
use Symfony\Contracts\HttpClient\HttpClientInterface;

/**
 * @author Adrian Nguyen <vuphuong87@gmail.com>
 */
final class MessageMediaTransport extends AbstractTransport
{
    protected const HOST = 'api.messagemedia.com';

<<<<<<< HEAD
    public function __construct(
        #[\SensitiveParameter] private string $apiKey,
        #[\SensitiveParameter] private string $apiSecret,
        private ?string $from = null,
        HttpClientInterface $client = null,
        EventDispatcherInterface $dispatcher = null,
    ) {
=======
    private string $apiKey;
    private string $apiSecret;
    private ?string $from;

    public function __construct(string $apiKey, #[\SensitiveParameter] string $apiSecret, ?string $from = null, ?HttpClientInterface $client = null, ?EventDispatcherInterface $dispatcher = null)
    {
        $this->apiKey = $apiKey;
        $this->apiSecret = $apiSecret;
        $this->from = $from;

>>>>>>> 6cd40eaa
        parent::__construct($client, $dispatcher);
    }

    public function __toString(): string
    {
        if (null !== $this->from) {
            return sprintf('messagemedia://%s?from=%s', $this->getEndpoint(), $this->from);
        }

        return sprintf('messagemedia://%s', $this->getEndpoint());
    }

    public function supports(MessageInterface $message): bool
    {
        return $message instanceof SmsMessage && (null === $message->getOptions() || $message->getOptions() instanceof MessageMediaOptions);
    }

    protected function doSend(MessageInterface $message): SentMessage
    {
        if (!$message instanceof SmsMessage) {
            throw new UnsupportedMessageTypeException(__CLASS__, SmsMessage::class, $message);
        }

        $options = $message->getOptions()?->toArray() ?? [];
        $options['source_number'] = $message->getFrom() ?: $this->from;
        $options['destination_number'] = $message->getPhone();
        $options['content'] = $message->getSubject();

        $endpoint = sprintf('https://%s/v1/messages', $this->getEndpoint());
        $response = $this->client->request('POST', $endpoint, [
            'auth_basic' => [$this->apiKey, $this->apiSecret],
            'json' => [
                'messages' => [
                    array_filter($options),
                ],
            ],
        ]);

        try {
            $statusCode = $response->getStatusCode();
        } catch (TransportExceptionInterface $e) {
            throw new TransportException('Could not reach the remote MessageMedia server.', $response, 0, $e);
        }

        if (202 === $statusCode) {
            $result = $response->toArray(false)['messages'][0];
            $sentMessage = new SentMessage($message, (string) $this);
            $sentMessage->setMessageId($result['message_id']);

            return $sentMessage;
        }

        try {
            $error = $response->toArray(false);

            $errorMessage = $error['details'][0] ?? ($error['message'] ?? 'Unknown reason');
        } catch (DecodingExceptionInterface|TransportExceptionInterface) {
            $errorMessage = 'Unknown reason';
        }

        throw new TransportException(sprintf('Unable to send the SMS: "%s".', $errorMessage), $response);
    }
}<|MERGE_RESOLUTION|>--- conflicted
+++ resolved
@@ -29,26 +29,13 @@
 {
     protected const HOST = 'api.messagemedia.com';
 
-<<<<<<< HEAD
     public function __construct(
         #[\SensitiveParameter] private string $apiKey,
         #[\SensitiveParameter] private string $apiSecret,
         private ?string $from = null,
-        HttpClientInterface $client = null,
-        EventDispatcherInterface $dispatcher = null,
+        ?HttpClientInterface $client = null,
+        ?EventDispatcherInterface $dispatcher = null,
     ) {
-=======
-    private string $apiKey;
-    private string $apiSecret;
-    private ?string $from;
-
-    public function __construct(string $apiKey, #[\SensitiveParameter] string $apiSecret, ?string $from = null, ?HttpClientInterface $client = null, ?EventDispatcherInterface $dispatcher = null)
-    {
-        $this->apiKey = $apiKey;
-        $this->apiSecret = $apiSecret;
-        $this->from = $from;
-
->>>>>>> 6cd40eaa
         parent::__construct($client, $dispatcher);
     }
 
