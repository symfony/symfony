<?php

/*
 * This file is part of the Symfony package.
 *
 * (c) Fabien Potencier <fabien@symfony.com>
 *
 * For the full copyright and license information, please view the LICENSE
 * file that was distributed with this source code.
 */

namespace Symfony\Component\Console\Tests\Input;

use PHPUnit\Framework\TestCase;
use Symfony\Component\Console\Input\ArgvInput;
use Symfony\Component\Console\Input\InputDefinition;
use Symfony\Component\Console\Input\InputArgument;
use Symfony\Component\Console\Input\InputOption;

class ArgvInputTest extends TestCase
{
    public function testConstructor()
    {
        $_SERVER['argv'] = array('cli.php', 'foo');
        $input = new ArgvInput();
        $r = new \ReflectionObject($input);
        $p = $r->getProperty('tokens');
        $p->setAccessible(true);

        $this->assertEquals(array('foo'), $p->getValue($input), '__construct() automatically get its input from the argv server variable');
    }

    public function testParseArguments()
    {
        $input = new ArgvInput(array('cli.php', 'foo'));
        $input->bind(new InputDefinition(array(new InputArgument('name'))));
        $this->assertEquals(array('name' => 'foo'), $input->getArguments(), '->parse() parses required arguments');

        $input->bind(new InputDefinition(array(new InputArgument('name'))));
        $this->assertEquals(array('name' => 'foo'), $input->getArguments(), '->parse() is stateless');
    }

    /**
     * @dataProvider provideOptions
     */
    public function testParseOptions($input, $options, $expectedOptions, $message)
    {
        $input = new ArgvInput($input);
        $input->bind(new InputDefinition($options));

        $this->assertSame($expectedOptions, $input->getOptions(), $message);
    }

    public function provideOptions()
    {
        return array(
            array(
                array('cli.php', '--foo'),
                array(new InputOption('foo')),
                array('foo' => true),
                '->parse() parses long options without a value',
            ),
            array(
                array('cli.php', '--foo=bar'),
                array(new InputOption('foo', 'f', InputOption::VALUE_REQUIRED)),
                array('foo' => 'bar'),
                '->parse() parses long options with a required value (with a = separator)',
            ),
            array(
                array('cli.php', '--foo', 'bar'),
                array(new InputOption('foo', 'f', InputOption::VALUE_REQUIRED)),
                array('foo' => 'bar'),
                '->parse() parses long options with a required value (with a space separator)',
            ),
            array(
                array('cli.php', '--foo='),
                array(new InputOption('foo', 'f', InputOption::VALUE_OPTIONAL)),
                array('foo' => ''),
                '->parse() parses long options with optional value which is empty (with a = separator) as empty string',
            ),
            array(
                array('cli.php', '--foo=', 'bar'),
                array(new InputOption('foo', 'f', InputOption::VALUE_OPTIONAL), new InputArgument('name', InputArgument::REQUIRED)),
                array('foo' => ''),
                '->parse() parses long options with optional value without value specified or an empty string (with a = separator) followed by an argument as empty string',
            ),
            array(
                array('cli.php', 'bar', '--foo'),
                array(new InputOption('foo', 'f', InputOption::VALUE_OPTIONAL), new InputArgument('name', InputArgument::REQUIRED)),
                array('foo' => null),
                '->parse() parses long options with optional value which is empty (with a = separator) preceded by an argument',
            ),
            array(
                array('cli.php', '--foo', '', 'bar'),
                array(new InputOption('foo', 'f', InputOption::VALUE_OPTIONAL), new InputArgument('name', InputArgument::REQUIRED)),
                array('foo' => ''),
                '->parse() parses long options with optional value which is empty as empty string even followed by an argument',
            ),
            array(
                array('cli.php', '--foo'),
                array(new InputOption('foo', 'f', InputOption::VALUE_OPTIONAL)),
                array('foo' => null),
                '->parse() parses long options with optional value specified with no separator and no value as null',
            ),
            array(
                array('cli.php', '-f'),
                array(new InputOption('foo', 'f')),
                array('foo' => true),
                '->parse() parses short options without a value',
            ),
            array(
                array('cli.php', '-fbar'),
                array(new InputOption('foo', 'f', InputOption::VALUE_REQUIRED)),
                array('foo' => 'bar'),
                '->parse() parses short options with a required value (with no separator)',
            ),
            array(
                array('cli.php', '-f', 'bar'),
                array(new InputOption('foo', 'f', InputOption::VALUE_REQUIRED)),
                array('foo' => 'bar'),
                '->parse() parses short options with a required value (with a space separator)',
            ),
            array(
                array('cli.php', '-f', ''),
                array(new InputOption('foo', 'f', InputOption::VALUE_OPTIONAL)),
                array('foo' => ''),
                '->parse() parses short options with an optional empty value',
            ),
            array(
                array('cli.php', '-f', '', 'foo'),
                array(new InputArgument('name'), new InputOption('foo', 'f', InputOption::VALUE_OPTIONAL)),
                array('foo' => ''),
                '->parse() parses short options with an optional empty value followed by an argument',
            ),
            array(
                array('cli.php', '-f', '', '-b'),
                array(new InputOption('foo', 'f', InputOption::VALUE_OPTIONAL), new InputOption('bar', 'b')),
                array('foo' => '', 'bar' => true),
                '->parse() parses short options with an optional empty value followed by an option',
            ),
            array(
                array('cli.php', '-f', '-b', 'foo'),
                array(new InputArgument('name'), new InputOption('foo', 'f', InputOption::VALUE_OPTIONAL), new InputOption('bar', 'b')),
                array('foo' => null, 'bar' => true),
                '->parse() parses short options with an optional value which is not present',
            ),
            array(
                array('cli.php', '-fb'),
                array(new InputOption('foo', 'f'), new InputOption('bar', 'b')),
                array('foo' => true, 'bar' => true),
                '->parse() parses short options when they are aggregated as a single one',
            ),
            array(
                array('cli.php', '-fb', 'bar'),
                array(new InputOption('foo', 'f'), new InputOption('bar', 'b', InputOption::VALUE_REQUIRED)),
                array('foo' => true, 'bar' => 'bar'),
                '->parse() parses short options when they are aggregated as a single one and the last one has a required value',
            ),
            array(
                array('cli.php', '-fb', 'bar'),
                array(new InputOption('foo', 'f'), new InputOption('bar', 'b', InputOption::VALUE_OPTIONAL)),
                array('foo' => true, 'bar' => 'bar'),
                '->parse() parses short options when they are aggregated as a single one and the last one has an optional value',
            ),
            array(
                array('cli.php', '-fbbar'),
                array(new InputOption('foo', 'f'), new InputOption('bar', 'b', InputOption::VALUE_OPTIONAL)),
                array('foo' => true, 'bar' => 'bar'),
                '->parse() parses short options when they are aggregated as a single one and the last one has an optional value with no separator',
            ),
            array(
                array('cli.php', '-fbbar'),
                array(new InputOption('foo', 'f', InputOption::VALUE_OPTIONAL), new InputOption('bar', 'b', InputOption::VALUE_OPTIONAL)),
                array('foo' => 'bbar', 'bar' => null),
                '->parse() parses short options when they are aggregated as a single one and one of them takes a value',
            ),
        );
    }

    /**
     * @dataProvider provideInvalidInput
     */
    public function testInvalidInput($argv, $definition, $expectedExceptionMessage)
    {
        if (method_exists($this, 'expectException')) {
            $this->expectException('RuntimeException');
            $this->expectExceptionMessage($expectedExceptionMessage);
        } else {
            $this->setExpectedException('RuntimeException', $expectedExceptionMessage);
        }

        $input = new ArgvInput($argv);
        $input->bind($definition);
    }

    public function provideInvalidInput()
    {
        return array(
            array(
                array('cli.php', '--foo'),
                new InputDefinition(array(new InputOption('foo', 'f', InputOption::VALUE_REQUIRED))),
                'The "--foo" option requires a value.',
            ),
            array(
                array('cli.php', '-f'),
                new InputDefinition(array(new InputOption('foo', 'f', InputOption::VALUE_REQUIRED))),
                'The "--foo" option requires a value.',
            ),
            array(
                array('cli.php', '-ffoo'),
                new InputDefinition(array(new InputOption('foo', 'f', InputOption::VALUE_NONE))),
                'The "-o" option does not exist.',
            ),
            array(
                array('cli.php', '--foo=bar'),
                new InputDefinition(array(new InputOption('foo', 'f', InputOption::VALUE_NONE))),
                'The "--foo" option does not accept a value.',
            ),
            array(
                array('cli.php', 'foo', 'bar'),
                new InputDefinition(),
                'No arguments expected, got "foo".',
            ),
            array(
                array('cli.php', 'foo', 'bar'),
                new InputDefinition(array(new InputArgument('number'))),
                'Too many arguments, expected arguments "number".',
            ),
            array(
                array('cli.php', 'foo', 'bar', 'zzz'),
                new InputDefinition(array(new InputArgument('number'), new InputArgument('county'))),
                'Too many arguments, expected arguments "number" "county".',
            ),
            array(
                array('cli.php', '--foo'),
                new InputDefinition(),
                'The "--foo" option does not exist.',
            ),
            array(
                array('cli.php', '-f'),
                new InputDefinition(),
                'The "-f" option does not exist.',
            ),
            array(
                array('cli.php', '-1'),
                new InputDefinition(array(new InputArgument('number'))),
                'The "-1" option does not exist.',
            ),
        );
    }

    public function testParseArrayArgument()
    {
        $input = new ArgvInput(array('cli.php', 'foo', 'bar', 'baz', 'bat'));
        $input->bind(new InputDefinition(array(new InputArgument('name', InputArgument::IS_ARRAY))));

        $this->assertEquals(array('name' => array('foo', 'bar', 'baz', 'bat')), $input->getArguments(), '->parse() parses array arguments');
    }

    public function testParseArrayOption()
    {
        $input = new ArgvInput(array('cli.php', '--name=foo', '--name=bar', '--name=baz'));
        $input->bind(new InputDefinition(array(new InputOption('name', null, InputOption::VALUE_OPTIONAL | InputOption::VALUE_IS_ARRAY))));

        $this->assertEquals(array('name' => array('foo', 'bar', 'baz')), $input->getOptions(), '->parse() parses array options ("--option=value" syntax)');

        $input = new ArgvInput(array('cli.php', '--name', 'foo', '--name', 'bar', '--name', 'baz'));
        $input->bind(new InputDefinition(array(new InputOption('name', null, InputOption::VALUE_OPTIONAL | InputOption::VALUE_IS_ARRAY))));
        $this->assertEquals(array('name' => array('foo', 'bar', 'baz')), $input->getOptions(), '->parse() parses array options ("--option value" syntax)');

        $input = new ArgvInput(array('cli.php', '--name=foo', '--name=bar', '--name='));
        $input->bind(new InputDefinition(array(new InputOption('name', null, InputOption::VALUE_OPTIONAL | InputOption::VALUE_IS_ARRAY))));
        $this->assertSame(array('name' => array('foo', 'bar', '')), $input->getOptions(), '->parse() parses empty array options as null ("--option=value" syntax)');

        $input = new ArgvInput(array('cli.php', '--name', 'foo', '--name', 'bar', '--name', '--anotherOption'));
        $input->bind(new InputDefinition(array(
            new InputOption('name', null, InputOption::VALUE_OPTIONAL | InputOption::VALUE_IS_ARRAY),
            new InputOption('anotherOption', null, InputOption::VALUE_NONE),
        )));
        $this->assertSame(array('name' => array('foo', 'bar', null), 'anotherOption' => true), $input->getOptions(), '->parse() parses empty array options ("--option value" syntax)');
    }

    public function testParseNegativeNumberAfterDoubleDash()
    {
        $input = new ArgvInput(array('cli.php', '--', '-1'));
        $input->bind(new InputDefinition(array(new InputArgument('number'))));
        $this->assertEquals(array('number' => '-1'), $input->getArguments(), '->parse() parses arguments with leading dashes as arguments after having encountered a double-dash sequence');

        $input = new ArgvInput(array('cli.php', '-f', 'bar', '--', '-1'));
        $input->bind(new InputDefinition(array(new InputArgument('number'), new InputOption('foo', 'f', InputOption::VALUE_OPTIONAL))));
        $this->assertEquals(array('foo' => 'bar'), $input->getOptions(), '->parse() parses arguments with leading dashes as options before having encountered a double-dash sequence');
        $this->assertEquals(array('number' => '-1'), $input->getArguments(), '->parse() parses arguments with leading dashes as arguments after having encountered a double-dash sequence');
    }

    public function testParseEmptyStringArgument()
    {
        $input = new ArgvInput(array('cli.php', '-f', 'bar', ''));
        $input->bind(new InputDefinition(array(new InputArgument('empty'), new InputOption('foo', 'f', InputOption::VALUE_OPTIONAL))));

        $this->assertEquals(array('empty' => ''), $input->getArguments(), '->parse() parses empty string arguments');
    }

    public function testGetFirstArgument()
    {
        $input = new ArgvInput(array('cli.php', '-fbbar'));
        $this->assertNull($input->getFirstArgument(), '->getFirstArgument() returns null when there is no arguments');

        $input = new ArgvInput(array('cli.php', '-fbbar', 'foo'));
        $this->assertEquals('foo', $input->getFirstArgument(), '->getFirstArgument() returns the first argument from the raw input');
    }

    public function testHasParameterOption()
    {
        $input = new ArgvInput(array('cli.php', '-f', 'foo'));
        $this->assertTrue($input->hasParameterOption('-f'), '->hasParameterOption() returns true if the given short option is in the raw input');

        $input = new ArgvInput(array('cli.php', '-etest'));
        $this->assertTrue($input->hasParameterOption('-e'), '->hasParameterOption() returns true if the given short option is in the raw input');
        $this->assertFalse($input->hasParameterOption('-s'), '->hasParameterOption() returns true if the given short option is in the raw input');

        $input = new ArgvInput(array('cli.php', '--foo', 'foo'));
        $this->assertTrue($input->hasParameterOption('--foo'), '->hasParameterOption() returns true if the given short option is in the raw input');

        $input = new ArgvInput(array('cli.php', 'foo'));
        $this->assertFalse($input->hasParameterOption('--foo'), '->hasParameterOption() returns false if the given short option is not in the raw input');

        $input = new ArgvInput(array('cli.php', '--foo=bar'));
        $this->assertTrue($input->hasParameterOption('--foo'), '->hasParameterOption() returns true if the given option with provided value is in the raw input');
    }

<<<<<<< HEAD
    public function testHasParameterOptionOnlyOptions()
    {
        $input = new ArgvInput(array('cli.php', '-f', 'foo'));
        $this->assertTrue($input->hasParameterOption('-f', true), '->hasParameterOption() returns true if the given short option is in the raw input');

        $input = new ArgvInput(array('cli.php', '--foo', '--', 'foo'));
        $this->assertTrue($input->hasParameterOption('--foo', true), '->hasParameterOption() returns true if the given long option is in the raw input');

        $input = new ArgvInput(array('cli.php', '--foo=bar', 'foo'));
        $this->assertTrue($input->hasParameterOption('--foo', true), '->hasParameterOption() returns true if the given long option with provided value is in the raw input');

        $input = new ArgvInput(array('cli.php', '--', '--foo'));
        $this->assertFalse($input->hasParameterOption('--foo', true), '->hasParameterOption() returns false if the given option is in the raw input but after an end of options signal');
=======
    public function testHasParameterOptionEdgeCasesAndLimitations()
    {
        $input = new ArgvInput(array('cli.php', '-fh'));
        // hasParameterOption does not know if the previous short option, -f,
        // takes a value or not. If -f takes a value, then -fh does NOT include
        // -h; Otherwise it does. Since we do not know which short options take
        // values, hasParameterOption does not support this use-case.
        $this->assertFalse($input->hasParameterOption('-h'), '->hasParameterOption() returns true if the given short option is in the raw input');
        // hasParameterOption does detect that `-fh` contains `-f`, since
        // `-f` is the first short option in the set.
        $this->assertTrue($input->hasParameterOption('-f'), '->hasParameterOption() returns true if the given short option is in the raw input');
        // The test below happens to pass, although it might make more sense
        // to disallow it, and require the use of
        // $input->hasParameterOption('-f') && $input->hasParameterOption('-h')
        // instead.
        $this->assertTrue($input->hasParameterOption('-fh'), '->hasParameterOption() returns true if the given short option is in the raw input');
        // In theory, if -fh is supported, then -hf should also work.
        // However, this is not supported.
        $this->assertFalse($input->hasParameterOption('-hf'), '->hasParameterOption() returns true if the given short option is in the raw input');

        $input = new ArgvInput(array('cli.php', '-f', '-h'));
        // If hasParameterOption('-fh') is supported for 'cli.php -fh', then
        // one might also expect that it should also be supported for
        // 'cli.php -f -h'. However, this is not supported.
        $this->assertFalse($input->hasParameterOption('-fh'), '->hasParameterOption() returns true if the given short option is in the raw input');
>>>>>>> 641a46bc
    }

    public function testToString()
    {
        $input = new ArgvInput(array('cli.php', '-f', 'foo'));
        $this->assertEquals('-f foo', (string) $input);

        $input = new ArgvInput(array('cli.php', '-f', '--bar=foo', 'a b c d', "A\nB'C"));
        $this->assertEquals('-f --bar=foo '.escapeshellarg('a b c d').' '.escapeshellarg("A\nB'C"), (string) $input);
    }

    /**
     * @dataProvider provideGetParameterOptionValues
     */
    public function testGetParameterOptionEqualSign($argv, $key, $onlyParams, $expected)
    {
        $input = new ArgvInput($argv);
        $this->assertEquals($expected, $input->getParameterOption($key, false, $onlyParams), '->getParameterOption() returns the expected value');
    }

    public function provideGetParameterOptionValues()
    {
        return array(
<<<<<<< HEAD
            array(array('app/console', 'foo:bar', '-e', 'dev'), '-e', false, 'dev'),
            array(array('app/console', 'foo:bar', '--env=dev'), '--env', false, 'dev'),
            array(array('app/console', 'foo:bar', '-e', 'dev'), array('-e', '--env'), false, 'dev'),
            array(array('app/console', 'foo:bar', '--env=dev'), array('-e', '--env'), false, 'dev'),
            array(array('app/console', 'foo:bar', '--env=dev', '--en=1'), array('--en'), false, '1'),
            array(array('app/console', 'foo:bar', '--env=dev', '', '--en=1'), array('--en'), false, '1'),
            array(array('app/console', 'foo:bar', '--env', 'val'), '--env', false, 'val'),
            array(array('app/console', 'foo:bar', '--env', 'val', '--dummy'), '--env', false, 'val'),
            array(array('app/console', 'foo:bar', '--', '--env=dev'), '--env', false, 'dev'),
            array(array('app/console', 'foo:bar', '--', '--env=dev'), '--env', true, false),
=======
            array(array('app/console', 'foo:bar', '-edev'), '-e', 'dev'),
            array(array('app/console', 'foo:bar', '-e', 'dev'), '-e', 'dev'),
            array(array('app/console', 'foo:bar', '--env=dev'), '--env', 'dev'),
            array(array('app/console', 'foo:bar', '-e', 'dev'), array('-e', '--env'), 'dev'),
            array(array('app/console', 'foo:bar', '--env=dev'), array('-e', '--env'), 'dev'),
            array(array('app/console', 'foo:bar', '--env=dev', '--en=1'), array('--en'), '1'),
            array(array('app/console', 'foo:bar', '--env=dev', '', '--en=1'), array('--en'), '1'),
>>>>>>> 641a46bc
        );
    }

    public function testParseSingleDashAsArgument()
    {
        $input = new ArgvInput(array('cli.php', '-'));
        $input->bind(new InputDefinition(array(new InputArgument('file'))));
        $this->assertEquals(array('file' => '-'), $input->getArguments(), '->parse() parses single dash as an argument');
    }

    public function testParseOptionWithValueOptionalGivenEmptyAndRequiredArgument()
    {
        $input = new ArgvInput(array('cli.php', '--foo=', 'bar'));
        $input->bind(new InputDefinition(array(new InputOption('foo', 'f', InputOption::VALUE_OPTIONAL), new InputArgument('name', InputArgument::REQUIRED))));
        $this->assertEquals(array('foo' => null), $input->getOptions(), '->parse() parses optional options with empty value as null');
        $this->assertEquals(array('name' => 'bar'), $input->getArguments(), '->parse() parses required arguments');

        $input = new ArgvInput(array('cli.php', '--foo=0', 'bar'));
        $input->bind(new InputDefinition(array(new InputOption('foo', 'f', InputOption::VALUE_OPTIONAL), new InputArgument('name', InputArgument::REQUIRED))));
        $this->assertEquals(array('foo' => '0'), $input->getOptions(), '->parse() parses optional options with empty value as null');
        $this->assertEquals(array('name' => 'bar'), $input->getArguments(), '->parse() parses required arguments');
    }

    public function testParseOptionWithValueOptionalGivenEmptyAndOptionalArgument()
    {
        $input = new ArgvInput(array('cli.php', '--foo=', 'bar'));
        $input->bind(new InputDefinition(array(new InputOption('foo', 'f', InputOption::VALUE_OPTIONAL), new InputArgument('name', InputArgument::OPTIONAL))));
        $this->assertEquals(array('foo' => null), $input->getOptions(), '->parse() parses optional options with empty value as null');
        $this->assertEquals(array('name' => 'bar'), $input->getArguments(), '->parse() parses optional arguments');

        $input = new ArgvInput(array('cli.php', '--foo=0', 'bar'));
        $input->bind(new InputDefinition(array(new InputOption('foo', 'f', InputOption::VALUE_OPTIONAL), new InputArgument('name', InputArgument::OPTIONAL))));
        $this->assertEquals(array('foo' => '0'), $input->getOptions(), '->parse() parses optional options with empty value as null');
        $this->assertEquals(array('name' => 'bar'), $input->getArguments(), '->parse() parses optional arguments');
    }
}<|MERGE_RESOLUTION|>--- conflicted
+++ resolved
@@ -328,7 +328,6 @@
         $this->assertTrue($input->hasParameterOption('--foo'), '->hasParameterOption() returns true if the given option with provided value is in the raw input');
     }
 
-<<<<<<< HEAD
     public function testHasParameterOptionOnlyOptions()
     {
         $input = new ArgvInput(array('cli.php', '-f', 'foo'));
@@ -342,7 +341,8 @@
 
         $input = new ArgvInput(array('cli.php', '--', '--foo'));
         $this->assertFalse($input->hasParameterOption('--foo', true), '->hasParameterOption() returns false if the given option is in the raw input but after an end of options signal');
-=======
+    }
+
     public function testHasParameterOptionEdgeCasesAndLimitations()
     {
         $input = new ArgvInput(array('cli.php', '-fh'));
@@ -368,7 +368,6 @@
         // one might also expect that it should also be supported for
         // 'cli.php -f -h'. However, this is not supported.
         $this->assertFalse($input->hasParameterOption('-fh'), '->hasParameterOption() returns true if the given short option is in the raw input');
->>>>>>> 641a46bc
     }
 
     public function testToString()
@@ -392,7 +391,6 @@
     public function provideGetParameterOptionValues()
     {
         return array(
-<<<<<<< HEAD
             array(array('app/console', 'foo:bar', '-e', 'dev'), '-e', false, 'dev'),
             array(array('app/console', 'foo:bar', '--env=dev'), '--env', false, 'dev'),
             array(array('app/console', 'foo:bar', '-e', 'dev'), array('-e', '--env'), false, 'dev'),
@@ -403,15 +401,6 @@
             array(array('app/console', 'foo:bar', '--env', 'val', '--dummy'), '--env', false, 'val'),
             array(array('app/console', 'foo:bar', '--', '--env=dev'), '--env', false, 'dev'),
             array(array('app/console', 'foo:bar', '--', '--env=dev'), '--env', true, false),
-=======
-            array(array('app/console', 'foo:bar', '-edev'), '-e', 'dev'),
-            array(array('app/console', 'foo:bar', '-e', 'dev'), '-e', 'dev'),
-            array(array('app/console', 'foo:bar', '--env=dev'), '--env', 'dev'),
-            array(array('app/console', 'foo:bar', '-e', 'dev'), array('-e', '--env'), 'dev'),
-            array(array('app/console', 'foo:bar', '--env=dev'), array('-e', '--env'), 'dev'),
-            array(array('app/console', 'foo:bar', '--env=dev', '--en=1'), array('--en'), '1'),
-            array(array('app/console', 'foo:bar', '--env=dev', '', '--en=1'), array('--en'), '1'),
->>>>>>> 641a46bc
         );
     }
 
