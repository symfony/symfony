<?php

/*
 * This file is part of the Symfony package.
 *
 * (c) Fabien Potencier <fabien@symfony.com>
 *
 * For the full copyright and license information, please view the LICENSE
 * file that was distributed with this source code.
 */

namespace Symfony\Component\Security\Http\Event;

use Symfony\Component\HttpFoundation\Request;
use Symfony\Component\HttpFoundation\Response;
use Symfony\Component\Security\Core\Authentication\Token\TokenInterface;
use Symfony\Component\Security\Core\User\UserInterface;
use Symfony\Component\Security\Http\Authenticator\AuthenticatorInterface;
use Symfony\Component\Security\Http\Authenticator\Debug\TraceableAuthenticator;
use Symfony\Component\Security\Http\Authenticator\Passport\Passport;
use Symfony\Contracts\EventDispatcher\Event;

/**
 * This event is dispatched after authentication has successfully completed.
 *
 * At this stage, the authenticator created a token and
 * generated an authentication success response. Listeners to
 * this event can do actions related to successful authentication
 * (such as migrating the password).
 *
 * @author Wouter de Jong <wouter@wouterj.nl>
 */
class LoginSuccessEvent extends Event
{
<<<<<<< HEAD
    private AuthenticatorInterface $authenticator;
    private Passport $passport;
    private TokenInterface $authenticatedToken;
    private ?TokenInterface $previousToken;
    private Request $request;
    private ?Response $response;
    private string $firewallName;

    public function __construct(AuthenticatorInterface $authenticator, Passport $passport, TokenInterface $authenticatedToken, Request $request, ?Response $response, string $firewallName, TokenInterface $previousToken = null)
=======
    private $authenticator;
    private $passport;
    private $authenticatedToken;
    private $previousToken;
    private $request;
    private $response;
    private $firewallName;

    /**
     * @param Passport $passport
     */
    public function __construct(AuthenticatorInterface $authenticator, PassportInterface $passport, TokenInterface $authenticatedToken, Request $request, ?Response $response, string $firewallName, ?TokenInterface $previousToken = null)
>>>>>>> 2a31f2dd
    {
        $this->authenticator = $authenticator;
        $this->passport = $passport;
        $this->authenticatedToken = $authenticatedToken;
        $this->previousToken = $previousToken;
        $this->request = $request;
        $this->response = $response;
        $this->firewallName = $firewallName;
    }

    public function getAuthenticator(): AuthenticatorInterface
    {
        return $this->authenticator instanceof TraceableAuthenticator ? $this->authenticator->getAuthenticator() : $this->authenticator;
    }

    public function getPassport(): Passport
    {
        return $this->passport;
    }

    public function getUser(): UserInterface
    {
        return $this->passport->getUser();
    }

    public function getAuthenticatedToken(): TokenInterface
    {
        return $this->authenticatedToken;
    }

    public function getPreviousToken(): ?TokenInterface
    {
        return $this->previousToken;
    }

    public function getRequest(): Request
    {
        return $this->request;
    }

    public function getFirewallName(): string
    {
        return $this->firewallName;
    }

    public function setResponse(?Response $response): void
    {
        $this->response = $response;
    }

    public function getResponse(): ?Response
    {
        return $this->response;
    }
}<|MERGE_RESOLUTION|>--- conflicted
+++ resolved
@@ -32,7 +32,6 @@
  */
 class LoginSuccessEvent extends Event
 {
-<<<<<<< HEAD
     private AuthenticatorInterface $authenticator;
     private Passport $passport;
     private TokenInterface $authenticatedToken;
@@ -41,21 +40,7 @@
     private ?Response $response;
     private string $firewallName;
 
-    public function __construct(AuthenticatorInterface $authenticator, Passport $passport, TokenInterface $authenticatedToken, Request $request, ?Response $response, string $firewallName, TokenInterface $previousToken = null)
-=======
-    private $authenticator;
-    private $passport;
-    private $authenticatedToken;
-    private $previousToken;
-    private $request;
-    private $response;
-    private $firewallName;
-
-    /**
-     * @param Passport $passport
-     */
-    public function __construct(AuthenticatorInterface $authenticator, PassportInterface $passport, TokenInterface $authenticatedToken, Request $request, ?Response $response, string $firewallName, ?TokenInterface $previousToken = null)
->>>>>>> 2a31f2dd
+    public function __construct(AuthenticatorInterface $authenticator, Passport $passport, TokenInterface $authenticatedToken, Request $request, ?Response $response, string $firewallName, ?TokenInterface $previousToken = null)
     {
         $this->authenticator = $authenticator;
         $this->passport = $passport;
