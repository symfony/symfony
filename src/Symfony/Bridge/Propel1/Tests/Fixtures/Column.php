--- conflicted
+++ resolved
@@ -14,12 +14,7 @@
 class Column extends \ColumnMap
 {
     private $name;
-<<<<<<< HEAD
-
-    protected $type;
-=======
     private $type;
->>>>>>> 9ea3f6ac
 
     public function __construct($name, $type)
     {
