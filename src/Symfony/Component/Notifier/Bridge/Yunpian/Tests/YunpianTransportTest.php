<?php

/*
 * This file is part of the Symfony package.
 *
 * (c) Fabien Potencier <fabien@symfony.com>
 *
 * For the full copyright and license information, please view the LICENSE
 * file that was distributed with this source code.
 */

namespace Symfony\Component\Notifier\Bridge\Yunpian\Tests;

use Symfony\Component\HttpClient\MockHttpClient;
use Symfony\Component\Notifier\Bridge\Yunpian\YunpianTransport;
use Symfony\Component\Notifier\Exception\InvalidArgumentException;
use Symfony\Component\Notifier\Message\ChatMessage;
use Symfony\Component\Notifier\Message\SmsMessage;
use Symfony\Component\Notifier\Test\TransportTestCase;
use Symfony\Component\Notifier\Tests\Transport\DummyMessage;
use Symfony\Contracts\HttpClient\HttpClientInterface;

final class YunpianTransportTest extends TransportTestCase
{
<<<<<<< HEAD
    public static function createTransport(HttpClientInterface $client = null): YunpianTransport
=======
    public static function createTransport(?HttpClientInterface $client = null): YunpianTransport
>>>>>>> a44829e2
    {
        return new YunpianTransport('api_key', $client ?? new MockHttpClient());
    }

    public static function toStringProvider(): iterable
    {
        yield ['yunpian://sms.yunpian.com', self::createTransport()];
    }

    public static function supportedMessagesProvider(): iterable
    {
        yield [new SmsMessage('+0611223344', 'Hello!')];
    }

    public static function unsupportedMessagesProvider(): iterable
    {
        yield [new ChatMessage('Hello!')];
        yield [new DummyMessage()];
    }

    public function testSmsMessageWithFrom()
    {
        $transport = $this->createTransport();

        $this->expectException(InvalidArgumentException::class);
        $this->expectExceptionMessage('The "Symfony\Component\Notifier\Bridge\Yunpian\YunpianTransport" transport does not support "from" in "Symfony\Component\Notifier\Message\SmsMessage".');

        $transport->send(new SmsMessage('0600000000', 'test', 'foo'));
    }
}<|MERGE_RESOLUTION|>--- conflicted
+++ resolved
@@ -22,11 +22,7 @@
 
 final class YunpianTransportTest extends TransportTestCase
 {
-<<<<<<< HEAD
-    public static function createTransport(HttpClientInterface $client = null): YunpianTransport
-=======
     public static function createTransport(?HttpClientInterface $client = null): YunpianTransport
->>>>>>> a44829e2
     {
         return new YunpianTransport('api_key', $client ?? new MockHttpClient());
     }
