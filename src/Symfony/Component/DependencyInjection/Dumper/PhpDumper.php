--- conflicted
+++ resolved
@@ -1150,11 +1150,7 @@
         }
     }
 
-<<<<<<< HEAD
-    private function addNewInstance(Definition $definition, string $return = '', string $id = null, bool $asGhostObject = false): string
-=======
-    private function addNewInstance(Definition $definition, string $return = '', ?string $id = null): string
->>>>>>> 2a31f2dd
+    private function addNewInstance(Definition $definition, string $return = '', ?string $id = null, bool $asGhostObject = false): string
     {
         $tail = $return ? str_repeat(')', substr_count($return, '(') - substr_count($return, ')')).";\n" : '';
 
