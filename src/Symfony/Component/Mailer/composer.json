{
    "name": "symfony/mailer",
    "type": "library",
    "description": "Helps sending emails",
    "keywords": [],
    "homepage": "https://symfony.com",
    "license": "MIT",
    "authors": [
        {
            "name": "Fabien Potencier",
            "email": "fabien@symfony.com"
        },
        {
            "name": "Symfony Community",
            "homepage": "https://symfony.com/contributors"
        }
    ],
    "require": {
        "php": ">=7.2.5",
        "egulias/email-validator": "^2.1.10|^3",
        "psr/log": "~1.0",
<<<<<<< HEAD
        "symfony/event-dispatcher": "^4.4|^5.0",
        "symfony/mime": "^5.2",
        "symfony/polyfill-php80": "^1.15",
=======
        "symfony/event-dispatcher": "^4.3",
        "symfony/mime": "^4.4.21|^5.2.6",
>>>>>>> 58b1c61d
        "symfony/service-contracts": "^1.1|^2"
    },
    "require-dev": {
        "symfony/amazon-mailer": "^4.4|^5.0",
        "symfony/google-mailer": "^4.4|^5.0",
        "symfony/http-client-contracts": "^1.1|^2",
        "symfony/mailjet-mailer": "^4.4|^5.0",
        "symfony/mailgun-mailer": "^4.4|^5.0",
        "symfony/mailchimp-mailer": "^4.4|^5.0",
        "symfony/messenger": "^4.4|^5.0",
        "symfony/postmark-mailer": "^4.4|^5.0",
        "symfony/sendgrid-mailer": "^4.4|^5.0"
    },
    "conflict": {
        "symfony/http-kernel": "<4.4"
    },
    "autoload": {
        "psr-4": { "Symfony\\Component\\Mailer\\": "" },
        "exclude-from-classmap": [
            "/Tests/"
        ]
    },
    "minimum-stability": "dev"
}<|MERGE_RESOLUTION|>--- conflicted
+++ resolved
@@ -19,14 +19,9 @@
         "php": ">=7.2.5",
         "egulias/email-validator": "^2.1.10|^3",
         "psr/log": "~1.0",
-<<<<<<< HEAD
         "symfony/event-dispatcher": "^4.4|^5.0",
-        "symfony/mime": "^5.2",
+        "symfony/mime": "^5.2.6",
         "symfony/polyfill-php80": "^1.15",
-=======
-        "symfony/event-dispatcher": "^4.3",
-        "symfony/mime": "^4.4.21|^5.2.6",
->>>>>>> 58b1c61d
         "symfony/service-contracts": "^1.1|^2"
     },
     "require-dev": {
