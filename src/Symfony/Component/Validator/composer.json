{
    "name": "symfony/validator",
    "type": "library",
    "description": "Symfony Validator Component",
    "keywords": [],
    "homepage": "https://symfony.com",
    "license": "MIT",
    "authors": [
        {
            "name": "Fabien Potencier",
            "email": "fabien@symfony.com"
        },
        {
            "name": "Symfony Community",
            "homepage": "https://symfony.com/contributors"
        }
    ],
    "require": {
        "php": ">=5.3.9",
        "symfony/translation": "~2.4|~3.0.0"
    },
    "require-dev": {
<<<<<<< HEAD
        "symfony/phpunit-bridge": "~2.7|~3.0.0",
        "symfony/http-foundation": "~2.1|~3.0.0",
        "symfony/intl": "~2.3|~3.0.0",
        "symfony/yaml": "~2.0,>=2.0.5|~3.0.0",
        "symfony/config": "~2.2|~3.0.0",
        "symfony/property-access": "~2.3|~3.0.0",
        "symfony/expression-language": "~2.4|~3.0.0",
=======
        "symfony/phpunit-bridge": "~2.7",
        "symfony/http-foundation": "~2.1",
        "symfony/intl": "~2.4",
        "symfony/yaml": "~2.0,>=2.0.5",
        "symfony/config": "~2.2",
        "symfony/property-access": "~2.3",
        "symfony/expression-language": "~2.4",
>>>>>>> 2c486087
        "doctrine/annotations": "~1.0",
        "doctrine/cache": "~1.0",
        "egulias/email-validator": "~1.2,>=1.2.1"
    },
    "suggest": {
        "doctrine/annotations": "For using the annotation mapping. You will also need doctrine/cache.",
        "doctrine/cache": "For using the default cached annotation reader and metadata cache.",
        "symfony/http-foundation": "",
        "symfony/intl": "",
        "symfony/yaml": "",
        "symfony/config": "",
        "egulias/email-validator": "Strict (RFC compliant) email validation",
        "symfony/property-access": "For using the 2.4 Validator API",
        "symfony/expression-language": "For using the 2.4 Expression validator"
    },
    "autoload": {
        "psr-4": { "Symfony\\Component\\Validator\\": "" }
    },
    "minimum-stability": "dev",
    "extra": {
        "branch-alias": {
            "dev-master": "2.8-dev"
        }
    }
}<|MERGE_RESOLUTION|>--- conflicted
+++ resolved
@@ -20,23 +20,13 @@
         "symfony/translation": "~2.4|~3.0.0"
     },
     "require-dev": {
-<<<<<<< HEAD
         "symfony/phpunit-bridge": "~2.7|~3.0.0",
         "symfony/http-foundation": "~2.1|~3.0.0",
-        "symfony/intl": "~2.3|~3.0.0",
+        "symfony/intl": "~2.4|~3.0.0",
         "symfony/yaml": "~2.0,>=2.0.5|~3.0.0",
         "symfony/config": "~2.2|~3.0.0",
         "symfony/property-access": "~2.3|~3.0.0",
         "symfony/expression-language": "~2.4|~3.0.0",
-=======
-        "symfony/phpunit-bridge": "~2.7",
-        "symfony/http-foundation": "~2.1",
-        "symfony/intl": "~2.4",
-        "symfony/yaml": "~2.0,>=2.0.5",
-        "symfony/config": "~2.2",
-        "symfony/property-access": "~2.3",
-        "symfony/expression-language": "~2.4",
->>>>>>> 2c486087
         "doctrine/annotations": "~1.0",
         "doctrine/cache": "~1.0",
         "egulias/email-validator": "~1.2,>=1.2.1"
