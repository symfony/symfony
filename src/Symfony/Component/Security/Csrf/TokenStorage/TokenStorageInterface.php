--- conflicted
+++ resolved
@@ -21,11 +21,7 @@
     /**
      * Reads a stored CSRF token.
      *
-<<<<<<< HEAD
-     * @return string The stored token
-=======
      * @return string
->>>>>>> f1643e87
      *
      * @throws \Symfony\Component\Security\Csrf\Exception\TokenNotFoundException If the token ID does not exist
      */
@@ -47,11 +43,7 @@
     /**
      * Checks whether a token with the given token ID exists.
      *
-<<<<<<< HEAD
-     * @return bool Whether a token exists with the given ID
-=======
      * @return bool
->>>>>>> f1643e87
      */
     public function hasToken(string $tokenId);
 }