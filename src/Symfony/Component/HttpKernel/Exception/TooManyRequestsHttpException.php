<?php

/*
 * This file is part of the Symfony package.
 *
 * (c) Fabien Potencier <fabien@symfony.com>
 *
 * For the full copyright and license information, please view the LICENSE
 * file that was distributed with this source code.
 */

namespace Symfony\Component\HttpKernel\Exception;

/**
 * @author Ben Ramsey <ben@benramsey.com>
 *
 * @see http://tools.ietf.org/html/rfc6585
 */
class TooManyRequestsHttpException extends HttpException
{
    /**
     * @param int|string|null $retryAfter The number of seconds or HTTP-date after which the request may be retried
     */
<<<<<<< HEAD
    public function __construct(int|string $retryAfter = null, string $message = '', \Throwable $previous = null, int $code = 0, array $headers = [])
=======
    public function __construct($retryAfter = null, ?string $message = '', ?\Throwable $previous = null, ?int $code = 0, array $headers = [])
>>>>>>> 2a31f2dd
    {
        if ($retryAfter) {
            $headers['Retry-After'] = $retryAfter;
        }

        parent::__construct(429, $message, $previous, $headers, $code);
    }
}<|MERGE_RESOLUTION|>--- conflicted
+++ resolved
@@ -21,11 +21,7 @@
     /**
      * @param int|string|null $retryAfter The number of seconds or HTTP-date after which the request may be retried
      */
-<<<<<<< HEAD
-    public function __construct(int|string $retryAfter = null, string $message = '', \Throwable $previous = null, int $code = 0, array $headers = [])
-=======
-    public function __construct($retryAfter = null, ?string $message = '', ?\Throwable $previous = null, ?int $code = 0, array $headers = [])
->>>>>>> 2a31f2dd
+    public function __construct(int|string|null $retryAfter = null, string $message = '', ?\Throwable $previous = null, int $code = 0, array $headers = [])
     {
         if ($retryAfter) {
             $headers['Retry-After'] = $retryAfter;
