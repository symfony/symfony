<?php

namespace Symfony\Component\HttpKernel\Exception;

use Symfony\Component\HttpFoundation\Response;
use Symfony\Component\HttpKernel\Exception\HttpException;

/*
 * This file is part of the Symfony framework.
 *
 * (c) Fabien Potencier <fabien.potencier@symfony-project.com>
 *
 * This source file is subject to the MIT license that is bundled
 * with this source code in the file LICENSE.
 */

/**
 * FlattenException wraps a PHP Exception to be able to serialize it.
 *
 * Basically, this class removes all objects from the trace.
 *
 * @author     Fabien Potencier <fabien.potencier@symfony-project.com>
 */
class FlattenException
{
    protected $message;
    protected $code;
    protected $previous;
    protected $trace;
    protected $class;
    protected $status;

    static public function create(\Exception $exception)
    {
        $e = new static();
        $e->setMessage($exception->getMessage());
        $e->setCode($exception->getCode());
        $e->setTrace($exception->getTrace(), $exception->getFile(), $exception->getLine());
        $e->setClass(get_class($exception));
        if ($exception->getPrevious()) {
            $e->setPrevious(static::create($exception->getPrevious()));
        }
        $e->setStatusCode($exception instanceof HttpException ? $exception->getCode() : 500);

        return $e;
    }

    public function getStatusCode()
    {
<<<<<<< HEAD
        return $this->getClass() == 'Symfony\Component\HttpKernel\Exception\HttpException' ||
               is_subclass_of($this->getClass(), 'Symfony\Component\HttpKernel\Exception\HttpException') ?
               $this->getCode():500;
=======
        return $this->status;
    }

    public function setStatusCode($status)
    {
        $this->status = $status;
>>>>>>> 15cd2643
    }

    public function getStatusText()
    {
        return Response::$statusTexts[$this->getStatusCode()];
    }

    public function getClass()
    {
        return $this->class;
    }

    public function setClass($class)
    {
        $this->class = $class;
    }

    public function getMessage()
    {
        return $this->message;
    }

    public function setMessage($message)
    {
        $this->message = $message;
    }

    public function getCode()
    {
        return $this->code;
    }

    public function setCode($code)
    {
        $this->code = $code;
    }

    public function getPrevious()
    {
        return $this->previous;
    }

    public function setPrevious(FlattenException $previous)
    {
        $this->previous = $previous;
    }

    public function getPreviouses()
    {
        $exceptions = array();
        $e = $this;
        while ($e = $e->getPrevious()) {
            $exceptions[] = $e;
        }

        return $exceptions;
    }

    public function getTrace()
    {
        return $this->trace;
    }

    public function setTrace($trace, $file, $line)
    {
        $this->trace = array();
        $this->trace[] = array(
            'namespace'   => '',
            'short_class' => '',
            'class'       => '',
            'type'        => '',
            'function'    => '',
            'file'        => $file,
            'line'        => $line,
            'args'        => array(),
        );
        foreach ($trace as $entry) {
            $class = '';
            $namespace = '';
            if (isset($entry['class'])) {
                $parts = explode('\\', $entry['class']);
                $class = array_pop($parts);
                $namespace = implode('\\', $parts);
            }

            $this->trace[] = array(
                'namespace'   => $namespace,
                'short_class' => $class,
                'class'       => isset($entry['class']) ? $entry['class'] : '',
                'type'        => isset($entry['type']) ? $entry['type'] : '',
                'function'    => $entry['function'],
                'file'        => isset($entry['file']) ? $entry['file'] : null,
                'line'        => isset($entry['line']) ? $entry['line'] : null,
                'args'        => isset($entry['args']) ? $this->flattenArgs($entry['args']) : array(),
            );
        }
    }

    protected function flattenArgs($args)
    {
        $result = array();
        foreach ($args as $key => $value) {
            if (is_object($value)) {
                $result[$key] = array('object', get_class($value));
            } elseif (is_array($value)) {
                $result[$key] = array('array', $this->flattenArgs($value));
            } elseif (null === $value) {
                $result[$key] = array('null', null);
            } elseif (is_bool($value)) {
                $result[$key] = array('boolean', $value);
            } elseif (is_resource($value)) {
                $result[$key] = array('resource', '');
            } else {
                $result[$key] = array('string', (string) $value);
            }
        }

        return $result;
    }
}<|MERGE_RESOLUTION|>--- conflicted
+++ resolved
@@ -47,18 +47,12 @@
 
     public function getStatusCode()
     {
-<<<<<<< HEAD
-        return $this->getClass() == 'Symfony\Component\HttpKernel\Exception\HttpException' ||
-               is_subclass_of($this->getClass(), 'Symfony\Component\HttpKernel\Exception\HttpException') ?
-               $this->getCode():500;
-=======
         return $this->status;
     }
 
     public function setStatusCode($status)
     {
         $this->status = $status;
->>>>>>> 15cd2643
     }
 
     public function getStatusText()
