--- conflicted
+++ resolved
@@ -38,15 +38,7 @@
                 <referencedClass name="ReflectionIntersectionType"/>
                 <referencedClass name="UnitEnum"/>
             </errorLevel>
-        </UndefinedDocblockClass>
-<<<<<<< HEAD
-        <UndefinedAttributeClass>
-            <errorLevel type="suppress">
-                <!-- These classes have been added in PHP 8.2 -->
-                <referencedClass name="SensitiveParameter"/>
-            </errorLevel>
-        </UndefinedAttributeClass>
-=======
+       </UndefinedDocblockClass>
         <UnusedConstructor>
             <errorLevel type="suppress">
                 <!--
@@ -56,7 +48,12 @@
                 <directory name="src/Symfony" />
             </errorLevel>
         </UnusedConstructor>
->>>>>>> c43dcc66
+        <UndefinedAttributeClass>
+            <errorLevel type="suppress">
+                <!-- These classes have been added in PHP 8.2 -->
+                <referencedClass name="SensitiveParameter"/>
+            </errorLevel>
+        </UndefinedAttributeClass>
     </issueHandlers>
 
     <forbiddenFunctions>
