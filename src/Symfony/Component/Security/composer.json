--- conflicted
+++ resolved
@@ -16,19 +16,10 @@
         }
     ],
     "require": {
-<<<<<<< HEAD
         "php": "^5.5.9|>=7.0.8",
         "symfony/event-dispatcher": "~2.8|~3.0",
-        "symfony/http-foundation": "~2.8|~3.0",
+        "symfony/http-foundation": "^2.8.31|~3.3.13|~3.4-beta5",
         "symfony/http-kernel": "~3.3",
-=======
-        "php": ">=5.3.9",
-        "symfony/security-acl": "~2.7|~3.0.0",
-        "symfony/event-dispatcher": "~2.2|~3.0.0",
-        "symfony/http-foundation": "^2.7.38|~3.3.13",
-        "symfony/http-kernel": "~2.4|~3.0.0",
-        "symfony/polyfill-php55": "~1.0",
->>>>>>> 1c026e0a
         "symfony/polyfill-php56": "~1.0",
         "symfony/polyfill-php70": "~1.0",
         "symfony/polyfill-util": "~1.0",
@@ -48,9 +39,6 @@
         "symfony/expression-language": "~2.8|~3.0",
         "symfony/ldap": "~3.1",
         "psr/log": "~1.0"
-    },
-    "conflict": {
-        "symfony/http-foundation": "~2.8,<2.8.31|~3.4,<3.4-beta5"
     },
     "suggest": {
         "symfony/form": "",
