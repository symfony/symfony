<?php

/*
 * This file is part of the Symfony package.
 *
 * (c) Fabien Potencier <fabien@symfony.com>
 *
 * For the full copyright and license information, please view the LICENSE
 * file that was distributed with this source code.
 */

namespace Symfony\Component\ErrorHandler\Exception;

use Symfony\Component\HttpFoundation\Exception\RequestExceptionInterface;
use Symfony\Component\HttpFoundation\Response;
use Symfony\Component\HttpKernel\Exception\HttpExceptionInterface;

/**
 * FlattenException wraps a PHP Error or Exception to be able to serialize it.
 *
 * Basically, this class removes all objects from the trace.
 *
 * @author Fabien Potencier <fabien@symfony.com>
 */
class FlattenException
{
    /** @var string */
    private $message;

    /** @var int|string */
    private $code;

    /** @var self|null */
    private $previous;

    /** @var array */
    private $trace;

    /** @var string */
    private $traceAsString;

    /** @var string */
    private $class;

    /** @var int */
    private $statusCode;

    /** @var string */
    private $statusText;

    /** @var array */
    private $headers;

    /** @var string */
    private $file;

    /** @var int */
    private $line;

    /** @var string|null */
    private $asString;

    /**
     * @return static
     */
    public static function create(\Exception $exception, int $statusCode = null, array $headers = []): self
    {
        return static::createFromThrowable($exception, $statusCode, $headers);
    }

    /**
     * @return static
     */
    public static function createFromThrowable(\Throwable $exception, int $statusCode = null, array $headers = []): self
    {
        $e = new static();
        $e->setMessage($exception->getMessage());
        $e->setCode($exception->getCode());

        if ($exception instanceof HttpExceptionInterface) {
            $statusCode = $exception->getStatusCode();
            $headers = array_merge($headers, $exception->getHeaders());
        } elseif ($exception instanceof RequestExceptionInterface) {
            $statusCode = 400;
        }

        if (null === $statusCode) {
            $statusCode = 500;
        }

        if (class_exists(Response::class) && isset(Response::$statusTexts[$statusCode])) {
            $statusText = Response::$statusTexts[$statusCode];
        } else {
            $statusText = 'Whoops, looks like something went wrong.';
        }

        $e->setStatusText($statusText);
        $e->setStatusCode($statusCode);
        $e->setHeaders($headers);
        $e->setTraceFromThrowable($exception);
        $e->setClass(\get_class($exception));
        $e->setFile($exception->getFile());
        $e->setLine($exception->getLine());

        $previous = $exception->getPrevious();

        if ($previous instanceof \Throwable) {
            $e->setPrevious(static::createFromThrowable($previous));
        }

        return $e;
    }

    public function toArray(): array
    {
        $exceptions = [];
        foreach (array_merge([$this], $this->getAllPrevious()) as $exception) {
            $exceptions[] = [
                'message' => $exception->getMessage(),
                'class' => $exception->getClass(),
                'trace' => $exception->getTrace(),
            ];
        }

        return $exceptions;
    }

    public function getStatusCode(): int
    {
        return $this->statusCode;
    }

    /**
     * @return $this
     */
    public function setStatusCode(int $code): self
    {
        $this->statusCode = $code;

        return $this;
    }

    public function getHeaders(): array
    {
        return $this->headers;
    }

    /**
     * @return $this
     */
    public function setHeaders(array $headers): self
    {
        $this->headers = $headers;

        return $this;
    }

    public function getClass(): string
    {
        return $this->class;
    }

    /**
     * @return $this
     */
    public function setClass(string $class): self
    {
        $this->class = false !== strpos($class, "@anonymous\0") ? (get_parent_class($class) ?: key(class_implements($class)) ?: 'class').'@anonymous' : $class;

        return $this;
    }

    public function getFile(): string
    {
        return $this->file;
    }

    /**
     * @return $this
     */
    public function setFile(string $file): self
    {
        $this->file = $file;

        return $this;
    }

    public function getLine(): int
    {
        return $this->line;
    }

    /**
     * @return $this
     */
    public function setLine(int $line): self
    {
        $this->line = $line;

        return $this;
    }

    public function getStatusText(): string
    {
        return $this->statusText;
    }

    public function setStatusText(string $statusText): self
    {
        $this->statusText = $statusText;

        return $this;
    }

    public function getMessage(): string
    {
        return $this->message;
    }

    /**
     * @return $this
     */
    public function setMessage(string $message): self
    {
        if (false !== strpos($message, "@anonymous\0")) {
            $message = preg_replace_callback('/[a-zA-Z_\x7f-\xff][\\\\a-zA-Z0-9_\x7f-\xff]*+@anonymous\x00.*?\.php(?:0x?|:[0-9]++\$)[0-9a-fA-F]++/', function ($m) {
                return class_exists($m[0], false) ? (get_parent_class($m[0]) ?: key(class_implements($m[0])) ?: 'class').'@anonymous' : $m[0];
            }, $message);
        }

        $this->message = $message;

        return $this;
    }

    /**
     * @return int|string int most of the time (might be a string with PDOException)
     */
    public function getCode()
    {
        return $this->code;
    }

    /**
     * @param int|string $code
     *
     * @return $this
     */
    public function setCode($code): self
    {
        $this->code = $code;

        return $this;
    }

    public function getPrevious(): ?self
    {
        return $this->previous;
    }

    /**
     * @return $this
     */
    public function setPrevious(self $previous): self
    {
        $this->previous = $previous;

        return $this;
    }

    /**
     * @return self[]
     */
    public function getAllPrevious(): array
    {
        $exceptions = [];
        $e = $this;
        while ($e = $e->getPrevious()) {
            $exceptions[] = $e;
        }

        return $exceptions;
    }

    public function getTrace(): array
    {
        return $this->trace;
    }

    /**
     * @return $this
     */
    public function setTraceFromThrowable(\Throwable $throwable): self
    {
        $this->traceAsString = $throwable->getTraceAsString();

        return $this->setTrace($throwable->getTrace(), $throwable->getFile(), $throwable->getLine());
    }

    /**
<<<<<<< HEAD
     *
=======
>>>>>>> f1643e87
     * @return $this
     */
    public function setTrace(array $trace, ?string $file, ?int $line): self
    {
        $this->trace = [];
        $this->trace[] = [
            'namespace' => '',
            'short_class' => '',
            'class' => '',
            'type' => '',
            'function' => '',
            'file' => $file,
            'line' => $line,
            'args' => [],
        ];
        foreach ($trace as $entry) {
            $class = '';
            $namespace = '';
            if (isset($entry['class'])) {
                $parts = explode('\\', $entry['class']);
                $class = array_pop($parts);
                $namespace = implode('\\', $parts);
            }

            $this->trace[] = [
                'namespace' => $namespace,
                'short_class' => $class,
                'class' => $entry['class'] ?? '',
                'type' => $entry['type'] ?? '',
                'function' => $entry['function'] ?? null,
                'file' => $entry['file'] ?? null,
                'line' => $entry['line'] ?? null,
                'args' => isset($entry['args']) ? $this->flattenArgs($entry['args']) : [],
            ];
        }

        return $this;
    }

    private function flattenArgs(array $args, int $level = 0, int &$count = 0): array
    {
        $result = [];
        foreach ($args as $key => $value) {
            if (++$count > 1e4) {
                return ['array', '*SKIPPED over 10000 entries*'];
            }
            if ($value instanceof \__PHP_Incomplete_Class) {
                $result[$key] = ['incomplete-object', $this->getClassNameFromIncomplete($value)];
            } elseif (\is_object($value)) {
                $result[$key] = ['object', \get_class($value)];
            } elseif (\is_array($value)) {
                if ($level > 10) {
                    $result[$key] = ['array', '*DEEP NESTED ARRAY*'];
                } else {
                    $result[$key] = ['array', $this->flattenArgs($value, $level + 1, $count)];
                }
            } elseif (null === $value) {
                $result[$key] = ['null', null];
            } elseif (\is_bool($value)) {
                $result[$key] = ['boolean', $value];
            } elseif (\is_int($value)) {
                $result[$key] = ['integer', $value];
            } elseif (\is_float($value)) {
                $result[$key] = ['float', $value];
            } elseif (\is_resource($value)) {
                $result[$key] = ['resource', get_resource_type($value)];
            } else {
                $result[$key] = ['string', (string) $value];
            }
        }

        return $result;
    }

    private function getClassNameFromIncomplete(\__PHP_Incomplete_Class $value): string
    {
        $array = new \ArrayObject($value);

        return $array['__PHP_Incomplete_Class_Name'];
    }

    public function getTraceAsString(): string
    {
        return $this->traceAsString;
    }

    /**
     * @return $this
     */
    public function setAsString(?string $asString): self
    {
        $this->asString = $asString;

        return $this;
    }

    public function getAsString(): string
    {
        if (null !== $this->asString) {
            return $this->asString;
        }

        $message = '';
        $next = false;

        foreach (array_reverse(array_merge([$this], $this->getAllPrevious())) as $exception) {
            if ($next) {
                $message .= 'Next ';
            } else {
                $next = true;
            }
            $message .= $exception->getClass();

            if ('' != $exception->getMessage()) {
                $message .= ': '.$exception->getMessage();
            }

            $message .= ' in '.$exception->getFile().':'.$exception->getLine().
                "\nStack trace:\n".$exception->getTraceAsString()."\n\n";
        }

        return rtrim($message);
    }
}<|MERGE_RESOLUTION|>--- conflicted
+++ resolved
@@ -298,10 +298,6 @@
     }
 
     /**
-<<<<<<< HEAD
-     *
-=======
->>>>>>> f1643e87
      * @return $this
      */
     public function setTrace(array $trace, ?string $file, ?int $line): self
