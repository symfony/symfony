<?php

/*
 * This file is part of the Symfony package.
 *
 * (c) Fabien Potencier <fabien@symfony.com>
 *
 * For the full copyright and license information, please view the LICENSE
 * file that was distributed with this source code.
 */

namespace Symfony\Bridge\PhpUnit;

<<<<<<< HEAD
use Symfony\Bridge\PhpUnit\DeprecationErrorHandler\Configuration;
use Symfony\Bridge\PhpUnit\DeprecationErrorHandler\Deprecation;
=======
use PHPUnit\Framework\TestResult;
use PHPUnit\Util\ErrorHandler;
>>>>>>> b1312781

/**
 * Catch deprecation notices and print a summary report at the end of the test suite.
 *
 * @author Nicolas Grekas <p@tchwork.com>
 */
class DeprecationErrorHandler
{
    /**
     * @deprecated since Symfony 4.3, use max[self]=0 instead
     */
    const MODE_WEAK_VENDORS = 'weak_vendors';

    const MODE_DISABLED = 'disabled';
    const MODE_WEAK = 'max[total]=999999&verbose=0';
    const MODE_STRICT = 'max[total]=0';

    private $mode;
    private $configuration;
    private $deprecations = [
        'unsilencedCount' => 0,
        'remaining selfCount' => 0,
        'legacyCount' => 0,
        'otherCount' => 0,
        'remaining directCount' => 0,
        'remaining indirectCount' => 0,
        'unsilenced' => [],
        'remaining self' => [],
        'legacy' => [],
        'other' => [],
        'remaining direct' => [],
        'remaining indirect' => [],
    ];

    private static $isRegistered = false;
<<<<<<< HEAD
    private static $utilPrefix;
=======
    private static $isAtLeastPhpUnit83;
>>>>>>> b1312781

    /**
     * Registers and configures the deprecation handler.
     *
     * The mode is a query string with options:
     *  - "disabled" to disable the deprecation handler
     *  - "verbose" to enable/disable displaying the deprecation report
     *  - "max" to configure the number of deprecations to allow before exiting with a non-zero
     *    status code; it's an array with keys "total", "self", "direct" and "indirect"
     *
     * The default mode is "max[total]=0&verbose=1".
     *
     * The mode can alternatively be "/some-regexp/" to stop the test suite whenever
     * a deprecation message matches the given regular expression.
     *
     * @param int|string|false $mode The reporting mode, defaults to not allowing any deprecations
     */
    public static function register($mode = 0)
    {
        if (self::$isRegistered) {
            return;
        }

<<<<<<< HEAD
        self::$utilPrefix = class_exists('PHPUnit_Util_ErrorHandler') ? 'PHPUnit_Util_' : 'PHPUnit\Util\\';
=======
        $UtilPrefix = class_exists('PHPUnit_Util_ErrorHandler') ? 'PHPUnit_Util_' : 'PHPUnit\Util\\';
        self::$isAtLeastPhpUnit83 = method_exists('PHPUnit\Util\ErrorHandler', '__invoke');

        $getMode = function () use ($mode) {
            static $memoizedMode = false;
>>>>>>> b1312781

        $handler = new self();
        $oldErrorHandler = set_error_handler([$handler, 'handleError']);

        if (null !== $oldErrorHandler) {
            restore_error_handler();

            if ([self::$utilPrefix.'ErrorHandler', 'handleError'] === $oldErrorHandler) {
                restore_error_handler();
                self::register($mode);
            }
        } else {
            $handler->mode = $mode;
            self::$isRegistered = true;
            register_shutdown_function([$handler, 'shutdown']);
        }
    }

    public static function collectDeprecations($outputFile)
    {
        $deprecations = [];
        $previousErrorHandler = set_error_handler(function ($type, $msg, $file, $line, $context = []) use (&$deprecations, &$previousErrorHandler) {
            if (E_USER_DEPRECATED !== $type && E_DEPRECATED !== $type) {
                if ($previousErrorHandler) {
                    return $previousErrorHandler($type, $msg, $file, $line, $context);
                }

                static $autoload = true;

<<<<<<< HEAD
                $ErrorHandler = class_exists('PHPUnit_Util_ErrorHandler', $autoload) ? 'PHPUnit_Util_ErrorHandler' : 'PHPUnit\Util\ErrorHandler';
                $autoload = false;

                return $ErrorHandler::handleError($type, $msg, $file, $line, $context);
=======
        $deprecations = array(
            'unsilencedCount' => 0,
            'remainingCount' => 0,
            'legacyCount' => 0,
            'otherCount' => 0,
            'remaining vendorCount' => 0,
            'unsilenced' => array(),
            'remaining' => array(),
            'legacy' => array(),
            'other' => array(),
            'remaining vendor' => array(),
        );
        $deprecationHandler = function ($type, $msg, $file, $line, $context = array()) use (&$deprecations, $getMode, $UtilPrefix, $inVendors) {
            if ((E_USER_DEPRECATED !== $type && E_DEPRECATED !== $type) || DeprecationErrorHandler::MODE_DISABLED === $mode = $getMode()) {
                return \call_user_func(DeprecationErrorHandler::getPhpUnitErrorHandler(), $type, $msg, $file, $line, $context);
>>>>>>> b1312781
            }

            $deprecations[] = [error_reporting(), $msg, $file];
        });

        register_shutdown_function(function () use ($outputFile, &$deprecations) {
            file_put_contents($outputFile, serialize($deprecations));
        });
    }

    /**
     * @internal
     */
    public function handleError($type, $msg, $file, $line, $context = [])
    {
        if ((E_USER_DEPRECATED !== $type && E_DEPRECATED !== $type) || !$this->getConfiguration()->isEnabled()) {
            $ErrorHandler = self::$utilPrefix.'ErrorHandler';

            return $ErrorHandler::handleError($type, $msg, $file, $line, $context);
        }

        $deprecation = new Deprecation($msg, debug_backtrace(), $file);
        if ($deprecation->isMuted()) {
            return;
        }
        $group = 'other';

        if ($deprecation->originatesFromAnObject()) {
            $class = $deprecation->originatingClass();
            $method = $deprecation->originatingMethod();
            $msg = $deprecation->getMessage();

            if (0 !== error_reporting()) {
                $group = 'unsilenced';
            } elseif ($deprecation->isLegacy(self::$utilPrefix)) {
                $group = 'legacy';
            } else {
                $group = [
                    Deprecation::TYPE_SELF => 'remaining self',
                    Deprecation::TYPE_DIRECT => 'remaining direct',
                    Deprecation::TYPE_INDIRECT => 'remaining indirect',
                    Deprecation::TYPE_UNDETERMINED => 'other',
                ][$deprecation->getType()];
            }

<<<<<<< HEAD
            if ($this->getConfiguration()->shouldDisplayStackTrace($msg)) {
                echo "\n".ucfirst($group).' '.$deprecation->toString();

                exit(1);
            }
            if ('legacy' !== $group) {
                $ref = &$this->deprecations[$group][$msg]['count'];
                ++$ref;
                $ref = &$this->deprecations[$group][$msg][$class.'::'.$method];
                ++$ref;
=======
        if (null !== $oldErrorHandler) {
            restore_error_handler();
            if ($oldErrorHandler instanceof ErrorHandler || array($UtilPrefix.'ErrorHandler', 'handleError') === $oldErrorHandler) {
                restore_error_handler();
                self::register($mode);
>>>>>>> b1312781
            }
        } else {
            $ref = &$this->deprecations[$group][$msg]['count'];
            ++$ref;
        }

        ++$this->deprecations[$group.'Count'];
    }

    /**
     * @internal
     */
    public function shutdown()
    {
        $configuration = $this->getConfiguration();

        if ($configuration->isInRegexMode()) {
            return;
        }

        $currErrorHandler = set_error_handler('var_dump');
        restore_error_handler();

        if ($currErrorHandler !== [$this, 'handleError']) {
            echo "\n", self::colorize('THE ERROR HANDLER HAS CHANGED!', true), "\n";
        }

        $groups = ['unsilenced', 'remaining self', 'remaining direct', 'remaining indirect', 'legacy', 'other'];

        $this->displayDeprecations($groups, $configuration);

        // store failing status
        $isFailing = !$configuration->tolerates($this->deprecations);

        // reset deprecations array
        foreach ($this->deprecations as $group => $arrayOrInt) {
            $this->deprecations[$group] = \is_int($arrayOrInt) ? 0 : [];
        }

        register_shutdown_function(function () use ($isFailing, $groups, $configuration) {
            foreach ($this->deprecations as $group => $arrayOrInt) {
                if (0 < (\is_int($arrayOrInt) ? $arrayOrInt : \count($arrayOrInt))) {
                    echo "Shutdown-time deprecations:\n";
                    break;
                }
            }

            $this->displayDeprecations($groups, $configuration);

            if ($isFailing || !$configuration->tolerates($this->deprecations)) {
                exit(1);
            }
        });
    }

    private function getConfiguration()
    {
        if (null !== $this->configuration) {
            return $this->configuration;
        }
        if (false === $mode = $this->mode) {
            if (isset($_SERVER['SYMFONY_DEPRECATIONS_HELPER'])) {
                $mode = $_SERVER['SYMFONY_DEPRECATIONS_HELPER'];
            } elseif (isset($_ENV['SYMFONY_DEPRECATIONS_HELPER'])) {
                $mode = $_ENV['SYMFONY_DEPRECATIONS_HELPER'];
            } else {
                $mode = getenv('SYMFONY_DEPRECATIONS_HELPER');
            }
        }
        if ('strict' === $mode) {
            return $this->configuration = Configuration::inStrictMode();
        }
        if (self::MODE_DISABLED === $mode) {
            return $this->configuration = Configuration::inDisabledMode();
        }
        if ('weak' === $mode) {
            return $this->configuration = Configuration::inWeakMode();
        }
        if (self::MODE_WEAK_VENDORS === $mode) {
            ++$this->deprecations['remaining directCount'];
            $msg = sprintf('Setting SYMFONY_DEPRECATIONS_HELPER to "%s" is deprecated in favor of "max[self]=0"', $mode);
            $ref = &$this->deprecations['remaining direct'][$msg]['count'];
            ++$ref;
            $mode = 'max[self]=0';
        }
        if (isset($mode[0]) && '/' === $mode[0]) {
            return $this->configuration = Configuration::fromRegex($mode);
        }

        if (preg_match('/^[1-9][0-9]*$/', (string) $mode)) {
            return $this->configuration = Configuration::fromNumber($mode);
        }

        if (!$mode) {
            return $this->configuration = Configuration::fromNumber(0);
        }

        return $this->configuration = Configuration::fromUrlEncodedString((string) $mode);
    }

    /**
     * @param string $str
     * @param bool   $red
     *
     * @return string
     */
    private static function colorize($str, $red)
    {
        if (!self::hasColorSupport()) {
            return $str;
        }

        $color = $red ? '41;37' : '43;30';

        return "\x1B[{$color}m{$str}\x1B[0m";
    }

    /**
     * @param string[]      $groups
     * @param Configuration $configuration
     */
    private function displayDeprecations($groups, $configuration)
    {
        $cmp = function ($a, $b) {
            return $b['count'] - $a['count'];
        };

        foreach ($groups as $group) {
            if ($this->deprecations[$group.'Count']) {
                echo "\n", self::colorize(
                    sprintf('%s deprecation notices (%d)', ucfirst($group), $this->deprecations[$group.'Count']),
                    'legacy' !== $group && 'remaining indirect' !== $group
                ), "\n";

                if (!$configuration->verboseOutput()) {
                    continue;
                }
<<<<<<< HEAD
                uasort($this->deprecations[$group], $cmp);

                foreach ($this->deprecations[$group] as $msg => $notices) {
                    echo "\n  ", $notices['count'], 'x: ', $msg, "\n";

                    arsort($notices);

                    foreach ($notices as $method => $count) {
                        if ('count' !== $method) {
                            echo '    ', $count, 'x in ', preg_replace('/(.*)\\\\(.*?::.*?)$/', '$2 from $1', $method), "\n";
                        }
                    }
                }
=======

                return \call_user_func(DeprecationErrorHandler::getPhpUnitErrorHandler(), $type, $msg, $file, $line, $context);
>>>>>>> b1312781
            }
        }

        if (!empty($notices)) {
            echo "\n";
        }
    }

    /**
     * @internal
     */
    public static function getPhpUnitErrorHandler()
    {
        if (!self::$isAtLeastPhpUnit83) {
            return (class_exists('PHPUnit_Util_ErrorHandler', false) ? 'PHPUnit_Util_' : 'PHPUnit\Util\\').'ErrorHandler::handleError';
        }

        foreach (debug_backtrace(DEBUG_BACKTRACE_PROVIDE_OBJECT | DEBUG_BACKTRACE_IGNORE_ARGS) as $frame) {
            if (isset($frame['object']) && $frame['object'] instanceof TestResult) {
                return new ErrorHandler(
                    $frame['object']->getConvertDeprecationsToExceptions(),
                    $frame['object']->getConvertErrorsToExceptions(),
                    $frame['object']->getConvertNoticesToExceptions(),
                    $frame['object']->getConvertWarningsToExceptions()
                );
            }
        }

        return function () { return false; };
    }

    /**
     * Returns true if STDOUT is defined and supports colorization.
     *
     * Reference: Composer\XdebugHandler\Process::supportsColor
     * https://github.com/composer/xdebug-handler
     *
     * @return bool
     */
    private static function hasColorSupport()
    {
        if (!\defined('STDOUT')) {
            return false;
        }

        if ('Hyper' === getenv('TERM_PROGRAM')) {
            return true;
        }

        if (\DIRECTORY_SEPARATOR === '\\') {
            return (\function_exists('sapi_windows_vt100_support')
                && sapi_windows_vt100_support(STDOUT))
                || false !== getenv('ANSICON')
                || 'ON' === getenv('ConEmuANSI')
                || 'xterm' === getenv('TERM');
        }

        if (\function_exists('stream_isatty')) {
            return stream_isatty(STDOUT);
        }

        if (\function_exists('posix_isatty')) {
            return posix_isatty(STDOUT);
        }

        $stat = fstat(STDOUT);

        // Check if formatted mode is S_IFCHR
        return $stat ? 0020000 === ($stat['mode'] & 0170000) : false;
    }
}<|MERGE_RESOLUTION|>--- conflicted
+++ resolved
@@ -11,13 +11,10 @@
 
 namespace Symfony\Bridge\PhpUnit;
 
-<<<<<<< HEAD
+use PHPUnit\Framework\TestResult;
+use PHPUnit\Util\ErrorHandler;
 use Symfony\Bridge\PhpUnit\DeprecationErrorHandler\Configuration;
 use Symfony\Bridge\PhpUnit\DeprecationErrorHandler\Deprecation;
-=======
-use PHPUnit\Framework\TestResult;
-use PHPUnit\Util\ErrorHandler;
->>>>>>> b1312781
 
 /**
  * Catch deprecation notices and print a summary report at the end of the test suite.
@@ -53,11 +50,8 @@
     ];
 
     private static $isRegistered = false;
-<<<<<<< HEAD
     private static $utilPrefix;
-=======
     private static $isAtLeastPhpUnit83;
->>>>>>> b1312781
 
     /**
      * Registers and configures the deprecation handler.
@@ -81,15 +75,8 @@
             return;
         }
 
-<<<<<<< HEAD
         self::$utilPrefix = class_exists('PHPUnit_Util_ErrorHandler') ? 'PHPUnit_Util_' : 'PHPUnit\Util\\';
-=======
-        $UtilPrefix = class_exists('PHPUnit_Util_ErrorHandler') ? 'PHPUnit_Util_' : 'PHPUnit\Util\\';
         self::$isAtLeastPhpUnit83 = method_exists('PHPUnit\Util\ErrorHandler', '__invoke');
-
-        $getMode = function () use ($mode) {
-            static $memoizedMode = false;
->>>>>>> b1312781
 
         $handler = new self();
         $oldErrorHandler = set_error_handler([$handler, 'handleError']);
@@ -97,7 +84,7 @@
         if (null !== $oldErrorHandler) {
             restore_error_handler();
 
-            if ([self::$utilPrefix.'ErrorHandler', 'handleError'] === $oldErrorHandler) {
+            if ($oldErrorHandler instanceof ErrorHandler || [self::$utilPrefix.'ErrorHandler', 'handleError'] === $oldErrorHandler) {
                 restore_error_handler();
                 self::register($mode);
             }
@@ -117,30 +104,7 @@
                     return $previousErrorHandler($type, $msg, $file, $line, $context);
                 }
 
-                static $autoload = true;
-
-<<<<<<< HEAD
-                $ErrorHandler = class_exists('PHPUnit_Util_ErrorHandler', $autoload) ? 'PHPUnit_Util_ErrorHandler' : 'PHPUnit\Util\ErrorHandler';
-                $autoload = false;
-
-                return $ErrorHandler::handleError($type, $msg, $file, $line, $context);
-=======
-        $deprecations = array(
-            'unsilencedCount' => 0,
-            'remainingCount' => 0,
-            'legacyCount' => 0,
-            'otherCount' => 0,
-            'remaining vendorCount' => 0,
-            'unsilenced' => array(),
-            'remaining' => array(),
-            'legacy' => array(),
-            'other' => array(),
-            'remaining vendor' => array(),
-        );
-        $deprecationHandler = function ($type, $msg, $file, $line, $context = array()) use (&$deprecations, $getMode, $UtilPrefix, $inVendors) {
-            if ((E_USER_DEPRECATED !== $type && E_DEPRECATED !== $type) || DeprecationErrorHandler::MODE_DISABLED === $mode = $getMode()) {
-                return \call_user_func(DeprecationErrorHandler::getPhpUnitErrorHandler(), $type, $msg, $file, $line, $context);
->>>>>>> b1312781
+                return \call_user_func(self::getPhpUnitErrorHandler(), $type, $msg, $file, $line, $context);
             }
 
             $deprecations[] = [error_reporting(), $msg, $file];
@@ -157,9 +121,7 @@
     public function handleError($type, $msg, $file, $line, $context = [])
     {
         if ((E_USER_DEPRECATED !== $type && E_DEPRECATED !== $type) || !$this->getConfiguration()->isEnabled()) {
-            $ErrorHandler = self::$utilPrefix.'ErrorHandler';
-
-            return $ErrorHandler::handleError($type, $msg, $file, $line, $context);
+            return \call_user_func(self::getPhpUnitErrorHandler(), $type, $msg, $file, $line, $context);
         }
 
         $deprecation = new Deprecation($msg, debug_backtrace(), $file);
@@ -186,7 +148,6 @@
                 ][$deprecation->getType()];
             }
 
-<<<<<<< HEAD
             if ($this->getConfiguration()->shouldDisplayStackTrace($msg)) {
                 echo "\n".ucfirst($group).' '.$deprecation->toString();
 
@@ -197,13 +158,6 @@
                 ++$ref;
                 $ref = &$this->deprecations[$group][$msg][$class.'::'.$method];
                 ++$ref;
-=======
-        if (null !== $oldErrorHandler) {
-            restore_error_handler();
-            if ($oldErrorHandler instanceof ErrorHandler || array($UtilPrefix.'ErrorHandler', 'handleError') === $oldErrorHandler) {
-                restore_error_handler();
-                self::register($mode);
->>>>>>> b1312781
             }
         } else {
             $ref = &$this->deprecations[$group][$msg]['count'];
@@ -341,7 +295,6 @@
                 if (!$configuration->verboseOutput()) {
                     continue;
                 }
-<<<<<<< HEAD
                 uasort($this->deprecations[$group], $cmp);
 
                 foreach ($this->deprecations[$group] as $msg => $notices) {
@@ -355,10 +308,6 @@
                         }
                     }
                 }
-=======
-
-                return \call_user_func(DeprecationErrorHandler::getPhpUnitErrorHandler(), $type, $msg, $file, $line, $context);
->>>>>>> b1312781
             }
         }
 
@@ -367,10 +316,7 @@
         }
     }
 
-    /**
-     * @internal
-     */
-    public static function getPhpUnitErrorHandler()
+    private static function getPhpUnitErrorHandler()
     {
         if (!self::$isAtLeastPhpUnit83) {
             return (class_exists('PHPUnit_Util_ErrorHandler', false) ? 'PHPUnit_Util_' : 'PHPUnit\Util\\').'ErrorHandler::handleError';
