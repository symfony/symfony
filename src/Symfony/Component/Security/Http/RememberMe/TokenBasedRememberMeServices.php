<?php

/*
 * This file is part of the Symfony package.
 *
 * (c) Fabien Potencier <fabien@symfony.com>
 *
 * For the full copyright and license information, please view the LICENSE
 * file that was distributed with this source code.
 */

namespace Symfony\Component\Security\Http\RememberMe;

use Symfony\Component\HttpFoundation\Cookie;
use Symfony\Component\HttpFoundation\Request;
use Symfony\Component\HttpFoundation\Response;
use Symfony\Component\Security\Core\Authentication\Token\TokenInterface;
use Symfony\Component\Security\Core\Exception\AuthenticationException;
use Symfony\Component\Security\Core\User\UserInterface;

trigger_deprecation('symfony/security-http', '5.4', 'The "%s" class is deprecated, use "%s" instead.', TokenBasedRememberMeServices::class, SignatureRememberMeHandler::class);

/**
 * Concrete implementation of the RememberMeServicesInterface providing
 * remember-me capabilities without requiring a TokenProvider.
 *
 * @author Johannes M. Schmitt <schmittjoh@gmail.com>
 *
 * @deprecated since Symfony 5.4, use {@see SignatureRememberMeHandler} instead
 */
class TokenBasedRememberMeServices extends AbstractRememberMeServices
{
    /**
     * {@inheritdoc}
     */
    protected function processAutoLoginCookie(array $cookieParts, Request $request)
    {
        if (4 !== \count($cookieParts)) {
            throw new AuthenticationException('The cookie is invalid.');
        }

        [$class, $userIdentifier, $expires, $hash] = $cookieParts;
        if (false === $userIdentifier = base64_decode($userIdentifier, true)) {
            throw new AuthenticationException('$userIdentifier contains a character from outside the base64 alphabet.');
        }
        try {
            $userProvider = $this->getUserProvider($class);
<<<<<<< HEAD
            // @deprecated since 5.3, change to $userProvider->loadUserByIdentifier() in 6.0
=======
            // @deprecated since Symfony 5.3, change to $userProvider->loadUserByIdentifier() in 6.0
>>>>>>> f1643e87
            if (method_exists($userProvider, 'loadUserByIdentifier')) {
                $user = $userProvider->loadUserByIdentifier($userIdentifier);
            } else {
                trigger_deprecation('symfony/security-core', '5.3', 'Not implementing method "loadUserByIdentifier()" in user provider "%s" is deprecated. This method will replace "loadUserByUsername()" in Symfony 6.0.', get_debug_type($userProvider));

                $user = $userProvider->loadUserByUsername($userIdentifier);
            }
        } catch (\Exception $e) {
            if (!$e instanceof AuthenticationException) {
                $e = new AuthenticationException($e->getMessage(), $e->getCode(), $e);
            }

            throw $e;
        }

        if (!$user instanceof UserInterface) {
            throw new \RuntimeException(sprintf('The UserProviderInterface implementation must return an instance of UserInterface, but returned "%s".', get_debug_type($user)));
        }

        if (true !== hash_equals($this->generateCookieHash($class, $userIdentifier, $expires, $user->getPassword()), $hash)) {
            throw new AuthenticationException('The cookie\'s hash is invalid.');
        }

        if ($expires < time()) {
            throw new AuthenticationException('The cookie has expired.');
        }

        return $user;
    }

    /**
     * {@inheritdoc}
     */
    protected function onLoginSuccess(Request $request, Response $response, TokenInterface $token)
    {
        $user = $token->getUser();
        $expires = time() + $this->options['lifetime'];
<<<<<<< HEAD
        // @deprecated since 5.3, change to $user->getUserIdentifier() in 6.0
=======
        // @deprecated since Symfony 5.3, change to $user->getUserIdentifier() in 6.0
>>>>>>> f1643e87
        $value = $this->generateCookieValue(\get_class($user), method_exists($user, 'getUserIdentifier') ? $user->getUserIdentifier() : $user->getUsername(), $expires, $user->getPassword());

        $response->headers->setCookie(
            new Cookie(
                $this->options['name'],
                $value,
                $expires,
                $this->options['path'],
                $this->options['domain'],
                $this->options['secure'] ?? $request->isSecure(),
                $this->options['httponly'],
                false,
                $this->options['samesite']
            )
        );
    }

    /**
     * Generates the cookie value.
     *
     * @param int         $expires  The Unix timestamp when the cookie expires
     * @param string|null $password The encoded password
     *
     * @return string
     */
    protected function generateCookieValue(string $class, string $userIdentifier, int $expires, ?string $password)
    {
        // $userIdentifier is encoded because it might contain COOKIE_DELIMITER,
        // we assume other values don't
        return $this->encodeCookie([
            $class,
            base64_encode($userIdentifier),
            $expires,
            $this->generateCookieHash($class, $userIdentifier, $expires, $password),
        ]);
    }

    /**
     * Generates a hash for the cookie to ensure it is not being tampered with.
     *
     * @param int         $expires  The Unix timestamp when the cookie expires
     * @param string|null $password The encoded password
     *
     * @return string
     */
    protected function generateCookieHash(string $class, string $userIdentifier, int $expires, ?string $password)
    {
        return hash_hmac('sha256', $class.self::COOKIE_DELIMITER.$userIdentifier.self::COOKIE_DELIMITER.$expires.self::COOKIE_DELIMITER.$password, $this->getSecret());
    }
}<|MERGE_RESOLUTION|>--- conflicted
+++ resolved
@@ -45,11 +45,7 @@
         }
         try {
             $userProvider = $this->getUserProvider($class);
-<<<<<<< HEAD
-            // @deprecated since 5.3, change to $userProvider->loadUserByIdentifier() in 6.0
-=======
             // @deprecated since Symfony 5.3, change to $userProvider->loadUserByIdentifier() in 6.0
->>>>>>> f1643e87
             if (method_exists($userProvider, 'loadUserByIdentifier')) {
                 $user = $userProvider->loadUserByIdentifier($userIdentifier);
             } else {
@@ -87,11 +83,7 @@
     {
         $user = $token->getUser();
         $expires = time() + $this->options['lifetime'];
-<<<<<<< HEAD
-        // @deprecated since 5.3, change to $user->getUserIdentifier() in 6.0
-=======
         // @deprecated since Symfony 5.3, change to $user->getUserIdentifier() in 6.0
->>>>>>> f1643e87
         $value = $this->generateCookieValue(\get_class($user), method_exists($user, 'getUserIdentifier') ? $user->getUserIdentifier() : $user->getUsername(), $expires, $user->getPassword());
 
         $response->headers->setCookie(
