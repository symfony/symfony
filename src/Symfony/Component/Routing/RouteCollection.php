--- conflicted
+++ resolved
@@ -112,11 +112,7 @@
     /**
      * Gets a route by name.
      *
-<<<<<<< HEAD
-     * @return Route|null A Route instance or null when not found
-=======
      * @return Route|null
->>>>>>> f1643e87
      */
     public function get(string $name)
     {
