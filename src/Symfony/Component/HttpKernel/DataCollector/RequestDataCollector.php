<?php

/*
 * This file is part of the Symfony package.
 *
 * (c) Fabien Potencier <fabien@symfony.com>
 *
 * For the full copyright and license information, please view the LICENSE
 * file that was distributed with this source code.
 */

namespace Symfony\Component\HttpKernel\DataCollector;

use Symfony\Component\HttpFoundation\ParameterBag;
use Symfony\Component\HttpFoundation\Request;
use Symfony\Component\HttpFoundation\Response;
use Symfony\Component\HttpKernel\Event\FilterResponseEvent;
use Symfony\Component\HttpKernel\KernelEvents;
use Symfony\Component\HttpKernel\Event\FilterControllerEvent;
use Symfony\Component\EventDispatcher\EventSubscriberInterface;

/**
 * RequestDataCollector.
 *
 * @author Fabien Potencier <fabien@symfony.com>
 */
class RequestDataCollector extends DataCollector implements EventSubscriberInterface
{
    /** @var \SplObjectStorage */
    protected $controllers;

    public function __construct()
    {
        $this->controllers = new \SplObjectStorage();
    }

    /**
     * {@inheritdoc}
     */
    public function collect(Request $request, Response $response, \Exception $exception = null)
    {
        $responseHeaders = $response->headers->all();
        foreach ($response->headers->getCookies() as $cookie) {
            $responseHeaders['set-cookie'][] = (string) $cookie;
        }

        // attributes are serialized and as they can be anything, they need to be converted to strings.
        $attributes = array();
        $route = '';
        foreach ($request->attributes->all() as $key => $value) {
            if ('_route' === $key) {
                $route = is_object($value) ? $value->getPath() : $value;
                $attributes[$key] = $route;
            } else {
                $attributes[$key] = $value;
            }
        }

        $content = null;
        try {
            $content = $request->getContent();
        } catch (\LogicException $e) {
            // the user already got the request content as a resource
            $content = false;
        }

        $sessionMetadata = array();
        $sessionAttributes = array();
        $session = null;
        $flashes = array();
        if ($request->hasSession()) {
            $session = $request->getSession();
            if ($session->isStarted()) {
                $sessionMetadata['Created'] = date(DATE_RFC822, $session->getMetadataBag()->getCreated());
                $sessionMetadata['Last used'] = date(DATE_RFC822, $session->getMetadataBag()->getLastUsed());
                $sessionMetadata['Lifetime'] = $session->getMetadataBag()->getLifetime();
                $sessionAttributes = $session->all();
                $flashes = $session->getFlashBag()->peekAll();
            }
        }

        $statusCode = $response->getStatusCode();

        $this->data = array(
            'method' => $request->getMethod(),
            'format' => $request->getRequestFormat(),
            'content' => $content,
            'content_type' => $response->headers->get('Content-Type', 'text/html'),
            'status_text' => isset(Response::$statusTexts[$statusCode]) ? Response::$statusTexts[$statusCode] : '',
            'status_code' => $statusCode,
            'request_query' => $request->query->all(),
            'request_request' => $request->request->all(),
            'request_headers' => $request->headers->all(),
            'request_server' => $request->server->all(),
            'request_cookies' => $request->cookies->all(),
            'request_attributes' => $attributes,
            'route' => $route,
            'response_headers' => $responseHeaders,
            'session_metadata' => $sessionMetadata,
            'session_attributes' => $sessionAttributes,
            'flashes' => $flashes,
            'path_info' => $request->getPathInfo(),
            'controller' => 'n/a',
            'locale' => $request->getLocale(),
        );

        if (isset($this->data['request_headers']['php-auth-pw'])) {
            $this->data['request_headers']['php-auth-pw'] = '******';
        }

        if (isset($this->data['request_server']['PHP_AUTH_PW'])) {
            $this->data['request_server']['PHP_AUTH_PW'] = '******';
        }

        if (isset($this->data['request_request']['_password'])) {
            $this->data['request_request']['_password'] = '******';
        }

        foreach ($this->data as $key => $value) {
            if (!is_array($value)) {
                continue;
            }
            if ('request_headers' === $key || 'response_headers' === $key) {
                $value = array_map(function ($v) { return isset($v[0]) && !isset($v[1]) ? $v[0] : $v; }, $value);
            }
            if ('request_server' !== $key && 'request_cookies' !== $key) {
<<<<<<< HEAD
                $this->data[$key] = array_map(array($this, 'cloneVar'), $value);
=======
                $this->data[$key] = $value;
>>>>>>> 73a7169a
            }
        }

        if (isset($this->controllers[$request])) {
            $this->data['controller'] = $this->parseController($this->controllers[$request]);
            unset($this->controllers[$request]);
        }

        if (null !== $session && $session->isStarted()) {
            if ($request->attributes->has('_redirected')) {
                $this->data['redirect'] = $session->remove('sf_redirect');
            }

            if ($response->isRedirect()) {
                $session->set('sf_redirect', array(
                    'token' => $response->headers->get('x-debug-token'),
                    'route' => $request->attributes->get('_route', 'n/a'),
                    'method' => $request->getMethod(),
                    'controller' => $this->parseController($request->attributes->get('_controller')),
                    'status_code' => $statusCode,
                    'status_text' => Response::$statusTexts[(int) $statusCode],
                ));
            }
        }
    }

    public function getMethod()
    {
        return $this->data['method'];
    }

    public function getPathInfo()
    {
        return $this->data['path_info'];
    }

    public function getRequestRequest()
    {
        return new ParameterBag($this->data['request_request']);
    }

    public function getRequestQuery()
    {
        return new ParameterBag($this->data['request_query']);
    }

    public function getRequestHeaders()
    {
        return new ParameterBag($this->data['request_headers']);
    }

    public function getRequestServer($raw = false)
    {
        return new ParameterBag($raw ? $this->data['request_server'] : array_map(array($this, 'cloneVar'), $this->data['request_server']));
    }

    public function getRequestCookies($raw = false)
    {
        return new ParameterBag($raw ? $this->data['request_cookies'] : array_map(array($this, 'cloneVar'), $this->data['request_cookies']));
    }

    public function getRequestAttributes()
    {
        return new ParameterBag($this->data['request_attributes']);
    }

    public function getResponseHeaders()
    {
        return new ParameterBag($this->data['response_headers']);
    }

    public function getSessionMetadata()
    {
        return $this->data['session_metadata'];
    }

    public function getSessionAttributes()
    {
        return $this->data['session_attributes'];
    }

    public function getFlashes()
    {
        return $this->data['flashes'];
    }

    public function getContent()
    {
        return $this->data['content'];
    }

    public function getContentType()
    {
        return $this->data['content_type'];
    }

    public function getStatusText()
    {
        return $this->data['status_text'];
    }

    public function getStatusCode()
    {
        return $this->data['status_code'];
    }

    public function getFormat()
    {
        return $this->data['format'];
    }

    public function getLocale()
    {
        return $this->data['locale'];
    }

    /**
     * Gets the route name.
     *
     * The _route request attributes is automatically set by the Router Matcher.
     *
     * @return string The route
     */
    public function getRoute()
    {
        return $this->data['route'];
    }

    public function getIdentifier()
    {
        return $this->data['route'] ?: (is_array($this->data['controller']) ? $this->data['controller']['class'].'::'.$this->data['controller']['method'].'()' : $this->data['controller']);
    }

    /**
     * Gets the route parameters.
     *
     * The _route_params request attributes is automatically set by the RouterListener.
     *
     * @return array The parameters
     */
    public function getRouteParams()
    {
        if (!isset($this->data['request_attributes']['_route_params'])) {
            return array();
        }

        $data = $this->data['request_attributes']['_route_params'];
        $rawData = $data->getRawData();
        if (!isset($rawData[1])) {
            return array();
        }

        $params = array();
        foreach ($rawData[1] as $k => $v) {
            $params[$k] = $data->seek($k);
        }

        return $params;
    }

    /**
     * Gets the parsed controller.
     *
     * @return array|string The controller as a string or array of data
     *                      with keys 'class', 'method', 'file' and 'line'
     */
    public function getController()
    {
        return $this->data['controller'];
    }

    /**
     * Gets the previous request attributes.
     *
     * @return array|bool A legacy array of data from the previous redirection response
     *                    or false otherwise
     */
    public function getRedirect()
    {
        return isset($this->data['redirect']) ? $this->data['redirect'] : false;
    }

    public function onKernelController(FilterControllerEvent $event)
    {
        $this->controllers[$event->getRequest()] = $event->getController();
    }

    public function onKernelResponse(FilterResponseEvent $event)
    {
        if (!$event->isMasterRequest() || !$event->getRequest()->hasSession() || !$event->getRequest()->getSession()->isStarted()) {
            return;
        }

        if ($event->getRequest()->getSession()->has('sf_redirect')) {
            $event->getRequest()->attributes->set('_redirected', true);
        }
    }

    public static function getSubscribedEvents()
    {
        return array(
            KernelEvents::CONTROLLER => 'onKernelController',
            KernelEvents::RESPONSE => 'onKernelResponse',
        );
    }

    /**
     * {@inheritdoc}
     */
    public function getName()
    {
        return 'request';
    }

    /**
     * Parse a controller.
     *
     * @param mixed $controller The controller to parse
     *
     * @return array|string An array of controller data or a simple string
     */
    protected function parseController($controller)
    {
        if (is_string($controller) && false !== strpos($controller, '::')) {
            $controller = explode('::', $controller);
        }

        if (is_array($controller)) {
            try {
                $r = new \ReflectionMethod($controller[0], $controller[1]);

                return array(
                    'class' => is_object($controller[0]) ? get_class($controller[0]) : $controller[0],
                    'method' => $controller[1],
                    'file' => $r->getFileName(),
                    'line' => $r->getStartLine(),
                );
            } catch (\ReflectionException $e) {
                if (is_callable($controller)) {
                    // using __call or  __callStatic
                    return array(
                        'class' => is_object($controller[0]) ? get_class($controller[0]) : $controller[0],
                        'method' => $controller[1],
                        'file' => 'n/a',
                        'line' => 'n/a',
                    );
                }
            }
        }

        if ($controller instanceof \Closure) {
            $r = new \ReflectionFunction($controller);

            return array(
                'class' => $r->getName(),
                'method' => null,
                'file' => $r->getFileName(),
                'line' => $r->getStartLine(),
            );
        }

        if (is_object($controller)) {
            $r = new \ReflectionClass($controller);

            return array(
                'class' => $r->getName(),
                'method' => null,
                'file' => $r->getFileName(),
                'line' => $r->getStartLine(),
            );
        }

        return is_string($controller) ? $controller : 'n/a';
    }
}<|MERGE_RESOLUTION|>--- conflicted
+++ resolved
@@ -124,11 +124,7 @@
                 $value = array_map(function ($v) { return isset($v[0]) && !isset($v[1]) ? $v[0] : $v; }, $value);
             }
             if ('request_server' !== $key && 'request_cookies' !== $key) {
-<<<<<<< HEAD
                 $this->data[$key] = array_map(array($this, 'cloneVar'), $value);
-=======
-                $this->data[$key] = $value;
->>>>>>> 73a7169a
             }
         }
 
