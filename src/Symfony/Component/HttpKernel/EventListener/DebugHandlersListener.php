--- conflicted
+++ resolved
@@ -47,12 +47,8 @@
             // BC with Symfony 5
             $webMode = null;
         }
-<<<<<<< HEAD
-        $handler = set_exception_handler('is_int');
-=======
 
         $handler = set_exception_handler('var_dump');
->>>>>>> de1a6ac1
         $this->earlyHandler = \is_array($handler) ? $handler[0] : null;
         restore_exception_handler();
 
@@ -74,43 +70,6 @@
         $this->firstCall = $this->hasTerminatedWithException = false;
         $hasRun = null;
 
-<<<<<<< HEAD
-=======
-        $handler = set_exception_handler('var_dump');
-        $handler = \is_array($handler) ? $handler[0] : null;
-        restore_exception_handler();
-
-        if (!$handler instanceof ErrorHandler) {
-            $handler = $this->earlyHandler;
-        }
-
-        if ($handler instanceof ErrorHandler) {
-            if ($this->logger || $this->deprecationLogger) {
-                $this->setDefaultLoggers($handler);
-                if (\is_array($this->levels)) {
-                    $levels = 0;
-                    foreach ($this->levels as $type => $log) {
-                        $levels |= $type;
-                    }
-                } else {
-                    $levels = $this->levels;
-                }
-
-                if ($this->scream) {
-                    $handler->screamAt($levels);
-                }
-                if ($this->scope) {
-                    $handler->scopeAt($levels & ~\E_USER_DEPRECATED & ~\E_DEPRECATED);
-                } else {
-                    $handler->scopeAt(0, true);
-                }
-                $this->logger = $this->deprecationLogger = $this->levels = null;
-            }
-            if (null !== $this->throwAt) {
-                $handler->throwAt($this->throwAt, true);
-            }
-        }
->>>>>>> de1a6ac1
         if (!$this->exceptionHandler) {
             if ($event instanceof KernelEvent) {
                 if (method_exists($kernel = $event->getKernel(), 'terminateWithException')) {
@@ -136,7 +95,7 @@
             }
         }
         if ($this->exceptionHandler) {
-            $handler = set_exception_handler(static fn () => null);
+            $handler = set_exception_handler('var_dump');
             $handler = \is_array($handler) ? $handler[0] : null;
             restore_exception_handler();
 
