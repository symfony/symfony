--- conflicted
+++ resolved
@@ -107,12 +107,9 @@
     }
 
     /**
-     * Gets the 'configured_service_simple' service.
-     *
-     * This service is shared.
-     * This method always returns the same instance of the service.
-     *
-     * @return \stdClass A stdClass instance
+     * Gets the public 'configured_service_simple' shared service.
+     *
+     * @return \stdClass
      */
     protected function getConfiguredServiceSimpleService()
     {
@@ -178,13 +175,9 @@
     }
 
     /**
-<<<<<<< HEAD
-     * Gets the 'factory_service_simple' service.
-     *
-     * This service is shared.
-     * This method always returns the same instance of the service.
-     *
-     * @return \Bar A Bar instance
+     * Gets the public 'factory_service_simple' shared service.
+     *
+     * @return \Bar
      */
     protected function getFactoryServiceSimpleService()
     {
@@ -192,13 +185,7 @@
     }
 
     /**
-     * Gets the 'foo' service.
-     *
-     * This service is shared.
-     * This method always returns the same instance of the service.
-=======
      * Gets the public 'foo' shared service.
->>>>>>> 57bf748d
      *
      * @return \Bar\FooClass
      */
@@ -331,17 +318,9 @@
     }
 
     /**
-<<<<<<< HEAD
-     * Gets the 'configurator_service_simple' service.
-     *
-     * This service is shared.
-     * This method always returns the same instance of the service.
-     *
-     * This service is private.
-     * If you want to be able to request this service from the container directly,
-     * make it public, otherwise you might end up with broken code.
-     *
-     * @return \ConfClass A ConfClass instance
+     * Gets the private 'configurator_service_simple' shared service.
+     *
+     * @return \ConfClass
      */
     protected function getConfiguratorServiceSimpleService()
     {
@@ -349,16 +328,9 @@
     }
 
     /**
-     * Gets the 'factory_simple' service.
-     *
-     * This service is shared.
-     * This method always returns the same instance of the service.
-     *
-     * This service is private.
-     * If you want to be able to request this service from the container directly,
-     * make it public, otherwise you might end up with broken code.
-     *
-     * @return \SimpleFactoryClass A SimpleFactoryClass instance
+     * Gets the private 'factory_simple' shared service.
+     *
+     * @return \SimpleFactoryClass
      */
     protected function getFactorySimpleService()
     {
@@ -366,17 +338,7 @@
     }
 
     /**
-     * Gets the 'inlined' service.
-     *
-     * This service is shared.
-     * This method always returns the same instance of the service.
-     *
-     * This service is private.
-     * If you want to be able to request this service from the container directly,
-     * make it public, otherwise you might end up with broken code.
-=======
      * Gets the private 'inlined' shared service.
->>>>>>> 57bf748d
      *
      * @return \Bar
      */
