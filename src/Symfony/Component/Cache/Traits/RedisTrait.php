--- conflicted
+++ resolved
@@ -83,15 +83,9 @@
      *   - redis://secret@/var/run/redis.sock/13
      *
      * @param array $options See self::$defaultConnectionOptions
-<<<<<<< HEAD
-     *
-     * @return \Redis|\RedisCluster|RedisClusterProxy|RedisProxy|\Predis\ClientInterface According to the "class" option
-     *
-=======
      *
      * @return \Redis|\RedisArray|\RedisCluster|RedisClusterProxy|RedisProxy|\Predis\ClientInterface According to the "class" option
      *
->>>>>>> f1643e87
      * @throws InvalidArgumentException when the DSN is invalid
      */
     public static function createConnection(string $dsn, array $options = [])
@@ -173,21 +167,12 @@
 
         if (isset($params['redis_sentinel']) && !class_exists(\Predis\Client::class) && !class_exists(\RedisSentinel::class)) {
             throw new CacheException(sprintf('Redis Sentinel support requires the "predis/predis" package or the "redis" extension v5.2 or higher: "%s".', $dsn));
-<<<<<<< HEAD
         }
 
         if ($params['redis_cluster'] && isset($params['redis_sentinel'])) {
             throw new InvalidArgumentException(sprintf('Cannot use both "redis_cluster" and "redis_sentinel" at the same time: "%s".', $dsn));
         }
 
-=======
-        }
-
-        if ($params['redis_cluster'] && isset($params['redis_sentinel'])) {
-            throw new InvalidArgumentException(sprintf('Cannot use both "redis_cluster" and "redis_sentinel" at the same time: "%s".', $dsn));
-        }
-
->>>>>>> f1643e87
         if (null === $params['class'] && \extension_loaded('redis')) {
             $class = $params['redis_cluster'] ? \RedisCluster::class : (1 < \count($hosts) ? \RedisArray::class : \Redis::class);
         } else {
