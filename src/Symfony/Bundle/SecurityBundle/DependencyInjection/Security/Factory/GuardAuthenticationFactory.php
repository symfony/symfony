--- conflicted
+++ resolved
@@ -79,12 +79,8 @@
         $listenerId = 'security.authentication.listener.guard.'.$id;
         $listener = $container->setDefinition($listenerId, new ChildDefinition('security.authentication.listener.guard'));
         $listener->replaceArgument(2, $id);
-<<<<<<< HEAD
         $listener->replaceArgument(3, $authenticators);
-=======
-        $listener->replaceArgument(3, $authenticatorReferences);
         $listener->addMethodCall('setSessionAuthenticationStrategy', array(new Reference('security.authentication.session_strategy.'.$id)));
->>>>>>> 5c2b2bb2
 
         // determine the entryPointId to use
         $entryPointId = $this->determineEntryPoint($defaultEntryPoint, $config);
