--- conflicted
+++ resolved
@@ -1074,15 +1074,7 @@
     /**
      * Creates a service for a service definition.
      *
-<<<<<<< HEAD
-     * @return object The service described by the service definition
-=======
-     * @param Definition $definition A service definition instance
-     * @param string     $id         The service identifier
-     * @param bool       $tryProxy   Whether to try proxying the service with a lazy proxy
-     *
      * @return mixed The service described by the service definition
->>>>>>> cda8a67d
      *
      * @throws RuntimeException         When the factory definition is incomplete
      * @throws RuntimeException         When the service is a synthetic service
@@ -1647,13 +1639,7 @@
     /**
      * Shares a given service in the container.
      *
-<<<<<<< HEAD
-     * @param object $service
-=======
-     * @param Definition  $definition
-     * @param mixed       $service
-     * @param string|null $id
->>>>>>> cda8a67d
+     * @param mixed $service
      */
     private function shareService(Definition $definition, $service, ?string $id, array &$inlineServices)
     {
