--- conflicted
+++ resolved
@@ -43,11 +43,7 @@
     /**
      * @param array<class-string, array{log_level: string|null, status_code: int<100,599>|null}> $exceptionsMapping
      */
-<<<<<<< HEAD
-    public function __construct(string|object|array|null $controller, LoggerInterface $logger = null, bool $debug = false, array $exceptionsMapping = [])
-=======
-    public function __construct($controller, ?LoggerInterface $logger = null, bool $debug = false, array $exceptionsMapping = [])
->>>>>>> 2a31f2dd
+    public function __construct(string|object|array|null $controller, ?LoggerInterface $logger = null, bool $debug = false, array $exceptionsMapping = [])
     {
         $this->controller = $controller;
         $this->logger = $logger;
