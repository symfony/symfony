<?php

/*
 * This file is part of the Symfony package.
 *
 * (c) Fabien Potencier <fabien@symfony.com>
 *
 * For the full copyright and license information, please view the LICENSE
 * file that was distributed with this source code.
 */

namespace Symfony\Component\Validator\Mapping\Loader;

use Symfony\Component\Validator\Mapping\ClassMetadata;
use Symfony\Component\Yaml\Exception\ParseException;
use Symfony\Component\Yaml\Parser as YamlParser;

/**
 * Loads validation metadata from a YAML file.
 *
 * @author Bernhard Schussek <bschussek@gmail.com>
 */
class YamlFileLoader extends FileLoader
{
    /**
     * An array of YAML class descriptions.
     *
     * @var array
     */
    protected $classes = null;

    /**
     * Caches the used YAML parser.
     *
     * @var YamlParser
     */
    private $yamlParser;

    /**
     * {@inheritdoc}
     */
    public function loadClassMetadata(ClassMetadata $metadata)
    {
        if (null === $this->classes) {
<<<<<<< HEAD
            $this->loadClassesFromYaml();
=======
            if (null === $this->yamlParser) {
                $this->yamlParser = new YamlParser();
            }

            $this->classes = $this->parseFile($this->file);

            if (isset($this->classes['namespaces'])) {
                foreach ($this->classes['namespaces'] as $alias => $namespace) {
                    $this->addNamespaceAlias($alias, $namespace);
                }

                unset($this->classes['namespaces']);
            }
>>>>>>> 904dcfc7
        }

        if (isset($this->classes[$metadata->getClassName()])) {
            $classDescription = $this->classes[$metadata->getClassName()];

            $this->loadClassMetadataFromYaml($metadata, $classDescription);

            return true;
        }

        return false;
    }

    /**
     * Return the names of the classes mapped in this file.
     *
     * @return string[] The classes names
     */
    public function getMappedClasses()
    {
        if (null === $this->classes) {
            $this->loadClassesFromYaml();
        }

        return array_keys($this->classes);
    }

    /**
     * Parses a collection of YAML nodes.
     *
     * @param array $nodes The YAML nodes
     *
     * @return array An array of values or Constraint instances
     */
    protected function parseNodes(array $nodes)
    {
        $values = array();

        foreach ($nodes as $name => $childNodes) {
            if (is_numeric($name) && is_array($childNodes) && 1 === count($childNodes)) {
                $options = current($childNodes);

                if (is_array($options)) {
                    $options = $this->parseNodes($options);
                }

                $values[] = $this->newConstraint(key($childNodes), $options);
            } else {
                if (is_array($childNodes)) {
                    $childNodes = $this->parseNodes($childNodes);
                }

                $values[$name] = $childNodes;
            }
        }

        return $values;
    }

    /**
     * Loads the YAML class descriptions from the given file.
     *
     * @param string $path The path of the YAML file
     *
     * @return array The class descriptions
     *
     * @throws \InvalidArgumentException If the file could not be loaded or did
     *                                   not contain a YAML array
     */
    private function parseFile($path)
    {
        try {
            $classes = $this->yamlParser->parse(file_get_contents($path));
        } catch (ParseException $e) {
            throw new \InvalidArgumentException(sprintf('The file "%s" does not contain valid YAML.', $path), 0, $e);
        }

        // empty file
        if (null === $classes) {
            return array();
        }

        // not an array
        if (!is_array($classes)) {
            throw new \InvalidArgumentException(sprintf('The file "%s" must contain a YAML array.', $this->file));
        }

        return $classes;
    }

    private function loadClassesFromYaml()
    {
        if (null === $this->yamlParser) {
            $this->yamlParser = new YamlParser();
        }

        // This method may throw an exception. Do not modify the class'
        // state before it completes
        if (false === ($classes = $this->parseFile($this->file))) {
            return;
        }

        $this->classes = $classes;

        if (isset($this->classes['namespaces'])) {
            foreach ($this->classes['namespaces'] as $alias => $namespace) {
                $this->addNamespaceAlias($alias, $namespace);
            }

            unset($this->classes['namespaces']);
        }
    }

    private function loadClassMetadataFromYaml(ClassMetadata $metadata, array $classDescription)
    {
        if (isset($classDescription['group_sequence_provider'])) {
            $metadata->setGroupSequenceProvider(
                (bool) $classDescription['group_sequence_provider']
            );
        }

        if (isset($classDescription['group_sequence'])) {
            $metadata->setGroupSequence($classDescription['group_sequence']);
        }

        if (isset($classDescription['constraints']) && is_array($classDescription['constraints'])) {
            foreach ($this->parseNodes($classDescription['constraints']) as $constraint) {
                $metadata->addConstraint($constraint);
            }
        }

        if (isset($classDescription['properties']) && is_array($classDescription['properties'])) {
            foreach ($classDescription['properties'] as $property => $constraints) {
                if (null !== $constraints) {
                    foreach ($this->parseNodes($constraints) as $constraint) {
                        $metadata->addPropertyConstraint($property, $constraint);
                    }
                }
            }
        }

        if (isset($classDescription['getters']) && is_array($classDescription['getters'])) {
            foreach ($classDescription['getters'] as $getter => $constraints) {
                if (null !== $constraints) {
                    foreach ($this->parseNodes($constraints) as $constraint) {
                        $metadata->addGetterConstraint($getter, $constraint);
                    }
                }
            }
        }
    }
}<|MERGE_RESOLUTION|>--- conflicted
+++ resolved
@@ -42,23 +42,7 @@
     public function loadClassMetadata(ClassMetadata $metadata)
     {
         if (null === $this->classes) {
-<<<<<<< HEAD
             $this->loadClassesFromYaml();
-=======
-            if (null === $this->yamlParser) {
-                $this->yamlParser = new YamlParser();
-            }
-
-            $this->classes = $this->parseFile($this->file);
-
-            if (isset($this->classes['namespaces'])) {
-                foreach ($this->classes['namespaces'] as $alias => $namespace) {
-                    $this->addNamespaceAlias($alias, $namespace);
-                }
-
-                unset($this->classes['namespaces']);
-            }
->>>>>>> 904dcfc7
         }
 
         if (isset($this->classes[$metadata->getClassName()])) {
@@ -155,13 +139,7 @@
             $this->yamlParser = new YamlParser();
         }
 
-        // This method may throw an exception. Do not modify the class'
-        // state before it completes
-        if (false === ($classes = $this->parseFile($this->file))) {
-            return;
-        }
-
-        $this->classes = $classes;
+        $this->classes = $this->parseFile($this->file);
 
         if (isset($this->classes['namespaces'])) {
             foreach ($this->classes['namespaces'] as $alias => $namespace) {
