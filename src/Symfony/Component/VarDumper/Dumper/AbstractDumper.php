<?php

/*
 * This file is part of the Symfony package.
 *
 * (c) Fabien Potencier <fabien@symfony.com>
 *
 * For the full copyright and license information, please view the LICENSE
 * file that was distributed with this source code.
 */

namespace Symfony\Component\VarDumper\Dumper;

use Symfony\Component\VarDumper\Cloner\Data;
use Symfony\Component\VarDumper\Cloner\DumperInterface;

/**
 * Abstract mechanism for dumping a Data object.
 *
 * @author Nicolas Grekas <p@tchwork.com>
 */
abstract class AbstractDumper implements DataDumperInterface, DumperInterface
{
    public const DUMP_LIGHT_ARRAY = 1;
    public const DUMP_STRING_LENGTH = 2;
    public const DUMP_COMMA_SEPARATOR = 4;
    public const DUMP_TRAILING_COMMA = 8;

    public static $defaultOutput = 'php://output';

    protected $line = '';
    protected $lineDumper;
    protected $outputStream;
    protected $decimalPoint; // This is locale dependent
    protected $indentPad = '  ';
    protected $flags;

    private $charset = '';

    /**
     * @param callable|resource|string|null $output  A line dumper callable, an opened stream or an output path, defaults to static::$defaultOutput
     * @param string|null                   $charset The default character encoding to use for non-UTF8 strings
     * @param int                           $flags   A bit field of static::DUMP_* constants to fine tune dumps representation
     */
    public function __construct($output = null, string $charset = null, int $flags = 0)
    {
        $this->flags = $flags;
        $this->setCharset($charset ?: ini_get('php.output_encoding') ?: ini_get('default_charset') ?: 'UTF-8');
        $this->decimalPoint = localeconv();
        $this->decimalPoint = $this->decimalPoint['decimal_point'];
        $this->setOutput($output ?: static::$defaultOutput);
        if (!$output && \is_string(static::$defaultOutput)) {
            static::$defaultOutput = $this->outputStream;
        }
    }

    /**
     * Sets the output destination of the dumps.
     *
     * @param callable|resource|string $output A line dumper callable, an opened stream or an output path
     *
     * @return callable|resource|string The previous output destination
     */
    public function setOutput($output)
    {
        $prev = $this->outputStream ?? $this->lineDumper;

        if (\is_callable($output)) {
            $this->outputStream = null;
            $this->lineDumper = $output;
        } else {
            if (\is_string($output)) {
                $output = fopen($output, 'w');
            }
            $this->outputStream = $output;
            $this->lineDumper = [$this, 'echoLine'];
        }

        return $prev;
    }

    /**
     * Sets the default character encoding to use for non-UTF8 strings.
     *
     * @return string The previous charset
     */
    public function setCharset(string $charset)
    {
        $prev = $this->charset;

        $charset = strtoupper($charset);
        $charset = null === $charset || 'UTF-8' === $charset || 'UTF8' === $charset ? 'CP1252' : $charset;

        $this->charset = $charset;

        return $prev;
    }

    /**
     * Sets the indentation pad string.
     *
     * @param string $pad A string that will be prepended to dumped lines, repeated by nesting level
     *
     * @return string The previous indent pad
     */
    public function setIndentPad(string $pad)
    {
        $prev = $this->indentPad;
        $this->indentPad = $pad;

        return $prev;
    }

    /**
     * Dumps a Data object.
     *
     * @param callable|resource|string|true|null $output A line dumper callable, an opened stream, an output path or true to return the dump
     *
     * @return string|null The dump as string when $output is true
     */
    public function dump(Data $data, $output = null)
    {
        $this->decimalPoint = localeconv();
        $this->decimalPoint = $this->decimalPoint['decimal_point'];

        if ($locale = $this->flags & (self::DUMP_COMMA_SEPARATOR | self::DUMP_TRAILING_COMMA) ? setlocale(\LC_NUMERIC, 0) : null) {
            setlocale(\LC_NUMERIC, 'C');
        }

        if ($returnDump = true === $output) {
            $output = fopen('php://memory', 'r+');
        }
        if ($output) {
            $prevOutput = $this->setOutput($output);
        }
        try {
            $data->dump($this);
            $this->dumpLine(-1);

            if ($returnDump) {
                $result = stream_get_contents($output, -1, 0);
                fclose($output);

                return $result;
            }
        } finally {
            if ($output) {
                $this->setOutput($prevOutput);
            }
            if ($locale) {
                setlocale(\LC_NUMERIC, $locale);
            }
        }

        return null;
    }

    /**
     * Dumps the current line.
     *
     * @param int $depth The recursive depth in the dumped structure for the line being dumped,
     *                   or -1 to signal the end-of-dump to the line dumper callable
     */
    protected function dumpLine(int $depth)
    {
        ($this->lineDumper)($this->line, $depth, $this->indentPad);
        $this->line = '';
    }

    /**
     * Generic line dumper callback.
     */
    protected function echoLine(string $line, int $depth, string $indentPad)
    {
        if (-1 !== $depth) {
            fwrite($this->outputStream, str_repeat($indentPad, $depth).$line."\n");
        }
    }

    /**
     * Converts a non-UTF-8 string to UTF-8.
     *
<<<<<<< HEAD
     * @return string|null The string converted to UTF-8
=======
     * @return string|null
>>>>>>> f1643e87
     */
    protected function utf8Encode(?string $s)
    {
        if (null === $s || preg_match('//u', $s)) {
            return $s;
        }

        if (!\function_exists('iconv')) {
            throw new \RuntimeException('Unable to convert a non-UTF-8 string to UTF-8: required function iconv() does not exist. You should install ext-iconv or symfony/polyfill-iconv.');
        }

        if (false !== $c = @iconv($this->charset, 'UTF-8', $s)) {
            return $c;
        }
        if ('CP1252' !== $this->charset && false !== $c = @iconv('CP1252', 'UTF-8', $s)) {
            return $c;
        }

        return iconv('CP850', 'UTF-8', $s);
    }
}<|MERGE_RESOLUTION|>--- conflicted
+++ resolved
@@ -180,11 +180,7 @@
     /**
      * Converts a non-UTF-8 string to UTF-8.
      *
-<<<<<<< HEAD
-     * @return string|null The string converted to UTF-8
-=======
      * @return string|null
->>>>>>> f1643e87
      */
     protected function utf8Encode(?string $s)
     {
