--- conflicted
+++ resolved
@@ -28,11 +28,7 @@
     /**
      * Encodes the raw password.
      *
-<<<<<<< HEAD
-     * @return string The encoded password
-=======
      * @return string
->>>>>>> f1643e87
      *
      * @throws BadCredentialsException   If the raw password is invalid, e.g. excessively long
      * @throws \InvalidArgumentException If the salt is invalid
