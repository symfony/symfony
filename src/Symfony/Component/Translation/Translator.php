<?php

/*
 * This file is part of the Symfony package.
 *
 * (c) Fabien Potencier <fabien@symfony.com>
 *
 * For the full copyright and license information, please view the LICENSE
 * file that was distributed with this source code.
 */

namespace Symfony\Component\Translation;

use Symfony\Component\Config\ConfigCacheFactory;
use Symfony\Component\Config\ConfigCacheFactoryInterface;
use Symfony\Component\Config\ConfigCacheInterface;
use Symfony\Component\Translation\Exception\InvalidArgumentException;
use Symfony\Component\Translation\Exception\NotFoundResourceException;
use Symfony\Component\Translation\Exception\RuntimeException;
use Symfony\Component\Translation\Formatter\IntlFormatterInterface;
use Symfony\Component\Translation\Formatter\MessageFormatter;
use Symfony\Component\Translation\Formatter\MessageFormatterInterface;
use Symfony\Component\Translation\Loader\LoaderInterface;
use Symfony\Contracts\Translation\LocaleAwareInterface;
use Symfony\Contracts\Translation\TranslatableInterface;
use Symfony\Contracts\Translation\TranslatorInterface;

// Help opcache.preload discover always-needed symbols
class_exists(MessageCatalogue::class);

/**
 * @author Fabien Potencier <fabien@symfony.com>
 */
class Translator implements TranslatorInterface, TranslatorBagInterface, LocaleAwareInterface
{
    /**
     * @var MessageCatalogueInterface[]
     */
    protected $catalogues = [];

    private string $locale;

    /**
     * @var string[]
     */
    private array $fallbackLocales = [];

    /**
     * @var LoaderInterface[]
     */
    private array $loaders = [];

    private array $resources = [];

    private MessageFormatterInterface $formatter;

    private ?string $cacheDir;

    private bool $debug;

    private array $cacheVary;

    private ?ConfigCacheFactoryInterface $configCacheFactory;

    private array $parentLocales;

    private bool $hasIntlFormatter;

    /**
     * @throws InvalidArgumentException If a locale contains invalid characters
     */
    public function __construct(string $locale, ?MessageFormatterInterface $formatter = null, ?string $cacheDir = null, bool $debug = false, array $cacheVary = [])
    {
        $this->setLocale($locale);

        $this->formatter = $formatter ??= new MessageFormatter();
        $this->cacheDir = $cacheDir;
        $this->debug = $debug;
        $this->cacheVary = $cacheVary;
        $this->hasIntlFormatter = $formatter instanceof IntlFormatterInterface;
    }

    /**
     * @return void
     */
    public function setConfigCacheFactory(ConfigCacheFactoryInterface $configCacheFactory)
    {
        $this->configCacheFactory = $configCacheFactory;
    }

    /**
     * Adds a Loader.
     *
     * @param string $format The name of the loader (@see addResource())
     *
     * @return void
     */
    public function addLoader(string $format, LoaderInterface $loader)
    {
        $this->loaders[$format] = $loader;
    }

    /**
     * Adds a Resource.
     *
     * @param string $format   The name of the loader (@see addLoader())
     * @param mixed  $resource The resource name
     *
     * @return void
     *
     * @throws InvalidArgumentException If the locale contains invalid characters
     */
<<<<<<< HEAD
    public function addResource(string $format, mixed $resource, string $locale, string $domain = null)
=======
    public function addResource(string $format, mixed $resource, string $locale, ?string $domain = null)
>>>>>>> a44829e2
    {
        $domain ??= 'messages';

        $this->assertValidLocale($locale);
        $locale ?: $locale = class_exists(\Locale::class) ? \Locale::getDefault() : 'en';

        $this->resources[$locale][] = [$format, $resource, $domain];

        if (\in_array($locale, $this->fallbackLocales)) {
            $this->catalogues = [];
        } else {
            unset($this->catalogues[$locale]);
        }
    }

    /**
     * @return void
     */
    public function setLocale(string $locale)
    {
        $this->assertValidLocale($locale);
        $this->locale = $locale;
    }

    public function getLocale(): string
    {
        return $this->locale ?: (class_exists(\Locale::class) ? \Locale::getDefault() : 'en');
    }

    /**
     * Sets the fallback locales.
     *
     * @param string[] $locales
     *
     * @return void
     *
     * @throws InvalidArgumentException If a locale contains invalid characters
     */
    public function setFallbackLocales(array $locales)
    {
        // needed as the fallback locales are linked to the already loaded catalogues
        $this->catalogues = [];

        foreach ($locales as $locale) {
            $this->assertValidLocale($locale);
        }

        $this->fallbackLocales = $this->cacheVary['fallback_locales'] = $locales;
    }

    /**
     * Gets the fallback locales.
     *
     * @internal
     */
    public function getFallbackLocales(): array
    {
        return $this->fallbackLocales;
    }

<<<<<<< HEAD
    public function trans(?string $id, array $parameters = [], string $domain = null, string $locale = null): string
=======
    public function trans(?string $id, array $parameters = [], ?string $domain = null, ?string $locale = null): string
>>>>>>> a44829e2
    {
        if (null === $id || '' === $id) {
            return '';
        }

        $domain ??= 'messages';

        $catalogue = $this->getCatalogue($locale);
        $locale = $catalogue->getLocale();
        while (!$catalogue->defines($id, $domain)) {
            if ($cat = $catalogue->getFallbackCatalogue()) {
                $catalogue = $cat;
                $locale = $catalogue->getLocale();
            } else {
                break;
            }
        }

        $parameters = array_map(fn ($parameter) => $parameter instanceof TranslatableInterface ? $parameter->trans($this, $locale) : $parameter, $parameters);

        $len = \strlen(MessageCatalogue::INTL_DOMAIN_SUFFIX);
        if ($this->hasIntlFormatter
            && ($catalogue->defines($id, $domain.MessageCatalogue::INTL_DOMAIN_SUFFIX)
            || (\strlen($domain) > $len && 0 === substr_compare($domain, MessageCatalogue::INTL_DOMAIN_SUFFIX, -$len, $len)))
        ) {
            return $this->formatter->formatIntl($catalogue->get($id, $domain), $locale, $parameters);
        }

        return $this->formatter->format($catalogue->get($id, $domain), $locale, $parameters);
    }

<<<<<<< HEAD
    public function getCatalogue(string $locale = null): MessageCatalogueInterface
=======
    public function getCatalogue(?string $locale = null): MessageCatalogueInterface
>>>>>>> a44829e2
    {
        if (!$locale) {
            $locale = $this->getLocale();
        } else {
            $this->assertValidLocale($locale);
        }

        if (!isset($this->catalogues[$locale])) {
            $this->loadCatalogue($locale);
        }

        return $this->catalogues[$locale];
    }

    public function getCatalogues(): array
    {
        return array_values($this->catalogues);
    }

    /**
     * Gets the loaders.
     *
     * @return LoaderInterface[]
     */
    protected function getLoaders(): array
    {
        return $this->loaders;
    }

    /**
     * @return void
     */
    protected function loadCatalogue(string $locale)
    {
        if (null === $this->cacheDir) {
            $this->initializeCatalogue($locale);
        } else {
            $this->initializeCacheCatalogue($locale);
        }
    }

    /**
     * @return void
     */
    protected function initializeCatalogue(string $locale)
    {
        $this->assertValidLocale($locale);

        try {
            $this->doLoadCatalogue($locale);
        } catch (NotFoundResourceException $e) {
            if (!$this->computeFallbackLocales($locale)) {
                throw $e;
            }
        }
        $this->loadFallbackCatalogues($locale);
    }

    private function initializeCacheCatalogue(string $locale): void
    {
        if (isset($this->catalogues[$locale])) {
            /* Catalogue already initialized. */
            return;
        }

        $this->assertValidLocale($locale);
        $cache = $this->getConfigCacheFactory()->cache($this->getCatalogueCachePath($locale),
            function (ConfigCacheInterface $cache) use ($locale) {
                $this->dumpCatalogue($locale, $cache);
            }
        );

        if (isset($this->catalogues[$locale])) {
            /* Catalogue has been initialized as it was written out to cache. */
            return;
        }

        /* Read catalogue from cache. */
        $this->catalogues[$locale] = include $cache->getPath();
    }

    private function dumpCatalogue(string $locale, ConfigCacheInterface $cache): void
    {
        $this->initializeCatalogue($locale);
        $fallbackContent = $this->getFallbackContent($this->catalogues[$locale]);

        $content = sprintf(<<<EOF
<?php

use Symfony\Component\Translation\MessageCatalogue;

\$catalogue = new MessageCatalogue('%s', %s);

%s
return \$catalogue;

EOF
            ,
            $locale,
            var_export($this->getAllMessages($this->catalogues[$locale]), true),
            $fallbackContent
        );

        $cache->write($content, $this->catalogues[$locale]->getResources());
    }

    private function getFallbackContent(MessageCatalogue $catalogue): string
    {
        $fallbackContent = '';
        $current = '';
        $replacementPattern = '/[^a-z0-9_]/i';
        $fallbackCatalogue = $catalogue->getFallbackCatalogue();
        while ($fallbackCatalogue) {
            $fallback = $fallbackCatalogue->getLocale();
            $fallbackSuffix = ucfirst(preg_replace($replacementPattern, '_', $fallback));
            $currentSuffix = ucfirst(preg_replace($replacementPattern, '_', $current));

            $fallbackContent .= sprintf(<<<'EOF'
$catalogue%s = new MessageCatalogue('%s', %s);
$catalogue%s->addFallbackCatalogue($catalogue%s);

EOF
                ,
                $fallbackSuffix,
                $fallback,
                var_export($this->getAllMessages($fallbackCatalogue), true),
                $currentSuffix,
                $fallbackSuffix
            );
            $current = $fallbackCatalogue->getLocale();
            $fallbackCatalogue = $fallbackCatalogue->getFallbackCatalogue();
        }

        return $fallbackContent;
    }

    private function getCatalogueCachePath(string $locale): string
    {
        return $this->cacheDir.'/catalogue.'.$locale.'.'.strtr(substr(base64_encode(hash('sha256', serialize($this->cacheVary), true)), 0, 7), '/', '_').'.php';
    }

    /**
     * @internal
     */
    protected function doLoadCatalogue(string $locale): void
    {
        $this->catalogues[$locale] = new MessageCatalogue($locale);

        if (isset($this->resources[$locale])) {
            foreach ($this->resources[$locale] as $resource) {
                if (!isset($this->loaders[$resource[0]])) {
                    if (\is_string($resource[1])) {
                        throw new RuntimeException(sprintf('No loader is registered for the "%s" format when loading the "%s" resource.', $resource[0], $resource[1]));
                    }

                    throw new RuntimeException(sprintf('No loader is registered for the "%s" format.', $resource[0]));
                }
                $this->catalogues[$locale]->addCatalogue($this->loaders[$resource[0]]->load($resource[1], $locale, $resource[2]));
            }
        }
    }

    private function loadFallbackCatalogues(string $locale): void
    {
        $current = $this->catalogues[$locale];

        foreach ($this->computeFallbackLocales($locale) as $fallback) {
            if (!isset($this->catalogues[$fallback])) {
                $this->initializeCatalogue($fallback);
            }

            $fallbackCatalogue = new MessageCatalogue($fallback, $this->getAllMessages($this->catalogues[$fallback]));
            foreach ($this->catalogues[$fallback]->getResources() as $resource) {
                $fallbackCatalogue->addResource($resource);
            }
            $current->addFallbackCatalogue($fallbackCatalogue);
            $current = $fallbackCatalogue;
        }
    }

    /**
     * @return array
     */
    protected function computeFallbackLocales(string $locale)
    {
        $this->parentLocales ??= json_decode(file_get_contents(__DIR__.'/Resources/data/parents.json'), true);

        $originLocale = $locale;
        $locales = [];

        while ($locale) {
            $parent = $this->parentLocales[$locale] ?? null;

            if ($parent) {
                $locale = 'root' !== $parent ? $parent : null;
            } elseif (\function_exists('locale_parse')) {
                $localeSubTags = locale_parse($locale);
                $locale = null;
                if (1 < \count($localeSubTags)) {
                    array_pop($localeSubTags);
                    $locale = locale_compose($localeSubTags) ?: null;
                }
            } elseif ($i = strrpos($locale, '_') ?: strrpos($locale, '-')) {
                $locale = substr($locale, 0, $i);
            } else {
                $locale = null;
            }

            if (null !== $locale) {
                $locales[] = $locale;
            }
        }

        foreach ($this->fallbackLocales as $fallback) {
            if ($fallback === $originLocale) {
                continue;
            }

            $locales[] = $fallback;
        }

        return array_unique($locales);
    }

    /**
     * Asserts that the locale is valid, throws an Exception if not.
     *
     * @return void
     *
     * @throws InvalidArgumentException If the locale contains invalid characters
     */
    protected function assertValidLocale(string $locale)
    {
        if (!preg_match('/^[a-z0-9@_\\.\\-]*$/i', $locale)) {
            throw new InvalidArgumentException(sprintf('Invalid "%s" locale.', $locale));
        }
    }

    /**
     * Provides the ConfigCache factory implementation, falling back to a
     * default implementation if necessary.
     */
    private function getConfigCacheFactory(): ConfigCacheFactoryInterface
    {
        $this->configCacheFactory ??= new ConfigCacheFactory($this->debug);

        return $this->configCacheFactory;
    }

    private function getAllMessages(MessageCatalogueInterface $catalogue): array
    {
        $allMessages = [];

        foreach ($catalogue->all() as $domain => $messages) {
            if ($intlMessages = $catalogue->all($domain.MessageCatalogue::INTL_DOMAIN_SUFFIX)) {
                $allMessages[$domain.MessageCatalogue::INTL_DOMAIN_SUFFIX] = $intlMessages;
                $messages = array_diff_key($messages, $intlMessages);
            }
            if ($messages) {
                $allMessages[$domain] = $messages;
            }
        }

        return $allMessages;
    }
}<|MERGE_RESOLUTION|>--- conflicted
+++ resolved
@@ -110,11 +110,7 @@
      *
      * @throws InvalidArgumentException If the locale contains invalid characters
      */
-<<<<<<< HEAD
-    public function addResource(string $format, mixed $resource, string $locale, string $domain = null)
-=======
     public function addResource(string $format, mixed $resource, string $locale, ?string $domain = null)
->>>>>>> a44829e2
     {
         $domain ??= 'messages';
 
@@ -175,11 +171,7 @@
         return $this->fallbackLocales;
     }
 
-<<<<<<< HEAD
-    public function trans(?string $id, array $parameters = [], string $domain = null, string $locale = null): string
-=======
     public function trans(?string $id, array $parameters = [], ?string $domain = null, ?string $locale = null): string
->>>>>>> a44829e2
     {
         if (null === $id || '' === $id) {
             return '';
@@ -211,11 +203,7 @@
         return $this->formatter->format($catalogue->get($id, $domain), $locale, $parameters);
     }
 
-<<<<<<< HEAD
-    public function getCatalogue(string $locale = null): MessageCatalogueInterface
-=======
     public function getCatalogue(?string $locale = null): MessageCatalogueInterface
->>>>>>> a44829e2
     {
         if (!$locale) {
             $locale = $this->getLocale();
