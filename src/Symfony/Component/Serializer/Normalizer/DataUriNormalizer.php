--- conflicted
+++ resolved
@@ -44,7 +44,6 @@
         $this->mimeTypeGuesser = $mimeTypeGuesser;
     }
 
-<<<<<<< HEAD
     public function getSupportedTypes(?string $format): array
     {
         $isCacheable = __CLASS__ === static::class || $this->hasCacheableSupportsMethod();
@@ -56,15 +55,7 @@
         ];
     }
 
-    public function normalize(mixed $object, string $format = null, array $context = []): string
-=======
-    /**
-     * {@inheritdoc}
-     *
-     * @return string
-     */
-    public function normalize($object, ?string $format = null, array $context = [])
->>>>>>> 2a31f2dd
+    public function normalize(mixed $object, ?string $format = null, array $context = []): string
     {
         if (!$object instanceof \SplFileInfo) {
             throw new InvalidArgumentException('The object must be an instance of "\SplFileInfo".');
@@ -90,11 +81,7 @@
     /**
      * @param array $context
      */
-<<<<<<< HEAD
-    public function supportsNormalization(mixed $data, string $format = null /* , array $context = [] */): bool
-=======
-    public function supportsNormalization($data, ?string $format = null)
->>>>>>> 2a31f2dd
+    public function supportsNormalization(mixed $data, ?string $format = null /* , array $context = [] */): bool
     {
         return $data instanceof \SplFileInfo;
     }
@@ -107,11 +94,7 @@
      * @throws InvalidArgumentException
      * @throws NotNormalizableValueException
      */
-<<<<<<< HEAD
-    public function denormalize(mixed $data, string $type, string $format = null, array $context = []): \SplFileInfo
-=======
-    public function denormalize($data, string $type, ?string $format = null, array $context = [])
->>>>>>> 2a31f2dd
+    public function denormalize(mixed $data, string $type, ?string $format = null, array $context = []): \SplFileInfo
     {
         if (null === $data || !preg_match('/^data:([a-z0-9][a-z0-9\!\#\$\&\-\^\_\+\.]{0,126}\/[a-z0-9][a-z0-9\!\#\$\&\-\^\_\+\.]{0,126}(;[a-z0-9\-]+\=[a-z0-9\-]+)?)?(;base64)?,[a-z0-9\!\$\&\\\'\,\(\)\*\+\,\;\=\-\.\_\~\:\@\/\?\%\s]*\s*$/i', $data)) {
             throw NotNormalizableValueException::createForUnexpectedDataType('The provided "data:" URI is not valid.', $data, ['string'], $context['deserialization_path'] ?? null, true);
@@ -140,11 +123,7 @@
     /**
      * @param array $context
      */
-<<<<<<< HEAD
-    public function supportsDenormalization(mixed $data, string $type, string $format = null /* , array $context = [] */): bool
-=======
-    public function supportsDenormalization($data, string $type, ?string $format = null)
->>>>>>> 2a31f2dd
+    public function supportsDenormalization(mixed $data, string $type, ?string $format = null /* , array $context = [] */): bool
     {
         return isset(self::SUPPORTED_TYPES[$type]);
     }
