--- conflicted
+++ resolved
@@ -574,8 +574,7 @@
         $factory->createNamedBuilder($type, "text", "value", array("unknown" => "opt"));
     }
 
-<<<<<<< HEAD
-    public function testFieldTypeCreatesDefaultValueForEmptyDataOption()
+    public function testFormTypeCreatesDefaultValueForEmptyDataOption()
     {
         $factory = new FormFactory(array(new \Symfony\Component\Form\Extension\Core\CoreExtension()));
 
@@ -587,20 +586,6 @@
         $author->setLastName('Smith');
 
         $this->assertEquals($author, $form->getData());
-=======
-    public function testFormTypeCreatesDefaultValueForEmptyDataOption()
-    {
-        $factory = new FormFactory(array(new \Symfony\Component\Form\Extension\Core\CoreExtension()));
-
-        $form = $factory->createNamedBuilder(new AuthorType(), 'author')->getForm();
-        $form->bind(array('firstName' => 'John', 'lastName' => 'Smith'));
-
-        $author = new Author();
-        $author->firstName = 'John';
-        $author->setLastName('Smith');
-
-        $this->assertEquals($author, $form->getData());
->>>>>>> ddca4bbd
     }
 
     private function createMockFactory(array $methods = array())
