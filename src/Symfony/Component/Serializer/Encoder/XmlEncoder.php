<?php

/*
 * This file is part of the Symfony package.
 *
 * (c) Fabien Potencier <fabien@symfony.com>
 *
 * For the full copyright and license information, please view the LICENSE
 * file that was distributed with this source code.
 */

namespace Symfony\Component\Serializer\Encoder;

use Symfony\Component\Serializer\Exception\BadMethodCallException;
use Symfony\Component\Serializer\Exception\NotEncodableValueException;
use Symfony\Component\Serializer\SerializerAwareInterface;
use Symfony\Component\Serializer\SerializerAwareTrait;

/**
 * Encodes XML data.
 *
 * @author Jordi Boggiano <j.boggiano@seld.be>
 * @author John Wards <jwards@whiteoctober.co.uk>
 * @author Fabian Vogler <fabian@equivalence.ch>
 * @author Kévin Dunglas <dunglas@gmail.com>
 * @author Dany Maillard <danymaillard93b@gmail.com>
 */
class XmlEncoder implements EncoderInterface, DecoderInterface, NormalizationAwareInterface, SerializerAwareInterface
{
    use SerializerAwareTrait;

    public const FORMAT = 'xml';

    public const AS_COLLECTION = 'as_collection';

    /**
     * An array of ignored XML node types while decoding, each one of the DOM Predefined XML_* constants.
     */
    public const DECODER_IGNORED_NODE_TYPES = 'decoder_ignored_node_types';

    /**
     * An array of ignored XML node types while encoding, each one of the DOM Predefined XML_* constants.
     */
    public const ENCODER_IGNORED_NODE_TYPES = 'encoder_ignored_node_types';
    public const ENCODING = 'xml_encoding';
    public const FORMAT_OUTPUT = 'xml_format_output';

    /**
     * A bit field of LIBXML_* constants.
     */
<<<<<<< HEAD
    const LOAD_OPTIONS = 'load_options';
    const REMOVE_EMPTY_TAGS = 'remove_empty_tags';
    const ROOT_NODE_NAME = 'xml_root_node_name';
    const STANDALONE = 'xml_standalone';
    const TYPE_CAST_ATTRIBUTES = 'xml_type_cast_attributes';
    const VERSION = 'xml_version';
=======
    public const LOAD_OPTIONS = 'load_options';
    public const REMOVE_EMPTY_TAGS = 'remove_empty_tags';
    public const ROOT_NODE_NAME = 'xml_root_node_name';
    public const STANDALONE = 'xml_standalone';

    /** @deprecated The constant TYPE_CASE_ATTRIBUTES is deprecated since version 4.4 and will be removed in version 5. Use TYPE_CAST_ATTRIBUTES instead. */
    public const TYPE_CASE_ATTRIBUTES = 'xml_type_cast_attributes';
    public const TYPE_CAST_ATTRIBUTES = 'xml_type_cast_attributes';
    public const VERSION = 'xml_version';
>>>>>>> 018415e1

    private $defaultContext = [
        self::AS_COLLECTION => false,
        self::DECODER_IGNORED_NODE_TYPES => [\XML_PI_NODE, \XML_COMMENT_NODE],
        self::ENCODER_IGNORED_NODE_TYPES => [],
        self::LOAD_OPTIONS => \LIBXML_NONET | \LIBXML_NOBLANKS,
        self::REMOVE_EMPTY_TAGS => false,
        self::ROOT_NODE_NAME => 'response',
        self::TYPE_CAST_ATTRIBUTES => true,
    ];

    /**
     * @var \DOMDocument
     */
    private $dom;
    private $format;
    private $context;

    public function __construct(array $defaultContext = [])
    {
        $this->defaultContext = array_merge($this->defaultContext, $defaultContext);
    }

    /**
     * {@inheritdoc}
     */
    public function encode($data, string $format, array $context = [])
    {
        $encoderIgnoredNodeTypes = $context[self::ENCODER_IGNORED_NODE_TYPES] ?? $this->defaultContext[self::ENCODER_IGNORED_NODE_TYPES];
        $ignorePiNode = \in_array(\XML_PI_NODE, $encoderIgnoredNodeTypes, true);
        if ($data instanceof \DOMDocument) {
            return $data->saveXML($ignorePiNode ? $data->documentElement : null);
        }

        $xmlRootNodeName = $context[self::ROOT_NODE_NAME] ?? $this->defaultContext[self::ROOT_NODE_NAME];

        $this->dom = $this->createDomDocument($context);
        $this->format = $format;
        $this->context = $context;

        if (null !== $data && !is_scalar($data)) {
            $root = $this->dom->createElement($xmlRootNodeName);
            $this->dom->appendChild($root);
            $this->buildXml($root, $data, $xmlRootNodeName);
        } else {
            $this->appendNode($this->dom, $data, $xmlRootNodeName);
        }

        return $this->dom->saveXML($ignorePiNode ? $this->dom->documentElement : null);
    }

    /**
     * {@inheritdoc}
     */
    public function decode(string $data, string $format, array $context = [])
    {
        if ('' === trim($data)) {
            throw new NotEncodableValueException('Invalid XML data, it can not be empty.');
        }

        $internalErrors = libxml_use_internal_errors(true);
        if (\LIBXML_VERSION < 20900) {
            $disableEntities = libxml_disable_entity_loader(true);
        }
        libxml_clear_errors();

        $dom = new \DOMDocument();
        $dom->loadXML($data, $context[self::LOAD_OPTIONS] ?? $this->defaultContext[self::LOAD_OPTIONS]);

        libxml_use_internal_errors($internalErrors);
        if (\LIBXML_VERSION < 20900) {
            libxml_disable_entity_loader($disableEntities);
        }

        if ($error = libxml_get_last_error()) {
            libxml_clear_errors();

            throw new NotEncodableValueException($error->message);
        }

        $rootNode = null;
        $decoderIgnoredNodeTypes = $context[self::DECODER_IGNORED_NODE_TYPES] ?? $this->defaultContext[self::DECODER_IGNORED_NODE_TYPES];
        foreach ($dom->childNodes as $child) {
            if (\XML_DOCUMENT_TYPE_NODE === $child->nodeType) {
                throw new NotEncodableValueException('Document types are not allowed.');
            }
            if (!$rootNode && !\in_array($child->nodeType, $decoderIgnoredNodeTypes, true)) {
                $rootNode = $child;
            }
        }

        // todo: throw an exception if the root node name is not correctly configured (bc)

        if ($rootNode->hasChildNodes()) {
            $xpath = new \DOMXPath($dom);
            $data = [];
            foreach ($xpath->query('namespace::*', $dom->documentElement) as $nsNode) {
                $data['@'.$nsNode->nodeName] = $nsNode->nodeValue;
            }

            unset($data['@xmlns:xml']);

            if (empty($data)) {
                return $this->parseXml($rootNode, $context);
            }

            return array_merge($data, (array) $this->parseXml($rootNode, $context));
        }

        if (!$rootNode->hasAttributes()) {
            return $rootNode->nodeValue;
        }

        $data = [];

        foreach ($rootNode->attributes as $attrKey => $attr) {
            $data['@'.$attrKey] = $attr->nodeValue;
        }

        $data['#'] = $rootNode->nodeValue;

        return $data;
    }

    /**
     * {@inheritdoc}
     */
    public function supportsEncoding(string $format)
    {
        return self::FORMAT === $format;
    }

    /**
     * {@inheritdoc}
     */
    public function supportsDecoding(string $format)
    {
        return self::FORMAT === $format;
    }

    final protected function appendXMLString(\DOMNode $node, string $val): bool
    {
        if ('' !== $val) {
            $frag = $this->dom->createDocumentFragment();
            $frag->appendXML($val);
            $node->appendChild($frag);

            return true;
        }

        return false;
    }

    final protected function appendText(\DOMNode $node, string $val): bool
    {
        $nodeText = $this->dom->createTextNode($val);
        $node->appendChild($nodeText);

        return true;
    }

    final protected function appendCData(\DOMNode $node, string $val): bool
    {
        $nodeText = $this->dom->createCDATASection($val);
        $node->appendChild($nodeText);

        return true;
    }

    /**
     * @param \DOMDocumentFragment $fragment
     */
    final protected function appendDocumentFragment(\DOMNode $node, $fragment): bool
    {
        if ($fragment instanceof \DOMDocumentFragment) {
            $node->appendChild($fragment);

            return true;
        }

        return false;
    }

    final protected function appendComment(\DOMNode $node, string $data): bool
    {
        $node->appendChild($this->dom->createComment($data));

        return true;
    }

    /**
     * Checks the name is a valid xml element name.
     */
    final protected function isElementNameValid(string $name): bool
    {
        return $name &&
            false === strpos($name, ' ') &&
            preg_match('#^[\pL_][\pL0-9._:-]*$#ui', $name);
    }

    /**
     * Parse the input DOMNode into an array or a string.
     *
     * @return array|string
     */
    private function parseXml(\DOMNode $node, array $context = [])
    {
        $data = $this->parseXmlAttributes($node, $context);

        $value = $this->parseXmlValue($node, $context);

        if (!\count($data)) {
            return $value;
        }

        if (!\is_array($value)) {
            $data['#'] = $value;

            return $data;
        }

        if (1 === \count($value) && key($value)) {
            $data[key($value)] = current($value);

            return $data;
        }

        foreach ($value as $key => $val) {
            $data[$key] = $val;
        }

        return $data;
    }

    /**
     * Parse the input DOMNode attributes into an array.
     */
    private function parseXmlAttributes(\DOMNode $node, array $context = []): array
    {
        if (!$node->hasAttributes()) {
            return [];
        }

        $data = [];
        $typeCastAttributes = (bool) ($context[self::TYPE_CAST_ATTRIBUTES] ?? $this->defaultContext[self::TYPE_CAST_ATTRIBUTES]);

        foreach ($node->attributes as $attr) {
            if (!is_numeric($attr->nodeValue) || !$typeCastAttributes || (isset($attr->nodeValue[1]) && '0' === $attr->nodeValue[0] && '.' !== $attr->nodeValue[1])) {
                $data['@'.$attr->nodeName] = $attr->nodeValue;

                continue;
            }

            if (false !== $val = filter_var($attr->nodeValue, \FILTER_VALIDATE_INT)) {
                $data['@'.$attr->nodeName] = $val;

                continue;
            }

            $data['@'.$attr->nodeName] = (float) $attr->nodeValue;
        }

        return $data;
    }

    /**
     * Parse the input DOMNode value (content and children) into an array or a string.
     *
     * @return array|string
     */
    private function parseXmlValue(\DOMNode $node, array $context = [])
    {
        if (!$node->hasChildNodes()) {
            return $node->nodeValue;
        }

        if (1 === $node->childNodes->length && \in_array($node->firstChild->nodeType, [\XML_TEXT_NODE, \XML_CDATA_SECTION_NODE])) {
            return $node->firstChild->nodeValue;
        }

        $value = [];
        $decoderIgnoredNodeTypes = $context[self::DECODER_IGNORED_NODE_TYPES] ?? $this->defaultContext[self::DECODER_IGNORED_NODE_TYPES];
        foreach ($node->childNodes as $subnode) {
            if (\in_array($subnode->nodeType, $decoderIgnoredNodeTypes, true)) {
                continue;
            }

            $val = $this->parseXml($subnode, $context);

            if ('item' === $subnode->nodeName && isset($val['@key'])) {
                $value[$val['@key']] = $val['#'] ?? $val;
            } else {
                $value[$subnode->nodeName][] = $val;
            }
        }

        $asCollection = $context[self::AS_COLLECTION] ?? $this->defaultContext[self::AS_COLLECTION];
        foreach ($value as $key => $val) {
            if (!$asCollection && \is_array($val) && 1 === \count($val)) {
                $value[$key] = current($val);
            }
        }

        return $value;
    }

    /**
     * Parse the data and convert it to DOMElements.
     *
     * @param array|object $data
     *
     * @throws NotEncodableValueException
     */
    private function buildXml(\DOMNode $parentNode, $data, string $xmlRootNodeName = null): bool
    {
        $append = true;
        $removeEmptyTags = $this->context[self::REMOVE_EMPTY_TAGS] ?? $this->defaultContext[self::REMOVE_EMPTY_TAGS] ?? false;
        $encoderIgnoredNodeTypes = $this->context[self::ENCODER_IGNORED_NODE_TYPES] ?? $this->defaultContext[self::ENCODER_IGNORED_NODE_TYPES];

        if (\is_array($data) || ($data instanceof \Traversable && (null === $this->serializer || !$this->serializer->supportsNormalization($data, $this->format)))) {
            foreach ($data as $key => $data) {
                //Ah this is the magic @ attribute types.
                if (0 === strpos($key, '@') && $this->isElementNameValid($attributeName = substr($key, 1))) {
                    if (!is_scalar($data)) {
                        $data = $this->serializer->normalize($data, $this->format, $this->context);
                    }
                    $parentNode->setAttribute($attributeName, $data);
                } elseif ('#' === $key) {
                    $append = $this->selectNodeType($parentNode, $data);
                } elseif ('#comment' === $key) {
                    if (!\in_array(\XML_COMMENT_NODE, $encoderIgnoredNodeTypes, true)) {
                        $append = $this->appendComment($parentNode, $data);
                    }
                } elseif (\is_array($data) && false === is_numeric($key)) {
                    // Is this array fully numeric keys?
                    if (ctype_digit(implode('', array_keys($data)))) {
                        /*
                         * Create nodes to append to $parentNode based on the $key of this array
                         * Produces <xml><item>0</item><item>1</item></xml>
                         * From ["item" => [0,1]];.
                         */
                        foreach ($data as $subData) {
                            $append = $this->appendNode($parentNode, $subData, $key);
                        }
                    } else {
                        $append = $this->appendNode($parentNode, $data, $key);
                    }
                } elseif (is_numeric($key) || !$this->isElementNameValid($key)) {
                    $append = $this->appendNode($parentNode, $data, 'item', $key);
                } elseif (null !== $data || !$removeEmptyTags) {
                    $append = $this->appendNode($parentNode, $data, $key);
                }
            }

            return $append;
        }

        if (\is_object($data)) {
            if (null === $this->serializer) {
                throw new BadMethodCallException(sprintf('The serializer needs to be set to allow "%s()" to be used with object data.', __METHOD__));
            }

            $data = $this->serializer->normalize($data, $this->format, $this->context);
            if (null !== $data && !is_scalar($data)) {
                return $this->buildXml($parentNode, $data, $xmlRootNodeName);
            }

            // top level data object was normalized into a scalar
            if (!$parentNode->parentNode->parentNode) {
                $root = $parentNode->parentNode;
                $root->removeChild($parentNode);

                return $this->appendNode($root, $data, $xmlRootNodeName);
            }

            return $this->appendNode($parentNode, $data, 'data');
        }

        throw new NotEncodableValueException('An unexpected value could not be serialized: '.(!\is_resource($data) ? var_export($data, true) : sprintf('%s resource', get_resource_type($data))));
    }

    /**
     * Selects the type of node to create and appends it to the parent.
     *
     * @param array|object $data
     */
    private function appendNode(\DOMNode $parentNode, $data, string $nodeName, string $key = null): bool
    {
        $node = $this->dom->createElement($nodeName);
        if (null !== $key) {
            $node->setAttribute('key', $key);
        }
        $appendNode = $this->selectNodeType($node, $data);
        // we may have decided not to append this node, either in error or if its $nodeName is not valid
        if ($appendNode) {
            $parentNode->appendChild($node);
        }

        return $appendNode;
    }

    /**
     * Checks if a value contains any characters which would require CDATA wrapping.
     */
    private function needsCdataWrapping(string $val): bool
    {
        return 0 < preg_match('/[<>&]/', $val);
    }

    /**
     * Tests the value being passed and decide what sort of element to create.
     *
     * @throws NotEncodableValueException
     */
    private function selectNodeType(\DOMNode $node, $val): bool
    {
        if (\is_array($val)) {
            return $this->buildXml($node, $val);
        } elseif ($val instanceof \SimpleXMLElement) {
            $child = $this->dom->importNode(dom_import_simplexml($val), true);
            $node->appendChild($child);
        } elseif ($val instanceof \Traversable) {
            $this->buildXml($node, $val);
        } elseif ($val instanceof \DOMNode) {
            $child = $this->dom->importNode($val, true);
            $node->appendChild($child);
        } elseif (\is_object($val)) {
            if (null === $this->serializer) {
                throw new BadMethodCallException(sprintf('The serializer needs to be set to allow "%s()" to be used with object data.', __METHOD__));
            }

            return $this->selectNodeType($node, $this->serializer->normalize($val, $this->format, $this->context));
        } elseif (is_numeric($val)) {
            return $this->appendText($node, (string) $val);
        } elseif (\is_string($val) && $this->needsCdataWrapping($val)) {
            return $this->appendCData($node, $val);
        } elseif (\is_string($val)) {
            return $this->appendText($node, $val);
        } elseif (\is_bool($val)) {
            return $this->appendText($node, (int) $val);
        }

        return true;
    }

    /**
     * Create a DOM document, taking serializer options into account.
     */
    private function createDomDocument(array $context): \DOMDocument
    {
        $document = new \DOMDocument();

        // Set an attribute on the DOM document specifying, as part of the XML declaration,
        $xmlOptions = [
            // nicely formats output with indentation and extra space
            self::FORMAT_OUTPUT => 'formatOutput',
            // the version number of the document
            self::VERSION => 'xmlVersion',
            // the encoding of the document
            self::ENCODING => 'encoding',
            // whether the document is standalone
            self::STANDALONE => 'xmlStandalone',
        ];
        foreach ($xmlOptions as $xmlOption => $documentProperty) {
            if ($contextOption = $context[$xmlOption] ?? $this->defaultContext[$xmlOption] ?? false) {
                $document->$documentProperty = $contextOption;
            }
        }

        return $document;
    }
}<|MERGE_RESOLUTION|>--- conflicted
+++ resolved
@@ -48,24 +48,12 @@
     /**
      * A bit field of LIBXML_* constants.
      */
-<<<<<<< HEAD
-    const LOAD_OPTIONS = 'load_options';
-    const REMOVE_EMPTY_TAGS = 'remove_empty_tags';
-    const ROOT_NODE_NAME = 'xml_root_node_name';
-    const STANDALONE = 'xml_standalone';
-    const TYPE_CAST_ATTRIBUTES = 'xml_type_cast_attributes';
-    const VERSION = 'xml_version';
-=======
     public const LOAD_OPTIONS = 'load_options';
     public const REMOVE_EMPTY_TAGS = 'remove_empty_tags';
     public const ROOT_NODE_NAME = 'xml_root_node_name';
     public const STANDALONE = 'xml_standalone';
-
-    /** @deprecated The constant TYPE_CASE_ATTRIBUTES is deprecated since version 4.4 and will be removed in version 5. Use TYPE_CAST_ATTRIBUTES instead. */
-    public const TYPE_CASE_ATTRIBUTES = 'xml_type_cast_attributes';
     public const TYPE_CAST_ATTRIBUTES = 'xml_type_cast_attributes';
     public const VERSION = 'xml_version';
->>>>>>> 018415e1
 
     private $defaultContext = [
         self::AS_COLLECTION => false,
