<?php

/*
 * This file is part of the Symfony package.
 *
 * (c) Fabien Potencier <fabien@symfony.com>
 *
 * For the full copyright and license information, please view the LICENSE
 * file that was distributed with this source code.
 */

namespace Symfony\Component\Finder\Tests;

use Symfony\Component\Finder\Finder;

class FinderTest extends Iterator\RealIteratorTestCase
{
    public function testCreate()
    {
        $this->assertInstanceOf('Symfony\Component\Finder\Finder', Finder::create());
    }

    public function testDirectories()
    {
        $finder = $this->buildFinder();
        $this->assertSame($finder, $finder->directories());
        $this->assertIterator($this->toAbsolute(array('foo', 'toto')), $finder->in(self::$tmpDir)->getIterator());

        $finder = $this->buildFinder();
        $finder->directories();
        $finder->files();
        $finder->directories();
        $this->assertIterator($this->toAbsolute(array('foo', 'toto')), $finder->in(self::$tmpDir)->getIterator());
    }

    public function testFiles()
    {
        $finder = $this->buildFinder();
        $this->assertSame($finder, $finder->files());
        $this->assertIterator($this->toAbsolute(array('foo/bar.tmp', 'test.php', 'test.py', 'foo bar')), $finder->in(self::$tmpDir)->getIterator());

        $finder = $this->buildFinder();
        $finder->files();
        $finder->directories();
        $finder->files();
        $this->assertIterator($this->toAbsolute(array('foo/bar.tmp', 'test.php', 'test.py', 'foo bar')), $finder->in(self::$tmpDir)->getIterator());
    }

    public function testRemoveTrailingSlash()
    {
        $finder = $this->buildFinder();

        $expected = $this->toAbsolute(array('foo/bar.tmp', 'test.php', 'test.py', 'foo bar'));
        $in = self::$tmpDir.'//';

        $this->assertIterator($expected, $finder->in($in)->files()->getIterator());
    }

    public function testSymlinksNotResolved()
    {
        if ('\\' === \DIRECTORY_SEPARATOR) {
            $this->markTestSkipped('symlinks are not supported on Windows');
        }

        $finder = $this->buildFinder();

        symlink($this->toAbsolute('foo'), $this->toAbsolute('baz'));
        $expected = $this->toAbsolute(array('baz/bar.tmp'));
        $in = self::$tmpDir.'/baz/';
        try {
            $this->assertIterator($expected, $finder->in($in)->files()->getIterator());
            unlink($this->toAbsolute('baz'));
        } catch (\Exception $e) {
            unlink($this->toAbsolute('baz'));
            throw $e;
        }
    }

    public function testBackPathNotNormalized()
    {
        $finder = $this->buildFinder();

        $expected = $this->toAbsolute(array('foo/../foo/bar.tmp'));
        $in = self::$tmpDir.'/foo/../foo/';
        $this->assertIterator($expected, $finder->in($in)->files()->getIterator());
    }

    public function testDepth()
    {
        $finder = $this->buildFinder();
        $this->assertSame($finder, $finder->depth('< 1'));
        $this->assertIterator($this->toAbsolute(array('foo', 'test.php', 'test.py', 'toto', 'foo bar')), $finder->in(self::$tmpDir)->getIterator());

        $finder = $this->buildFinder();
        $this->assertSame($finder, $finder->depth('<= 0'));
        $this->assertIterator($this->toAbsolute(array('foo', 'test.php', 'test.py', 'toto', 'foo bar')), $finder->in(self::$tmpDir)->getIterator());

        $finder = $this->buildFinder();
        $this->assertSame($finder, $finder->depth('>= 1'));
        $this->assertIterator($this->toAbsolute(array('foo/bar.tmp')), $finder->in(self::$tmpDir)->getIterator());

        $finder = $this->buildFinder();
        $finder->depth('< 1')->depth('>= 1');
        $this->assertIterator(array(), $finder->in(self::$tmpDir)->getIterator());
    }

    public function testName()
    {
        $finder = $this->buildFinder();
        $this->assertSame($finder, $finder->name('*.php'));
        $this->assertIterator($this->toAbsolute(array('test.php')), $finder->in(self::$tmpDir)->getIterator());

        $finder = $this->buildFinder();
        $finder->name('test.ph*');
        $finder->name('test.py');
        $this->assertIterator($this->toAbsolute(array('test.php', 'test.py')), $finder->in(self::$tmpDir)->getIterator());

        $finder = $this->buildFinder();
        $finder->name('~^test~i');
        $this->assertIterator($this->toAbsolute(array('test.php', 'test.py')), $finder->in(self::$tmpDir)->getIterator());

        $finder = $this->buildFinder();
        $finder->name('~\\.php$~i');
        $this->assertIterator($this->toAbsolute(array('test.php')), $finder->in(self::$tmpDir)->getIterator());

        $finder = $this->buildFinder();
        $finder->name('test.p{hp,y}');
        $this->assertIterator($this->toAbsolute(array('test.php', 'test.py')), $finder->in(self::$tmpDir)->getIterator());
    }

    public function testNotName()
    {
        $finder = $this->buildFinder();
        $this->assertSame($finder, $finder->notName('*.php'));
        $this->assertIterator($this->toAbsolute(array('foo', 'foo/bar.tmp', 'test.py', 'toto', 'foo bar')), $finder->in(self::$tmpDir)->getIterator());

        $finder = $this->buildFinder();
        $finder->notName('*.php');
        $finder->notName('*.py');
        $this->assertIterator($this->toAbsolute(array('foo', 'foo/bar.tmp', 'toto', 'foo bar')), $finder->in(self::$tmpDir)->getIterator());

        $finder = $this->buildFinder();
        $finder->name('test.ph*');
        $finder->name('test.py');
        $finder->notName('*.php');
        $finder->notName('*.py');
        $this->assertIterator(array(), $finder->in(self::$tmpDir)->getIterator());

        $finder = $this->buildFinder();
        $finder->name('test.ph*');
        $finder->name('test.py');
        $finder->notName('*.p{hp,y}');
        $this->assertIterator(array(), $finder->in(self::$tmpDir)->getIterator());
    }

    /**
     * @dataProvider getRegexNameTestData
     */
    public function testRegexName($regex)
    {
        $finder = $this->buildFinder();
        $finder->name($regex);
        $this->assertIterator($this->toAbsolute(array('test.py', 'test.php')), $finder->in(self::$tmpDir)->getIterator());
    }

    public function testSize()
    {
        $finder = $this->buildFinder();
        $this->assertSame($finder, $finder->files()->size('< 1K')->size('> 500'));
        $this->assertIterator($this->toAbsolute(array('test.php')), $finder->in(self::$tmpDir)->getIterator());
    }

    public function testDate()
    {
        $finder = $this->buildFinder();
        $this->assertSame($finder, $finder->files()->date('until last month'));
        $this->assertIterator($this->toAbsolute(array('foo/bar.tmp', 'test.php')), $finder->in(self::$tmpDir)->getIterator());
    }

    public function testExclude()
    {
        $finder = $this->buildFinder();
        $this->assertSame($finder, $finder->exclude('foo'));
        $this->assertIterator($this->toAbsolute(array('test.php', 'test.py', 'toto', 'foo bar')), $finder->in(self::$tmpDir)->getIterator());
    }

    public function testIgnoreVCS()
    {
        $finder = $this->buildFinder();
        $this->assertSame($finder, $finder->ignoreVCS(false)->ignoreDotFiles(false));
        $this->assertIterator($this->toAbsolute(array('.git', 'foo', 'foo/bar.tmp', 'test.php', 'test.py', 'toto', 'toto/.git', '.bar', '.foo', '.foo/.bar', '.foo/bar', 'foo bar')), $finder->in(self::$tmpDir)->getIterator());

        $finder = $this->buildFinder();
        $finder->ignoreVCS(false)->ignoreVCS(false)->ignoreDotFiles(false);
        $this->assertIterator($this->toAbsolute(array('.git', 'foo', 'foo/bar.tmp', 'test.php', 'test.py', 'toto', 'toto/.git', '.bar', '.foo', '.foo/.bar', '.foo/bar', 'foo bar')), $finder->in(self::$tmpDir)->getIterator());

        $finder = $this->buildFinder();
        $this->assertSame($finder, $finder->ignoreVCS(true)->ignoreDotFiles(false));
        $this->assertIterator($this->toAbsolute(array('foo', 'foo/bar.tmp', 'test.php', 'test.py', 'toto', '.bar', '.foo', '.foo/.bar', '.foo/bar', 'foo bar')), $finder->in(self::$tmpDir)->getIterator());
    }

    public function testIgnoreDotFiles()
    {
        $finder = $this->buildFinder();
        $this->assertSame($finder, $finder->ignoreDotFiles(false)->ignoreVCS(false));
        $this->assertIterator($this->toAbsolute(array('.git', '.bar', '.foo', '.foo/.bar', '.foo/bar', 'foo', 'foo/bar.tmp', 'test.php', 'test.py', 'toto', 'toto/.git', 'foo bar')), $finder->in(self::$tmpDir)->getIterator());

        $finder = $this->buildFinder();
        $finder->ignoreDotFiles(false)->ignoreDotFiles(false)->ignoreVCS(false);
        $this->assertIterator($this->toAbsolute(array('.git', '.bar', '.foo', '.foo/.bar', '.foo/bar', 'foo', 'foo/bar.tmp', 'test.php', 'test.py', 'toto', 'toto/.git', 'foo bar')), $finder->in(self::$tmpDir)->getIterator());

        $finder = $this->buildFinder();
        $this->assertSame($finder, $finder->ignoreDotFiles(true)->ignoreVCS(false));
        $this->assertIterator($this->toAbsolute(array('foo', 'foo/bar.tmp', 'test.php', 'test.py', 'toto', 'foo bar')), $finder->in(self::$tmpDir)->getIterator());
    }

    public function testSortByName()
    {
        $finder = $this->buildFinder();
        $this->assertSame($finder, $finder->sortByName());
        $this->assertIterator($this->toAbsolute(array('foo', 'foo bar', 'foo/bar.tmp', 'test.php', 'test.py', 'toto')), $finder->in(self::$tmpDir)->getIterator());
    }

    public function testSortByType()
    {
        $finder = $this->buildFinder();
        $this->assertSame($finder, $finder->sortByType());
        $this->assertIterator($this->toAbsolute(array('foo', 'foo bar', 'toto', 'foo/bar.tmp', 'test.php', 'test.py')), $finder->in(self::$tmpDir)->getIterator());
    }

    public function testSortByAccessedTime()
    {
        $finder = $this->buildFinder();
        $this->assertSame($finder, $finder->sortByAccessedTime());
        $this->assertIterator($this->toAbsolute(array('foo/bar.tmp', 'test.php', 'toto', 'test.py', 'foo', 'foo bar')), $finder->in(self::$tmpDir)->getIterator());
    }

    public function testSortByChangedTime()
    {
        $finder = $this->buildFinder();
        $this->assertSame($finder, $finder->sortByChangedTime());
        $this->assertIterator($this->toAbsolute(array('toto', 'test.py', 'test.php', 'foo/bar.tmp', 'foo', 'foo bar')), $finder->in(self::$tmpDir)->getIterator());
    }

    public function testSortByModifiedTime()
    {
        $finder = $this->buildFinder();
        $this->assertSame($finder, $finder->sortByModifiedTime());
        $this->assertIterator($this->toAbsolute(array('foo/bar.tmp', 'test.php', 'toto', 'test.py', 'foo', 'foo bar')), $finder->in(self::$tmpDir)->getIterator());
    }

    public function testSort()
    {
        $finder = $this->buildFinder();
        $this->assertSame($finder, $finder->sort(function (\SplFileInfo $a, \SplFileInfo $b) { return strcmp($a->getRealPath(), $b->getRealPath()); }));
        $this->assertIterator($this->toAbsolute(array('foo', 'foo bar', 'foo/bar.tmp', 'test.php', 'test.py', 'toto')), $finder->in(self::$tmpDir)->getIterator());
    }

    public function testFilter()
    {
        $finder = $this->buildFinder();
        $this->assertSame($finder, $finder->filter(function (\SplFileInfo $f) { return false !== strpos($f, 'test'); }));
        $this->assertIterator($this->toAbsolute(array('test.php', 'test.py')), $finder->in(self::$tmpDir)->getIterator());
    }

    public function testFollowLinks()
    {
        if ('\\' == \DIRECTORY_SEPARATOR) {
            $this->markTestSkipped('symlinks are not supported on Windows');
        }

        $finder = $this->buildFinder();
        $this->assertSame($finder, $finder->followLinks());
        $this->assertIterator($this->toAbsolute(array('foo', 'foo/bar.tmp', 'test.php', 'test.py', 'toto', 'foo bar')), $finder->in(self::$tmpDir)->getIterator());
    }

    public function testIn()
    {
        $finder = $this->buildFinder();
        $iterator = $finder->files()->name('*.php')->depth('< 1')->in(array(self::$tmpDir, __DIR__))->getIterator();

        $expected = array(
<<<<<<< HEAD
            self::$tmpDir.DIRECTORY_SEPARATOR.'test.php',
            __DIR__.DIRECTORY_SEPARATOR.'FinderTest.php',
            __DIR__.DIRECTORY_SEPARATOR.'GlobTest.php',
=======
            self::$tmpDir.\DIRECTORY_SEPARATOR.'test.php',
            __DIR__.\DIRECTORY_SEPARATOR.'BsdFinderTest.php',
            __DIR__.\DIRECTORY_SEPARATOR.'FinderTest.php',
            __DIR__.\DIRECTORY_SEPARATOR.'GnuFinderTest.php',
            __DIR__.\DIRECTORY_SEPARATOR.'PhpFinderTest.php',
            __DIR__.\DIRECTORY_SEPARATOR.'GlobTest.php',
>>>>>>> 2ba0fa4a
        );

        $this->assertIterator($expected, $iterator);
    }

    /**
     * @expectedException \InvalidArgumentException
     */
    public function testInWithNonExistentDirectory()
    {
        $finder = new Finder();
        $finder->in('foobar');
    }

    public function testInWithGlob()
    {
        $finder = $this->buildFinder();
        $finder->in(array(__DIR__.'/Fixtures/*/B/C/', __DIR__.'/Fixtures/*/*/B/C/'))->getIterator();

        $this->assertIterator($this->toAbsoluteFixtures(array('A/B/C/abc.dat', 'copy/A/B/C/abc.dat.copy')), $finder);
    }

    /**
     * @expectedException \InvalidArgumentException
     */
    public function testInWithNonDirectoryGlob()
    {
        $finder = new Finder();
        $finder->in(__DIR__.'/Fixtures/A/a*');
    }

    public function testInWithGlobBrace()
    {
        $finder = $this->buildFinder();
        $finder->in(array(__DIR__.'/Fixtures/{A,copy/A}/B/C'))->getIterator();

        $this->assertIterator($this->toAbsoluteFixtures(array('A/B/C/abc.dat', 'copy/A/B/C/abc.dat.copy')), $finder);
    }

    /**
     * @expectedException \LogicException
     */
    public function testGetIteratorWithoutIn()
    {
        $finder = Finder::create();
        $finder->getIterator();
    }

    public function testGetIterator()
    {
        $finder = $this->buildFinder();
        $dirs = array();
        foreach ($finder->directories()->in(self::$tmpDir) as $dir) {
            $dirs[] = (string) $dir;
        }

        $expected = $this->toAbsolute(array('foo', 'toto'));

        sort($dirs);
        sort($expected);

        $this->assertEquals($expected, $dirs, 'implements the \IteratorAggregate interface');

        $finder = $this->buildFinder();
        $this->assertEquals(2, iterator_count($finder->directories()->in(self::$tmpDir)), 'implements the \IteratorAggregate interface');

        $finder = $this->buildFinder();
        $a = iterator_to_array($finder->directories()->in(self::$tmpDir));
        $a = array_values(array_map('strval', $a));
        sort($a);
        $this->assertEquals($expected, $a, 'implements the \IteratorAggregate interface');
    }

    public function testRelativePath()
    {
        $finder = $this->buildFinder()->in(self::$tmpDir);

        $paths = array();

        foreach ($finder as $file) {
            $paths[] = $file->getRelativePath();
        }

        $ref = array('', '', '', '', 'foo', '');

        sort($ref);
        sort($paths);

        $this->assertEquals($ref, $paths);
    }

    public function testRelativePathname()
    {
        $finder = $this->buildFinder()->in(self::$tmpDir)->sortByName();

        $paths = array();

        foreach ($finder as $file) {
            $paths[] = $file->getRelativePathname();
        }

        $ref = array('test.php', 'toto', 'test.py', 'foo', 'foo'.\DIRECTORY_SEPARATOR.'bar.tmp', 'foo bar');

        sort($paths);
        sort($ref);

        $this->assertEquals($ref, $paths);
    }

    public function testAppendWithAFinder()
    {
        $finder = $this->buildFinder();
        $finder->files()->in(self::$tmpDir.\DIRECTORY_SEPARATOR.'foo');

        $finder1 = $this->buildFinder();
        $finder1->directories()->in(self::$tmpDir);

        $finder = $finder->append($finder1);

        $this->assertIterator($this->toAbsolute(array('foo', 'foo/bar.tmp', 'toto')), $finder->getIterator());
    }

    public function testAppendWithAnArray()
    {
        $finder = $this->buildFinder();
        $finder->files()->in(self::$tmpDir.\DIRECTORY_SEPARATOR.'foo');

        $finder->append($this->toAbsolute(array('foo', 'toto')));

        $this->assertIterator($this->toAbsolute(array('foo', 'foo/bar.tmp', 'toto')), $finder->getIterator());
    }

    public function testAppendReturnsAFinder()
    {
        $this->assertInstanceOf('Symfony\\Component\\Finder\\Finder', Finder::create()->append(array()));
    }

    public function testAppendDoesNotRequireIn()
    {
        $finder = $this->buildFinder();
        $finder->in(self::$tmpDir.\DIRECTORY_SEPARATOR.'foo');

        $finder1 = Finder::create()->append($finder);

        $this->assertIterator(iterator_to_array($finder->getIterator()), $finder1->getIterator());
    }

    public function testCountDirectories()
    {
        $directory = Finder::create()->directories()->in(self::$tmpDir);
        $i = 0;

        foreach ($directory as $dir) {
            ++$i;
        }

        $this->assertCount($i, $directory);
    }

    public function testCountFiles()
    {
        $files = Finder::create()->files()->in(__DIR__.\DIRECTORY_SEPARATOR.'Fixtures');
        $i = 0;

        foreach ($files as $file) {
            ++$i;
        }

        $this->assertCount($i, $files);
    }

    /**
     * @expectedException \LogicException
     */
    public function testCountWithoutIn()
    {
        $finder = Finder::create()->files();
        \count($finder);
    }

    public function testHasResults()
    {
        $finder = $this->buildFinder();
        $finder->in(__DIR__);
        $this->assertTrue($finder->hasResults());
    }

    public function testNoResults()
    {
        $finder = $this->buildFinder();
        $finder->in(__DIR__)->name('DoesNotExist');
        $this->assertFalse($finder->hasResults());
    }

    /**
     * @dataProvider getContainsTestData
     */
    public function testContains($matchPatterns, $noMatchPatterns, $expected)
    {
        $finder = $this->buildFinder();
        $finder->in(__DIR__.\DIRECTORY_SEPARATOR.'Fixtures')
            ->name('*.txt')->sortByName()
            ->contains($matchPatterns)
            ->notContains($noMatchPatterns);

        $this->assertIterator($this->toAbsoluteFixtures($expected), $finder);
    }

    public function testContainsOnDirectory()
    {
        $finder = $this->buildFinder();
        $finder->in(__DIR__)
            ->directories()
            ->name('Fixtures')
            ->contains('abc');
        $this->assertIterator(array(), $finder);
    }

    public function testNotContainsOnDirectory()
    {
        $finder = $this->buildFinder();
        $finder->in(__DIR__)
            ->directories()
            ->name('Fixtures')
            ->notContains('abc');
        $this->assertIterator(array(), $finder);
    }

    /**
     * Searching in multiple locations involves AppendIterator which does an unnecessary rewind which leaves FilterIterator
     * with inner FilesystemIterator in an invalid state.
     *
     * @see https://bugs.php.net/68557
     */
    public function testMultipleLocations()
    {
        $locations = array(
            self::$tmpDir.'/',
            self::$tmpDir.'/toto/',
        );

        // it is expected that there are test.py test.php in the tmpDir
        $finder = new Finder();
        $finder->in($locations)
            // the default flag IGNORE_DOT_FILES fixes the problem indirectly
            // so we set it to false for better isolation
            ->ignoreDotFiles(false)
            ->depth('< 1')->name('test.php');

        $this->assertCount(1, $finder);
    }

    /**
     * Searching in multiple locations with sub directories involves
     * AppendIterator which does an unnecessary rewind which leaves
     * FilterIterator with inner FilesystemIterator in an invalid state.
     *
     * @see https://bugs.php.net/68557
     */
    public function testMultipleLocationsWithSubDirectories()
    {
        $locations = array(
            __DIR__.'/Fixtures/one',
            self::$tmpDir.\DIRECTORY_SEPARATOR.'toto',
        );

        $finder = $this->buildFinder();
        $finder->in($locations)->depth('< 10')->name('*.neon');

        $expected = array(
            __DIR__.'/Fixtures/one'.\DIRECTORY_SEPARATOR.'b'.\DIRECTORY_SEPARATOR.'c.neon',
            __DIR__.'/Fixtures/one'.\DIRECTORY_SEPARATOR.'b'.\DIRECTORY_SEPARATOR.'d.neon',
        );

        $this->assertIterator($expected, $finder);
        $this->assertIteratorInForeach($expected, $finder);
    }

    /**
     * Iterator keys must be the file pathname.
     */
    public function testIteratorKeys()
    {
        $finder = $this->buildFinder()->in(self::$tmpDir);
        foreach ($finder as $key => $file) {
            $this->assertEquals($file->getPathname(), $key);
        }
    }

    public function testRegexSpecialCharsLocationWithPathRestrictionContainingStartFlag()
    {
        $finder = $this->buildFinder();
        $finder->in(__DIR__.\DIRECTORY_SEPARATOR.'Fixtures'.\DIRECTORY_SEPARATOR.'r+e.gex[c]a(r)s')
            ->path('/^dir/');

        $expected = array('r+e.gex[c]a(r)s'.\DIRECTORY_SEPARATOR.'dir', 'r+e.gex[c]a(r)s'.\DIRECTORY_SEPARATOR.'dir'.\DIRECTORY_SEPARATOR.'bar.dat');
        $this->assertIterator($this->toAbsoluteFixtures($expected), $finder);
    }

    public function getContainsTestData()
    {
        return array(
            array('', '', array()),
            array('foo', 'bar', array()),
            array('', 'foobar', array('dolor.txt', 'ipsum.txt', 'lorem.txt')),
            array('lorem ipsum dolor sit amet', 'foobar', array('lorem.txt')),
            array('sit', 'bar', array('dolor.txt', 'ipsum.txt', 'lorem.txt')),
            array('dolor sit amet', '@^L@m', array('dolor.txt', 'ipsum.txt')),
            array('/^lorem ipsum dolor sit amet$/m', 'foobar', array('lorem.txt')),
            array('lorem', 'foobar', array('lorem.txt')),
            array('', 'lorem', array('dolor.txt', 'ipsum.txt')),
            array('ipsum dolor sit amet', '/^IPSUM/m', array('lorem.txt')),
        );
    }

    public function getRegexNameTestData()
    {
        return array(
            array('~.+\\.p.+~i'),
            array('~t.*s~i'),
        );
    }

    /**
     * @dataProvider getTestPathData
     */
    public function testPath($matchPatterns, $noMatchPatterns, array $expected)
    {
        $finder = $this->buildFinder();
        $finder->in(__DIR__.\DIRECTORY_SEPARATOR.'Fixtures')
            ->path($matchPatterns)
            ->notPath($noMatchPatterns);

        $this->assertIterator($this->toAbsoluteFixtures($expected), $finder);
    }

    public function getTestPathData()
    {
        return array(
            array('', '', array()),
            array('/^A\/B\/C/', '/C$/',
                array('A'.\DIRECTORY_SEPARATOR.'B'.\DIRECTORY_SEPARATOR.'C'.\DIRECTORY_SEPARATOR.'abc.dat'),
            ),
            array('/^A\/B/', 'foobar',
                array(
                    'A'.\DIRECTORY_SEPARATOR.'B',
                    'A'.\DIRECTORY_SEPARATOR.'B'.\DIRECTORY_SEPARATOR.'C',
                    'A'.\DIRECTORY_SEPARATOR.'B'.\DIRECTORY_SEPARATOR.'ab.dat',
                    'A'.\DIRECTORY_SEPARATOR.'B'.\DIRECTORY_SEPARATOR.'C'.\DIRECTORY_SEPARATOR.'abc.dat',
                ),
            ),
            array('A/B/C', 'foobar',
                array(
                    'A'.\DIRECTORY_SEPARATOR.'B'.\DIRECTORY_SEPARATOR.'C',
                    'A'.\DIRECTORY_SEPARATOR.'B'.\DIRECTORY_SEPARATOR.'C'.\DIRECTORY_SEPARATOR.'abc.dat',
                    'copy'.\DIRECTORY_SEPARATOR.'A'.\DIRECTORY_SEPARATOR.'B'.\DIRECTORY_SEPARATOR.'C',
                    'copy'.\DIRECTORY_SEPARATOR.'A'.\DIRECTORY_SEPARATOR.'B'.\DIRECTORY_SEPARATOR.'C'.\DIRECTORY_SEPARATOR.'abc.dat.copy',
                ),
            ),
            array('A/B', 'foobar',
                array(
                    //dirs
                    'A'.\DIRECTORY_SEPARATOR.'B',
                    'A'.\DIRECTORY_SEPARATOR.'B'.\DIRECTORY_SEPARATOR.'C',
                    'copy'.\DIRECTORY_SEPARATOR.'A'.\DIRECTORY_SEPARATOR.'B',
                    'copy'.\DIRECTORY_SEPARATOR.'A'.\DIRECTORY_SEPARATOR.'B'.\DIRECTORY_SEPARATOR.'C',
                    //files
                    'A'.\DIRECTORY_SEPARATOR.'B'.\DIRECTORY_SEPARATOR.'ab.dat',
                    'A'.\DIRECTORY_SEPARATOR.'B'.\DIRECTORY_SEPARATOR.'C'.\DIRECTORY_SEPARATOR.'abc.dat',
                    'copy'.\DIRECTORY_SEPARATOR.'A'.\DIRECTORY_SEPARATOR.'B'.\DIRECTORY_SEPARATOR.'ab.dat.copy',
                    'copy'.\DIRECTORY_SEPARATOR.'A'.\DIRECTORY_SEPARATOR.'B'.\DIRECTORY_SEPARATOR.'C'.\DIRECTORY_SEPARATOR.'abc.dat.copy',
                ),
            ),
            array('/^with space\//', 'foobar',
                array(
                    'with space'.\DIRECTORY_SEPARATOR.'foo.txt',
                ),
            ),
        );
    }

    public function testAccessDeniedException()
    {
        if ('\\' === \DIRECTORY_SEPARATOR) {
            $this->markTestSkipped('chmod is not supported on Windows');
        }

        $finder = $this->buildFinder();
        $finder->files()->in(self::$tmpDir);

        // make 'foo' directory non-readable
        $testDir = self::$tmpDir.\DIRECTORY_SEPARATOR.'foo';
        chmod($testDir, 0333);

        if (false === $couldRead = is_readable($testDir)) {
            try {
                $this->assertIterator($this->toAbsolute(array('foo bar', 'test.php', 'test.py')), $finder->getIterator());
                $this->fail('Finder should throw an exception when opening a non-readable directory.');
            } catch (\Exception $e) {
                $expectedExceptionClass = 'Symfony\\Component\\Finder\\Exception\\AccessDeniedException';
                if ($e instanceof \PHPUnit_Framework_ExpectationFailedException) {
                    $this->fail(sprintf("Expected exception:\n%s\nGot:\n%s\nWith comparison failure:\n%s", $expectedExceptionClass, 'PHPUnit_Framework_ExpectationFailedException', $e->getComparisonFailure()->getExpectedAsString()));
                }

                if ($e instanceof \PHPUnit\Framework\ExpectationFailedException) {
                    $this->fail(sprintf("Expected exception:\n%s\nGot:\n%s\nWith comparison failure:\n%s", $expectedExceptionClass, '\PHPUnit\Framework\ExpectationFailedException', $e->getComparisonFailure()->getExpectedAsString()));
                }

                $this->assertInstanceOf($expectedExceptionClass, $e);
            }
        }

        // restore original permissions
        chmod($testDir, 0777);
        clearstatcache($testDir);

        if ($couldRead) {
            $this->markTestSkipped('could read test files while test requires unreadable');
        }
    }

    public function testIgnoredAccessDeniedException()
    {
        if ('\\' === \DIRECTORY_SEPARATOR) {
            $this->markTestSkipped('chmod is not supported on Windows');
        }

        $finder = $this->buildFinder();
        $finder->files()->ignoreUnreadableDirs()->in(self::$tmpDir);

        // make 'foo' directory non-readable
        $testDir = self::$tmpDir.\DIRECTORY_SEPARATOR.'foo';
        chmod($testDir, 0333);

        if (false === ($couldRead = is_readable($testDir))) {
            $this->assertIterator($this->toAbsolute(array('foo bar', 'test.php', 'test.py')), $finder->getIterator());
        }

        // restore original permissions
        chmod($testDir, 0777);
        clearstatcache($testDir);

        if ($couldRead) {
            $this->markTestSkipped('could read test files while test requires unreadable');
        }
    }

    protected function buildFinder()
    {
        return Finder::create();
    }
}<|MERGE_RESOLUTION|>--- conflicted
+++ resolved
@@ -280,18 +280,9 @@
         $iterator = $finder->files()->name('*.php')->depth('< 1')->in(array(self::$tmpDir, __DIR__))->getIterator();
 
         $expected = array(
-<<<<<<< HEAD
-            self::$tmpDir.DIRECTORY_SEPARATOR.'test.php',
-            __DIR__.DIRECTORY_SEPARATOR.'FinderTest.php',
-            __DIR__.DIRECTORY_SEPARATOR.'GlobTest.php',
-=======
             self::$tmpDir.\DIRECTORY_SEPARATOR.'test.php',
-            __DIR__.\DIRECTORY_SEPARATOR.'BsdFinderTest.php',
             __DIR__.\DIRECTORY_SEPARATOR.'FinderTest.php',
-            __DIR__.\DIRECTORY_SEPARATOR.'GnuFinderTest.php',
-            __DIR__.\DIRECTORY_SEPARATOR.'PhpFinderTest.php',
             __DIR__.\DIRECTORY_SEPARATOR.'GlobTest.php',
->>>>>>> 2ba0fa4a
         );
 
         $this->assertIterator($expected, $iterator);
