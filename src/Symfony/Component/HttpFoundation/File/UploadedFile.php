--- conflicted
+++ resolved
@@ -158,11 +158,7 @@
      *
      * @throws FileException if, for any reason, the file could not have been moved
      */
-<<<<<<< HEAD
-    public function move(string $directory, string $name = null): File
-=======
-    public function move(string $directory, ?string $name = null)
->>>>>>> 2a31f2dd
+    public function move(string $directory, ?string $name = null): File
     {
         if ($this->isValid()) {
             if ($this->test) {
