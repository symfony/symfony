<?php

/*
 * This file is part of the Symfony package.
 *
 * (c) Fabien Potencier <fabien@symfony.com>
 *
 * For the full copyright and license information, please view the LICENSE
 * file that was distributed with this source code.
 */

namespace Symfony\Component\Security\Core\Encoder;

use Symfony\Component\Security\Core\User\UserInterface;

/**
 * A generic password encoder.
 *
 * @author Ariel Ferrandini <arielferrandini@gmail.com>
 */
class UserPasswordEncoder implements UserPasswordEncoderInterface
{
    private $encoderFactory;

    public function __construct(EncoderFactoryInterface $encoderFactory)
    {
        $this->encoderFactory = $encoderFactory;
    }

    /**
     * {@inheritdoc}
     */
    public function encodePassword(UserInterface $user, string $plainPassword)
    {
        $encoder = $this->encoderFactory->getEncoder($user);

        return $encoder->encodePassword($plainPassword, $user->getSalt());
    }

    /**
     * {@inheritdoc}
     */
    public function isPasswordValid(UserInterface $user, string $raw)
    {
        $encoder = $this->encoderFactory->getEncoder($user);

        return $encoder->isPasswordValid($user->getPassword(), $raw, $user->getSalt());
    }

    /**
     * {@inheritdoc}
     */
    public function needsRehash(UserInterface $user): bool
    {
        $encoder = $this->encoderFactory->getEncoder($user);

<<<<<<< HEAD
        return $encoder->needsRehash($encoded);
=======
        return method_exists($encoder, 'needsRehash') && $encoder->needsRehash($user->getPassword());
>>>>>>> f4ceb91f
    }
}<|MERGE_RESOLUTION|>--- conflicted
+++ resolved
@@ -54,10 +54,6 @@
     {
         $encoder = $this->encoderFactory->getEncoder($user);
 
-<<<<<<< HEAD
-        return $encoder->needsRehash($encoded);
-=======
-        return method_exists($encoder, 'needsRehash') && $encoder->needsRehash($user->getPassword());
->>>>>>> f4ceb91f
+        return $encoder->needsRehash($user->getPassword());
     }
 }