<?php

/*
 * This file is part of the Symfony package.
 *
 * (c) Fabien Potencier <fabien@symfony.com>
 *
 * For the full copyright and license information, please view the LICENSE
 * file that was distributed with this source code.
 */

namespace Symfony\Component\HttpKernel\Profiler;

use Symfony\Component\HttpKernel\DataCollector\DataCollectorInterface;

/**
 * Profile.
 *
 * @author Fabien Potencier <fabien@symfony.com>
 */
class Profile
{
    private $token;

    /**
     * @var DataCollectorInterface[]
     */
    private $collectors = [];

    private $ip;
    private $method;
    private $url;
    private $time;
    private $statusCode;

    /**
     * @var Profile
     */
    private $parent;

    /**
     * @var Profile[]
     */
    private $children = [];

    public function __construct(string $token)
    {
        $this->token = $token;
    }

    public function setToken(string $token)
    {
        $this->token = $token;
    }

    /**
     * Gets the token.
     *
     * @return string
     */
    public function getToken()
    {
        return $this->token;
    }

    /**
     * Sets the parent token.
     */
    public function setParent(self $parent)
    {
        $this->parent = $parent;
    }

    /**
     * Returns the parent profile.
     *
     * @return self|null
     */
    public function getParent()
    {
        return $this->parent;
    }

    /**
     * Returns the parent token.
     *
     * @return string|null
     */
    public function getParentToken()
    {
        return $this->parent ? $this->parent->getToken() : null;
    }

    /**
     * Returns the IP.
     *
     * @return string|null
     */
    public function getIp()
    {
        return $this->ip;
    }

    public function setIp(?string $ip)
    {
        $this->ip = $ip;
    }

    /**
     * Returns the request method.
     *
     * @return string|null
     */
    public function getMethod()
    {
        return $this->method;
    }

    public function setMethod(string $method)
    {
        $this->method = $method;
    }

    /**
     * Returns the URL.
     *
     * @return string|null
     */
    public function getUrl()
    {
        return $this->url;
    }

    public function setUrl(?string $url)
    {
        $this->url = $url;
    }

    /**
<<<<<<< HEAD
     * @return int The time
=======
     * @return int
>>>>>>> f1643e87
     */
    public function getTime()
    {
        return $this->time ?? 0;
    }

    public function setTime(int $time)
    {
        $this->time = $time;
    }

    public function setStatusCode(int $statusCode)
    {
        $this->statusCode = $statusCode;
    }

    /**
     * @return int|null
     */
    public function getStatusCode()
    {
        return $this->statusCode;
    }

    /**
     * Finds children profilers.
     *
     * @return self[]
     */
    public function getChildren()
    {
        return $this->children;
    }

    /**
     * Sets children profiler.
     *
     * @param Profile[] $children
     */
    public function setChildren(array $children)
    {
        $this->children = [];
        foreach ($children as $child) {
            $this->addChild($child);
        }
    }

    /**
     * Adds the child token.
     */
    public function addChild(self $child)
    {
        $this->children[] = $child;
        $child->setParent($this);
    }

    public function getChildByToken(string $token): ?self
    {
        foreach ($this->children as $child) {
            if ($token === $child->getToken()) {
                return $child;
            }
        }

        return null;
    }

    /**
     * Gets a Collector by name.
     *
<<<<<<< HEAD
     * @return DataCollectorInterface A DataCollectorInterface instance
=======
     * @return DataCollectorInterface
>>>>>>> f1643e87
     *
     * @throws \InvalidArgumentException if the collector does not exist
     */
    public function getCollector(string $name)
    {
        if (!isset($this->collectors[$name])) {
            throw new \InvalidArgumentException(sprintf('Collector "%s" does not exist.', $name));
        }

        return $this->collectors[$name];
    }

    /**
     * Gets the Collectors associated with this profile.
     *
     * @return DataCollectorInterface[]
     */
    public function getCollectors()
    {
        return $this->collectors;
    }

    /**
     * Sets the Collectors associated with this profile.
     *
     * @param DataCollectorInterface[] $collectors
     */
    public function setCollectors(array $collectors)
    {
        $this->collectors = [];
        foreach ($collectors as $collector) {
            $this->addCollector($collector);
        }
    }

    /**
     * Adds a Collector.
     */
    public function addCollector(DataCollectorInterface $collector)
    {
        $this->collectors[$collector->getName()] = $collector;
    }

    /**
     * @return bool
     */
    public function hasCollector(string $name)
    {
        return isset($this->collectors[$name]);
    }

    /**
     * @return array
     */
    public function __sleep()
    {
        return ['token', 'parent', 'children', 'collectors', 'ip', 'method', 'url', 'time', 'statusCode'];
    }
}<|MERGE_RESOLUTION|>--- conflicted
+++ resolved
@@ -137,11 +137,7 @@
     }
 
     /**
-<<<<<<< HEAD
-     * @return int The time
-=======
      * @return int
->>>>>>> f1643e87
      */
     public function getTime()
     {
@@ -212,11 +208,7 @@
     /**
      * Gets a Collector by name.
      *
-<<<<<<< HEAD
-     * @return DataCollectorInterface A DataCollectorInterface instance
-=======
      * @return DataCollectorInterface
->>>>>>> f1643e87
      *
      * @throws \InvalidArgumentException if the collector does not exist
      */
