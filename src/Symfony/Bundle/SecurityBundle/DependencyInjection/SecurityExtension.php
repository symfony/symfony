--- conflicted
+++ resolved
@@ -389,13 +389,8 @@
         $config->replaceArgument(5, $defaultProvider);
 
         // Register Firewall-specific event dispatcher
-<<<<<<< HEAD
-        $firewallEventDispatcherId = 'security.event_dispatcher.'.$id;
         $container->register($firewallEventDispatcherId, EventDispatcher::class)
             ->addTag('event_dispatcher.dispatcher', ['name' => $firewallEventDispatcherId]);
-=======
-        $container->register($firewallEventDispatcherId, EventDispatcher::class);
->>>>>>> c2f44927
 
         // Register listeners
         $listeners = [];
