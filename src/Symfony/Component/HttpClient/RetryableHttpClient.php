--- conflicted
+++ resolved
@@ -33,11 +33,7 @@
 
     private RetryStrategyInterface $strategy;
     private int $maxRetries;
-<<<<<<< HEAD
     private ?LoggerInterface $logger;
-=======
-    private LoggerInterface $logger;
->>>>>>> a44829e2
     private array $baseUris = [];
 
     /**
@@ -71,30 +67,12 @@
         return $clone;
     }
 
-    public function withOptions(array $options): static
-    {
-        if (\array_key_exists('base_uri', $options)) {
-            if (\is_array($options['base_uri'])) {
-                $this->baseUris = $options['base_uri'];
-                unset($options['base_uri']);
-            } else {
-                $this->baseUris = [];
-            }
-        }
-
-        $clone = clone $this;
-        $clone->client = $this->client->withOptions($options);
-
-        return $clone;
-    }
-
     public function request(string $method, string $url, array $options = []): ResponseInterface
     {
         $baseUris = \array_key_exists('base_uri', $options) ? $options['base_uri'] : $this->baseUris;
         $baseUris = \is_array($baseUris) ? $baseUris : [];
         $options = self::shiftBaseUri($options, $baseUris);
 
-<<<<<<< HEAD
         $maxRetries = (int) ($options['max_retries'] ?? $this->maxRetries);
         unset($options['max_retries']);
 
@@ -103,13 +81,6 @@
         }
 
         return new AsyncResponse($this->client, $method, $url, $options, function (ChunkInterface $chunk, AsyncContext $context) use ($method, $url, $options, $maxRetries, &$baseUris) {
-=======
-        if ($this->maxRetries <= 0) {
-            return new AsyncResponse($this->client, $method, $url, $options);
-        }
-
-        return new AsyncResponse($this->client, $method, $url, $options, function (ChunkInterface $chunk, AsyncContext $context) use ($method, $url, $options, &$baseUris) {
->>>>>>> a44829e2
             static $retryCount = 0;
             static $content = '';
             static $firstChunk;
