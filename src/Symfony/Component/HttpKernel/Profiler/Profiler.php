<?php

/*
 * This file is part of the Symfony package.
 *
 * (c) Fabien Potencier <fabien@symfony.com>
 *
 * For the full copyright and license information, please view the LICENSE
 * file that was distributed with this source code.
 */

namespace Symfony\Component\HttpKernel\Profiler;

use Psr\Log\LoggerInterface;
use Symfony\Component\HttpFoundation\Exception\ConflictingHeadersException;
use Symfony\Component\HttpFoundation\Request;
use Symfony\Component\HttpFoundation\Response;
use Symfony\Component\HttpKernel\DataCollector\DataCollectorInterface;
use Symfony\Component\HttpKernel\DataCollector\LateDataCollectorInterface;
use Symfony\Contracts\Service\ResetInterface;

/**
 * Profiler.
 *
 * @author Fabien Potencier <fabien@symfony.com>
 */
class Profiler implements ResetInterface
{
    private ProfilerStorageInterface $storage;

    /**
     * @var DataCollectorInterface[]
     */
    private array $collectors = [];

    private ?LoggerInterface $logger;
    private bool $initiallyEnabled = true;
    private bool $enabled = true;

    public function __construct(ProfilerStorageInterface $storage, ?LoggerInterface $logger = null, bool $enable = true)
    {
        $this->storage = $storage;
        $this->logger = $logger;
        $this->initiallyEnabled = $this->enabled = $enable;
    }

    /**
     * Disables the profiler.
     */
    public function disable(): void
    {
        $this->enabled = false;
    }

    /**
     * Enables the profiler.
     */
    public function enable(): void
    {
        $this->enabled = true;
    }

    public function isEnabled(): bool
    {
        return $this->enabled;
    }

    /**
     * Loads the Profile for the given Response.
     */
    public function loadProfileFromResponse(Response $response): ?Profile
    {
        if (!$token = $response->headers->get('X-Debug-Token')) {
            return null;
        }

        return $this->loadProfile($token);
    }

    /**
     * Loads the Profile for the given token.
     */
    public function loadProfile(string $token): ?Profile
    {
        return $this->storage->read($token);
    }

    /**
     * Saves a Profile.
     */
    public function saveProfile(Profile $profile): bool
    {
        // late collect
        foreach ($profile->getCollectors() as $collector) {
            if ($collector instanceof LateDataCollectorInterface) {
                $collector->lateCollect();
            }
        }

        if (!($ret = $this->storage->write($profile)) && null !== $this->logger) {
            $this->logger->warning('Unable to store the profiler information.', ['configured_storage' => $this->storage::class]);
        }

        return $ret;
    }

    /**
     * Purges all data from the storage.
     */
    public function purge(): void
    {
        $this->storage->purge();
    }

    /**
     * Finds profiler tokens for the given criteria.
     *
     * @param int|null      $limit  The maximum number of tokens to return
     * @param string|null   $start  The start date to search from
     * @param string|null   $end    The end date to search to
     * @param \Closure|null $filter A filter to apply on the list of tokens
     *
     * @see https://php.net/datetime.formats for the supported date/time formats
     */
<<<<<<< HEAD
    public function find(?string $ip, ?string $url, ?int $limit, ?string $method, ?string $start, ?string $end, string $statusCode = null, \Closure $filter = null): array
=======
    public function find(?string $ip, ?string $url, ?int $limit, ?string $method, ?string $start, ?string $end, ?string $statusCode = null/* , \Closure $filter = null */): array
>>>>>>> 115fb5be
    {
        return $this->storage->find($ip, $url, $limit, $method, $this->getTimestamp($start), $this->getTimestamp($end), $statusCode, $filter);
    }

    /**
     * Collects data for the given Response.
     */
    public function collect(Request $request, Response $response, ?\Throwable $exception = null): ?Profile
    {
        if (false === $this->enabled) {
            return null;
        }

        $profile = new Profile(substr(hash('sha256', uniqid(mt_rand(), true)), 0, 6));
        $profile->setTime(time());
        $profile->setUrl($request->getUri());
        $profile->setMethod($request->getMethod());
        $profile->setStatusCode($response->getStatusCode());
        try {
            $profile->setIp($request->getClientIp());
        } catch (ConflictingHeadersException) {
            $profile->setIp('Unknown');
        }

        if ($request->attributes->has('_virtual_type')) {
            $profile->setVirtualType($request->attributes->get('_virtual_type'));
        }

        if ($prevToken = $response->headers->get('X-Debug-Token')) {
            $response->headers->set('X-Previous-Debug-Token', $prevToken);
        }

        $response->headers->set('X-Debug-Token', $profile->getToken());

        foreach ($this->collectors as $collector) {
            $collector->collect($request, $response, $exception);

            // we need to clone for sub-requests
            $profile->addCollector(clone $collector);
        }

        return $profile;
    }

    public function reset(): void
    {
        foreach ($this->collectors as $collector) {
            $collector->reset();
        }
        $this->enabled = $this->initiallyEnabled;
    }

    /**
     * Gets the Collectors associated with this profiler.
     */
    public function all(): array
    {
        return $this->collectors;
    }

    /**
     * Sets the Collectors associated with this profiler.
     *
     * @param DataCollectorInterface[] $collectors An array of collectors
     */
    public function set(array $collectors = []): void
    {
        $this->collectors = [];
        foreach ($collectors as $collector) {
            $this->add($collector);
        }
    }

    /**
     * Adds a Collector.
     */
    public function add(DataCollectorInterface $collector): void
    {
        $this->collectors[$collector->getName()] = $collector;
    }

    /**
     * Returns true if a Collector for the given name exists.
     *
     * @param string $name A collector name
     */
    public function has(string $name): bool
    {
        return isset($this->collectors[$name]);
    }

    /**
     * Gets a Collector by name.
     *
     * @param string $name A collector name
     *
     * @throws \InvalidArgumentException if the collector does not exist
     */
    public function get(string $name): DataCollectorInterface
    {
        if (!isset($this->collectors[$name])) {
            throw new \InvalidArgumentException(sprintf('Collector "%s" does not exist.', $name));
        }

        return $this->collectors[$name];
    }

    private function getTimestamp(?string $value): ?int
    {
        if (null === $value || '' === $value) {
            return null;
        }

        try {
            $value = new \DateTimeImmutable(is_numeric($value) ? '@'.$value : $value);
        } catch (\Exception) {
            return null;
        }

        return $value->getTimestamp();
    }
}<|MERGE_RESOLUTION|>--- conflicted
+++ resolved
@@ -122,11 +122,7 @@
      *
      * @see https://php.net/datetime.formats for the supported date/time formats
      */
-<<<<<<< HEAD
-    public function find(?string $ip, ?string $url, ?int $limit, ?string $method, ?string $start, ?string $end, string $statusCode = null, \Closure $filter = null): array
-=======
-    public function find(?string $ip, ?string $url, ?int $limit, ?string $method, ?string $start, ?string $end, ?string $statusCode = null/* , \Closure $filter = null */): array
->>>>>>> 115fb5be
+    public function find(?string $ip, ?string $url, ?int $limit, ?string $method, ?string $start, ?string $end, ?string $statusCode = null, ?\Closure $filter = null): array
     {
         return $this->storage->find($ip, $url, $limit, $method, $this->getTimestamp($start), $this->getTimestamp($end), $statusCode, $filter);
     }
