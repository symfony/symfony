--- conflicted
+++ resolved
@@ -24,12 +24,8 @@
  */
 class RedisCluster6Proxy extends \RedisCluster implements ResetInterface, LazyObjectInterface
 {
-<<<<<<< HEAD
+    use RedisCluster6ProxyTrait;
     use RedisProxyTrait {
-=======
-    use RedisCluster6ProxyTrait;
-    use LazyProxyTrait {
->>>>>>> 2bacd108
         resetLazyObject as reset;
     }
 
@@ -658,14 +654,6 @@
         return $this->initializeLazyObject()->pttl(...\func_get_args());
     }
 
-<<<<<<< HEAD
-    public function publish($channel, $message): \RedisCluster|bool
-    {
-        return $this->initializeLazyObject()->publish(...\func_get_args());
-    }
-
-=======
->>>>>>> 2bacd108
     public function pubsub($key_or_address, ...$values): mixed
     {
         return $this->initializeLazyObject()->pubsub(...\func_get_args());
