<?php

/*
 * This file is part of the Symfony package.
 *
 * (c) Fabien Potencier <fabien@symfony.com>
 *
 * For the full copyright and license information, please view the LICENSE
 * file that was distributed with this source code.
 */

namespace Symfony\Component\Security\Core\Tests\Authentication\Token;

use PHPUnit\Framework\TestCase;
use Symfony\Component\Security\Core\Authentication\Token\AnonymousToken;

/**
 * @group legacy
 */
class AnonymousTokenTest extends TestCase
{
    public function testConstructor()
    {
        $token = new AnonymousToken('foo', 'bar', ['ROLE_FOO']);
        $this->assertEquals(['ROLE_FOO'], $token->getRoleNames());
    }

<<<<<<< HEAD
    /**
     * @group legacy
     */
=======
>>>>>>> f1643e87
    public function testIsAuthenticated()
    {
        $token = new AnonymousToken('foo', 'bar');
        $this->assertTrue($token->isAuthenticated());
    }

    public function testGetKey()
    {
        $token = new AnonymousToken('foo', 'bar');
        $this->assertEquals('foo', $token->getSecret());
    }

    public function testGetCredentials()
    {
        $token = new AnonymousToken('foo', 'bar');
        $this->assertEquals('', $token->getCredentials());
    }

    public function testGetUser()
    {
        $token = new AnonymousToken('foo', 'bar');
        $this->assertEquals('bar', $token->getUser());
    }
}<|MERGE_RESOLUTION|>--- conflicted
+++ resolved
@@ -25,12 +25,6 @@
         $this->assertEquals(['ROLE_FOO'], $token->getRoleNames());
     }
 
-<<<<<<< HEAD
-    /**
-     * @group legacy
-     */
-=======
->>>>>>> f1643e87
     public function testIsAuthenticated()
     {
         $token = new AnonymousToken('foo', 'bar');
