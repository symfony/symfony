--- conflicted
+++ resolved
@@ -34,11 +34,7 @@
      *                                                  formats not supported by Request::getMimeTypes() should be given as mime types
      * @param bool|callable                     $debug  The debugging mode as a boolean or a callable that should return it
      */
-<<<<<<< HEAD
-    public function __construct(SerializerInterface $serializer, string|callable $format, ErrorRendererInterface $fallbackErrorRenderer = null, bool|callable $debug = false)
-=======
-    public function __construct(SerializerInterface $serializer, $format, ?ErrorRendererInterface $fallbackErrorRenderer = null, $debug = false)
->>>>>>> 2a31f2dd
+    public function __construct(SerializerInterface $serializer, string|callable $format, ?ErrorRendererInterface $fallbackErrorRenderer = null, bool|callable $debug = false)
     {
         $this->serializer = $serializer;
         $this->format = \is_string($format) ? $format : $format(...);
