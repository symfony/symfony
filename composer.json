{
    "name": "symfony/symfony",
    "type": "library",
    "description": "The Symfony PHP framework",
    "keywords": ["framework"],
    "homepage": "https://symfony.com",
    "license": "MIT",
    "authors": [
        {
            "name": "Fabien Potencier",
            "email": "fabien@symfony.com"
        },
        {
            "name": "Symfony Community",
            "homepage": "https://symfony.com/contributors"
        }
    ],
    "provide": {
        "php-http/async-client-implementation": "*",
        "php-http/client-implementation": "*",
        "psr/cache-implementation": "2.0|3.0",
        "psr/clock-implementation": "1.0",
        "psr/container-implementation": "1.1|2.0",
        "psr/event-dispatcher-implementation": "1.0",
        "psr/http-client-implementation": "1.0",
        "psr/link-implementation": "1.0|2.0",
        "psr/log-implementation": "1.0|2.0|3.0",
        "psr/simple-cache-implementation": "1.0|2.0|3.0",
        "symfony/cache-implementation": "1.1|2.0|3.0",
        "symfony/event-dispatcher-implementation": "2.0|3.0",
        "symfony/http-client-implementation": "3.0",
        "symfony/service-implementation": "1.1|2.0|3.0",
        "symfony/translation-implementation": "2.3|3.0"
    },
    "require": {
        "php": ">=8.1",
        "composer-runtime-api": ">=2.1",
        "ext-xml": "*",
        "friendsofphp/proxy-manager-lts": "^1.0.2",
        "doctrine/event-manager": "^1.2|^2",
        "doctrine/persistence": "^2|^3",
        "twig/twig": "^2.13|^3.0.4",
        "psr/cache": "^2.0|^3.0",
        "psr/clock": "^1.0",
        "psr/container": "^1.1|^2.0",
        "psr/event-dispatcher": "^1.0",
        "psr/link": "^1.1|^2.0",
        "psr/log": "^1|^2|^3",
        "symfony/contracts": "^2.5|^3.0",
        "symfony/polyfill-ctype": "~1.8",
        "symfony/polyfill-intl-grapheme": "~1.0",
        "symfony/polyfill-intl-icu": "~1.0",
        "symfony/polyfill-intl-idn": "^1.10",
        "symfony/polyfill-intl-normalizer": "~1.0",
        "symfony/polyfill-mbstring": "~1.0",
        "symfony/polyfill-uuid": "^1.15"
    },
    "replace": {
        "symfony/asset": "self.version",
        "symfony/browser-kit": "self.version",
        "symfony/cache": "self.version",
        "symfony/clock": "self.version",
        "symfony/config": "self.version",
        "symfony/console": "self.version",
        "symfony/css-selector": "self.version",
        "symfony/dependency-injection": "self.version",
        "symfony/debug-bundle": "self.version",
        "symfony/doctrine-bridge": "self.version",
        "symfony/dom-crawler": "self.version",
        "symfony/dotenv": "self.version",
        "symfony/error-handler": "self.version",
        "symfony/event-dispatcher": "self.version",
        "symfony/expression-language": "self.version",
        "symfony/filesystem": "self.version",
        "symfony/finder": "self.version",
        "symfony/form": "self.version",
        "symfony/framework-bundle": "self.version",
        "symfony/http-client": "self.version",
        "symfony/http-foundation": "self.version",
        "symfony/http-kernel": "self.version",
        "symfony/intl": "self.version",
        "symfony/ldap": "self.version",
        "symfony/lock": "self.version",
        "symfony/mailer": "self.version",
        "symfony/messenger": "self.version",
        "symfony/mime": "self.version",
        "symfony/monolog-bridge": "self.version",
        "symfony/notifier": "self.version",
        "symfony/options-resolver": "self.version",
        "symfony/password-hasher": "self.version",
        "symfony/process": "self.version",
        "symfony/property-access": "self.version",
        "symfony/property-info": "self.version",
        "symfony/proxy-manager-bridge": "self.version",
        "symfony/rate-limiter": "self.version",
        "symfony/routing": "self.version",
        "symfony/security-bundle": "self.version",
        "symfony/security-core": "self.version",
        "symfony/security-csrf": "self.version",
        "symfony/security-http": "self.version",
        "symfony/semaphore": "self.version",
        "symfony/serializer": "self.version",
        "symfony/stopwatch": "self.version",
        "symfony/string": "self.version",
        "symfony/templating": "self.version",
        "symfony/translation": "self.version",
        "symfony/twig-bridge": "self.version",
        "symfony/twig-bundle": "self.version",
        "symfony/uid": "self.version",
        "symfony/validator": "self.version",
        "symfony/var-dumper": "self.version",
        "symfony/var-exporter": "self.version",
        "symfony/web-link": "self.version",
        "symfony/web-profiler-bundle": "self.version",
        "symfony/workflow": "self.version",
        "symfony/yaml": "self.version"
    },
    "require-dev": {
        "amphp/amp": "^2.5",
        "amphp/http-client": "^4.2.1",
        "amphp/http-tunnel": "^1.0",
        "async-aws/ses": "^1.0",
        "async-aws/sqs": "^1.0",
        "async-aws/sns": "^1.0",
        "cache/integration-tests": "dev-master",
        "doctrine/annotations": "^1.13.1|^2",
        "doctrine/collections": "^1.0|^2.0",
        "doctrine/data-fixtures": "^1.1",
        "doctrine/dbal": "^2.13.1|^3.0",
        "doctrine/orm": "^2.7.4",
        "egulias/email-validator": "^2.1.10|^3.1|^4",
        "guzzlehttp/promises": "^1.4",
        "league/html-to-markdown": "^5.0",
        "masterminds/html5": "^2.7.2",
        "monolog/monolog": "^1.25.1|^2",
        "nyholm/psr7": "^1.0",
        "pda/pheanstalk": "^4.0",
        "php-http/httplug": "^1.0|^2.0",
        "php-http/message-factory": "^1.0",
        "phpdocumentor/reflection-docblock": "^5.2",
        "phpstan/phpdoc-parser": "^1.0",
        "predis/predis": "~1.1",
        "psr/http-client": "^1.0",
        "psr/simple-cache": "^1.0|^2.0|^3.0",
        "symfony/mercure-bundle": "^0.3",
<<<<<<< HEAD
        "symfony/phpunit-bridge": "^5.4|^6.0",
=======
        "symfony/phpunit-bridge": "^5.4|^6.0|^7.0",
>>>>>>> 8c0bc941
        "symfony/runtime": "self.version",
        "symfony/security-acl": "~2.8|~3.0",
        "twig/cssinliner-extra": "^2.12|^3",
        "twig/inky-extra": "^2.12|^3",
        "twig/markdown-extra": "^2.12|^3"
    },
    "conflict": {
        "ext-psr": "<1.1|>=2",
        "async-aws/core": "<1.5",
        "doctrine/annotations": "<1.13.1",
        "doctrine/dbal": "<2.13.1",
        "egulias/email-validator": "~3.0.0",
        "masterminds/html5": "<2.6",
<<<<<<< HEAD
        "phpdocumentor/reflection-docblock": "<5.2",
        "phpdocumentor/type-resolver": "<1.5.1",
        "phpunit/phpunit": "<5.4.3"
=======
        "phpdocumentor/reflection-docblock": "<3.2.2",
        "phpdocumentor/type-resolver": "<1.4.0",
        "ocramius/proxy-manager": "<2.1",
        "phpunit/phpunit": "<7.5|9.1.2"
>>>>>>> 8c0bc941
    },
    "config": {
        "allow-plugins": {
            "php-http/discovery": false,
            "symfony/runtime": true
        }
    },
    "autoload": {
        "psr-4": {
            "Symfony\\Bridge\\Doctrine\\": "src/Symfony/Bridge/Doctrine/",
            "Symfony\\Bridge\\Monolog\\": "src/Symfony/Bridge/Monolog/",
            "Symfony\\Bridge\\ProxyManager\\": "src/Symfony/Bridge/ProxyManager/",
            "Symfony\\Bridge\\Twig\\": "src/Symfony/Bridge/Twig/",
            "Symfony\\Bundle\\": "src/Symfony/Bundle/",
            "Symfony\\Component\\": "src/Symfony/Component/"
        },
        "files": [
            "src/Symfony/Component/String/Resources/functions.php"
        ],
        "classmap": [
            "src/Symfony/Component/Cache/Traits/ValueWrapper.php"
        ],
        "exclude-from-classmap": [
            "**/Tests/"
        ]
    },
    "autoload-dev": {
        "files": [
            "src/Symfony/Component/VarDumper/Resources/functions/dump.php"
        ]
    },
    "repositories": [
        {
            "type": "path",
            "url": "src/Symfony/Contracts",
            "options": {
                "versions": {
                    "symfony/contracts": "3.2.x-dev"
                }
            }
        },
        {
            "type": "path",
            "url": "src/Symfony/Component/Runtime"
        }
    ],
    "minimum-stability": "dev"
}<|MERGE_RESOLUTION|>--- conflicted
+++ resolved
@@ -143,11 +143,7 @@
         "psr/http-client": "^1.0",
         "psr/simple-cache": "^1.0|^2.0|^3.0",
         "symfony/mercure-bundle": "^0.3",
-<<<<<<< HEAD
-        "symfony/phpunit-bridge": "^5.4|^6.0",
-=======
         "symfony/phpunit-bridge": "^5.4|^6.0|^7.0",
->>>>>>> 8c0bc941
         "symfony/runtime": "self.version",
         "symfony/security-acl": "~2.8|~3.0",
         "twig/cssinliner-extra": "^2.12|^3",
@@ -161,16 +157,9 @@
         "doctrine/dbal": "<2.13.1",
         "egulias/email-validator": "~3.0.0",
         "masterminds/html5": "<2.6",
-<<<<<<< HEAD
         "phpdocumentor/reflection-docblock": "<5.2",
         "phpdocumentor/type-resolver": "<1.5.1",
-        "phpunit/phpunit": "<5.4.3"
-=======
-        "phpdocumentor/reflection-docblock": "<3.2.2",
-        "phpdocumentor/type-resolver": "<1.4.0",
-        "ocramius/proxy-manager": "<2.1",
         "phpunit/phpunit": "<7.5|9.1.2"
->>>>>>> 8c0bc941
     },
     "config": {
         "allow-plugins": {
