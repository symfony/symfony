<?php

/*
 * This file is part of the Symfony package.
 *
 * (c) Fabien Potencier <fabien@symfony.com>
 *
 * For the full copyright and license information, please view the LICENSE
 * file that was distributed with this source code.
 */

namespace Symfony\Component\VarDumper\Dumper;

use Symfony\Component\VarDumper\Cloner\Cursor;
use Symfony\Component\VarDumper\Cloner\Stub;

/**
 * CliDumper dumps variables for command line output.
 *
 * @author Nicolas Grekas <p@tchwork.com>
 */
class CliDumper extends AbstractDumper
{
    public static $defaultColors;
    /** @var callable|resource|string|null */
    public static $defaultOutput = 'php://stdout';

    protected $colors;
    protected $maxStringWidth = 0;
    protected $styles = [
        // See http://en.wikipedia.org/wiki/ANSI_escape_code#graphics
        'default' => '0;38;5;208',
        'num' => '1;38;5;38',
        'const' => '1;38;5;208',
        'str' => '1;38;5;113',
        'note' => '38;5;38',
        'ref' => '38;5;247',
        'public' => '',
        'protected' => '',
        'private' => '',
        'meta' => '38;5;170',
        'key' => '38;5;113',
        'index' => '38;5;38',
    ];

    protected static $controlCharsRx = '/[\x00-\x1F\x7F]+/';
    protected static $controlCharsMap = [
        "\t" => '\t',
        "\n" => '\n',
        "\v" => '\v',
        "\f" => '\f',
        "\r" => '\r',
        "\033" => '\e',
    ];
    protected static $unicodeCharsRx = "/[\u{00A0}\u{00AD}\u{034F}\u{061C}\u{115F}\u{1160}\u{17B4}\u{17B5}\u{180E}\u{2000}-\u{200F}\u{202F}\u{205F}\u{2060}-\u{2064}\u{206A}-\u{206F}\u{3000}\u{2800}\u{3164}\u{FEFF}\u{FFA0}\u{1D159}\u{1D173}-\u{1D17A}]/u";

    protected $collapseNextHash = false;
    protected $expandNextHash = false;

    private array $displayOptions = [
        'fileLinkFormat' => null,
    ];

    private bool $handlesHrefGracefully;

<<<<<<< HEAD
    public function __construct($output = null, string $charset = null, int $flags = 0)
=======
    public function __construct($output = null, ?string $charset = null, int $flags = 0)
>>>>>>> a44829e2
    {
        parent::__construct($output, $charset, $flags);

        if ('\\' === \DIRECTORY_SEPARATOR && !$this->isWindowsTrueColor()) {
            // Use only the base 16 xterm colors when using ANSICON or standard Windows 10 CLI
            $this->setStyles([
                'default' => '31',
                'num' => '1;34',
                'const' => '1;31',
                'str' => '1;32',
                'note' => '34',
                'ref' => '1;30',
                'meta' => '35',
                'key' => '32',
                'index' => '34',
            ]);
        }

        $this->displayOptions['fileLinkFormat'] = \ini_get('xdebug.file_link_format') ?: get_cfg_var('xdebug.file_link_format') ?: 'file://%f#L%l';
    }

    /**
     * Enables/disables colored output.
     *
     * @return void
     */
    public function setColors(bool $colors)
    {
        $this->colors = $colors;
    }

    /**
     * Sets the maximum number of characters per line for dumped strings.
     *
     * @return void
     */
    public function setMaxStringWidth(int $maxStringWidth)
    {
        $this->maxStringWidth = $maxStringWidth;
    }

    /**
     * Configures styles.
     *
     * @param array $styles A map of style names to style definitions
     *
     * @return void
     */
    public function setStyles(array $styles)
    {
        $this->styles = $styles + $this->styles;
    }

    /**
     * Configures display options.
     *
     * @param array $displayOptions A map of display options to customize the behavior
     *
     * @return void
     */
    public function setDisplayOptions(array $displayOptions)
    {
        $this->displayOptions = $displayOptions + $this->displayOptions;
    }

    /**
     * @return void
     */
    public function dumpScalar(Cursor $cursor, string $type, string|int|float|bool|null $value)
    {
        $this->dumpKey($cursor);
        $this->collapseNextHash = $this->expandNextHash = false;

        $style = 'const';
        $attr = $cursor->attr;

        switch ($type) {
            case 'default':
                $style = 'default';
                break;

            case 'label':
                $this->styles += ['label' => $this->styles['default']];
                $style = 'label';
                break;

            case 'integer':
                $style = 'num';

                if (isset($this->styles['integer'])) {
                    $style = 'integer';
                }

                break;

            case 'double':
                $style = 'num';

                if (isset($this->styles['float'])) {
                    $style = 'float';
                }

                $value = match (true) {
                    \INF === $value => 'INF',
                    -\INF === $value => '-INF',
                    is_nan($value) => 'NAN',
                    default => !str_contains($value = (string) $value, $this->decimalPoint) ? $value .= $this->decimalPoint.'0' : $value,
                };
                break;

            case 'NULL':
                $value = 'null';
                break;

            case 'boolean':
                $value = $value ? 'true' : 'false';
                break;

            default:
                $attr += ['value' => $this->utf8Encode($value)];
                $value = $this->utf8Encode($type);
                break;
        }

        $this->line .= $this->style($style, $value, $attr);

        $this->endValue($cursor);
    }

    /**
     * @return void
     */
    public function dumpString(Cursor $cursor, string $str, bool $bin, int $cut)
    {
        $this->dumpKey($cursor);
        $this->collapseNextHash = $this->expandNextHash = false;
        $attr = $cursor->attr;

        if ($bin) {
            $str = $this->utf8Encode($str);
        }
        if ('' === $str) {
            $this->line .= '""';
            if ($cut) {
                $this->line .= '…'.$cut;
            }
            $this->endValue($cursor);
        } else {
            $attr += [
                'length' => 0 <= $cut ? mb_strlen($str, 'UTF-8') + $cut : 0,
                'binary' => $bin,
            ];
            $str = $bin && str_contains($str, "\0") ? [$str] : explode("\n", $str);
            if (isset($str[1]) && !isset($str[2]) && !isset($str[1][0])) {
                unset($str[1]);
                $str[0] .= "\n";
            }
            $m = \count($str) - 1;
            $i = $lineCut = 0;

            if (self::DUMP_STRING_LENGTH & $this->flags) {
                $this->line .= '('.$attr['length'].') ';
            }
            if ($bin) {
                $this->line .= 'b';
            }

            if ($m) {
                $this->line .= '"""';
                $this->dumpLine($cursor->depth);
            } else {
                $this->line .= '"';
            }

            foreach ($str as $str) {
                if ($i < $m) {
                    $str .= "\n";
                }
                if (0 < $this->maxStringWidth && $this->maxStringWidth < $len = mb_strlen($str, 'UTF-8')) {
                    $str = mb_substr($str, 0, $this->maxStringWidth, 'UTF-8');
                    $lineCut = $len - $this->maxStringWidth;
                }
                if ($m && 0 < $cursor->depth) {
                    $this->line .= $this->indentPad;
                }
                if ('' !== $str) {
                    $this->line .= $this->style('str', $str, $attr);
                }
                if ($i++ == $m) {
                    if ($m) {
                        if ('' !== $str) {
                            $this->dumpLine($cursor->depth);
                            if (0 < $cursor->depth) {
                                $this->line .= $this->indentPad;
                            }
                        }
                        $this->line .= '"""';
                    } else {
                        $this->line .= '"';
                    }
                    if ($cut < 0) {
                        $this->line .= '…';
                        $lineCut = 0;
                    } elseif ($cut) {
                        $lineCut += $cut;
                    }
                }
                if ($lineCut) {
                    $this->line .= '…'.$lineCut;
                    $lineCut = 0;
                }

                if ($i > $m) {
                    $this->endValue($cursor);
                } else {
                    $this->dumpLine($cursor->depth);
                }
            }
        }
    }

    /**
     * @return void
     */
    public function enterHash(Cursor $cursor, int $type, string|int|null $class, bool $hasChild)
    {
        $this->colors ??= $this->supportsColors();

        $this->dumpKey($cursor);
        $this->expandNextHash = false;
        $attr = $cursor->attr;

        if ($this->collapseNextHash) {
            $cursor->skipChildren = true;
            $this->collapseNextHash = $hasChild = false;
        }

        $class = $this->utf8Encode($class);
        if (Cursor::HASH_OBJECT === $type) {
            $prefix = $class && 'stdClass' !== $class ? $this->style('note', $class, $attr).(empty($attr['cut_hash']) ? ' {' : '') : '{';
        } elseif (Cursor::HASH_RESOURCE === $type) {
            $prefix = $this->style('note', $class.' resource', $attr).($hasChild ? ' {' : ' ');
        } else {
            $prefix = $class && !(self::DUMP_LIGHT_ARRAY & $this->flags) ? $this->style('note', 'array:'.$class).' [' : '[';
        }

        if (($cursor->softRefCount || 0 < $cursor->softRefHandle) && empty($attr['cut_hash'])) {
            $prefix .= $this->style('ref', (Cursor::HASH_RESOURCE === $type ? '@' : '#').(0 < $cursor->softRefHandle ? $cursor->softRefHandle : $cursor->softRefTo), ['count' => $cursor->softRefCount]);
        } elseif ($cursor->hardRefTo && !$cursor->refIndex && $class) {
            $prefix .= $this->style('ref', '&'.$cursor->hardRefTo, ['count' => $cursor->hardRefCount]);
        } elseif (!$hasChild && Cursor::HASH_RESOURCE === $type) {
            $prefix = substr($prefix, 0, -1);
        }

        $this->line .= $prefix;

        if ($hasChild) {
            $this->dumpLine($cursor->depth);
        }
    }

    /**
     * @return void
     */
    public function leaveHash(Cursor $cursor, int $type, string|int|null $class, bool $hasChild, int $cut)
    {
        if (empty($cursor->attr['cut_hash'])) {
            $this->dumpEllipsis($cursor, $hasChild, $cut);
            $this->line .= Cursor::HASH_OBJECT === $type ? '}' : (Cursor::HASH_RESOURCE !== $type ? ']' : ($hasChild ? '}' : ''));
        }

        $this->endValue($cursor);
    }

    /**
     * Dumps an ellipsis for cut children.
     *
     * @param bool $hasChild When the dump of the hash has child item
     * @param int  $cut      The number of items the hash has been cut by
     *
     * @return void
     */
    protected function dumpEllipsis(Cursor $cursor, bool $hasChild, int $cut)
    {
        if ($cut) {
            $this->line .= ' …';
            if (0 < $cut) {
                $this->line .= $cut;
            }
            if ($hasChild) {
                $this->dumpLine($cursor->depth + 1);
            }
        }
    }

    /**
     * Dumps a key in a hash structure.
     *
     * @return void
     */
    protected function dumpKey(Cursor $cursor)
    {
        if (null !== $key = $cursor->hashKey) {
            if ($cursor->hashKeyIsBinary) {
                $key = $this->utf8Encode($key);
            }
            $attr = ['binary' => $cursor->hashKeyIsBinary];
            $bin = $cursor->hashKeyIsBinary ? 'b' : '';
            $style = 'key';
            switch ($cursor->hashType) {
                default:
                case Cursor::HASH_INDEXED:
                    if (self::DUMP_LIGHT_ARRAY & $this->flags) {
                        break;
                    }
                    $style = 'index';
                    // no break
                case Cursor::HASH_ASSOC:
                    if (\is_int($key)) {
                        $this->line .= $this->style($style, $key).' => ';
                    } else {
                        $this->line .= $bin.'"'.$this->style($style, $key).'" => ';
                    }
                    break;

                case Cursor::HASH_RESOURCE:
                    $key = "\0~\0".$key;
                    // no break
                case Cursor::HASH_OBJECT:
                    if (!isset($key[0]) || "\0" !== $key[0]) {
                        $this->line .= '+'.$bin.$this->style('public', $key).': ';
                    } elseif (0 < strpos($key, "\0", 1)) {
                        $key = explode("\0", substr($key, 1), 2);

                        switch ($key[0][0]) {
                            case '+': // User inserted keys
                                $attr['dynamic'] = true;
                                $this->line .= '+'.$bin.'"'.$this->style('public', $key[1], $attr).'": ';
                                break 2;
                            case '~':
                                $style = 'meta';
                                if (isset($key[0][1])) {
                                    parse_str(substr($key[0], 1), $attr);
                                    $attr += ['binary' => $cursor->hashKeyIsBinary];
                                }
                                break;
                            case '*':
                                $style = 'protected';
                                $bin = '#'.$bin;
                                break;
                            default:
                                $attr['class'] = $key[0];
                                $style = 'private';
                                $bin = '-'.$bin;
                                break;
                        }

                        if (isset($attr['collapse'])) {
                            if ($attr['collapse']) {
                                $this->collapseNextHash = true;
                            } else {
                                $this->expandNextHash = true;
                            }
                        }

                        $this->line .= $bin.$this->style($style, $key[1], $attr).($attr['separator'] ?? ': ');
                    } else {
                        // This case should not happen
                        $this->line .= '-'.$bin.'"'.$this->style('private', $key, ['class' => '']).'": ';
                    }
                    break;
            }

            if ($cursor->hardRefTo) {
                $this->line .= $this->style('ref', '&'.($cursor->hardRefCount ? $cursor->hardRefTo : ''), ['count' => $cursor->hardRefCount]).' ';
            }
        }
    }

    /**
     * Decorates a value with some style.
     *
     * @param string $style The type of style being applied
     * @param string $value The value being styled
     * @param array  $attr  Optional context information
     */
    protected function style(string $style, string $value, array $attr = []): string
    {
        $this->colors ??= $this->supportsColors();

        $this->handlesHrefGracefully ??= 'JetBrains-JediTerm' !== getenv('TERMINAL_EMULATOR')
            && (!getenv('KONSOLE_VERSION') || (int) getenv('KONSOLE_VERSION') > 201100)
            && !isset($_SERVER['IDEA_INITIAL_DIRECTORY']);

        if (isset($attr['ellipsis'], $attr['ellipsis-type'])) {
            $prefix = substr($value, 0, -$attr['ellipsis']);
            if ('cli' === \PHP_SAPI && 'path' === $attr['ellipsis-type'] && isset($_SERVER[$pwd = '\\' === \DIRECTORY_SEPARATOR ? 'CD' : 'PWD']) && str_starts_with($prefix, $_SERVER[$pwd])) {
                $prefix = '.'.substr($prefix, \strlen($_SERVER[$pwd]));
            }
            if (!empty($attr['ellipsis-tail'])) {
                $prefix .= substr($value, -$attr['ellipsis'], $attr['ellipsis-tail']);
                $value = substr($value, -$attr['ellipsis'] + $attr['ellipsis-tail']);
            } else {
                $value = substr($value, -$attr['ellipsis']);
            }

            $value = $this->style('default', $prefix).$this->style($style, $value);

            goto href;
        }

        $map = static::$controlCharsMap;
        $startCchr = $this->colors ? "\033[m\033[{$this->styles['default']}m" : '';
        $endCchr = $this->colors ? "\033[m\033[{$this->styles[$style]}m" : '';
        $value = preg_replace_callback(static::$controlCharsRx, function ($c) use ($map, $startCchr, $endCchr) {
            $s = $startCchr;
            $c = $c[$i = 0];
            do {
                $s .= $map[$c[$i]] ?? sprintf('\x%02X', \ord($c[$i]));
            } while (isset($c[++$i]));

            return $s.$endCchr;
        }, $value, -1, $cchrCount);

        if (!($attr['binary'] ?? false)) {
            $value = preg_replace_callback(static::$unicodeCharsRx, function ($c) use (&$cchrCount, $startCchr, $endCchr) {
                ++$cchrCount;

                return $startCchr.'\u{'.strtoupper(dechex(mb_ord($c[0]))).'}'.$endCchr;
            }, $value);
        }

        if ($this->colors && '' !== $value) {
            if ($cchrCount && "\033" === $value[0]) {
                $value = substr($value, \strlen($startCchr));
            } else {
                $value = "\033[{$this->styles[$style]}m".$value;
            }
            if ($cchrCount && str_ends_with($value, $endCchr)) {
                $value = substr($value, 0, -\strlen($endCchr));
            } else {
                $value .= "\033[{$this->styles['default']}m";
            }
        }

        href:
        if ($this->colors && $this->handlesHrefGracefully) {
            if (isset($attr['file']) && $href = $this->getSourceLink($attr['file'], $attr['line'] ?? 0)) {
                if ('note' === $style) {
                    $value .= "\033]8;;{$href}\033\\^\033]8;;\033\\";
                } else {
                    $attr['href'] = $href;
                }
            }
            if (isset($attr['href'])) {
                if ('label' === $style) {
                    $value .= '^';
                }
                $value = "\033]8;;{$attr['href']}\033\\{$value}\033]8;;\033\\";
            }
        }

        if ('label' === $style && '' !== $value) {
            $value .= ' ';
        }

        return $value;
    }

    protected function supportsColors(): bool
    {
        if ($this->outputStream !== static::$defaultOutput) {
            return $this->hasColorSupport($this->outputStream);
        }
        if (isset(static::$defaultColors)) {
            return static::$defaultColors;
        }
        if (isset($_SERVER['argv'][1])) {
            $colors = $_SERVER['argv'];
            $i = \count($colors);
            while (--$i > 0) {
                if (isset($colors[$i][5])) {
                    switch ($colors[$i]) {
                        case '--ansi':
                        case '--color':
                        case '--color=yes':
                        case '--color=force':
                        case '--color=always':
                        case '--colors=always':
                            return static::$defaultColors = true;

                        case '--no-ansi':
                        case '--color=no':
                        case '--color=none':
                        case '--color=never':
                        case '--colors=never':
                            return static::$defaultColors = false;
                    }
                }
            }
        }

        $h = stream_get_meta_data($this->outputStream) + ['wrapper_type' => null];
        $h = 'Output' === $h['stream_type'] && 'PHP' === $h['wrapper_type'] ? fopen('php://stdout', 'w') : $this->outputStream;

        return static::$defaultColors = $this->hasColorSupport($h);
    }

    /**
     * @return void
     */
    protected function dumpLine(int $depth, bool $endOfValue = false)
    {
        if (null === $this->colors) {
            $this->colors = $this->supportsColors();
        }

        if ($this->colors) {
            $this->line = sprintf("\033[%sm%s\033[m", $this->styles['default'], $this->line);
        }
        parent::dumpLine($depth);
    }

    /**
     * @return void
     */
    protected function endValue(Cursor $cursor)
    {
        if (-1 === $cursor->hashType) {
            return;
        }

        if (Stub::ARRAY_INDEXED === $cursor->hashType || Stub::ARRAY_ASSOC === $cursor->hashType) {
            if (self::DUMP_TRAILING_COMMA & $this->flags && 0 < $cursor->depth) {
                $this->line .= ',';
            } elseif (self::DUMP_COMMA_SEPARATOR & $this->flags && 1 < $cursor->hashLength - $cursor->hashIndex) {
                $this->line .= ',';
            }
        }

        $this->dumpLine($cursor->depth, true);
    }

    /**
     * Returns true if the stream supports colorization.
     *
     * Reference: Composer\XdebugHandler\Process::supportsColor
     * https://github.com/composer/xdebug-handler
     */
    private function hasColorSupport(mixed $stream): bool
    {
        if (!\is_resource($stream) || 'stream' !== get_resource_type($stream)) {
            return false;
        }

        // Follow https://no-color.org/
        if (isset($_SERVER['NO_COLOR']) || false !== getenv('NO_COLOR')) {
            return false;
        }

        if ('Hyper' === getenv('TERM_PROGRAM')) {
            return true;
        }

        if (\DIRECTORY_SEPARATOR === '\\') {
            return (\function_exists('sapi_windows_vt100_support')
                && @sapi_windows_vt100_support($stream))
                || false !== getenv('ANSICON')
                || 'ON' === getenv('ConEmuANSI')
                || 'xterm' === getenv('TERM');
        }

        return stream_isatty($stream);
    }

    /**
     * Returns true if the Windows terminal supports true color.
     *
     * Note that this does not check an output stream, but relies on environment
     * variables from known implementations, or a PHP and Windows version that
     * supports true color.
     */
    private function isWindowsTrueColor(): bool
    {
        $result = 183 <= getenv('ANSICON_VER')
            || 'ON' === getenv('ConEmuANSI')
            || 'xterm' === getenv('TERM')
            || 'Hyper' === getenv('TERM_PROGRAM');

        if (!$result) {
            $version = sprintf(
                '%s.%s.%s',
                PHP_WINDOWS_VERSION_MAJOR,
                PHP_WINDOWS_VERSION_MINOR,
                PHP_WINDOWS_VERSION_BUILD
            );
            $result = $version >= '10.0.15063';
        }

        return $result;
    }

    private function getSourceLink(string $file, int $line): string|false
    {
        if ($fmt = $this->displayOptions['fileLinkFormat']) {
            return \is_string($fmt) ? strtr($fmt, ['%f' => $file, '%l' => $line]) : ($fmt->format($file, $line) ?: 'file://'.$file.'#L'.$line);
        }

        return false;
    }
}<|MERGE_RESOLUTION|>--- conflicted
+++ resolved
@@ -63,11 +63,7 @@
 
     private bool $handlesHrefGracefully;
 
-<<<<<<< HEAD
-    public function __construct($output = null, string $charset = null, int $flags = 0)
-=======
     public function __construct($output = null, ?string $charset = null, int $flags = 0)
->>>>>>> a44829e2
     {
         parent::__construct($output, $charset, $flags);
 
