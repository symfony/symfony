<?php

/*
 * This file is part of the Symfony package.
 *
 * (c) Fabien Potencier <fabien@symfony.com>
 *
 * For the full copyright and license information, please view the LICENSE
 * file that was distributed with this source code.
 */

namespace Symfony\Bridge\Doctrine\Logger;

use Doctrine\DBAL\Logging\SQLLogger;
use Psr\Log\LoggerInterface;
use Symfony\Component\Stopwatch\Stopwatch;

/**
 * @author Fabien Potencier <fabien@symfony.com>
 */
class DbalLogger implements SQLLogger
{
    public const MAX_STRING_LENGTH = 32;
    public const BINARY_DATA_VALUE = '(binary value)';

    protected $logger;
    protected $stopwatch;

    public function __construct(?LoggerInterface $logger = null, ?Stopwatch $stopwatch = null)
    {
        $this->logger = $logger;
        $this->stopwatch = $stopwatch;
    }

<<<<<<< HEAD
    public function startQuery($sql, array $params = null, array $types = null): void
=======
    /**
     * {@inheritdoc}
     *
     * @return void
     */
    public function startQuery($sql, ?array $params = null, ?array $types = null)
>>>>>>> 2a31f2dd
    {
        $this->stopwatch?->start('doctrine', 'doctrine');

        if (null !== $this->logger) {
            $this->log($sql, null === $params ? [] : $this->normalizeParams($params));
        }
    }

    public function stopQuery(): void
    {
        $this->stopwatch?->stop('doctrine');
    }

    /**
     * Logs a message.
     *
     * @return void
     */
    protected function log(string $message, array $params)
    {
        $this->logger->debug($message, $params);
    }

    private function normalizeParams(array $params): array
    {
        foreach ($params as $index => $param) {
            // normalize recursively
            if (\is_array($param)) {
                $params[$index] = $this->normalizeParams($param);
                continue;
            }

            if (!\is_string($params[$index])) {
                continue;
            }

            // non utf-8 strings break json encoding
            if (!preg_match('//u', $params[$index])) {
                $params[$index] = self::BINARY_DATA_VALUE;
                continue;
            }

            // detect if the too long string must be shorten
            if (self::MAX_STRING_LENGTH < mb_strlen($params[$index], 'UTF-8')) {
                $params[$index] = mb_substr($params[$index], 0, self::MAX_STRING_LENGTH - 6, 'UTF-8').' [...]';
                continue;
            }
        }

        return $params;
    }
}<|MERGE_RESOLUTION|>--- conflicted
+++ resolved
@@ -32,16 +32,7 @@
         $this->stopwatch = $stopwatch;
     }
 
-<<<<<<< HEAD
-    public function startQuery($sql, array $params = null, array $types = null): void
-=======
-    /**
-     * {@inheritdoc}
-     *
-     * @return void
-     */
-    public function startQuery($sql, ?array $params = null, ?array $types = null)
->>>>>>> 2a31f2dd
+    public function startQuery($sql, ?array $params = null, ?array $types = null): void
     {
         $this->stopwatch?->start('doctrine', 'doctrine');
 
