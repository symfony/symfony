<?php

/*
 * This file is part of the Symfony package.
 *
 * (c) Fabien Potencier <fabien@symfony.com>
 *
 * For the full copyright and license information, please view the LICENSE
 * file that was distributed with this source code.
 */

namespace Symfony\Component\Validator\Constraints;

use Symfony\Component\Validator\Constraint;

/**
 * Checks if a password has been leaked in a data breach.
 *
 * @author Kévin Dunglas <dunglas@gmail.com>
 */
#[\Attribute(\Attribute::TARGET_PROPERTY | \Attribute::TARGET_METHOD | \Attribute::IS_REPEATABLE)]
class NotCompromisedPassword extends Constraint
{
    public const COMPROMISED_PASSWORD_ERROR = 'd9bcdbfe-a9d6-4bfa-a8ff-da5fd93e0f6d';

    protected const ERROR_NAMES = [
        self::COMPROMISED_PASSWORD_ERROR => 'COMPROMISED_PASSWORD_ERROR',
    ];

    public string $message = 'This password has been leaked in a data breach, it must not be used. Please use another password.';
    public int $threshold = 1;
    public bool $skipOnError = false;

    /**
     * @param array<string,mixed>|null $options
     * @param int|null                 $threshold   The number of times the password should have been leaked to consider it is compromised (defaults to 1)
     * @param bool|null                $skipOnError Whether to ignore HTTP errors while requesting the API and thus consider the password valid (defaults to false)
     * @param string[]|null            $groups
     */
    public function __construct(
<<<<<<< HEAD
        array $options = null,
        string $message = null,
        int $threshold = null,
        bool $skipOnError = null,
        array $groups = null,
        mixed $payload = null,
=======
        ?array $options = null,
        ?string $message = null,
        ?int $threshold = null,
        ?bool $skipOnError = null,
        ?array $groups = null,
        mixed $payload = null
>>>>>>> 6cd40eaa
    ) {
        parent::__construct($options, $groups, $payload);

        $this->message = $message ?? $this->message;
        $this->threshold = $threshold ?? $this->threshold;
        $this->skipOnError = $skipOnError ?? $this->skipOnError;
    }
}<|MERGE_RESOLUTION|>--- conflicted
+++ resolved
@@ -38,21 +38,12 @@
      * @param string[]|null            $groups
      */
     public function __construct(
-<<<<<<< HEAD
-        array $options = null,
-        string $message = null,
-        int $threshold = null,
-        bool $skipOnError = null,
-        array $groups = null,
-        mixed $payload = null,
-=======
         ?array $options = null,
         ?string $message = null,
         ?int $threshold = null,
         ?bool $skipOnError = null,
         ?array $groups = null,
-        mixed $payload = null
->>>>>>> 6cd40eaa
+        mixed $payload = null,
     ) {
         parent::__construct($options, $groups, $payload);
 
