--- conflicted
+++ resolved
@@ -35,14 +35,10 @@
         }
     }
 
-<<<<<<< HEAD
     /**
      * @return void
      */
-    public function set(HelperInterface $helper, string $alias = null)
-=======
     public function set(HelperInterface $helper, ?string $alias = null)
->>>>>>> 2a31f2dd
     {
         $this->helpers[$helper->getName()] = $helper;
         if (null !== $alias) {
@@ -74,39 +70,7 @@
         return $this->helpers[$name];
     }
 
-<<<<<<< HEAD
     public function getIterator(): \Traversable
-=======
-    /**
-     * @deprecated since Symfony 5.4
-     */
-    public function setCommand(?Command $command = null)
-    {
-        trigger_deprecation('symfony/console', '5.4', 'Method "%s()" is deprecated.', __METHOD__);
-
-        $this->command = $command;
-    }
-
-    /**
-     * Gets the command associated with this helper set.
-     *
-     * @return Command
-     *
-     * @deprecated since Symfony 5.4
-     */
-    public function getCommand()
-    {
-        trigger_deprecation('symfony/console', '5.4', 'Method "%s()" is deprecated.', __METHOD__);
-
-        return $this->command;
-    }
-
-    /**
-     * @return \Traversable<string, Helper>
-     */
-    #[\ReturnTypeWillChange]
-    public function getIterator()
->>>>>>> 2a31f2dd
     {
         return new \ArrayIterator($this->helpers);
     }
