<?php

/*
 * This file is part of the Symfony package.
 *
 * (c) Fabien Potencier <fabien@symfony.com>
 *
 * For the full copyright and license information, please view the LICENSE
 * file that was distributed with this source code.
 */

namespace Symfony\Component\Serializer\Tests\Normalizer;

use PHPStan\PhpDocParser\Parser\PhpDocParser;
use PHPUnit\Framework\MockObject\MockObject;
use PHPUnit\Framework\TestCase;
use Symfony\Component\PropertyInfo\Extractor\PhpDocExtractor;
use Symfony\Component\PropertyInfo\Extractor\PhpStanExtractor;
use Symfony\Component\PropertyInfo\Extractor\ReflectionExtractor;
use Symfony\Component\PropertyInfo\PropertyInfoExtractor;
use Symfony\Component\Serializer\Attribute\Ignore;
use Symfony\Component\Serializer\Exception\LogicException;
use Symfony\Component\Serializer\Exception\RuntimeException;
use Symfony\Component\Serializer\Exception\UnexpectedValueException;
use Symfony\Component\Serializer\Mapping\Factory\ClassMetadataFactory;
use Symfony\Component\Serializer\Mapping\Factory\ClassMetadataFactoryInterface;
use Symfony\Component\Serializer\Mapping\Loader\AttributeLoader;
use Symfony\Component\Serializer\NameConverter\AdvancedNameConverterInterface;
use Symfony\Component\Serializer\NameConverter\CamelCaseToSnakeCaseNameConverter;
use Symfony\Component\Serializer\NameConverter\MetadataAwareNameConverter;
use Symfony\Component\Serializer\Normalizer\AbstractNormalizer;
use Symfony\Component\Serializer\Normalizer\ArrayDenormalizer;
use Symfony\Component\Serializer\Normalizer\DateTimeNormalizer;
use Symfony\Component\Serializer\Normalizer\NormalizerInterface;
use Symfony\Component\Serializer\Normalizer\ObjectNormalizer;
use Symfony\Component\Serializer\Serializer;
use Symfony\Component\Serializer\SerializerInterface;
use Symfony\Component\Serializer\Tests\Fixtures\Attributes\GroupDummy;
use Symfony\Component\Serializer\Tests\Fixtures\CircularReferenceDummy;
use Symfony\Component\Serializer\Tests\Fixtures\DummyPrivatePropertyWithoutGetter;
use Symfony\Component\Serializer\Tests\Fixtures\OtherSerializedNameDummy;
use Symfony\Component\Serializer\Tests\Fixtures\Php74Dummy;
use Symfony\Component\Serializer\Tests\Fixtures\Php74DummyPrivate;
use Symfony\Component\Serializer\Tests\Fixtures\Php80Dummy;
use Symfony\Component\Serializer\Tests\Fixtures\SamePropertyAsMethodDummy;
use Symfony\Component\Serializer\Tests\Fixtures\SamePropertyAsMethodWithMethodSerializedNameDummy;
use Symfony\Component\Serializer\Tests\Fixtures\SamePropertyAsMethodWithPropertySerializedNameDummy;
use Symfony\Component\Serializer\Tests\Fixtures\SiblingHolder;
use Symfony\Component\Serializer\Tests\Normalizer\Features\AttributesTestTrait;
use Symfony\Component\Serializer\Tests\Normalizer\Features\CacheableObjectAttributesTestTrait;
use Symfony\Component\Serializer\Tests\Normalizer\Features\CallbacksTestTrait;
use Symfony\Component\Serializer\Tests\Normalizer\Features\CircularReferenceTestTrait;
use Symfony\Component\Serializer\Tests\Normalizer\Features\ConstructorArgumentsTestTrait;
use Symfony\Component\Serializer\Tests\Normalizer\Features\ContextMetadataTestTrait;
use Symfony\Component\Serializer\Tests\Normalizer\Features\GroupsTestTrait;
use Symfony\Component\Serializer\Tests\Normalizer\Features\IgnoredAttributesTestTrait;
use Symfony\Component\Serializer\Tests\Normalizer\Features\MaxDepthTestTrait;
use Symfony\Component\Serializer\Tests\Normalizer\Features\ObjectDummy;
use Symfony\Component\Serializer\Tests\Normalizer\Features\ObjectToPopulateTestTrait;
use Symfony\Component\Serializer\Tests\Normalizer\Features\SkipNullValuesTestTrait;
use Symfony\Component\Serializer\Tests\Normalizer\Features\SkipUninitializedValuesTestTrait;
use Symfony\Component\Serializer\Tests\Normalizer\Features\TypedPropertiesObject;
use Symfony\Component\Serializer\Tests\Normalizer\Features\TypedPropertiesObjectWithGetters;
use Symfony\Component\Serializer\Tests\Normalizer\Features\TypeEnforcementTestTrait;

/**
 * @author Kévin Dunglas <dunglas@gmail.com>
 */
class ObjectNormalizerTest extends TestCase
{
    use AttributesTestTrait;
    use CacheableObjectAttributesTestTrait;
    use CallbacksTestTrait;
    use CircularReferenceTestTrait;
    use ConstructorArgumentsTestTrait;
    use ContextMetadataTestTrait;
    use GroupsTestTrait;
    use IgnoredAttributesTestTrait;
    use MaxDepthTestTrait;
    use ObjectToPopulateTestTrait;
    use SkipNullValuesTestTrait;
    use SkipUninitializedValuesTestTrait;
    use TypeEnforcementTestTrait;

    private ObjectNormalizer $normalizer;
    private SerializerInterface&NormalizerInterface&MockObject $serializer;

    protected function setUp(): void
    {
        $this->createNormalizer();
    }

    private function createNormalizer(array $defaultContext = [], ?ClassMetadataFactoryInterface $classMetadataFactory = null): void
    {
        $this->serializer = $this->createMock(ObjectSerializerNormalizer::class);
        $this->normalizer = new ObjectNormalizer($classMetadataFactory, null, null, null, null, null, $defaultContext);
        $this->normalizer->setSerializer($this->serializer);
    }

    public function testNormalize()
    {
        $obj = new ObjectDummy();
        $object = new \stdClass();
        $obj->setFoo('foo');
        $obj->bar = 'bar';
        $obj->setBaz(true);
        $obj->setCamelCase('camelcase');
        $obj->setObject($object);
        $obj->setGo(true);

        $this->serializer
            ->expects($this->once())
            ->method('normalize')
            ->with($object, 'any')
            ->willReturn('string_object')
        ;

        $this->assertEquals(
            [
                'foo' => 'foo',
                'bar' => 'bar',
                'baz' => true,
                'fooBar' => 'foobar',
                'camelCase' => 'camelcase',
                'object' => 'string_object',
                'go' => true,
            ],
            $this->normalizer->normalize($obj, 'any')
        );
    }

    public function testNormalizeObjectWithUninitializedProperties()
    {
        $obj = new Php74Dummy();
        $this->assertEquals(
            ['initializedProperty' => 'defaultValue'],
            $this->normalizer->normalize($obj, 'any')
        );
    }

    public function testNormalizeObjectWithUnsetProperties()
    {
        $obj = new ObjectInner();
        unset($obj->foo);
        $this->assertEquals(
            ['bar' => null],
            $this->normalizer->normalize($obj, 'any')
        );
    }

    public function testNormalizeObjectWithLazyProperties()
    {
        $obj = new LazyObjectInner();
        unset($obj->foo);
        $this->assertEquals(
            ['foo' => 123, 'bar' => null],
            $this->normalizer->normalize($obj, 'any')
        );
    }

    public function testNormalizeObjectWithUninitializedPrivateProperties()
    {
        $obj = new Php74DummyPrivate();
        $this->assertEquals(
            ['initializedProperty' => 'defaultValue'],
            $this->normalizer->normalize($obj, 'any')
        );
    }

    public function testNormalizeObjectWithPrivatePropertyWithoutGetter()
    {
        $obj = new DummyPrivatePropertyWithoutGetter();
        $this->assertEquals(
            ['bar' => 'bar'],
            $this->normalizer->normalize($obj, 'any')
        );
    }

    public function testDenormalize()
    {
        $obj = $this->normalizer->denormalize(
            ['foo' => 'foo', 'bar' => 'bar', 'baz' => true, 'fooBar' => 'foobar'],
            ObjectDummy::class,
            'any'
        );
        $this->assertEquals('foo', $obj->getFoo());
        $this->assertEquals('bar', $obj->bar);
        $this->assertTrue($obj->isBaz());
    }

    public function testDenormalizeEmptyXmlArray()
    {
        $normalizer = $this->getDenormalizerForObjectToPopulate();
        $obj = $normalizer->denormalize(
            ['bar' => ''],
            ObjectDummy::class,
            'xml'
        );

        $this->assertIsArray($obj->bar);
        $this->assertEmpty($obj->bar);
    }

    public function testDenormalizeWithObject()
    {
        $data = new \stdClass();
        $data->foo = 'foo';
        $data->bar = 'bar';
        $data->fooBar = 'foobar';
        $obj = $this->normalizer->denormalize($data, ObjectDummy::class, 'any');
        $this->assertEquals('foo', $obj->getFoo());
        $this->assertEquals('bar', $obj->bar);
    }

    public function testDenormalizeNull()
    {
        $this->assertEquals(new ObjectDummy(), $this->normalizer->denormalize(null, ObjectDummy::class));
    }

    public function testConstructorDenormalize()
    {
        $obj = $this->normalizer->denormalize(
            ['foo' => 'foo', 'bar' => 'bar', 'baz' => true, 'fooBar' => 'foobar'],
            ObjectConstructorDummy::class, 'any');
        $this->assertEquals('foo', $obj->getFoo());
        $this->assertEquals('bar', $obj->bar);
        $this->assertTrue($obj->isBaz());
    }

    public function testConstructorDenormalizeWithNullArgument()
    {
        $obj = $this->normalizer->denormalize(
            ['foo' => 'foo', 'bar' => null, 'baz' => true],
            ObjectConstructorDummy::class, 'any');
        $this->assertEquals('foo', $obj->getFoo());
        $this->assertNull($obj->bar);
        $this->assertTrue($obj->isBaz());
    }

    public function testConstructorDenormalizeWithMissingOptionalArgument()
    {
        $obj = $this->normalizer->denormalize(
            ['foo' => 'test', 'baz' => [1, 2, 3]],
            ObjectConstructorOptionalArgsDummy::class, 'any');
        $this->assertEquals('test', $obj->getFoo());
        $this->assertEquals([], $obj->bar);
        $this->assertEquals([1, 2, 3], $obj->getBaz());
    }

    public function testConstructorDenormalizeWithOptionalDefaultArgument()
    {
        $obj = $this->normalizer->denormalize(
            ['bar' => 'test'],
            ObjectConstructorArgsWithDefaultValueDummy::class, 'any');
        $this->assertEquals([], $obj->getFoo());
        $this->assertEquals('test', $obj->getBar());
    }

    public function testConstructorWithObjectDenormalize()
    {
        $data = new \stdClass();
        $data->foo = 'foo';
        $data->bar = 'bar';
        $data->baz = true;
        $data->fooBar = 'foobar';
        $obj = $this->normalizer->denormalize($data, ObjectConstructorDummy::class, 'any');
        $this->assertEquals('foo', $obj->getFoo());
        $this->assertEquals('bar', $obj->bar);
    }

    public function testConstructorWithObjectTypeHintDenormalize()
    {
        $data = [
            'id' => 10,
            'inner' => [
                'foo' => 'oof',
                'bar' => 'rab',
            ],
        ];

        $normalizer = new ObjectNormalizer();
        $serializer = new Serializer([$normalizer]);
        $normalizer->setSerializer($serializer);

        $obj = $normalizer->denormalize($data, DummyWithConstructorObject::class);
        $this->assertInstanceOf(DummyWithConstructorObject::class, $obj);
        $this->assertEquals(10, $obj->getId());
        $this->assertInstanceOf(ObjectInner::class, $obj->getInner());
        $this->assertEquals('oof', $obj->getInner()->foo);
        $this->assertEquals('rab', $obj->getInner()->bar);
    }

    public function testConstructorWithUnconstructableNullableObjectTypeHintDenormalize()
    {
        $data = [
            'id' => 10,
            'inner' => null,
        ];

        $normalizer = new ObjectNormalizer();
        $serializer = new Serializer([$normalizer]);
        $normalizer->setSerializer($serializer);

        $obj = $normalizer->denormalize($data, DummyWithNullableConstructorObject::class);
        $this->assertInstanceOf(DummyWithNullableConstructorObject::class, $obj);
        $this->assertEquals(10, $obj->getId());
        $this->assertNull($obj->getInner());
    }

    public function testConstructorWithUnknownObjectTypeHintDenormalize()
    {
        $this->expectException(RuntimeException::class);
        $this->expectExceptionMessage('Could not determine the class of the parameter "unknown".');
        $data = [
            'id' => 10,
            'unknown' => [
                'foo' => 'oof',
                'bar' => 'rab',
            ],
        ];

        $normalizer = new ObjectNormalizer();
        $serializer = new Serializer([$normalizer]);
        $normalizer->setSerializer($serializer);

        $normalizer->denormalize($data, DummyWithConstructorInexistingObject::class);
    }

    // attributes

    protected function getNormalizerForAttributes(): ObjectNormalizer
    {
        $normalizer = new ObjectNormalizer();
        // instantiate a serializer with the normalizer to handle normalizing recursive structures
        new Serializer([$normalizer]);

        return $normalizer;
    }

    protected function getDenormalizerForAttributes(): ObjectNormalizer
    {
        $classMetadataFactory = new ClassMetadataFactory(new AttributeLoader());
        $normalizer = new ObjectNormalizer($classMetadataFactory, null, null, new ReflectionExtractor());
        new Serializer([$normalizer]);

        return $normalizer;
    }

    public function testAttributesContextDenormalizeConstructor()
    {
        $normalizer = new ObjectNormalizer(null, null, null, new ReflectionExtractor());
        $serializer = new Serializer([$normalizer]);

        $objectInner = new ObjectInner();
        $objectInner->bar = 'bar';

        $obj = new DummyWithConstructorObjectAndDefaultValue('a', $objectInner);

        $context = ['attributes' => ['inner' => ['bar']]];
        $this->assertEquals($obj, $serializer->denormalize([
            'foo' => 'b',
            'inner' => ['foo' => 'foo', 'bar' => 'bar'],
        ], DummyWithConstructorObjectAndDefaultValue::class, null, $context));
    }

    public function testNormalizeSameObjectWithDifferentAttributes()
    {
        $classMetadataFactory = new ClassMetadataFactory(new AttributeLoader());
        $this->normalizer = new ObjectNormalizer($classMetadataFactory);
        $serializer = new Serializer([$this->normalizer]);
        $this->normalizer->setSerializer($serializer);

        $dummy = new ObjectOuter();
        $dummy->foo = new ObjectInner();
        $dummy->foo->foo = 'foo.foo';
        $dummy->foo->bar = 'foo.bar';

        $dummy->bar = new ObjectInner();
        $dummy->bar->foo = 'bar.foo';
        $dummy->bar->bar = 'bar.bar';

        $this->assertEquals([
            'foo' => [
                'bar' => 'foo.bar',
            ],
            'bar' => [
                'foo' => 'bar.foo',
            ],
        ], $this->normalizer->normalize($dummy, 'json', [
            'attributes' => [
                'foo' => ['bar'],
                'bar' => ['foo'],
            ],
        ]));
    }

    // callbacks

    protected function getNormalizerForCallbacks(): ObjectNormalizer
    {
        return new ObjectNormalizer();
    }

    protected function getNormalizerForCallbacksWithPropertyTypeExtractor(): ObjectNormalizer
    {
        return new ObjectNormalizer(null, null, null, $this->getCallbackPropertyTypeExtractor());
    }

    // circular reference

    protected function getNormalizerForCircularReference(array $defaultContext): ObjectNormalizer
    {
        $normalizer = new ObjectNormalizer(null, null, null, null, null, null, $defaultContext);
        new Serializer([$normalizer]);

        return $normalizer;
    }

    protected function getSelfReferencingModel()
    {
        return new CircularReferenceDummy();
    }

    public function testSiblingReference()
    {
        $serializer = new Serializer([$this->normalizer]);
        $this->normalizer->setSerializer($serializer);

        $siblingHolder = new SiblingHolder();

        $expected = [
            'sibling0' => ['coopTilleuls' => 'Les-Tilleuls.coop'],
            'sibling1' => ['coopTilleuls' => 'Les-Tilleuls.coop'],
            'sibling2' => ['coopTilleuls' => 'Les-Tilleuls.coop'],
        ];
        $this->assertEquals($expected, $this->normalizer->normalize($siblingHolder));
    }

    // constructor arguments

    protected function getDenormalizerForConstructArguments(): ObjectNormalizer
    {
        $classMetadataFactory = new ClassMetadataFactory(new AttributeLoader());
        $denormalizer = new ObjectNormalizer($classMetadataFactory, new MetadataAwareNameConverter($classMetadataFactory));
        $serializer = new Serializer([$denormalizer]);
        $denormalizer->setSerializer($serializer);

        return $denormalizer;
    }

    // groups

    protected function getNormalizerForGroups(): ObjectNormalizer
    {
        $classMetadataFactory = new ClassMetadataFactory(new AttributeLoader());
        $normalizer = new ObjectNormalizer($classMetadataFactory);
        // instantiate a serializer with the normalizer to handle normalizing recursive structures
        new Serializer([$normalizer]);

        return $normalizer;
    }

    protected function getDenormalizerForGroups(): ObjectNormalizer
    {
        $classMetadataFactory = new ClassMetadataFactory(new AttributeLoader());

        return new ObjectNormalizer($classMetadataFactory);
    }

    public function testGroupsNormalizeWithNameConverter()
    {
        $classMetadataFactory = new ClassMetadataFactory(new AttributeLoader());
        $this->normalizer = new ObjectNormalizer($classMetadataFactory, new CamelCaseToSnakeCaseNameConverter());
        $this->normalizer->setSerializer($this->serializer);

        $obj = new GroupDummy();
        $obj->setFooBar('@dunglas');
        $obj->setSymfony('@coopTilleuls');
        $obj->setCoopTilleuls('les-tilleuls.coop');

        $this->assertEquals(
            [
                'bar' => null,
                'foo_bar' => '@dunglas',
                'symfony' => '@coopTilleuls',
            ],
            $this->normalizer->normalize($obj, null, [ObjectNormalizer::GROUPS => ['name_converter']])
        );
    }

    public function testGroupsDenormalizeWithNameConverter()
    {
        $classMetadataFactory = new ClassMetadataFactory(new AttributeLoader());
        $this->normalizer = new ObjectNormalizer($classMetadataFactory, new CamelCaseToSnakeCaseNameConverter());
        $this->normalizer->setSerializer($this->serializer);

        $obj = new GroupDummy();
        $obj->setFooBar('@dunglas');
        $obj->setSymfony('@coopTilleuls');

        $this->assertEquals(
            $obj,
            $this->normalizer->denormalize([
                'bar' => null,
                'foo_bar' => '@dunglas',
                'symfony' => '@coopTilleuls',
                'coop_tilleuls' => 'les-tilleuls.coop',
            ], GroupDummy::class, null, [ObjectNormalizer::GROUPS => ['name_converter']])
        );
    }

    public function testGroupsDenormalizeWithMetaDataNameConverter()
    {
        $classMetadataFactory = new ClassMetadataFactory(new AttributeLoader());
        $this->normalizer = new ObjectNormalizer($classMetadataFactory, new MetadataAwareNameConverter($classMetadataFactory));
        $this->normalizer->setSerializer($this->serializer);

        $obj = new OtherSerializedNameDummy();
        $obj->setBuz('Aldrin');

        $this->assertEquals(
            $obj,
            $this->normalizer->denormalize([
                'buz' => 'Aldrin',
            ], 'Symfony\Component\Serializer\Tests\Fixtures\OtherSerializedNameDummy', null, [ObjectNormalizer::GROUPS => ['a']])
        );
    }

    // ignored attributes

    protected function getNormalizerForIgnoredAttributes(): ObjectNormalizer
    {
        $normalizer = new ObjectNormalizer();
        // instantiate a serializer with the normalizer to handle normalizing recursive structures
        new Serializer([$normalizer]);

        return $normalizer;
    }

    protected function getDenormalizerForIgnoredAttributes(): ObjectNormalizer
    {
        $classMetadataFactory = new ClassMetadataFactory(new AttributeLoader());
        $normalizer = new ObjectNormalizer($classMetadataFactory, null, null, new ReflectionExtractor());
        new Serializer([$normalizer]);

        return $normalizer;
    }

    // max depth

    protected function getNormalizerForMaxDepth(): ObjectNormalizer
    {
        $classMetadataFactory = new ClassMetadataFactory(new AttributeLoader());
        $normalizer = new ObjectNormalizer($classMetadataFactory);
        $serializer = new Serializer([$normalizer]);
        $normalizer->setSerializer($serializer);

        return $normalizer;
    }

    // object to populate

    protected function getDenormalizerForObjectToPopulate(): ObjectNormalizer
    {
        $classMetadataFactory = new ClassMetadataFactory(new AttributeLoader());
        $normalizer = new ObjectNormalizer($classMetadataFactory, null, null, new PhpDocExtractor());
        new Serializer([$normalizer]);

        return $normalizer;
    }

    // skip null

    protected function getNormalizerForSkipNullValues(): ObjectNormalizer
    {
        return new ObjectNormalizer();
    }

    // skip uninitialized

    protected function getNormalizerForSkipUninitializedValues(): ObjectNormalizer
    {
        $classMetadataFactory = new ClassMetadataFactory(new AttributeLoader());

        return new ObjectNormalizer($classMetadataFactory);
    }

    protected function getObjectCollectionWithExpectedArray(): array
    {
        $typedPropsObject = new TypedPropertiesObject();
        $typedPropsObject->unInitialized = 'value2';

        $collection = [
            new TypedPropertiesObject(),
            $typedPropsObject,
            new TypedPropertiesObjectWithGetters(),
            (new TypedPropertiesObjectWithGetters())->setUninitialized('value2'),
        ];

        $expectedArrays = [
            ['initialized' => 'value', 'initialized2' => 'value'],
            ['unInitialized' => 'value2', 'initialized' => 'value', 'initialized2' => 'value'],
            ['initialized' => 'value', 'initialized2' => 'value'],
            ['unInitialized' => 'value2', 'initialized' => 'value', 'initialized2' => 'value'],
        ];

        return [$collection, $expectedArrays];
    }

    protected function getNormalizerForCacheableObjectAttributesTest(): ObjectNormalizer
    {
        return new ObjectNormalizer();
    }

    // type enforcement

    protected function getDenormalizerForTypeEnforcement(): ObjectNormalizer
    {
        $extractor = new PropertyInfoExtractor([], [new PhpDocExtractor(), new ReflectionExtractor()]);
        $normalizer = new ObjectNormalizer(null, null, null, $extractor);
        new Serializer([new ArrayDenormalizer(), $normalizer]);

        return $normalizer;
    }

    public function testUnableToNormalizeObjectAttribute()
    {
        $this->expectException(LogicException::class);
        $this->expectExceptionMessage('Cannot normalize attribute "object" because the injected serializer is not a normalizer');
        $serializer = $this->createMock(SerializerInterface::class);
        $this->normalizer->setSerializer($serializer);

        $obj = new ObjectDummy();
        $object = new \stdClass();
        $obj->setObject($object);

        $this->normalizer->normalize($obj, 'any');
    }

    public function testDenormalizeNonExistingAttribute()
    {
        $this->assertEquals(
            new ObjectDummy(),
            $this->normalizer->denormalize(['non_existing' => true], ObjectDummy::class)
        );
    }

    public function testNoTraversableSupport()
    {
        $this->assertFalse($this->normalizer->supportsNormalization(new \ArrayObject()));
    }

    public function testNormalizeStatic()
    {
        $this->assertEquals(['foo' => 'K'], $this->normalizer->normalize(new ObjectWithStaticPropertiesAndMethods()));
    }

    public function testNormalizeUpperCaseAttributes()
    {
        $this->assertEquals(['Foo' => 'Foo', 'Bar' => 'BarBar'], $this->normalizer->normalize(new ObjectWithUpperCaseAttributeNames()));
    }

    public function testNormalizeNotSerializableContext()
    {
        $objectDummy = new ObjectDummy();
        $expected = [
            'foo' => null,
            'baz' => null,
            'fooBar' => '',
            'camelCase' => null,
            'object' => null,
            'bar' => null,
            'go' => null,
        ];

        $this->assertEquals($expected, $this->normalizer->normalize($objectDummy, null, ['not_serializable' => function () {
        }]));
    }

    public function testThrowUnexpectedValueException()
    {
        $this->expectException(UnexpectedValueException::class);
        $this->normalizer->denormalize(['foo' => 'bar'], ObjectTypeHinted::class);
    }

    public function testDenomalizeRecursive()
    {
        $extractor = new PropertyInfoExtractor([], [new PhpDocExtractor(), new ReflectionExtractor()]);
        $normalizer = new ObjectNormalizer(null, null, null, $extractor);
        $serializer = new Serializer([new ArrayDenormalizer(), new DateTimeNormalizer(), $normalizer]);

        $obj = $serializer->denormalize([
            'inner' => ['foo' => 'foo', 'bar' => 'bar'],
            'date' => '1988/01/21',
            'inners' => [['foo' => 1], ['foo' => 2]],
        ], ObjectOuter::class);

        $this->assertSame('foo', $obj->getInner()->foo);
        $this->assertSame('bar', $obj->getInner()->bar);
        $this->assertSame('1988-01-21', $obj->getDate()->format('Y-m-d'));
        $this->assertSame(1, $obj->getInners()[0]->foo);
        $this->assertSame(2, $obj->getInners()[1]->foo);
    }

    public function testAcceptJsonNumber()
    {
        $extractor = new PropertyInfoExtractor([], [new PhpDocExtractor(), new ReflectionExtractor()]);
        $normalizer = new ObjectNormalizer(null, null, null, $extractor);
        $serializer = new Serializer([new ArrayDenormalizer(), new DateTimeNormalizer(), $normalizer]);

        $this->assertSame(10.0, $serializer->denormalize(['number' => 10], JsonNumber::class, 'json')->number);
        $this->assertSame(10.0, $serializer->denormalize(['number' => 10], JsonNumber::class, 'jsonld')->number);
    }

    public function testDoesntHaveIssuesWithUnionConstTypes()
    {
        if (!class_exists(PhpStanExtractor::class) || !class_exists(PhpDocParser::class)) {
            $this->markTestSkipped('phpstan/phpdoc-parser required for this test');
        }

        $extractor = new PropertyInfoExtractor([], [new PhpStanExtractor(), new PhpDocExtractor(), new ReflectionExtractor()]);
        $normalizer = new ObjectNormalizer(null, null, null, $extractor);
        $serializer = new Serializer([new ArrayDenormalizer(), new DateTimeNormalizer(), $normalizer]);

        $this->assertSame('bar', $serializer->denormalize(['foo' => 'bar'], (new class() {
            /** @var self::*|null */
            public $foo;
        })::class)->foo);
    }

    public function testExtractAttributesRespectsContext()
    {
        $normalizer = new ObjectNormalizer();

        $data = new ObjectDummy();
        $data->setFoo('bar');
        $data->bar = 'foo';

        $this->assertSame(['foo' => 'bar', 'bar' => 'foo'], $normalizer->normalize($data, null, [AbstractNormalizer::ATTRIBUTES => ['foo', 'bar']]));
    }

    public function testDenormalizeFalsePseudoType()
    {
        // given a serializer that extracts the attribute types of an object via ReflectionExtractor
        $propertyTypeExtractor = new PropertyInfoExtractor([], [new ReflectionExtractor()], [], [], []);
        $objectNormalizer = new ObjectNormalizer(null, null, null, $propertyTypeExtractor);

        $serializer = new Serializer([$objectNormalizer]);

        // when denormalizing some data into an object where an attribute uses the false pseudo type
        /** @var Php80Dummy $object */
        $object = $serializer->denormalize(['canBeFalseOrString' => false], Php80Dummy::class);

        // then the attribute that declared false was filled correctly
        $this->assertFalse($object->canBeFalseOrString);
    }

    public function testAdvancedNameConverter()
    {
        $nameConverter = new class() implements AdvancedNameConverterInterface {
            public function normalize(string $propertyName, ?string $class = null, ?string $format = null, array $context = []): string
            {
                return sprintf('%s-%s-%s-%s', $propertyName, $class, $format, $context['foo']);
            }

            public function denormalize(string $propertyName, ?string $class = null, ?string $format = null, array $context = []): string
            {
                return sprintf('%s-%s-%s-%s', $propertyName, $class, $format, $context['foo']);
            }
        };

        $normalizer = new ObjectNormalizer(null, $nameConverter);
        $this->assertArrayHasKey('foo-Symfony\Component\Serializer\Tests\Normalizer\Features\ObjectDummy-json-bar', $normalizer->normalize(new ObjectDummy(), 'json', ['foo' => 'bar']));
    }

    public function testDefaultObjectClassResolver()
    {
        $normalizer = new ObjectNormalizer();

        $obj = new ObjectDummy();
        $obj->setFoo('foo');
        $obj->bar = 'bar';
        $obj->setBaz(true);
        $obj->setCamelCase('camelcase');
        $obj->unwantedProperty = 'notwanted';
        $obj->setGo(false);

        $this->assertEquals(
            [
                'foo' => 'foo',
                'bar' => 'bar',
                'baz' => true,
                'fooBar' => 'foobar',
                'camelCase' => 'camelcase',
                'object' => null,
                'go' => false,
            ],
            $normalizer->normalize($obj, 'any')
        );
    }

    public function testObjectClassResolver()
    {
        $classResolver = fn ($object) => ObjectDummy::class;

        $normalizer = new ObjectNormalizer(null, null, null, null, null, $classResolver);

        $obj = new ProxyObjectDummy();
        $obj->setFoo('foo');
        $obj->bar = 'bar';
        $obj->setBaz(true);
        $obj->setCamelCase('camelcase');
        $obj->unwantedProperty = 'notwanted';

        $this->assertEquals(
            [
                'foo' => 'foo',
                'bar' => 'bar',
                'baz' => true,
                'fooBar' => 'foobar',
                'camelCase' => 'camelcase',
                'object' => null,
                'go' => null,
            ],
            $normalizer->normalize($obj, 'any')
        );
    }

    public function testNormalizeStdClass()
    {
        $o1 = new \stdClass();
        $o1->foo = 'f';
        $o1->bar = 'b';

        $this->assertSame(['foo' => 'f', 'bar' => 'b'], $this->normalizer->normalize($o1));

        $o2 = new \stdClass();
        $o2->baz = 'baz';

        $this->assertSame(['baz' => 'baz'], $this->normalizer->normalize($o2));
    }

    public function testSamePropertyAsMethod()
    {
        $object = new SamePropertyAsMethodDummy('free_trial', 'has_subscribe', 'get_ready', 'is_active');
        $expected = [
            'freeTrial' => 'free_trial',
            'hasSubscribe' => 'has_subscribe',
            'getReady' => 'get_ready',
            'isActive' => 'is_active',
        ];

        $this->assertSame($expected, $this->normalizer->normalize($object));
    }

    public function testSamePropertyAsMethodWithPropertySerializedName()
    {
        $classMetadataFactory = new ClassMetadataFactory(new AttributeLoader());
        $this->normalizer = new ObjectNormalizer($classMetadataFactory, new MetadataAwareNameConverter($classMetadataFactory));
        $this->normalizer->setSerializer($this->serializer);

        $object = new SamePropertyAsMethodWithPropertySerializedNameDummy('free_trial', 'has_subscribe', 'get_ready', 'is_active');
        $expected = [
            'free_trial_property' => 'free_trial',
            'has_subscribe_property' => 'has_subscribe',
            'get_ready_property' => 'get_ready',
            'is_active_property' => 'is_active',
        ];

        $this->assertSame($expected, $this->normalizer->normalize($object));
    }

    public function testSamePropertyAsMethodWithMethodSerializedName()
    {
        $classMetadataFactory = new ClassMetadataFactory(new AttributeLoader());
        $this->normalizer = new ObjectNormalizer($classMetadataFactory, new MetadataAwareNameConverter($classMetadataFactory));
        $this->normalizer->setSerializer($this->serializer);

        $object = new SamePropertyAsMethodWithMethodSerializedNameDummy('free_trial', 'has_subscribe', 'get_ready', 'is_active');
        $expected = [
            'free_trial_method' => 'free_trial',
            'has_subscribe_method' => 'has_subscribe',
            'get_ready_method' => 'get_ready',
            'is_active_method' => 'is_active',
        ];

        $this->assertSame($expected, $this->normalizer->normalize($object));
    }

<<<<<<< HEAD
    public function testNormalizeWithoutSerializerSet()
    {
        $normalizer = new ObjectNormalizer(new ClassMetadataFactory(new AttributeLoader()));

        $this->expectException(LogicException::class);
        $this->expectExceptionMessage('Cannot normalize attribute "foo" because the injected serializer is not a normalizer.');

        $normalizer->normalize(new ObjectConstructorDummy([], [], []));
=======
    public function testNormalizeWithIgnoreAttributeAndPrivateProperties()
    {
        $classMetadataFactory = new ClassMetadataFactory(new AttributeLoader());
        $normalizer = new ObjectNormalizer($classMetadataFactory);

        $this->assertSame(['foo' => 'foo'], $normalizer->normalize(new ObjectDummyWithIgnoreAttributeAndPrivateProperty()));
    }

    public function testDenormalizeWithIgnoreAttributeAndPrivateProperties()
    {
        $classMetadataFactory = new ClassMetadataFactory(new AttributeLoader());
        $normalizer = new ObjectNormalizer($classMetadataFactory);

        $obj = $normalizer->denormalize([
            'foo' => 'set',
            'ignore' => 'set',
            'private' => 'set',
        ], ObjectDummyWithIgnoreAttributeAndPrivateProperty::class);

        $expected = new ObjectDummyWithIgnoreAttributeAndPrivateProperty();
        $expected->foo = 'set';

        $this->assertEquals($expected, $obj);
>>>>>>> ba6a65ce
    }
}

class ProxyObjectDummy extends ObjectDummy
{
    public $unwantedProperty;
}

class ObjectConstructorDummy
{
    protected $foo;
    public $bar;
    private $baz;

    public function __construct($foo, $bar, $baz)
    {
        $this->foo = $foo;
        $this->bar = $bar;
        $this->baz = $baz;
    }

    public function getFoo()
    {
        return $this->foo;
    }

    public function isBaz()
    {
        return $this->baz;
    }

    public function otherMethod()
    {
        throw new \RuntimeException('Dummy::otherMethod() should not be called');
    }
}

abstract class ObjectSerializerNormalizer implements SerializerInterface, NormalizerInterface
{
}

class ObjectConstructorOptionalArgsDummy
{
    protected $foo;
    public $bar;
    private $baz;

    public function __construct($foo, $bar = [], $baz = [])
    {
        $this->foo = $foo;
        $this->bar = $bar;
        $this->baz = $baz;
    }

    public function getFoo()
    {
        return $this->foo;
    }

    public function getBaz()
    {
        return $this->baz;
    }

    public function otherMethod()
    {
        throw new \RuntimeException('Dummy::otherMethod() should not be called');
    }
}

class ObjectConstructorArgsWithDefaultValueDummy
{
    protected $foo;
    protected $bar;

    public function __construct($foo = [], $bar = null)
    {
        $this->foo = $foo;
        $this->bar = $bar;
    }

    public function getFoo()
    {
        return $this->foo;
    }

    public function getBar()
    {
        return $this->bar;
    }

    public function otherMethod()
    {
        throw new \RuntimeException('Dummy::otherMethod() should not be called');
    }
}

class ObjectWithStaticPropertiesAndMethods
{
    public $foo = 'K';
    public static $bar = 'A';

    public static function getBaz()
    {
        return 'L';
    }
}

class ObjectTypeHinted
{
    public function setFoo(array $f)
    {
    }
}

class ObjectOuter
{
    public $foo;
    public $bar;
    /**
     * @var ObjectInner
     */
    private $inner;
    private $date;

    /**
     * @var ObjectInner[]
     */
    private $inners;

    public function getInner()
    {
        return $this->inner;
    }

    public function setInner(ObjectInner $inner)
    {
        $this->inner = $inner;
    }

    public function setDate(\DateTimeInterface $date)
    {
        $this->date = $date;
    }

    public function getDate()
    {
        return $this->date;
    }

    public function setInners(array $inners)
    {
        $this->inners = $inners;
    }

    public function getInners()
    {
        return $this->inners;
    }
}

class ObjectInner
{
    public $foo;
    public $bar;
}

class LazyObjectInner extends ObjectInner
{
    public function __get($name)
    {
        if ('foo' === $name) {
            return $this->foo = 123;
        }
    }

    public function __isset($name)
    {
        return 'foo' === $name;
    }
}

class DummyWithConstructorObject
{
    private $id;
    private $inner;

    public function __construct($id, ObjectInner $inner)
    {
        $this->id = $id;
        $this->inner = $inner;
    }

    public function getId()
    {
        return $this->id;
    }

    public function getInner()
    {
        return $this->inner;
    }
}

class DummyWithConstructorInexistingObject
{
    public function __construct($id, Unknown $unknown)
    {
    }
}

class JsonNumber
{
    /**
     * @var float
     */
    public $number;
}

class DummyWithConstructorObjectAndDefaultValue
{
    private $foo;
    private $inner;

    public function __construct($foo = 'a', ?ObjectInner $inner = null)
    {
        $this->foo = $foo;
        $this->inner = $inner;
    }

    public function getFoo()
    {
        return $this->foo;
    }

    public function getInner()
    {
        return $this->inner;
    }
}

class ObjectWithUpperCaseAttributeNames
{
    private $Foo = 'Foo';
    public $Bar = 'BarBar';

    public function getFoo()
    {
        return $this->Foo;
    }
}

class DummyWithNullableConstructorObject
{
    private $id;
    private $inner;

    public function __construct($id, ?ObjectConstructorDummy $inner)
    {
        $this->id = $id;
        $this->inner = $inner;
    }

    public function getId()
    {
        return $this->id;
    }

    public function getInner()
    {
        return $this->inner;
    }
}

class ObjectDummyWithIgnoreAttributeAndPrivateProperty
{
    public $foo = 'foo';

    #[Ignore]
    public $ignored = 'ignored';

    private $private = 'private';
}<|MERGE_RESOLUTION|>--- conflicted
+++ resolved
@@ -887,7 +887,6 @@
         $this->assertSame($expected, $this->normalizer->normalize($object));
     }
 
-<<<<<<< HEAD
     public function testNormalizeWithoutSerializerSet()
     {
         $normalizer = new ObjectNormalizer(new ClassMetadataFactory(new AttributeLoader()));
@@ -896,7 +895,8 @@
         $this->expectExceptionMessage('Cannot normalize attribute "foo" because the injected serializer is not a normalizer.');
 
         $normalizer->normalize(new ObjectConstructorDummy([], [], []));
-=======
+    }
+
     public function testNormalizeWithIgnoreAttributeAndPrivateProperties()
     {
         $classMetadataFactory = new ClassMetadataFactory(new AttributeLoader());
@@ -920,7 +920,6 @@
         $expected->foo = 'set';
 
         $this->assertEquals($expected, $obj);
->>>>>>> ba6a65ce
     }
 }
 
