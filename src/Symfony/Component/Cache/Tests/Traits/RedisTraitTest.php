<?php

/*
 * This file is part of the Symfony package.
 *
 * (c) Fabien Potencier <fabien@symfony.com>
 *
 * For the full copyright and license information, please view the LICENSE
 * file that was distributed with this source code.
 */

namespace Symfony\Component\Cache\Tests\Traits;

use PHPUnit\Framework\TestCase;
use Symfony\Component\Cache\Exception\InvalidArgumentException;
use Symfony\Component\Cache\Traits\RedisTrait;

/**
 * @requires extension redis
 */
class RedisTraitTest extends TestCase
{
    /**
     * @dataProvider provideCreateConnection
     */
    public function testCreateConnection(string $dsn, string $expectedClass)
    {
        if (!class_exists($expectedClass)) {
            self::markTestSkipped(\sprintf('The "%s" class is required.', $expectedClass));
        }
        if (!getenv('REDIS_CLUSTER_HOSTS')) {
            self::markTestSkipped('REDIS_CLUSTER_HOSTS env var is not defined.');
        }

        $mock = new class {
            use RedisTrait;
        };
        $connection = $mock::createConnection($dsn);

        self::assertInstanceOf($expectedClass, $connection);
    }

    public function testUrlDecodeParameters()
    {
        if (!getenv('REDIS_AUTHENTICATED_HOST')) {
            self::markTestSkipped('REDIS_AUTHENTICATED_HOST env var is not defined.');
        }

        $mock = new class {
            use RedisTrait;
        };
        $connection = $mock::createConnection('redis://:p%40ssword@'.getenv('REDIS_AUTHENTICATED_HOST'));

        self::assertInstanceOf(\Redis::class, $connection);
        self::assertSame('p@ssword', $connection->getAuth());
    }

    public static function provideCreateConnection(): array
    {
        $hosts = array_map(fn ($host) => \sprintf('host[%s]', $host), explode(' ', getenv('REDIS_CLUSTER_HOSTS')));

        return [
            [
                \sprintf('redis:?%s&redis_cluster=1', $hosts[0]),
                'RedisCluster',
            ],
            [
                \sprintf('redis:?%s&redis_cluster=true', $hosts[0]),
                'RedisCluster',
            ],
            [
                \sprintf('redis:?%s', $hosts[0]),
                'Redis',
            ],
            [
<<<<<<< HEAD
                'dsn' => \sprintf('redis:?%s', implode('&', \array_slice($hosts, 0, 2))),
=======
                sprintf('redis:?%s', implode('&', \array_slice($hosts, 0, 2))),
>>>>>>> c8e00fd7
                'RedisArray',
            ],
        ];
    }

    /**
     * Due to a bug in phpredis, the persistent connection will keep its last selected database. So when re-using
     * a persistent connection, the database has to be re-selected, too.
     *
     * @see https://github.com/phpredis/phpredis/issues/1920
     *
     * @group integration
     */
    public function testPconnectSelectsCorrectDatabase()
    {
        if (!class_exists(\Redis::class)) {
            self::markTestSkipped('The "Redis" class is required.');
        }
        if (!getenv('REDIS_HOST')) {
            self::markTestSkipped('REDIS_HOST env var is not defined.');
        }
        if (!\ini_get('redis.pconnect.pooling_enabled')) {
            self::markTestSkipped('The bug only occurs when pooling is enabled.');
        }

        // Limit the connection pool size to 1:
        if (false === $prevPoolSize = ini_set('redis.pconnect.connection_limit', 1)) {
            self::markTestSkipped('Unable to set pool size');
        }

        try {
            $mock = new class {
                use RedisTrait;
            };

            $dsn = 'redis://'.getenv('REDIS_HOST');

            $cacheKey = 'testPconnectSelectsCorrectDatabase';
            $cacheValueOnDb1 = 'I should only be on database 1';

            // First connect to database 1 and set a value there so we can identify this database:
            $db1 = $mock::createConnection($dsn, ['dbindex' => 1, 'persistent' => 1]);
            self::assertInstanceOf(\Redis::class, $db1);
            self::assertSame(1, $db1->getDbNum());
            $db1->set($cacheKey, $cacheValueOnDb1);
            self::assertSame($cacheValueOnDb1, $db1->get($cacheKey));

            // Unset the connection - do not use `close()` or we will lose the persistent connection:
            unset($db1);

            // Now connect to database 0 and see that we do not actually ended up on database 1 by checking the value:
            $db0 = $mock::createConnection($dsn, ['dbindex' => 0, 'persistent' => 1]);
            self::assertInstanceOf(\Redis::class, $db0);
            self::assertSame(0, $db0->getDbNum()); // Redis is lying here! We could actually be on any database!
            self::assertNotSame($cacheValueOnDb1, $db0->get($cacheKey)); // This value should not exist if we are actually on db 0
        } finally {
            ini_set('redis.pconnect.connection_limit', $prevPoolSize);
        }
    }

    /**
     * @dataProvider provideDbIndexDsnParameter
     */
    public function testDbIndexDsnParameter(string $dsn, int $expectedDb)
    {
        if (!getenv('REDIS_AUTHENTICATED_HOST')) {
            self::markTestSkipped('REDIS_AUTHENTICATED_HOST env var is not defined.');
        }

        $mock = new class {
            use RedisTrait;
        };
        $connection = $mock::createConnection($dsn);
        self::assertSame($expectedDb, $connection->getDbNum());
    }

    public static function provideDbIndexDsnParameter(): array
    {
        return [
            [
                'redis://:p%40ssword@'.getenv('REDIS_AUTHENTICATED_HOST'),
                0,
            ],
            [
                'redis:?host['.getenv('REDIS_HOST').']',
                0,
            ],
            [
                'redis:?host['.getenv('REDIS_HOST').']&dbindex=1',
                1,
            ],
            [
                'redis://:p%40ssword@'.getenv('REDIS_AUTHENTICATED_HOST').'?dbindex=2',
                2,
            ],
            [
                'redis://:p%40ssword@'.getenv('REDIS_AUTHENTICATED_HOST').'/4',
                4,
            ],
            [
                'redis://:p%40ssword@'.getenv('REDIS_AUTHENTICATED_HOST').'/?dbindex=5',
                5,
            ],
        ];
    }

    /**
     * @dataProvider provideInvalidDbIndexDsnParameter
     */
    public function testInvalidDbIndexDsnParameter(string $dsn)
    {
        if (!getenv('REDIS_AUTHENTICATED_HOST')) {
            self::markTestSkipped('REDIS_AUTHENTICATED_HOST env var is not defined.');
        }
        $this->expectException(InvalidArgumentException::class);

        $mock = new class {
            use RedisTrait;
        };
        $mock::createConnection($dsn);
    }

    public static function provideInvalidDbIndexDsnParameter(): array
    {
        return [
            [
                'redis://:p%40ssword@'.getenv('REDIS_AUTHENTICATED_HOST').'/abc',
            ],
            [
                'redis://:p%40ssword@'.getenv('REDIS_AUTHENTICATED_HOST').'/3?dbindex=6',
            ],
        ];
    }
}<|MERGE_RESOLUTION|>--- conflicted
+++ resolved
@@ -73,11 +73,7 @@
                 'Redis',
             ],
             [
-<<<<<<< HEAD
-                'dsn' => \sprintf('redis:?%s', implode('&', \array_slice($hosts, 0, 2))),
-=======
-                sprintf('redis:?%s', implode('&', \array_slice($hosts, 0, 2))),
->>>>>>> c8e00fd7
+                \sprintf('redis:?%s', implode('&', \array_slice($hosts, 0, 2))),
                 'RedisArray',
             ],
         ];
