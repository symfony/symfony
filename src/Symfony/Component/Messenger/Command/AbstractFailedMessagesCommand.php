<?php

/*
 * This file is part of the Symfony package.
 *
 * (c) Fabien Potencier <fabien@symfony.com>
 *
 * For the full copyright and license information, please view the LICENSE
 * file that was distributed with this source code.
 */

namespace Symfony\Component\Messenger\Command;

use Symfony\Component\Console\Command\Command;
use Symfony\Component\Console\Completion\CompletionInput;
use Symfony\Component\Console\Completion\CompletionSuggestions;
use Symfony\Component\Console\Helper\Dumper;
use Symfony\Component\Console\Question\ChoiceQuestion;
use Symfony\Component\Console\Style\SymfonyStyle;
use Symfony\Component\ErrorHandler\Exception\FlattenException;
use Symfony\Component\Messenger\Envelope;
use Symfony\Component\Messenger\Exception\InvalidArgumentException;
use Symfony\Component\Messenger\Stamp\ErrorDetailsStamp;
use Symfony\Component\Messenger\Stamp\MessageDecodingFailedStamp;
use Symfony\Component\Messenger\Stamp\RedeliveryStamp;
use Symfony\Component\Messenger\Stamp\SentToFailureTransportStamp;
use Symfony\Component\Messenger\Stamp\TransportMessageIdStamp;
use Symfony\Component\Messenger\Transport\Receiver\ListableReceiverInterface;
use Symfony\Component\Messenger\Transport\Receiver\MessageCountAwareInterface;
use Symfony\Component\Messenger\Transport\Receiver\ReceiverInterface;
use Symfony\Component\VarDumper\Caster\Caster;
use Symfony\Component\VarDumper\Caster\TraceStub;
use Symfony\Component\VarDumper\Cloner\ClonerInterface;
use Symfony\Component\VarDumper\Cloner\Stub;
use Symfony\Component\VarDumper\Cloner\VarCloner;
use Symfony\Contracts\Service\ServiceProviderInterface;

/**
 * @author Ryan Weaver <ryan@symfonycasts.com>
 *
 * @internal
 */
abstract class AbstractFailedMessagesCommand extends Command
{
    protected const DEFAULT_TRANSPORT_OPTION = 'choose';

<<<<<<< HEAD
    protected $failureTransports;
=======
    protected ServiceProviderInterface $failureTransports;
    protected ?PhpSerializer $phpSerializer;
>>>>>>> 61416567

    private ?string $globalFailureReceiverName;

    public function __construct(?string $globalFailureReceiverName, ServiceProviderInterface $failureTransports)
    {
        $this->failureTransports = $failureTransports;
        $this->globalFailureReceiverName = $globalFailureReceiverName;

        parent::__construct();
    }

    protected function getGlobalFailureReceiverName(): ?string
    {
        return $this->globalFailureReceiverName;
    }

    protected function getMessageId(Envelope $envelope): mixed
    {
        /** @var TransportMessageIdStamp $stamp */
        $stamp = $envelope->last(TransportMessageIdStamp::class);

        return $stamp?->getId();
    }

    protected function displaySingleMessage(Envelope $envelope, SymfonyStyle $io): void
    {
        $io->title('Failed Message Details');

        /** @var SentToFailureTransportStamp|null $sentToFailureTransportStamp */
        $sentToFailureTransportStamp = $envelope->last(SentToFailureTransportStamp::class);
        /** @var RedeliveryStamp|null $lastRedeliveryStamp */
        $lastRedeliveryStamp = $envelope->last(RedeliveryStamp::class);
        /** @var ErrorDetailsStamp|null $lastErrorDetailsStamp */
        $lastErrorDetailsStamp = $envelope->last(ErrorDetailsStamp::class);
        /** @var MessageDecodingFailedStamp|null $lastMessageDecodingFailedStamp */
        $lastMessageDecodingFailedStamp = $envelope->last(MessageDecodingFailedStamp::class);

        $rows = [
            ['Class', $envelope->getMessage()::class],
        ];

        if (null !== $id = $this->getMessageId($envelope)) {
            $rows[] = ['Message Id', $id];
        }

        if (null === $sentToFailureTransportStamp) {
            $io->warning('Message does not appear to have been sent to this transport after failing');
        } else {
            $failedAt = '';
            $errorMessage = '';
            $errorCode = '';
            $errorClass = '(unknown)';

            if (null !== $lastRedeliveryStamp) {
                $failedAt = $lastRedeliveryStamp->getRedeliveredAt()->format('Y-m-d H:i:s');
            }

            if (null !== $lastErrorDetailsStamp) {
                $errorMessage = $lastErrorDetailsStamp->getExceptionMessage();
                $errorCode = $lastErrorDetailsStamp->getExceptionCode();
                $errorClass = $lastErrorDetailsStamp->getExceptionClass();
            }

            $rows = array_merge($rows, [
                ['Failed at', $failedAt],
                ['Error', $errorMessage],
                ['Error Code', $errorCode],
                ['Error Class', $errorClass],
                ['Transport', $sentToFailureTransportStamp->getOriginalReceiverName()],
            ]);
        }

        $io->table([], $rows);

        /** @var RedeliveryStamp[] $redeliveryStamps */
        $redeliveryStamps = $envelope->all(RedeliveryStamp::class);
        $io->writeln(' Message history:');
        foreach ($redeliveryStamps as $redeliveryStamp) {
            $io->writeln(sprintf('  * Message failed at <info>%s</info> and was redelivered', $redeliveryStamp->getRedeliveredAt()->format('Y-m-d H:i:s')));
        }
        $io->newLine();

        if ($io->isVeryVerbose()) {
            $io->title('Message:');
            if (null !== $lastMessageDecodingFailedStamp) {
                $io->error('The message could not be decoded. See below an APPROXIMATIVE representation of the class.');
            }
            $dump = new Dumper($io, null, $this->createCloner());
            $io->writeln($dump($envelope->getMessage()));
            $io->title('Exception:');
            $flattenException = $lastErrorDetailsStamp?->getFlattenException();
            $io->writeln(null === $flattenException ? '(no data)' : $dump($flattenException));
        } else {
            if (null !== $lastMessageDecodingFailedStamp) {
                $io->error('The message could not be decoded.');
            }
            $io->writeln(' Re-run command with <info>-vv</info> to see more message & error details.');
        }
    }

    protected function printPendingMessagesMessage(ReceiverInterface $receiver, SymfonyStyle $io): void
    {
        if ($receiver instanceof MessageCountAwareInterface) {
            if (1 === $receiver->getMessageCount()) {
                $io->writeln('There is <comment>1</comment> message pending in the failure transport.');
            } else {
                $io->writeln(sprintf('There are <comment>%d</comment> messages pending in the failure transport.', $receiver->getMessageCount()));
            }
        }
    }

    protected function getReceiver(string $name = null): ReceiverInterface
    {
        if (null === $name ??= $this->globalFailureReceiverName) {
            throw new InvalidArgumentException(sprintf('No default failure transport is defined. Available transports are: "%s".', implode('", "', array_keys($this->failureTransports->getProvidedServices()))));
        }

        if (!$this->failureTransports->has($name)) {
            throw new InvalidArgumentException(sprintf('The "%s" failure transport was not found. Available transports are: "%s".', $name, implode('", "', array_keys($this->failureTransports->getProvidedServices()))));
        }

        return $this->failureTransports->get($name);
    }

    private function createCloner(): ?ClonerInterface
    {
        if (!class_exists(VarCloner::class)) {
            return null;
        }

        $cloner = new VarCloner();
        $cloner->addCasters([FlattenException::class => function (FlattenException $flattenException, array $a, Stub $stub): array {
            $stub->class = $flattenException->getClass();

            return [
                Caster::PREFIX_VIRTUAL.'message' => $flattenException->getMessage(),
                Caster::PREFIX_VIRTUAL.'code' => $flattenException->getCode(),
                Caster::PREFIX_VIRTUAL.'file' => $flattenException->getFile(),
                Caster::PREFIX_VIRTUAL.'line' => $flattenException->getLine(),
                Caster::PREFIX_VIRTUAL.'trace' => new TraceStub($flattenException->getTrace()),
            ];
        }]);

        return $cloner;
    }

    protected function printWarningAvailableFailureTransports(SymfonyStyle $io, ?string $failureTransportName): void
    {
        $failureTransports = array_keys($this->failureTransports->getProvidedServices());
        $failureTransportsCount = \count($failureTransports);
        if ($failureTransportsCount > 1) {
            $io->writeln([
                sprintf('> Loading messages from the <comment>global</comment> failure transport <comment>%s</comment>.', $failureTransportName),
                '> To use a different failure transport, pass <comment>--transport=</comment>.',
                sprintf('> Available failure transports are: <comment>%s</comment>', implode(', ', $failureTransports)),
                "\n",
            ]);
        }
    }

    protected function interactiveChooseFailureTransport(SymfonyStyle $io): string
    {
        $failedTransports = array_keys($this->failureTransports->getProvidedServices());
        $question = new ChoiceQuestion('Select failed transport:', $failedTransports, 0);
        $question->setMultiselect(false);

        return $io->askQuestion($question);
    }

    public function complete(CompletionInput $input, CompletionSuggestions $suggestions): void
    {
        if ($input->mustSuggestOptionValuesFor('transport')) {
            $suggestions->suggestValues(array_keys($this->failureTransports->getProvidedServices()));

            return;
        }

        if ($input->mustSuggestArgumentValuesFor('id')) {
            $transport = $input->getOption('transport');
            $transport = self::DEFAULT_TRANSPORT_OPTION === $transport ? $this->getGlobalFailureReceiverName() : $transport;
            $receiver = $this->getReceiver($transport);

            if (!$receiver instanceof ListableReceiverInterface) {
                return;
            }

            $ids = [];
            foreach ($receiver->all(50) as $envelope) {
                $ids[] = $this->getMessageId($envelope);
            }
            $suggestions->suggestValues($ids);

            return;
        }
    }
}<|MERGE_RESOLUTION|>--- conflicted
+++ resolved
@@ -44,13 +44,7 @@
 {
     protected const DEFAULT_TRANSPORT_OPTION = 'choose';
 
-<<<<<<< HEAD
-    protected $failureTransports;
-=======
     protected ServiceProviderInterface $failureTransports;
-    protected ?PhpSerializer $phpSerializer;
->>>>>>> 61416567
-
     private ?string $globalFailureReceiverName;
 
     public function __construct(?string $globalFailureReceiverName, ServiceProviderInterface $failureTransports)
