--- conflicted
+++ resolved
@@ -21,17 +21,10 @@
     },
     "require-dev": {
         "fig/link-util": "^1.0",
-<<<<<<< HEAD
         "symfony/asset": "~3.4|~4.0",
         "symfony/finder": "~3.4|~4.0",
         "symfony/form": "~3.4|~4.0",
         "symfony/http-kernel": "~3.4|~4.0",
-=======
-        "symfony/asset": "~2.8|~3.0|~4.0",
-        "symfony/finder": "~2.8|~3.0|~4.0",
-        "symfony/form": "^3.2.10|^3.3.3|~4.0",
-        "symfony/http-kernel": "~3.2|~4.0",
->>>>>>> 265fc2a1
         "symfony/polyfill-intl-icu": "~1.0",
         "symfony/routing": "~3.4|~4.0",
         "symfony/templating": "~3.4|~4.0",
@@ -46,7 +39,7 @@
         "symfony/web-link": "~3.4|~4.0"
     },
     "conflict": {
-        "symfony/form": "<3.2.10|~3.3,<3.3.3"
+        "symfony/form": "<3.4"
     },
     "suggest": {
         "symfony/finder": "",
