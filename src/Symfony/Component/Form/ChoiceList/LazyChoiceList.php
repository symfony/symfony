<?php

/*
 * This file is part of the Symfony package.
 *
 * (c) Fabien Potencier <fabien@symfony.com>
 *
 * For the full copyright and license information, please view the LICENSE
 * file that was distributed with this source code.
 */

namespace Symfony\Component\Form\ChoiceList;

use Symfony\Component\Form\ChoiceList\Loader\ChoiceLoaderInterface;

/**
 * A choice list that loads its choices lazily.
 *
 * The choices are fetched using a {@link ChoiceLoaderInterface} instance.
 * If only {@link getChoicesForValues()} or {@link getValuesForChoices()} is
 * called, the choice list is only loaded partially for improved performance.
 *
 * Once {@link getChoices()} or {@link getValues()} is called, the list is
 * loaded fully.
 *
 * @author Bernhard Schussek <bschussek@gmail.com>
 */
class LazyChoiceList implements ChoiceListInterface
{
    /**
     * The callable creating string values for each choice.
     *
     * If null, choices are cast to strings.
     */
    private ?\Closure $value;

    /**
     * Creates a lazily-loaded list using the given loader.
     *
     * Optionally, a callable can be passed for generating the choice values.
     * The callable receives the choice as first and the array key as the second
     * argument.
     *
     * @param callable|null $value The callable creating string values for each choice.
     *                             If null, choices are cast to strings.
     */
<<<<<<< HEAD
    public function __construct(
        private ChoiceLoaderInterface $loader,
        callable $value = null,
    ) {
=======
    public function __construct(ChoiceLoaderInterface $loader, ?callable $value = null)
    {
        $this->loader = $loader;
>>>>>>> 6cd40eaa
        $this->value = null === $value ? null : $value(...);
    }

    public function getChoices(): array
    {
        return $this->loader->loadChoiceList($this->value)->getChoices();
    }

    public function getValues(): array
    {
        return $this->loader->loadChoiceList($this->value)->getValues();
    }

    public function getStructuredValues(): array
    {
        return $this->loader->loadChoiceList($this->value)->getStructuredValues();
    }

    public function getOriginalKeys(): array
    {
        return $this->loader->loadChoiceList($this->value)->getOriginalKeys();
    }

    public function getChoicesForValues(array $values): array
    {
        return $this->loader->loadChoicesForValues($values, $this->value);
    }

    public function getValuesForChoices(array $choices): array
    {
        return $this->loader->loadValuesForChoices($choices, $this->value);
    }
}<|MERGE_RESOLUTION|>--- conflicted
+++ resolved
@@ -44,16 +44,10 @@
      * @param callable|null $value The callable creating string values for each choice.
      *                             If null, choices are cast to strings.
      */
-<<<<<<< HEAD
     public function __construct(
         private ChoiceLoaderInterface $loader,
-        callable $value = null,
+        ?callable $value = null,
     ) {
-=======
-    public function __construct(ChoiceLoaderInterface $loader, ?callable $value = null)
-    {
-        $this->loader = $loader;
->>>>>>> 6cd40eaa
         $this->value = null === $value ? null : $value(...);
     }
 
