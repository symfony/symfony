--- conflicted
+++ resolved
@@ -1408,11 +1408,7 @@
 
     public function testDateTime()
     {
-<<<<<<< HEAD
-        $form = $this->factory->createNamed('name', 'Symfony\Component\Form\Extension\Core\Type\DateTimeType', '2011-02-03 04:05:06', array(
-=======
-        $form = $this->factory->createNamed('name', 'datetime', date('Y').'-02-03 04:05:06', array(
->>>>>>> 770ed8d4
+        $form = $this->factory->createNamed('name', 'Symfony\Component\Form\Extension\Core\Type\DateTimeType', date('Y').'-02-03 04:05:06', array(
             'input' => 'string',
             'with_seconds' => false,
         ));
@@ -1525,11 +1521,7 @@
 
     public function testDateTimeWithSeconds()
     {
-<<<<<<< HEAD
-        $form = $this->factory->createNamed('name', 'Symfony\Component\Form\Extension\Core\Type\DateTimeType', '2011-02-03 04:05:06', array(
-=======
-        $form = $this->factory->createNamed('name', 'datetime', date('Y').'-02-03 04:05:06', array(
->>>>>>> 770ed8d4
+        $form = $this->factory->createNamed('name', 'Symfony\Component\Form\Extension\Core\Type\DateTimeType', date('Y').'-02-03 04:05:06', array(
             'input' => 'string',
             'with_seconds' => true,
         ));
@@ -1639,11 +1631,7 @@
 
     public function testDateChoice()
     {
-<<<<<<< HEAD
-        $form = $this->factory->createNamed('name', 'Symfony\Component\Form\Extension\Core\Type\DateType', '2011-02-03', array(
-=======
-        $form = $this->factory->createNamed('name', 'date', date('Y').'-02-03', array(
->>>>>>> 770ed8d4
+        $form = $this->factory->createNamed('name', 'Symfony\Component\Form\Extension\Core\Type\DateType', date('Y').'-02-03', array(
             'input' => 'string',
             'widget' => 'choice',
         ));
