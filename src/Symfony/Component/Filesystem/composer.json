--- conflicted
+++ resolved
@@ -18,13 +18,8 @@
     "require": {
         "php": ">=8.1",
         "symfony/polyfill-ctype": "~1.8",
-<<<<<<< HEAD
-        "symfony/polyfill-mbstring": "~1.8"
-=======
         "symfony/polyfill-mbstring": "~1.8",
-        "symfony/polyfill-php80": "^1.16",
         "symfony/process": "^5.4|^6.4"
->>>>>>> e9a7cb96
     },
     "autoload": {
         "psr-4": { "Symfony\\Component\\Filesystem\\": "" },
