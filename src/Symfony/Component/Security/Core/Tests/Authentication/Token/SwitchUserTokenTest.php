--- conflicted
+++ resolved
@@ -111,8 +111,6 @@
 
     public function testSerializeNullImpersonateUrl()
     {
-<<<<<<< HEAD
-=======
         $originalToken = new UsernamePasswordToken(new InMemoryUser('user', 'foo', ['ROLE_ADMIN', 'ROLE_ALLOWED_TO_SWITCH']), 'provider-key', ['ROLE_ADMIN', 'ROLE_ALLOWED_TO_SWITCH']);
         $token = new SwitchUserToken(new InMemoryUser('admin', 'bar', ['ROLE_USER']), 'provider-key', ['ROLE_USER'], $originalToken);
 
@@ -126,7 +124,6 @@
      */
     public function testLegacySerializeNullImpersonateUrl()
     {
->>>>>>> f1643e87
         $originalToken = new UsernamePasswordToken('user', 'foo', 'provider-key', ['ROLE_ADMIN', 'ROLE_ALLOWED_TO_SWITCH']);
         $token = new SwitchUserToken('admin', 'bar', 'provider-key', ['ROLE_USER'], $originalToken);
 
@@ -153,11 +150,8 @@
      *         )
      *     )
      * )
-<<<<<<< HEAD
-=======
      *
      * @group legacy
->>>>>>> f1643e87
      */
     public function testUnserializeOldToken()
     {
