--- conflicted
+++ resolved
@@ -101,11 +101,7 @@
      *
      * @throws \RuntimeException If it's called before the execute method
      *
-<<<<<<< HEAD
-     * @return int The status code
-=======
      * @return int
->>>>>>> f1643e87
      */
     public function getStatusCode()
     {
