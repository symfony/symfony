<?php

/*
 * This file is part of the Symfony package.
 *
 * (c) Fabien Potencier <fabien@symfony.com>
 *
 * For the full copyright and license information, please view the LICENSE
 * file that was distributed with this source code.
 */

namespace Symfony\Bundle\FrameworkBundle\Tests\Functional;

<<<<<<< HEAD
use Symfony\Bundle\FrameworkBundle\Tests\Fixtures\TranslatableBackedEnum;
=======
use Symfony\Bundle\FrameworkBundle\Tests\Functional\app\AppKernel;
use Symfony\Component\DependencyInjection\Compiler\CompilerPassInterface;
use Symfony\Component\DependencyInjection\ContainerBuilder;
>>>>>>> e79eea18

/**
 * @author Kévin Dunglas <dunglas@gmail.com>
 */
class SerializerTest extends AbstractWebTestCase
{
    public function testDeserializeArrayOfObject()
    {
        static::bootKernel(['test_case' => 'Serializer']);

        $result = static::getContainer()->get('serializer.alias')->deserialize('{"bars": [{"id": 1}, {"id": 2}]}', Foo::class, 'json');

        $bar1 = new Bar();
        $bar1->id = 1;
        $bar2 = new Bar();
        $bar2->id = 2;

        $expected = new Foo();
        $expected->bars = [$bar1, $bar2];

        $this->assertEquals($expected, $result);
    }

    public function testNormalizersAndEncodersUseDefaultContextConfigOption()
    {
        /** @var SerializerKernel $kernel */
        $kernel = static::bootKernel(['test_case' => 'Serializer', 'root_config' => 'default_context.yaml']);

        foreach ($kernel->normalizersAndEncoders as $normalizerOrEncoderId) {
            $normalizerOrEncoder = static::getContainer()->get($normalizerOrEncoderId);

            $reflectionObject = new \ReflectionObject($normalizerOrEncoder);
            $property = $reflectionObject->getProperty('defaultContext');
            $property->setAccessible(true);

<<<<<<< HEAD
        $reflectionObject = new \ReflectionObject($normalizer);
        $property = $reflectionObject->getProperty('defaultContext');
=======
            $defaultContext = $property->getValue($normalizerOrEncoder);
>>>>>>> e79eea18

            self::assertArrayHasKey('fake_context_option', $defaultContext);
            self::assertEquals('foo', $defaultContext['fake_context_option']);
        }
    }

    protected static function getKernelClass(): string
    {
        return SerializerKernel::class;
    }
}

class SerializerKernel extends AppKernel implements CompilerPassInterface
{
    public $normalizersAndEncoders = [
        'serializer.normalizer.property.alias', // Special case as this normalizer isn't tagged
    ];

    public function process(ContainerBuilder $container)
    {
<<<<<<< HEAD
        return [
            ['serializer.normalizer.constraint_violation_list.alias'],
            ['serializer.normalizer.dateinterval.alias'],
            ['serializer.normalizer.datetime.alias'],
            ['serializer.normalizer.json_serializable.alias'],
            ['serializer.normalizer.problem.alias'],
            ['serializer.normalizer.uid.alias'],
            ['serializer.normalizer.translatable.alias'],
            ['serializer.normalizer.object.alias'],
            ['serializer.encoder.xml.alias'],
            ['serializer.encoder.yaml.alias'],
            ['serializer.encoder.csv.alias'],
        ];
=======
        $services = array_merge(
            $container->findTaggedServiceIds('serializer.normalizer'),
            $container->findTaggedServiceIds('serializer.encoder')
        );
        foreach ($services as $serviceId => $attributes) {
            $class = $container->getDefinition($serviceId)->getClass();
            if (null === $reflectionConstructor = (new \ReflectionClass($class))->getConstructor()) {
                continue;
            }
            foreach ($reflectionConstructor->getParameters() as $reflectionParam) {
                if ('array $defaultContext' === $reflectionParam->getType()->getName().' $'.$reflectionParam->getName()) {
                    $this->normalizersAndEncoders[] = $serviceId.'.alias';
                    break;
                }
            }
        }
>>>>>>> e79eea18
    }

    public function testSerializeTranslatableBackedEnum()
    {
        static::bootKernel(['test_case' => 'Serializer']);

        $serializer = static::getContainer()->get('serializer.alias');

        $this->assertEquals('GET', $serializer->serialize(TranslatableBackedEnum::Get, 'yaml'));
    }
}

class Foo
{
    /**
     * @var Bar[]
     */
    public $bars;
}

class Bar
{
    /**
     * @var int
     */
    public $id;
}<|MERGE_RESOLUTION|>--- conflicted
+++ resolved
@@ -11,13 +11,10 @@
 
 namespace Symfony\Bundle\FrameworkBundle\Tests\Functional;
 
-<<<<<<< HEAD
 use Symfony\Bundle\FrameworkBundle\Tests\Fixtures\TranslatableBackedEnum;
-=======
 use Symfony\Bundle\FrameworkBundle\Tests\Functional\app\AppKernel;
 use Symfony\Component\DependencyInjection\Compiler\CompilerPassInterface;
 use Symfony\Component\DependencyInjection\ContainerBuilder;
->>>>>>> e79eea18
 
 /**
  * @author Kévin Dunglas <dunglas@gmail.com>
@@ -51,14 +48,8 @@
 
             $reflectionObject = new \ReflectionObject($normalizerOrEncoder);
             $property = $reflectionObject->getProperty('defaultContext');
-            $property->setAccessible(true);
 
-<<<<<<< HEAD
-        $reflectionObject = new \ReflectionObject($normalizer);
-        $property = $reflectionObject->getProperty('defaultContext');
-=======
             $defaultContext = $property->getValue($normalizerOrEncoder);
->>>>>>> e79eea18
 
             self::assertArrayHasKey('fake_context_option', $defaultContext);
             self::assertEquals('foo', $defaultContext['fake_context_option']);
@@ -79,21 +70,6 @@
 
     public function process(ContainerBuilder $container)
     {
-<<<<<<< HEAD
-        return [
-            ['serializer.normalizer.constraint_violation_list.alias'],
-            ['serializer.normalizer.dateinterval.alias'],
-            ['serializer.normalizer.datetime.alias'],
-            ['serializer.normalizer.json_serializable.alias'],
-            ['serializer.normalizer.problem.alias'],
-            ['serializer.normalizer.uid.alias'],
-            ['serializer.normalizer.translatable.alias'],
-            ['serializer.normalizer.object.alias'],
-            ['serializer.encoder.xml.alias'],
-            ['serializer.encoder.yaml.alias'],
-            ['serializer.encoder.csv.alias'],
-        ];
-=======
         $services = array_merge(
             $container->findTaggedServiceIds('serializer.normalizer'),
             $container->findTaggedServiceIds('serializer.encoder')
@@ -110,7 +86,6 @@
                 }
             }
         }
->>>>>>> e79eea18
     }
 
     public function testSerializeTranslatableBackedEnum()
