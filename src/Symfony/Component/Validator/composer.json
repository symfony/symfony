--- conflicted
+++ resolved
@@ -45,13 +45,9 @@
         "egulias/email-validator": "^2.1.10|^3"
     },
     "conflict": {
-<<<<<<< HEAD
         "doctrine/annotations": "<1.13",
         "doctrine/cache": "<1.11",
-        "doctrine/lexer": "<1.0.2",
-=======
         "doctrine/lexer": "<1.1",
->>>>>>> 8aff315f
         "phpunit/phpunit": "<5.4.3",
         "symfony/dependency-injection": "<4.4",
         "symfony/expression-language": "<5.1",
