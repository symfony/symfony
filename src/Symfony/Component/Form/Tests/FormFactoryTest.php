<?php

/*
 * This file is part of the Symfony package.
 *
 * (c) Fabien Potencier <fabien@symfony.com>
 *
 * For the full copyright and license information, please view the LICENSE
 * file that was distributed with this source code.
 */

namespace Symfony\Component\Form\Tests;

use Symfony\Component\Form\FormTypeGuesserChain;
use Symfony\Component\Form\FormFactory;
use Symfony\Component\Form\Guess\Guess;
use Symfony\Component\Form\Guess\ValueGuess;
use Symfony\Component\Form\Guess\TypeGuess;

/**
 * @author Bernhard Schussek <bschussek@gmail.com>
 */
class FormFactoryTest extends \PHPUnit_Framework_TestCase
{
    /**
     * @var \PHPUnit_Framework_MockObject_MockObject
     */
    private $guesser1;

    /**
     * @var \PHPUnit_Framework_MockObject_MockObject
     */
    private $guesser2;

    /**
     * @var \PHPUnit_Framework_MockObject_MockObject
     */
    private $registry;

    /**
     * @var \PHPUnit_Framework_MockObject_MockObject
     */
    private $resolvedTypeFactory;

    /**
     * @var \PHPUnit_Framework_MockObject_MockObject
     */
    private $builder;

    /**
     * @var FormFactory
     */
    private $factory;

    protected function setUp()
    {
        $this->resolvedTypeFactory = $this->getMock('Symfony\Component\Form\ResolvedFormTypeFactoryInterface');
        $this->guesser1 = $this->getMock('Symfony\Component\Form\FormTypeGuesserInterface');
        $this->guesser2 = $this->getMock('Symfony\Component\Form\FormTypeGuesserInterface');
        $this->registry = $this->getMock('Symfony\Component\Form\FormRegistryInterface');
        $this->builder = $this->getMock('Symfony\Component\Form\Test\FormBuilderInterface');
        $this->factory = new FormFactory($this->registry, $this->resolvedTypeFactory);

        $this->registry->expects($this->any())
            ->method('getTypeGuesser')
            ->will($this->returnValue(new FormTypeGuesserChain(array(
                $this->guesser1,
                $this->guesser2,
            ))));
    }

    public function testCreateNamedBuilderWithTypeName()
    {
        $options = array('a' => '1', 'b' => '2');
        $resolvedOptions = array('a' => '2', 'b' => '3');
        $resolvedType = $this->getMockResolvedType();

        $this->registry->expects($this->once())
            ->method('getType')
            ->with('type')
            ->will($this->returnValue($resolvedType));

        $resolvedType->expects($this->once())
            ->method('createBuilder')
            ->with($this->factory, 'name', $options)
            ->will($this->returnValue($this->builder));

        $this->builder->expects($this->any())
            ->method('getOptions')
            ->will($this->returnValue($resolvedOptions));

        $resolvedType->expects($this->once())
            ->method('buildForm')
            ->with($this->builder, $resolvedOptions);

        $this->assertSame($this->builder, $this->factory->createNamedBuilder('name', 'type', null, $options));
    }

    public function testCreateNamedBuilderFillsDataOption()
    {
        $givenOptions = array('a' => '1', 'b' => '2');
        $expectedOptions = array_merge($givenOptions, array('data' => 'DATA'));
        $resolvedOptions = array('a' => '2', 'b' => '3', 'data' => 'DATA');
        $resolvedType = $this->getMockResolvedType();

        $this->registry->expects($this->once())
            ->method('getType')
            ->with('type')
            ->will($this->returnValue($resolvedType));

        $resolvedType->expects($this->once())
            ->method('createBuilder')
            ->with($this->factory, 'name', $expectedOptions)
            ->will($this->returnValue($this->builder));

        $this->builder->expects($this->any())
            ->method('getOptions')
            ->will($this->returnValue($resolvedOptions));

        $resolvedType->expects($this->once())
            ->method('buildForm')
            ->with($this->builder, $resolvedOptions);

        $this->assertSame($this->builder, $this->factory->createNamedBuilder('name', 'type', 'DATA', $givenOptions));
    }

    public function testCreateNamedBuilderDoesNotOverrideExistingDataOption()
    {
        $options = array('a' => '1', 'b' => '2', 'data' => 'CUSTOM');
        $resolvedOptions = array('a' => '2', 'b' => '3', 'data' => 'CUSTOM');
        $resolvedType = $this->getMockResolvedType();

        $this->registry->expects($this->once())
            ->method('getType')
            ->with('type')
            ->will($this->returnValue($resolvedType));

        $resolvedType->expects($this->once())
            ->method('createBuilder')
            ->with($this->factory, 'name', $options)
            ->will($this->returnValue($this->builder));

        $this->builder->expects($this->any())
            ->method('getOptions')
            ->will($this->returnValue($resolvedOptions));

        $resolvedType->expects($this->once())
            ->method('buildForm')
            ->with($this->builder, $resolvedOptions);

        $this->assertSame($this->builder, $this->factory->createNamedBuilder('name', 'type', 'DATA', $options));
    }

    /**
     * @expectedException        \Symfony\Component\Form\Exception\UnexpectedTypeException
     * @expectedExceptionMessage Expected argument of type "string", "stdClass" given
     */
    public function testCreateNamedBuilderThrowsUnderstandableException()
    {
        $this->factory->createNamedBuilder('name', new \stdClass());
    }

    /**
     * @expectedException        \Symfony\Component\Form\Exception\UnexpectedTypeException
     * @expectedExceptionMessage Expected argument of type "string", "stdClass" given
     */
    public function testCreateThrowsUnderstandableException()
    {
        $this->factory->create(new \stdClass());
    }

    public function testCreateUsesBlockPrefixIfTypeGivenAsString()
    {
        $options = array('a' => '1', 'b' => '2');
        $resolvedOptions = array('a' => '2', 'b' => '3');

        // the interface does not have the method, so use the real class
        $resolvedType = $this->getMockBuilder('Symfony\Component\Form\ResolvedFormType')
            ->disableOriginalConstructor()
            ->getMock();

        $resolvedType->expects($this->any())
            ->method('getBlockPrefix')
            ->willReturn('TYPE_PREFIX');

        $this->registry->expects($this->any())
            ->method('getType')
            ->with('TYPE')
            ->will($this->returnValue($resolvedType));

        $resolvedType->expects($this->once())
            ->method('createBuilder')
            ->with($this->factory, 'TYPE_PREFIX', $options)
            ->will($this->returnValue($this->builder));

        $this->builder->expects($this->any())
            ->method('getOptions')
            ->will($this->returnValue($resolvedOptions));

        $resolvedType->expects($this->once())
            ->method('buildForm')
            ->with($this->builder, $resolvedOptions);

        $this->builder->expects($this->once())
            ->method('getForm')
            ->will($this->returnValue('FORM'));

        $this->assertSame('FORM', $this->factory->create('TYPE', null, $options));
    }

    /**
     * @group legacy
     */
    public function testCreateUsesTypeNameIfTypeGivenAsString()
    {
        $options = array('a' => '1', 'b' => '2');
        $resolvedOptions = array('a' => '2', 'b' => '3');
        $resolvedType = $this->getMockResolvedType();

        $this->registry->expects($this->any())
            ->method('getType')
            ->with('TYPE')
            ->will($this->returnValue($resolvedType));

        $resolvedType->expects($this->once())
            ->method('createBuilder')
            ->with($this->factory, 'type', $options)
            ->will($this->returnValue($this->builder));

        $this->builder->expects($this->any())
            ->method('getOptions')
            ->will($this->returnValue($resolvedOptions));

        $resolvedType->expects($this->once())
            ->method('buildForm')
            ->with($this->builder, $resolvedOptions);

        $this->builder->expects($this->once())
            ->method('getForm')
            ->will($this->returnValue('FORM'));

        $this->assertSame('FORM', $this->factory->create('TYPE', null, $options));
    }

    /**
     * @group legacy
     */
    public function testCreateStripsNamespaceOffTypeName()
    {
        $options = array('a' => '1', 'b' => '2');
        $resolvedOptions = array('a' => '2', 'b' => '3');
        $resolvedType = $this->getMockResolvedType();

        $this->registry->expects($this->any())
            ->method('getType')
            ->with('Vendor\Name\Space\UserForm')
            ->will($this->returnValue($resolvedType));

        $resolvedType->expects($this->once())
            ->method('createBuilder')
            ->with($this->factory, 'user_form', $options)
            ->will($this->returnValue($this->builder));

        $this->builder->expects($this->any())
            ->method('getOptions')
            ->will($this->returnValue($resolvedOptions));

        $resolvedType->expects($this->once())
            ->method('buildForm')
            ->with($this->builder, $resolvedOptions);

        $this->builder->expects($this->once())
            ->method('getForm')
            ->will($this->returnValue('FORM'));

        $this->assertSame('FORM', $this->factory->create('Vendor\Name\Space\UserForm', null, $options));
    }

<<<<<<< HEAD
=======
    /**
     * @group legacy
     */
    public function testLegacyCreateStripsNamespaceOffTypeNameAccessByFQCN()
    {
        $options = array('a' => '1', 'b' => '2');
        $resolvedOptions = array('a' => '2', 'b' => '3');
        $resolvedType = $this->getMockResolvedType();

        $this->registry->expects($this->any())
            ->method('getType')
            ->with('userform')
            ->will($this->returnValue($resolvedType));

        $resolvedType->expects($this->once())
            ->method('createBuilder')
            ->with($this->factory, 'userform', $options)
            ->will($this->returnValue($this->builder));

        $this->builder->expects($this->any())
            ->method('getOptions')
            ->will($this->returnValue($resolvedOptions));

        $resolvedType->expects($this->once())
            ->method('buildForm')
            ->with($this->builder, $resolvedOptions);

        $this->builder->expects($this->once())
            ->method('getForm')
            ->will($this->returnValue('FORM'));

        $this->assertSame('FORM', $this->factory->create('userform', null, $options));
    }

    /**
     * @group legacy
     */
>>>>>>> 6df8badb
    public function testCreateStripsTypeSuffixOffTypeName()
    {
        $options = array('a' => '1', 'b' => '2');
        $resolvedOptions = array('a' => '2', 'b' => '3');
        $resolvedType = $this->getMockResolvedType();

        $this->registry->expects($this->any())
            ->method('getType')
            ->with('Vendor\Name\Space\UserType')
            ->will($this->returnValue($resolvedType));

        $resolvedType->expects($this->once())
            ->method('createBuilder')
            ->with($this->factory, 'user', $options)
            ->will($this->returnValue($this->builder));

        $this->builder->expects($this->any())
            ->method('getOptions')
            ->will($this->returnValue($resolvedOptions));

        $resolvedType->expects($this->once())
            ->method('buildForm')
            ->with($this->builder, $resolvedOptions);

        $this->builder->expects($this->once())
            ->method('getForm')
            ->will($this->returnValue('FORM'));

        $this->assertSame('FORM', $this->factory->create('Vendor\Name\Space\UserType', null, $options));
    }

    /**
     * @group legacy
     */
    public function testCreateDoesNotStripTypeSuffixIfResultEmpty()
    {
        $options = array('a' => '1', 'b' => '2');
        $resolvedOptions = array('a' => '2', 'b' => '3');
        $resolvedType = $this->getMockResolvedType();

        $this->registry->expects($this->any())
            ->method('getType')
            ->with('Vendor\Name\Space\Type')
            ->will($this->returnValue($resolvedType));

        $resolvedType->expects($this->once())
            ->method('createBuilder')
            ->with($this->factory, 'type', $options)
            ->will($this->returnValue($this->builder));

        $this->builder->expects($this->any())
            ->method('getOptions')
            ->will($this->returnValue($resolvedOptions));

        $resolvedType->expects($this->once())
            ->method('buildForm')
            ->with($this->builder, $resolvedOptions);

        $this->builder->expects($this->once())
            ->method('getForm')
            ->will($this->returnValue('FORM'));

        $this->assertSame('FORM', $this->factory->create('Vendor\Name\Space\Type', null, $options));
    }

    /**
     * @group legacy
     */
    public function testCreateConvertsTypeToUnderscoreSyntax()
    {
        $options = array('a' => '1', 'b' => '2');
        $resolvedOptions = array('a' => '2', 'b' => '3');
        $resolvedType = $this->getMockResolvedType();

        $this->registry->expects($this->any())
            ->method('getType')
            ->with('Vendor\Name\Space\MyProfileHTMLType')
            ->will($this->returnValue($resolvedType));

        $resolvedType->expects($this->once())
            ->method('createBuilder')
            ->with($this->factory, 'my_profile_html', $options)
            ->will($this->returnValue($this->builder));

        $this->builder->expects($this->any())
            ->method('getOptions')
            ->will($this->returnValue($resolvedOptions));

        $resolvedType->expects($this->once())
            ->method('buildForm')
            ->with($this->builder, $resolvedOptions);

        $this->builder->expects($this->once())
            ->method('getForm')
            ->will($this->returnValue('FORM'));

        $this->assertSame('FORM', $this->factory->create('Vendor\Name\Space\MyProfileHTMLType', null, $options));
    }

    public function testCreateNamed()
    {
        $options = array('a' => '1', 'b' => '2');
        $resolvedOptions = array('a' => '2', 'b' => '3');
        $resolvedType = $this->getMockResolvedType();

        $this->registry->expects($this->once())
            ->method('getType')
            ->with('type')
            ->will($this->returnValue($resolvedType));

        $resolvedType->expects($this->once())
            ->method('createBuilder')
            ->with($this->factory, 'name', $options)
            ->will($this->returnValue($this->builder));

        $this->builder->expects($this->any())
            ->method('getOptions')
            ->will($this->returnValue($resolvedOptions));

        $resolvedType->expects($this->once())
            ->method('buildForm')
            ->with($this->builder, $resolvedOptions);

        $this->builder->expects($this->once())
            ->method('getForm')
            ->will($this->returnValue('FORM'));

        $this->assertSame('FORM', $this->factory->createNamed('name', 'type', null, $options));
    }

    public function testCreateBuilderForPropertyWithoutTypeGuesser()
    {
        $registry = $this->getMock('Symfony\Component\Form\FormRegistryInterface');
        $factory = $this->getMockBuilder('Symfony\Component\Form\FormFactory')
            ->setMethods(array('createNamedBuilder'))
            ->setConstructorArgs(array($registry, $this->resolvedTypeFactory))
            ->getMock();

        $factory->expects($this->once())
            ->method('createNamedBuilder')
            ->with('firstName', 'Symfony\Component\Form\Extension\Core\Type\TextType', null, array())
            ->will($this->returnValue('builderInstance'));

        $this->builder = $factory->createBuilderForProperty('Application\Author', 'firstName');

        $this->assertEquals('builderInstance', $this->builder);
    }

    public function testCreateBuilderForPropertyCreatesFormWithHighestConfidence()
    {
        $this->guesser1->expects($this->once())
            ->method('guessType')
            ->with('Application\Author', 'firstName')
            ->will($this->returnValue(new TypeGuess(
                'Symfony\Component\Form\Extension\Core\Type\TextType',
                array('attr' => array('maxlength' => 10)),
                Guess::MEDIUM_CONFIDENCE
            )));

        $this->guesser2->expects($this->once())
            ->method('guessType')
            ->with('Application\Author', 'firstName')
            ->will($this->returnValue(new TypeGuess(
                'Symfony\Component\Form\Extension\Core\Type\PasswordType',
                array('attr' => array('maxlength' => 7)),
                Guess::HIGH_CONFIDENCE
            )));

        $factory = $this->getMockFactory(array('createNamedBuilder'));

        $factory->expects($this->once())
            ->method('createNamedBuilder')
            ->with('firstName', 'Symfony\Component\Form\Extension\Core\Type\PasswordType', null, array('attr' => array('maxlength' => 7)))
            ->will($this->returnValue('builderInstance'));

        $this->builder = $factory->createBuilderForProperty('Application\Author', 'firstName');

        $this->assertEquals('builderInstance', $this->builder);
    }

    public function testCreateBuilderCreatesTextFormIfNoGuess()
    {
        $this->guesser1->expects($this->once())
                ->method('guessType')
                ->with('Application\Author', 'firstName')
                ->will($this->returnValue(null));

        $factory = $this->getMockFactory(array('createNamedBuilder'));

        $factory->expects($this->once())
            ->method('createNamedBuilder')
            ->with('firstName', 'Symfony\Component\Form\Extension\Core\Type\TextType')
            ->will($this->returnValue('builderInstance'));

        $this->builder = $factory->createBuilderForProperty('Application\Author', 'firstName');

        $this->assertEquals('builderInstance', $this->builder);
    }

    public function testOptionsCanBeOverridden()
    {
        $this->guesser1->expects($this->once())
                ->method('guessType')
                ->with('Application\Author', 'firstName')
                ->will($this->returnValue(new TypeGuess(
                    'Symfony\Component\Form\Extension\Core\Type\TextType',
                    array('attr' => array('maxlength' => 10)),
                    Guess::MEDIUM_CONFIDENCE
                )));

        $factory = $this->getMockFactory(array('createNamedBuilder'));

        $factory->expects($this->once())
            ->method('createNamedBuilder')
            ->with('firstName', 'Symfony\Component\Form\Extension\Core\Type\TextType', null, array('attr' => array('maxlength' => 11)))
            ->will($this->returnValue('builderInstance'));

        $this->builder = $factory->createBuilderForProperty(
            'Application\Author',
            'firstName',
            null,
            array('attr' => array('maxlength' => 11))
        );

        $this->assertEquals('builderInstance', $this->builder);
    }

    public function testCreateBuilderUsesMaxLengthIfFound()
    {
        $this->guesser1->expects($this->once())
                ->method('guessMaxLength')
                ->with('Application\Author', 'firstName')
                ->will($this->returnValue(new ValueGuess(
                    15,
                    Guess::MEDIUM_CONFIDENCE
                )));

        $this->guesser2->expects($this->once())
                ->method('guessMaxLength')
                ->with('Application\Author', 'firstName')
                ->will($this->returnValue(new ValueGuess(
                    20,
                    Guess::HIGH_CONFIDENCE
                )));

        $factory = $this->getMockFactory(array('createNamedBuilder'));

        $factory->expects($this->once())
            ->method('createNamedBuilder')
            ->with('firstName', 'Symfony\Component\Form\Extension\Core\Type\TextType', null, array('attr' => array('maxlength' => 20)))
            ->will($this->returnValue('builderInstance'));

        $this->builder = $factory->createBuilderForProperty(
            'Application\Author',
            'firstName'
        );

        $this->assertEquals('builderInstance', $this->builder);
    }

    public function testCreateBuilderUsesMaxLengthAndPattern()
    {
        $this->guesser1->expects($this->once())
            ->method('guessMaxLength')
            ->with('Application\Author', 'firstName')
            ->will($this->returnValue(new ValueGuess(
                20,
                Guess::HIGH_CONFIDENCE
            )));

        $this->guesser2->expects($this->once())
            ->method('guessPattern')
            ->with('Application\Author', 'firstName')
            ->will($this->returnValue(new ValueGuess(
                '.{5,}',
                Guess::HIGH_CONFIDENCE
            )));

        $factory = $this->getMockFactory(array('createNamedBuilder'));

        $factory->expects($this->once())
            ->method('createNamedBuilder')
            ->with('firstName', 'Symfony\Component\Form\Extension\Core\Type\TextType', null, array('attr' => array('maxlength' => 20, 'pattern' => '.{5,}', 'class' => 'tinymce')))
            ->will($this->returnValue('builderInstance'));

        $this->builder = $factory->createBuilderForProperty(
            'Application\Author',
            'firstName',
            null,
            array('attr' => array('class' => 'tinymce'))
        );

        $this->assertEquals('builderInstance', $this->builder);
    }

    public function testCreateBuilderUsesRequiredSettingWithHighestConfidence()
    {
        $this->guesser1->expects($this->once())
                ->method('guessRequired')
                ->with('Application\Author', 'firstName')
                ->will($this->returnValue(new ValueGuess(
                    true,
                    Guess::MEDIUM_CONFIDENCE
                )));

        $this->guesser2->expects($this->once())
                ->method('guessRequired')
                ->with('Application\Author', 'firstName')
                ->will($this->returnValue(new ValueGuess(
                    false,
                    Guess::HIGH_CONFIDENCE
                )));

        $factory = $this->getMockFactory(array('createNamedBuilder'));

        $factory->expects($this->once())
            ->method('createNamedBuilder')
            ->with('firstName', 'Symfony\Component\Form\Extension\Core\Type\TextType', null, array('required' => false))
            ->will($this->returnValue('builderInstance'));

        $this->builder = $factory->createBuilderForProperty(
            'Application\Author',
            'firstName'
        );

        $this->assertEquals('builderInstance', $this->builder);
    }

    public function testCreateBuilderUsesPatternIfFound()
    {
        $this->guesser1->expects($this->once())
                ->method('guessPattern')
                ->with('Application\Author', 'firstName')
                ->will($this->returnValue(new ValueGuess(
                    '[a-z]',
                    Guess::MEDIUM_CONFIDENCE
                )));

        $this->guesser2->expects($this->once())
                ->method('guessPattern')
                ->with('Application\Author', 'firstName')
                ->will($this->returnValue(new ValueGuess(
                    '[a-zA-Z]',
                    Guess::HIGH_CONFIDENCE
                )));

        $factory = $this->getMockFactory(array('createNamedBuilder'));

        $factory->expects($this->once())
            ->method('createNamedBuilder')
            ->with('firstName', 'Symfony\Component\Form\Extension\Core\Type\TextType', null, array('attr' => array('pattern' => '[a-zA-Z]')))
            ->will($this->returnValue('builderInstance'));

        $this->builder = $factory->createBuilderForProperty(
            'Application\Author',
            'firstName'
        );

        $this->assertEquals('builderInstance', $this->builder);
    }

    private function getMockFactory(array $methods = array())
    {
        return $this->getMockBuilder('Symfony\Component\Form\FormFactory')
            ->setMethods($methods)
            ->setConstructorArgs(array($this->registry, $this->resolvedTypeFactory))
            ->getMock();
    }

    private function getMockResolvedType()
    {
        return $this->getMock('Symfony\Component\Form\ResolvedFormTypeInterface');
    }
}<|MERGE_RESOLUTION|>--- conflicted
+++ resolved
@@ -208,213 +208,6 @@
         $this->assertSame('FORM', $this->factory->create('TYPE', null, $options));
     }
 
-    /**
-     * @group legacy
-     */
-    public function testCreateUsesTypeNameIfTypeGivenAsString()
-    {
-        $options = array('a' => '1', 'b' => '2');
-        $resolvedOptions = array('a' => '2', 'b' => '3');
-        $resolvedType = $this->getMockResolvedType();
-
-        $this->registry->expects($this->any())
-            ->method('getType')
-            ->with('TYPE')
-            ->will($this->returnValue($resolvedType));
-
-        $resolvedType->expects($this->once())
-            ->method('createBuilder')
-            ->with($this->factory, 'type', $options)
-            ->will($this->returnValue($this->builder));
-
-        $this->builder->expects($this->any())
-            ->method('getOptions')
-            ->will($this->returnValue($resolvedOptions));
-
-        $resolvedType->expects($this->once())
-            ->method('buildForm')
-            ->with($this->builder, $resolvedOptions);
-
-        $this->builder->expects($this->once())
-            ->method('getForm')
-            ->will($this->returnValue('FORM'));
-
-        $this->assertSame('FORM', $this->factory->create('TYPE', null, $options));
-    }
-
-    /**
-     * @group legacy
-     */
-    public function testCreateStripsNamespaceOffTypeName()
-    {
-        $options = array('a' => '1', 'b' => '2');
-        $resolvedOptions = array('a' => '2', 'b' => '3');
-        $resolvedType = $this->getMockResolvedType();
-
-        $this->registry->expects($this->any())
-            ->method('getType')
-            ->with('Vendor\Name\Space\UserForm')
-            ->will($this->returnValue($resolvedType));
-
-        $resolvedType->expects($this->once())
-            ->method('createBuilder')
-            ->with($this->factory, 'user_form', $options)
-            ->will($this->returnValue($this->builder));
-
-        $this->builder->expects($this->any())
-            ->method('getOptions')
-            ->will($this->returnValue($resolvedOptions));
-
-        $resolvedType->expects($this->once())
-            ->method('buildForm')
-            ->with($this->builder, $resolvedOptions);
-
-        $this->builder->expects($this->once())
-            ->method('getForm')
-            ->will($this->returnValue('FORM'));
-
-        $this->assertSame('FORM', $this->factory->create('Vendor\Name\Space\UserForm', null, $options));
-    }
-
-<<<<<<< HEAD
-=======
-    /**
-     * @group legacy
-     */
-    public function testLegacyCreateStripsNamespaceOffTypeNameAccessByFQCN()
-    {
-        $options = array('a' => '1', 'b' => '2');
-        $resolvedOptions = array('a' => '2', 'b' => '3');
-        $resolvedType = $this->getMockResolvedType();
-
-        $this->registry->expects($this->any())
-            ->method('getType')
-            ->with('userform')
-            ->will($this->returnValue($resolvedType));
-
-        $resolvedType->expects($this->once())
-            ->method('createBuilder')
-            ->with($this->factory, 'userform', $options)
-            ->will($this->returnValue($this->builder));
-
-        $this->builder->expects($this->any())
-            ->method('getOptions')
-            ->will($this->returnValue($resolvedOptions));
-
-        $resolvedType->expects($this->once())
-            ->method('buildForm')
-            ->with($this->builder, $resolvedOptions);
-
-        $this->builder->expects($this->once())
-            ->method('getForm')
-            ->will($this->returnValue('FORM'));
-
-        $this->assertSame('FORM', $this->factory->create('userform', null, $options));
-    }
-
-    /**
-     * @group legacy
-     */
->>>>>>> 6df8badb
-    public function testCreateStripsTypeSuffixOffTypeName()
-    {
-        $options = array('a' => '1', 'b' => '2');
-        $resolvedOptions = array('a' => '2', 'b' => '3');
-        $resolvedType = $this->getMockResolvedType();
-
-        $this->registry->expects($this->any())
-            ->method('getType')
-            ->with('Vendor\Name\Space\UserType')
-            ->will($this->returnValue($resolvedType));
-
-        $resolvedType->expects($this->once())
-            ->method('createBuilder')
-            ->with($this->factory, 'user', $options)
-            ->will($this->returnValue($this->builder));
-
-        $this->builder->expects($this->any())
-            ->method('getOptions')
-            ->will($this->returnValue($resolvedOptions));
-
-        $resolvedType->expects($this->once())
-            ->method('buildForm')
-            ->with($this->builder, $resolvedOptions);
-
-        $this->builder->expects($this->once())
-            ->method('getForm')
-            ->will($this->returnValue('FORM'));
-
-        $this->assertSame('FORM', $this->factory->create('Vendor\Name\Space\UserType', null, $options));
-    }
-
-    /**
-     * @group legacy
-     */
-    public function testCreateDoesNotStripTypeSuffixIfResultEmpty()
-    {
-        $options = array('a' => '1', 'b' => '2');
-        $resolvedOptions = array('a' => '2', 'b' => '3');
-        $resolvedType = $this->getMockResolvedType();
-
-        $this->registry->expects($this->any())
-            ->method('getType')
-            ->with('Vendor\Name\Space\Type')
-            ->will($this->returnValue($resolvedType));
-
-        $resolvedType->expects($this->once())
-            ->method('createBuilder')
-            ->with($this->factory, 'type', $options)
-            ->will($this->returnValue($this->builder));
-
-        $this->builder->expects($this->any())
-            ->method('getOptions')
-            ->will($this->returnValue($resolvedOptions));
-
-        $resolvedType->expects($this->once())
-            ->method('buildForm')
-            ->with($this->builder, $resolvedOptions);
-
-        $this->builder->expects($this->once())
-            ->method('getForm')
-            ->will($this->returnValue('FORM'));
-
-        $this->assertSame('FORM', $this->factory->create('Vendor\Name\Space\Type', null, $options));
-    }
-
-    /**
-     * @group legacy
-     */
-    public function testCreateConvertsTypeToUnderscoreSyntax()
-    {
-        $options = array('a' => '1', 'b' => '2');
-        $resolvedOptions = array('a' => '2', 'b' => '3');
-        $resolvedType = $this->getMockResolvedType();
-
-        $this->registry->expects($this->any())
-            ->method('getType')
-            ->with('Vendor\Name\Space\MyProfileHTMLType')
-            ->will($this->returnValue($resolvedType));
-
-        $resolvedType->expects($this->once())
-            ->method('createBuilder')
-            ->with($this->factory, 'my_profile_html', $options)
-            ->will($this->returnValue($this->builder));
-
-        $this->builder->expects($this->any())
-            ->method('getOptions')
-            ->will($this->returnValue($resolvedOptions));
-
-        $resolvedType->expects($this->once())
-            ->method('buildForm')
-            ->with($this->builder, $resolvedOptions);
-
-        $this->builder->expects($this->once())
-            ->method('getForm')
-            ->will($this->returnValue('FORM'));
-
-        $this->assertSame('FORM', $this->factory->create('Vendor\Name\Space\MyProfileHTMLType', null, $options));
-    }
-
     public function testCreateNamed()
     {
         $options = array('a' => '1', 'b' => '2');
