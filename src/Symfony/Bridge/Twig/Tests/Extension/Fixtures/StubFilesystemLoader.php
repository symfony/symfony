--- conflicted
+++ resolved
@@ -15,23 +15,9 @@
 {
     protected function findTemplate($name, $throw = true)
     {
-<<<<<<< HEAD
         // strip away bundle name
         $parts = explode(':', $name);
 
-        return parent::findTemplate(end($parts));
-=======
-    }
-} else {
-    class StubFilesystemLoader extends \Twig_Loader_Filesystem
-    {
-        protected function findTemplate($name, $throw = true)
-        {
-            // strip away bundle name
-            $parts = explode(':', $name);
-
-            return parent::findTemplate(end($parts), $throw);
-        }
->>>>>>> 34bbd126
+        return parent::findTemplate(end($parts), $throw);
     }
 }