<?php

/*
 * This file is part of the Symfony package.
 *
 * (c) Fabien Potencier <fabien@symfony.com>
 *
 * For the full copyright and license information, please view the LICENSE
 * file that was distributed with this source code.
 */

namespace Symfony\Component\DependencyInjection\Tests\Compiler;

use PHPUnit\Framework\TestCase;
use Symfony\Component\Config\FileLocator;
use Symfony\Component\DependencyInjection\Compiler\AutowireRequiredMethodsPass;
use Symfony\Component\DependencyInjection\Compiler\AutowirePass;
use Symfony\Component\DependencyInjection\Compiler\ResolveClassPass;
use Symfony\Component\DependencyInjection\ContainerBuilder;
use Symfony\Component\DependencyInjection\Exception\RuntimeException;
use Symfony\Component\DependencyInjection\Loader\XmlFileLoader;
use Symfony\Component\DependencyInjection\Reference;
use Symfony\Component\DependencyInjection\Tests\Fixtures\includes\FooVariadic;
use Symfony\Component\DependencyInjection\TypedReference;

require_once __DIR__.'/../Fixtures/includes/autowiring_classes.php';

/**
 * @author Kévin Dunglas <dunglas@gmail.com>
 */
class AutowirePassTest extends TestCase
{
    public function testProcess()
    {
        $container = new ContainerBuilder();

        $container->register(Foo::class);
        $barDefinition = $container->register('bar', __NAMESPACE__.'\Bar');
        $barDefinition->setAutowired(true);

        (new ResolveClassPass())->process($container);
        (new AutowirePass())->process($container);

        $this->assertCount(1, $container->getDefinition('bar')->getArguments());
        $this->assertEquals(Foo::class, (string) $container->getDefinition('bar')->getArgument(0));
    }

    public function testProcessVariadic()
    {
        $container = new ContainerBuilder();
        $container->register(Foo::class);
        $definition = $container->register('fooVariadic', FooVariadic::class);
        $definition->setAutowired(true);

        (new ResolveClassPass())->process($container);
        (new AutowirePass())->process($container);

        $this->assertCount(1, $container->getDefinition('fooVariadic')->getArguments());
        $this->assertEquals(Foo::class, (string) $container->getDefinition('fooVariadic')->getArgument(0));
    }

    /**
     * @expectedException \Symfony\Component\DependencyInjection\Exception\RuntimeException
     * @expectedExceptionMessage Cannot autowire service "c": argument "$a" of method "Symfony\Component\DependencyInjection\Tests\Compiler\C::__construct()" references class "Symfony\Component\DependencyInjection\Tests\Compiler\A" but no such service exists. You should maybe alias this class to the existing "Symfony\Component\DependencyInjection\Tests\Compiler\B" service.
     */
    public function testProcessAutowireParent()
    {
        $container = new ContainerBuilder();

        $container->register(B::class);
        $cDefinition = $container->register('c', __NAMESPACE__.'\C');
        $cDefinition->setAutowired(true);

        (new ResolveClassPass())->process($container);
        (new AutowirePass())->process($container);

        $this->assertCount(1, $container->getDefinition('c')->getArguments());
        $this->assertEquals(B::class, (string) $container->getDefinition('c')->getArgument(0));
    }

    /**
     * @expectedException \Symfony\Component\DependencyInjection\Exception\RuntimeException
     * @expectedExceptionMessage Cannot autowire service "g": argument "$d" of method "Symfony\Component\DependencyInjection\Tests\Compiler\G::__construct()" references interface "Symfony\Component\DependencyInjection\Tests\Compiler\DInterface" but no such service exists. You should maybe alias this interface to the existing "Symfony\Component\DependencyInjection\Tests\Compiler\F" service.
     */
    public function testProcessAutowireInterface()
    {
        $container = new ContainerBuilder();

        $container->register(F::class);
        $gDefinition = $container->register('g', __NAMESPACE__.'\G');
        $gDefinition->setAutowired(true);

        (new ResolveClassPass())->process($container);
        (new AutowirePass())->process($container);

        $this->assertCount(3, $container->getDefinition('g')->getArguments());
        $this->assertEquals(F::class, (string) $container->getDefinition('g')->getArgument(0));
        $this->assertEquals(F::class, (string) $container->getDefinition('g')->getArgument(1));
        $this->assertEquals(F::class, (string) $container->getDefinition('g')->getArgument(2));
    }

    public function testCompleteExistingDefinition()
    {
        $container = new ContainerBuilder();

        $container->register('b', __NAMESPACE__.'\B');
        $container->register(DInterface::class, F::class);
        $hDefinition = $container->register('h', __NAMESPACE__.'\H')->addArgument(new Reference('b'));
        $hDefinition->setAutowired(true);

        (new ResolveClassPass())->process($container);
        (new AutowirePass())->process($container);

        $this->assertCount(2, $container->getDefinition('h')->getArguments());
        $this->assertEquals('b', (string) $container->getDefinition('h')->getArgument(0));
        $this->assertEquals(DInterface::class, (string) $container->getDefinition('h')->getArgument(1));
    }

    public function testCompleteExistingDefinitionWithNotDefinedArguments()
    {
        $container = new ContainerBuilder();

        $container->register(B::class);
        $container->register(DInterface::class, F::class);
        $hDefinition = $container->register('h', __NAMESPACE__.'\H')->addArgument('')->addArgument('');
        $hDefinition->setAutowired(true);

        (new ResolveClassPass())->process($container);
        (new AutowirePass())->process($container);

        $this->assertCount(2, $container->getDefinition('h')->getArguments());
        $this->assertEquals(B::class, (string) $container->getDefinition('h')->getArgument(0));
        $this->assertEquals(DInterface::class, (string) $container->getDefinition('h')->getArgument(1));
    }

    /**
     * @expectedException \Symfony\Component\DependencyInjection\Exception\AutowiringFailedException
     * @expectedExceptionMessage Invalid service "private_service": constructor of class "Symfony\Component\DependencyInjection\Tests\Compiler\PrivateConstructor" must be public.
     */
    public function testPrivateConstructorThrowsAutowireException()
    {
        $container = new ContainerBuilder();

        $container->autowire('private_service', __NAMESPACE__.'\PrivateConstructor');

        $pass = new AutowirePass(true);
        $pass->process($container);
    }

    /**
     * @expectedException \Symfony\Component\DependencyInjection\Exception\AutowiringFailedException
     * @expectedExceptionMessage Cannot autowire service "a": argument "$collision" of method "Symfony\Component\DependencyInjection\Tests\Compiler\CannotBeAutowired::__construct()" references interface "Symfony\Component\DependencyInjection\Tests\Compiler\CollisionInterface" but no such service exists. You should maybe alias this interface to one of these existing services: "c1", "c2", "c3".
     */
    public function testTypeCollision()
    {
        $container = new ContainerBuilder();

        $container->register('c1', __NAMESPACE__.'\CollisionA');
        $container->register('c2', __NAMESPACE__.'\CollisionB');
        $container->register('c3', __NAMESPACE__.'\CollisionB');
        $aDefinition = $container->register('a', __NAMESPACE__.'\CannotBeAutowired');
        $aDefinition->setAutowired(true);

        $pass = new AutowirePass();
        $pass->process($container);
    }

    /**
     * @expectedException \Symfony\Component\DependencyInjection\Exception\AutowiringFailedException
     * @expectedExceptionMessage Cannot autowire service "a": argument "$k" of method "Symfony\Component\DependencyInjection\Tests\Compiler\NotGuessableArgument::__construct()" references class "Symfony\Component\DependencyInjection\Tests\Compiler\Foo" but no such service exists. You should maybe alias this class to one of these existing services: "a1", "a2".
     */
    public function testTypeNotGuessable()
    {
        $container = new ContainerBuilder();

        $container->register('a1', __NAMESPACE__.'\Foo');
        $container->register('a2', __NAMESPACE__.'\Foo');
        $aDefinition = $container->register('a', __NAMESPACE__.'\NotGuessableArgument');
        $aDefinition->setAutowired(true);

        $pass = new AutowirePass();
        $pass->process($container);
    }

    /**
     * @expectedException \Symfony\Component\DependencyInjection\Exception\AutowiringFailedException
     * @expectedExceptionMessage Cannot autowire service "a": argument "$k" of method "Symfony\Component\DependencyInjection\Tests\Compiler\NotGuessableArgumentForSubclass::__construct()" references class "Symfony\Component\DependencyInjection\Tests\Compiler\A" but no such service exists. You should maybe alias this class to one of these existing services: "a1", "a2".
     */
    public function testTypeNotGuessableWithSubclass()
    {
        $container = new ContainerBuilder();

        $container->register('a1', __NAMESPACE__.'\B');
        $container->register('a2', __NAMESPACE__.'\B');
        $aDefinition = $container->register('a', __NAMESPACE__.'\NotGuessableArgumentForSubclass');
        $aDefinition->setAutowired(true);

        $pass = new AutowirePass();
        $pass->process($container);
    }

    /**
     * @expectedException \Symfony\Component\DependencyInjection\Exception\AutowiringFailedException
     * @expectedExceptionMessage Cannot autowire service "a": argument "$collision" of method "Symfony\Component\DependencyInjection\Tests\Compiler\CannotBeAutowired::__construct()" references interface "Symfony\Component\DependencyInjection\Tests\Compiler\CollisionInterface" but no such service exists.
     */
    public function testTypeNotGuessableNoServicesFound()
    {
        $container = new ContainerBuilder();

        $aDefinition = $container->register('a', __NAMESPACE__.'\CannotBeAutowired');
        $aDefinition->setAutowired(true);

        $pass = new AutowirePass();
        $pass->process($container);
    }

    public function testTypeNotGuessableWithTypeSet()
    {
        $container = new ContainerBuilder();

        $container->register('a1', __NAMESPACE__.'\Foo');
        $container->register('a2', __NAMESPACE__.'\Foo');
        $container->register(Foo::class, Foo::class);
        $aDefinition = $container->register('a', __NAMESPACE__.'\NotGuessableArgument');
        $aDefinition->setAutowired(true);

        $pass = new AutowirePass();
        $pass->process($container);

        $this->assertCount(1, $container->getDefinition('a')->getArguments());
        $this->assertEquals(Foo::class, (string) $container->getDefinition('a')->getArgument(0));
    }

    public function testWithTypeSet()
    {
        $container = new ContainerBuilder();

        $container->register('c1', __NAMESPACE__.'\CollisionA');
        $container->register('c2', __NAMESPACE__.'\CollisionB');
        $container->setAlias(CollisionInterface::class, 'c2');
        $aDefinition = $container->register('a', __NAMESPACE__.'\CannotBeAutowired');
        $aDefinition->setAutowired(true);

        $pass = new AutowirePass();
        $pass->process($container);

        $this->assertCount(1, $container->getDefinition('a')->getArguments());
        $this->assertEquals(CollisionInterface::class, (string) $container->getDefinition('a')->getArgument(0));
    }

    /**
<<<<<<< HEAD
     * @expectedException \Symfony\Component\DependencyInjection\Exception\AutowiringFailedException
     * @expectedExceptionMessage Cannot autowire service "coop_tilleuls": argument "$j" of method "Symfony\Component\DependencyInjection\Tests\Compiler\LesTilleuls::__construct()" references class "Symfony\Component\DependencyInjection\Tests\Compiler\Dunglas" but no such service exists.
=======
     * @group legacy
     * @expectedDeprecation Relying on service auto-registration for type "Symfony\Component\DependencyInjection\Tests\Compiler\Lille" is deprecated since Symfony 3.4 and won't be supported in 4.0. Create a service named "Symfony\Component\DependencyInjection\Tests\Compiler\Lille" instead.
     * @expectedDeprecation Relying on service auto-registration for type "Symfony\Component\DependencyInjection\Tests\Compiler\Dunglas" is deprecated since Symfony 3.4 and won't be supported in 4.0. Create a service named "Symfony\Component\DependencyInjection\Tests\Compiler\Dunglas" instead.
>>>>>>> dd665127
     */
    public function testServicesAreNotAutoCreated()
    {
        $container = new ContainerBuilder();

        $coopTilleulsDefinition = $container->register('coop_tilleuls', __NAMESPACE__.'\LesTilleuls');
        $coopTilleulsDefinition->setAutowired(true);

        $pass = new AutowirePass();
        $pass->process($container);
    }

    public function testResolveParameter()
    {
        $container = new ContainerBuilder();

        $container->setParameter('class_name', Bar::class);
        $container->register(Foo::class);
        $barDefinition = $container->register('bar', '%class_name%');
        $barDefinition->setAutowired(true);

        (new ResolveClassPass())->process($container);
        (new AutowirePass())->process($container);

        $this->assertEquals(Foo::class, $container->getDefinition('bar')->getArgument(0));
    }

    public function testOptionalParameter()
    {
        $container = new ContainerBuilder();

        $container->register(A::class);
        $container->register(Foo::class);
        $optDefinition = $container->register('opt', __NAMESPACE__.'\OptionalParameter');
        $optDefinition->setAutowired(true);

        (new ResolveClassPass())->process($container);
        (new AutowirePass())->process($container);

        $definition = $container->getDefinition('opt');
        $this->assertNull($definition->getArgument(0));
        $this->assertEquals(A::class, $definition->getArgument(1));
        $this->assertEquals(Foo::class, $definition->getArgument(2));
    }

    public function testDontTriggerAutowiring()
    {
        $container = new ContainerBuilder();

        $container->register(Foo::class);
        $container->register('bar', __NAMESPACE__.'\Bar');

        (new ResolveClassPass())->process($container);
        (new AutowirePass())->process($container);

        $this->assertCount(0, $container->getDefinition('bar')->getArguments());
    }

    /**
     * @expectedException \Symfony\Component\DependencyInjection\Exception\AutowiringFailedException
     * @expectedExceptionMessage Cannot autowire service "a": argument "$r" of method "Symfony\Component\DependencyInjection\Tests\Compiler\BadTypeHintedArgument::__construct()" has type "Symfony\Component\DependencyInjection\Tests\Compiler\NotARealClass" but this class was not found.
     */
    public function testClassNotFoundThrowsException()
    {
        $container = new ContainerBuilder();

        $aDefinition = $container->register('a', __NAMESPACE__.'\BadTypeHintedArgument');
        $aDefinition->setAutowired(true);

        $container->register(Dunglas::class, Dunglas::class);

        $pass = new AutowirePass();
        $pass->process($container);
    }

    /**
     * @expectedException \Symfony\Component\DependencyInjection\Exception\AutowiringFailedException
     * @expectedExceptionMessage Cannot autowire service "a": argument "$r" of method "Symfony\Component\DependencyInjection\Tests\Compiler\BadParentTypeHintedArgument::__construct()" has type "Symfony\Component\DependencyInjection\Tests\Compiler\OptionalServiceClass" but this class is missing a parent class (Class Symfony\Bug\NotExistClass not found).
     */
    public function testParentClassNotFoundThrowsException()
    {
        $container = new ContainerBuilder();

        $aDefinition = $container->register('a', __NAMESPACE__.'\BadParentTypeHintedArgument');
        $aDefinition->setAutowired(true);

        $container->register(Dunglas::class, Dunglas::class);

        $pass = new AutowirePass();
        $pass->process($container);
    }

    /**
     * @expectedException \Symfony\Component\DependencyInjection\Exception\AutowiringFailedException
     * @expectedExceptionMessage Cannot autowire service "bar": argument "$foo" of method "Symfony\Component\DependencyInjection\Tests\Compiler\Bar::__construct()" references class "Symfony\Component\DependencyInjection\Tests\Compiler\Foo" but this service is abstract. You should maybe alias this class to the existing "foo" service.
     */
    public function testDontUseAbstractServices()
    {
        $container = new ContainerBuilder();

        $container->register(Foo::class)->setAbstract(true);
        $container->register('foo', __NAMESPACE__.'\Foo');
        $container->register('bar', __NAMESPACE__.'\Bar')->setAutowired(true);

        (new ResolveClassPass())->process($container);
        (new AutowirePass())->process($container);
    }

    public function testSomeSpecificArgumentsAreSet()
    {
        $container = new ContainerBuilder();

        $container->register('foo', Foo::class);
        $container->register(A::class);
        $container->register(Dunglas::class);
        $container->register('multiple', __NAMESPACE__.'\MultipleArguments')
            ->setAutowired(true)
            // set the 2nd (index 1) argument only: autowire the first and third
            // args are: A, Foo, Dunglas
            ->setArguments(array(
                1 => new Reference('foo'),
            ));

        (new ResolveClassPass())->process($container);
        (new AutowirePass())->process($container);

        $definition = $container->getDefinition('multiple');
        $this->assertEquals(
            array(
                new TypedReference(A::class, A::class, MultipleArguments::class),
                new Reference('foo'),
                new TypedReference(Dunglas::class, Dunglas::class, MultipleArguments::class),
            ),
            $definition->getArguments()
        );
    }

    /**
     * @expectedException \Symfony\Component\DependencyInjection\Exception\AutowiringFailedException
     * @expectedExceptionMessage Cannot autowire service "arg_no_type_hint": argument "$foo" of method "Symfony\Component\DependencyInjection\Tests\Compiler\MultipleArguments::__construct()" must have a type-hint or be given a value explicitly.
     */
    public function testScalarArgsCannotBeAutowired()
    {
        $container = new ContainerBuilder();

        $container->register(A::class);
        $container->register(Dunglas::class);
        $container->register('arg_no_type_hint', __NAMESPACE__.'\MultipleArguments')
            ->setAutowired(true);

        (new ResolveClassPass())->process($container);
        (new AutowirePass())->process($container);
    }

    public function testOptionalScalarNotReallyOptionalUsesDefaultValue()
    {
        $container = new ContainerBuilder();

        $container->register(A::class);
        $container->register(Lille::class);
        $definition = $container->register('not_really_optional_scalar', __NAMESPACE__.'\MultipleArgumentsOptionalScalarNotReallyOptional')
            ->setAutowired(true);

        (new ResolveClassPass())->process($container);
        (new AutowirePass())->process($container);

        $this->assertSame('default_val', $definition->getArgument(1));
    }

    public function testOptionalScalarArgsDontMessUpOrder()
    {
        $container = new ContainerBuilder();

        $container->register(A::class);
        $container->register(Lille::class);
        $container->register('with_optional_scalar', __NAMESPACE__.'\MultipleArgumentsOptionalScalar')
            ->setAutowired(true);

        (new ResolveClassPass())->process($container);
        (new AutowirePass())->process($container);

        $definition = $container->getDefinition('with_optional_scalar');
        $this->assertEquals(
            array(
                new TypedReference(A::class, A::class, MultipleArgumentsOptionalScalar::class),
                // use the default value
                'default_val',
                new TypedReference(Lille::class, Lille::class),
            ),
            $definition->getArguments()
        );
    }

    public function testOptionalScalarArgsNotPassedIfLast()
    {
        $container = new ContainerBuilder();

        $container->register(A::class);
        $container->register(Lille::class);
        $container->register('with_optional_scalar_last', __NAMESPACE__.'\MultipleArgumentsOptionalScalarLast')
            ->setAutowired(true);

        (new ResolveClassPass())->process($container);
        (new AutowirePass())->process($container);

        $definition = $container->getDefinition('with_optional_scalar_last');
        $this->assertEquals(
            array(
                new TypedReference(A::class, A::class, MultipleArgumentsOptionalScalarLast::class),
                new TypedReference(Lille::class, Lille::class, MultipleArgumentsOptionalScalarLast::class),
            ),
            $definition->getArguments()
        );
    }

    public function testOptionalArgsNoRequiredForCoreClasses()
    {
        $container = new ContainerBuilder();

        $container->register('foo', \SplFileObject::class)
            ->addArgument('foo.txt')
            ->setAutowired(true);

        (new AutowirePass())->process($container);

        $definition = $container->getDefinition('foo');
        $this->assertEquals(
            array('foo.txt'),
            $definition->getArguments()
        );
    }

    public function testSetterInjection()
    {
        $container = new ContainerBuilder();
        $container->register(Foo::class);
        $container->register(A::class);
        $container->register(CollisionA::class);
        $container->register(CollisionB::class);

        // manually configure *one* call, to override autowiring
        $container
            ->register('setter_injection', SetterInjection::class)
            ->setAutowired(true)
            ->addMethodCall('setWithCallsConfigured', array('manual_arg1', 'manual_arg2'))
        ;

        (new ResolveClassPass())->process($container);
        (new AutowireRequiredMethodsPass())->process($container);
        (new AutowirePass())->process($container);

        $methodCalls = $container->getDefinition('setter_injection')->getMethodCalls();

        $this->assertEquals(
            array('setWithCallsConfigured', 'setFoo', 'setDependencies', 'setChildMethodWithoutDocBlock'),
            array_column($methodCalls, 0)
        );

        // test setWithCallsConfigured args
        $this->assertEquals(
            array('manual_arg1', 'manual_arg2'),
            $methodCalls[0][1]
        );
        // test setFoo args
        $this->assertEquals(
            array(new TypedReference(Foo::class, Foo::class, SetterInjection::class)),
            $methodCalls[1][1]
        );
    }

    public function testExplicitMethodInjection()
    {
        $container = new ContainerBuilder();
        $container->register(Foo::class);
        $container->register(A::class);
        $container->register(CollisionA::class);
        $container->register(CollisionB::class);

        $container
            ->register('setter_injection', SetterInjection::class)
            ->setAutowired(true)
            ->addMethodCall('notASetter', array())
        ;

        (new ResolveClassPass())->process($container);
        (new AutowireRequiredMethodsPass())->process($container);
        (new AutowirePass())->process($container);

        $methodCalls = $container->getDefinition('setter_injection')->getMethodCalls();

        $this->assertEquals(
            array('notASetter', 'setFoo', 'setDependencies', 'setWithCallsConfigured', 'setChildMethodWithoutDocBlock'),
            array_column($methodCalls, 0)
        );
        $this->assertEquals(
            array(new TypedReference(A::class, A::class, SetterInjection::class)),
            $methodCalls[0][1]
        );
    }

<<<<<<< HEAD
=======
    /**
     * @group legacy
     * @expectedDeprecation Relying on service auto-registration for type "Symfony\Component\DependencyInjection\Tests\Compiler\A" is deprecated since Symfony 3.4 and won't be supported in 4.0. Create a service named "Symfony\Component\DependencyInjection\Tests\Compiler\A" instead.
     */
    public function testTypedReference()
    {
        $container = new ContainerBuilder();

        $container
            ->register('bar', Bar::class)
            ->setProperty('a', array(new TypedReference(A::class, A::class, Bar::class)))
        ;

        $pass = new AutowirePass();
        $pass->process($container);

        $this->assertSame(A::class, $container->getDefinition('autowired.'.A::class)->getClass());
    }

    /**
     * @dataProvider getCreateResourceTests
     * @group legacy
     */
    public function testCreateResourceForClass($className, $isEqual)
    {
        $startingResource = AutowirePass::createResourceForClass(
            new \ReflectionClass(__NAMESPACE__.'\ClassForResource')
        );
        $newResource = AutowirePass::createResourceForClass(
            new \ReflectionClass(__NAMESPACE__.'\\'.$className)
        );

        // hack so the objects don't differ by the class name
        $startingReflObject = new \ReflectionObject($startingResource);
        $reflProp = $startingReflObject->getProperty('class');
        $reflProp->setAccessible(true);
        $reflProp->setValue($startingResource, __NAMESPACE__.'\\'.$className);

        if ($isEqual) {
            $this->assertEquals($startingResource, $newResource);
        } else {
            $this->assertNotEquals($startingResource, $newResource);
        }
    }

>>>>>>> dd665127
    public function getCreateResourceTests()
    {
        return array(
            array('IdenticalClassResource', true),
            array('ClassChangedConstructorArgs', false),
        );
    }

    public function testIgnoreServiceWithClassNotExisting()
    {
        $container = new ContainerBuilder();

        $container->register('class_not_exist', __NAMESPACE__.'\OptionalServiceClass');

        $barDefinition = $container->register('bar', __NAMESPACE__.'\Bar');
        $barDefinition->setAutowired(true);

        $container->register(Foo::class, Foo::class);

        $pass = new AutowirePass();
        $pass->process($container);

        $this->assertTrue($container->hasDefinition('bar'));
    }

    /**
     * @expectedException \Symfony\Component\DependencyInjection\Exception\AutowiringFailedException
     * @expectedExceptionMessage Cannot autowire service "setter_injection_collision": argument "$collision" of method "Symfony\Component\DependencyInjection\Tests\Compiler\SetterInjectionCollision::setMultipleInstancesForOneArg()" references interface "Symfony\Component\DependencyInjection\Tests\Compiler\CollisionInterface" but no such service exists. You should maybe alias this interface to one of these existing services: "c1", "c2".
     */
    public function testSetterInjectionCollisionThrowsException()
    {
        $container = new ContainerBuilder();

        $container->register('c1', CollisionA::class);
        $container->register('c2', CollisionB::class);
        $aDefinition = $container->register('setter_injection_collision', SetterInjectionCollision::class);
        $aDefinition->setAutowired(true);

        (new AutowireRequiredMethodsPass())->process($container);

        $pass = new AutowirePass();
        $pass->process($container);
    }

    /**
     * @expectedException \Symfony\Component\DependencyInjection\Exception\AutowiringFailedException
<<<<<<< HEAD
     * @expectedExceptionMessage Cannot autowire service "bar": argument "$foo" of method "Symfony\Component\DependencyInjection\Tests\Compiler\Bar::__construct()" references class "Symfony\Component\DependencyInjection\Tests\Compiler\Foo" but no such service exists. You should maybe alias this class to the existing "foo" service.
=======
     * @expectedExceptionMessage Cannot autowire service "my_service": argument "$i" of method "Symfony\Component\DependencyInjection\Tests\Compiler\K::__construct()" references interface "Symfony\Component\DependencyInjection\Tests\Compiler\IInterface" but no such service exists. Did you create a class that implements this interface?
     */
    public function testInterfaceWithNoImplementationSuggestToWriteOne()
    {
        $container = new ContainerBuilder();

        $aDefinition = $container->register('my_service', K::class);
        $aDefinition->setAutowired(true);

        (new AutowireRequiredMethodsPass())->process($container);

        $pass = new AutowirePass();
        $pass->process($container);
    }

    /**
     * @group legacy
     * @expectedDeprecation Autowiring services based on the types they implement is deprecated since Symfony 3.3 and won't be supported in version 4.0. You should rename (or alias) the "foo" service to "Symfony\Component\DependencyInjection\Tests\Compiler\Foo" instead.
     * @expectedExceptionInSymfony4 \Symfony\Component\DependencyInjection\Exception\AutowiringFailedException
     * @expectedExceptionMessageInSymfony4 Cannot autowire service "bar": argument "$foo" of method "Symfony\Component\DependencyInjection\Tests\Compiler\Bar::__construct()" references class "Symfony\Component\DependencyInjection\Tests\Compiler\Foo" but no such service exists. You should maybe alias this class to the existing "foo" service.
>>>>>>> dd665127
     */
    public function testProcessDoesNotTriggerDeprecations()
    {
        $container = new ContainerBuilder();
        $container->register('deprecated', 'Symfony\Component\DependencyInjection\Tests\Fixtures\DeprecatedClass')->setDeprecated(true);
        $container->register('foo', __NAMESPACE__.'\Foo');
        $container->register('bar', __NAMESPACE__.'\Bar')->setAutowired(true);

        $pass = new AutowirePass();
        $pass->process($container);

        $this->assertTrue($container->hasDefinition('deprecated'));
        $this->assertTrue($container->hasDefinition('foo'));
        $this->assertTrue($container->hasDefinition('bar'));
    }

    public function testEmptyStringIsKept()
    {
        $container = new ContainerBuilder();

        $container->register(A::class);
        $container->register(Lille::class);
        $container->register('foo', __NAMESPACE__.'\MultipleArgumentsOptionalScalar')
            ->setAutowired(true)
            ->setArguments(array('', ''));

        (new ResolveClassPass())->process($container);
        (new AutowirePass())->process($container);

        $this->assertEquals(array(new TypedReference(A::class, A::class, MultipleArgumentsOptionalScalar::class), '', new TypedReference(Lille::class, Lille::class)), $container->getDefinition('foo')->getArguments());
    }

    public function testWithFactory()
    {
        $container = new ContainerBuilder();

        $container->register(Foo::class);
        $definition = $container->register('a', A::class)
            ->setFactory(array(A::class, 'create'))
            ->setAutowired(true);

        (new ResolveClassPass())->process($container);
        (new AutowirePass())->process($container);

        $this->assertEquals(array(new TypedReference(Foo::class, Foo::class, A::class)), $definition->getArguments());
    }

    /**
     * @dataProvider provideNotWireableCalls
     * @expectedException \Symfony\Component\DependencyInjection\Exception\AutowiringFailedException
     */
    public function testNotWireableCalls($method, $expectedMsg)
    {
        $container = new ContainerBuilder();

        $foo = $container->register('foo', NotWireable::class)->setAutowired(true)
            ->addMethodCall('setBar', array())
            ->addMethodCall('setOptionalNotAutowireable', array())
            ->addMethodCall('setOptionalNoTypeHint', array())
            ->addMethodCall('setOptionalArgNoAutowireable', array())
        ;

        if ($method) {
            $foo->addMethodCall($method, array());
        }

        if (method_exists($this, 'expectException')) {
            $this->expectException(RuntimeException::class);
            $this->expectExceptionMessage($expectedMsg);
        } else {
            $this->setExpectedException(RuntimeException::class, $expectedMsg);
        }

        (new ResolveClassPass())->process($container);
        (new AutowireRequiredMethodsPass())->process($container);
        (new AutowirePass())->process($container);
    }

    public function provideNotWireableCalls()
    {
        return array(
            array('setNotAutowireable', 'Cannot autowire service "foo": argument "$n" of method "Symfony\Component\DependencyInjection\Tests\Compiler\NotWireable::setNotAutowireable()" has type "Symfony\Component\DependencyInjection\Tests\Compiler\NotARealClass" but this class was not found.'),
            array('setDifferentNamespace', 'Cannot autowire service "foo": argument "$n" of method "Symfony\Component\DependencyInjection\Tests\Compiler\NotWireable::setDifferentNamespace()" references class "stdClass" but no such service exists. It cannot be auto-registered because it is from a different root namespace.'),
            array(null, 'Invalid service "foo": method "Symfony\Component\DependencyInjection\Tests\Compiler\NotWireable::setProtectedMethod()" must be public.'),
        );
    }

    /**
     * @expectedException \Symfony\Component\DependencyInjection\Exception\AutowiringFailedException
     * @expectedExceptionMessage Cannot autowire service "foo": argument "$sam" of method "Symfony\Component\DependencyInjection\Tests\Compiler\NotWireable::setNotAutowireableBecauseOfATypo()" references class "Symfony\Component\DependencyInjection\Tests\Compiler\lesTilleuls" but no such service exists. Did you mean "Symfony\Component\DependencyInjection\Tests\Compiler\LesTilleuls"?
     */
    public function testSuggestRegisteredServicesWithSimilarCase()
    {
        $container = new ContainerBuilder();

        $container->register(LesTilleuls::class, LesTilleuls::class);
        $container->register('foo', NotWireable::class)->setAutowired(true)
            ->addMethodCall('setNotAutowireableBecauseOfATypo', array())
        ;

        (new ResolveClassPass())->process($container);
        (new AutowireRequiredMethodsPass())->process($container);
        (new AutowirePass())->process($container);
    }

    /**
     * @expectedException \Symfony\Component\DependencyInjection\Exception\AutowiringFailedException
     * @expectedExceptionMessage Cannot autowire service "j": argument "$i" of method "Symfony\Component\DependencyInjection\Tests\Compiler\J::__construct()" references class "Symfony\Component\DependencyInjection\Tests\Compiler\I" but no such service exists. Try changing the type-hint to "Symfony\Component\DependencyInjection\Tests\Compiler\IInterface" instead.
     */
    public function testByIdAlternative()
    {
        $container = new ContainerBuilder();

        $container->setAlias(IInterface::class, 'i');
        $container->register('i', I::class);
        $container->register('j', J::class)
            ->setAutowired(true);

        $pass = new AutowirePass();
        $pass->process($container);
    }

    /**
     * @expectedException \Symfony\Component\DependencyInjection\Exception\AutowiringFailedException
     * @expectedExceptionMessage Cannot autowire service "j": argument "$i" of method "Symfony\Component\DependencyInjection\Tests\Compiler\J::__construct()" references class "Symfony\Component\DependencyInjection\Tests\Compiler\I" but no such service exists. Try changing the type-hint to "Symfony\Component\DependencyInjection\Tests\Compiler\IInterface" instead.
     */
    public function testExceptionWhenAliasExists()
    {
        $container = new ContainerBuilder();

        // multiple I services... but there *is* IInterface available
        $container->setAlias(IInterface::class, 'i');
        $container->register('i', I::class);
        $container->register('i2', I::class);
        // J type-hints against I concretely
        $container->register('j', J::class)
            ->setAutowired(true);

        $pass = new AutowirePass();
        $pass->process($container);
    }

    /**
     * @expectedException \Symfony\Component\DependencyInjection\Exception\AutowiringFailedException
     * @expectedExceptionMessage Cannot autowire service "j": argument "$i" of method "Symfony\Component\DependencyInjection\Tests\Compiler\J::__construct()" references class "Symfony\Component\DependencyInjection\Tests\Compiler\I" but no such service exists. You should maybe alias this class to one of these existing services: "i", "i2".
     */
    public function testExceptionWhenAliasDoesNotExist()
    {
        $container = new ContainerBuilder();

        // multiple I instances... but no IInterface alias
        $container->register('i', I::class);
        $container->register('i2', I::class);
        // J type-hints against I concretely
        $container->register('j', J::class)
            ->setAutowired(true);

        $pass = new AutowirePass();
        $pass->process($container);
    }

    public function testInlineServicesAreNotCandidates()
    {
        $container = new ContainerBuilder();
        $loader = new XmlFileLoader($container, new FileLocator(realpath(__DIR__.'/../Fixtures/xml')));
        $loader->load('services_inline_not_candidate.xml');

        $pass = new AutowirePass();
        $pass->process($container);

        $this->assertSame(array(), $container->getDefinition('autowired')->getArguments());
    }
}<|MERGE_RESOLUTION|>--- conflicted
+++ resolved
@@ -249,14 +249,8 @@
     }
 
     /**
-<<<<<<< HEAD
      * @expectedException \Symfony\Component\DependencyInjection\Exception\AutowiringFailedException
      * @expectedExceptionMessage Cannot autowire service "coop_tilleuls": argument "$j" of method "Symfony\Component\DependencyInjection\Tests\Compiler\LesTilleuls::__construct()" references class "Symfony\Component\DependencyInjection\Tests\Compiler\Dunglas" but no such service exists.
-=======
-     * @group legacy
-     * @expectedDeprecation Relying on service auto-registration for type "Symfony\Component\DependencyInjection\Tests\Compiler\Lille" is deprecated since Symfony 3.4 and won't be supported in 4.0. Create a service named "Symfony\Component\DependencyInjection\Tests\Compiler\Lille" instead.
-     * @expectedDeprecation Relying on service auto-registration for type "Symfony\Component\DependencyInjection\Tests\Compiler\Dunglas" is deprecated since Symfony 3.4 and won't be supported in 4.0. Create a service named "Symfony\Component\DependencyInjection\Tests\Compiler\Dunglas" instead.
->>>>>>> dd665127
      */
     public function testServicesAreNotAutoCreated()
     {
@@ -557,54 +551,6 @@
         );
     }
 
-<<<<<<< HEAD
-=======
-    /**
-     * @group legacy
-     * @expectedDeprecation Relying on service auto-registration for type "Symfony\Component\DependencyInjection\Tests\Compiler\A" is deprecated since Symfony 3.4 and won't be supported in 4.0. Create a service named "Symfony\Component\DependencyInjection\Tests\Compiler\A" instead.
-     */
-    public function testTypedReference()
-    {
-        $container = new ContainerBuilder();
-
-        $container
-            ->register('bar', Bar::class)
-            ->setProperty('a', array(new TypedReference(A::class, A::class, Bar::class)))
-        ;
-
-        $pass = new AutowirePass();
-        $pass->process($container);
-
-        $this->assertSame(A::class, $container->getDefinition('autowired.'.A::class)->getClass());
-    }
-
-    /**
-     * @dataProvider getCreateResourceTests
-     * @group legacy
-     */
-    public function testCreateResourceForClass($className, $isEqual)
-    {
-        $startingResource = AutowirePass::createResourceForClass(
-            new \ReflectionClass(__NAMESPACE__.'\ClassForResource')
-        );
-        $newResource = AutowirePass::createResourceForClass(
-            new \ReflectionClass(__NAMESPACE__.'\\'.$className)
-        );
-
-        // hack so the objects don't differ by the class name
-        $startingReflObject = new \ReflectionObject($startingResource);
-        $reflProp = $startingReflObject->getProperty('class');
-        $reflProp->setAccessible(true);
-        $reflProp->setValue($startingResource, __NAMESPACE__.'\\'.$className);
-
-        if ($isEqual) {
-            $this->assertEquals($startingResource, $newResource);
-        } else {
-            $this->assertNotEquals($startingResource, $newResource);
-        }
-    }
-
->>>>>>> dd665127
     public function getCreateResourceTests()
     {
         return array(
@@ -651,30 +597,24 @@
 
     /**
      * @expectedException \Symfony\Component\DependencyInjection\Exception\AutowiringFailedException
-<<<<<<< HEAD
+     * @expectedExceptionMessage Cannot autowire service "my_service": argument "$i" of method "Symfony\Component\DependencyInjection\Tests\Compiler\K::__construct()" references interface "Symfony\Component\DependencyInjection\Tests\Compiler\IInterface" but no such service exists. Did you create a class that implements this interface?
+     */
+    public function testInterfaceWithNoImplementationSuggestToWriteOne()
+    {
+        $container = new ContainerBuilder();
+
+        $aDefinition = $container->register('my_service', K::class);
+        $aDefinition->setAutowired(true);
+
+        (new AutowireRequiredMethodsPass())->process($container);
+
+        $pass = new AutowirePass();
+        $pass->process($container);
+    }
+
+    /**
+     * @expectedException \Symfony\Component\DependencyInjection\Exception\AutowiringFailedException
      * @expectedExceptionMessage Cannot autowire service "bar": argument "$foo" of method "Symfony\Component\DependencyInjection\Tests\Compiler\Bar::__construct()" references class "Symfony\Component\DependencyInjection\Tests\Compiler\Foo" but no such service exists. You should maybe alias this class to the existing "foo" service.
-=======
-     * @expectedExceptionMessage Cannot autowire service "my_service": argument "$i" of method "Symfony\Component\DependencyInjection\Tests\Compiler\K::__construct()" references interface "Symfony\Component\DependencyInjection\Tests\Compiler\IInterface" but no such service exists. Did you create a class that implements this interface?
-     */
-    public function testInterfaceWithNoImplementationSuggestToWriteOne()
-    {
-        $container = new ContainerBuilder();
-
-        $aDefinition = $container->register('my_service', K::class);
-        $aDefinition->setAutowired(true);
-
-        (new AutowireRequiredMethodsPass())->process($container);
-
-        $pass = new AutowirePass();
-        $pass->process($container);
-    }
-
-    /**
-     * @group legacy
-     * @expectedDeprecation Autowiring services based on the types they implement is deprecated since Symfony 3.3 and won't be supported in version 4.0. You should rename (or alias) the "foo" service to "Symfony\Component\DependencyInjection\Tests\Compiler\Foo" instead.
-     * @expectedExceptionInSymfony4 \Symfony\Component\DependencyInjection\Exception\AutowiringFailedException
-     * @expectedExceptionMessageInSymfony4 Cannot autowire service "bar": argument "$foo" of method "Symfony\Component\DependencyInjection\Tests\Compiler\Bar::__construct()" references class "Symfony\Component\DependencyInjection\Tests\Compiler\Foo" but no such service exists. You should maybe alias this class to the existing "foo" service.
->>>>>>> dd665127
      */
     public function testProcessDoesNotTriggerDeprecations()
     {
