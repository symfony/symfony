--- conflicted
+++ resolved
@@ -338,11 +338,7 @@
     /**
      * @throws InvalidArgumentException When tags are invalid
      */
-<<<<<<< HEAD
-    private function parseDefinition(string $id, array|string|null $service, string $file, array $defaults, bool $return = false)
-=======
-    private function parseDefinition(string $id, $service, string $file, array $defaults, bool $return = false, bool $trackBindings = true)
->>>>>>> b0840e9d
+    private function parseDefinition(string $id, array|string|null $service, string $file, array $defaults, bool $return = false, bool $trackBindings = true)
     {
         if (preg_match('/^_[a-zA-Z0-9_]*$/', $id)) {
             throw new InvalidArgumentException(sprintf('Service names that start with an underscore are reserved. Rename the "%s" service or define it in XML instead.', $id));
