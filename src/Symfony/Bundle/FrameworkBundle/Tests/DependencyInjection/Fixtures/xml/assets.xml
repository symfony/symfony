--- conflicted
+++ resolved
@@ -18,13 +18,11 @@
             <framework:package name="bar">
                 <framework:base-url>https://bar2.example.com</framework:base-url>
             </framework:package>
-<<<<<<< HEAD
+            <framework:package name="bar_null_version" version="">
+                <framework:base-url>https://bar3.example.com</framework:base-url>
+            </framework:package>
             <framework:package name="bar_version_strategy" version-strategy="assets.custom_version_strategy">
                 <framework:base-url>https://bar_version_strategy.example.com</framework:base-url>
-=======
-            <framework:package name="bar_null_version" version="">
-                <framework:base-url>https://bar3.example.com</framework:base-url>
->>>>>>> dc664559
             </framework:package>
         </framework:assets>
     </framework:config>
