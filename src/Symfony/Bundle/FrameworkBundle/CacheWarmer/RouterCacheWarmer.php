--- conflicted
+++ resolved
@@ -34,11 +34,7 @@
         $this->container = $container;
     }
 
-<<<<<<< HEAD
-    public function warmUp(string $cacheDir, string $buildDir = null): array
-=======
-    public function warmUp(string $cacheDir): array
->>>>>>> a44829e2
+    public function warmUp(string $cacheDir, ?string $buildDir = null): array
     {
         $router = $this->container->get('router');
 
