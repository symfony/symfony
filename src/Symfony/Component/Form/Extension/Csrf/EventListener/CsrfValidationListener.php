<?php

/*
 * This file is part of the Symfony package.
 *
 * (c) Fabien Potencier <fabien@symfony.com>
 *
 * For the full copyright and license information, please view the LICENSE
 * file that was distributed with this source code.
 */

namespace Symfony\Component\Form\Extension\Csrf\EventListener;

use Symfony\Component\EventDispatcher\EventSubscriberInterface;
use Symfony\Component\Form\FormError;
use Symfony\Component\Form\FormEvent;
use Symfony\Component\Form\FormEvents;
use Symfony\Component\Form\Util\ServerParams;
use Symfony\Component\Security\Csrf\CsrfToken;
use Symfony\Component\Security\Csrf\CsrfTokenManagerInterface;
use Symfony\Contracts\Translation\TranslatorInterface;

/**
 * @author Bernhard Schussek <bschussek@gmail.com>
 */
class CsrfValidationListener implements EventSubscriberInterface
{
    private ServerParams $serverParams;

    public static function getSubscribedEvents(): array
    {
        return [
            FormEvents::PRE_SUBMIT => 'preSubmit',
        ];
    }

<<<<<<< HEAD
    public function __construct(
        private string $fieldName,
        private CsrfTokenManagerInterface $tokenManager,
        private string $tokenId,
        private string $errorMessage,
        private ?TranslatorInterface $translator = null,
        private ?string $translationDomain = null,
        ServerParams $serverParams = null,
    )
=======
    public function __construct(string $fieldName, CsrfTokenManagerInterface $tokenManager, string $tokenId, string $errorMessage, ?TranslatorInterface $translator = null, ?string $translationDomain = null, ?ServerParams $serverParams = null)
>>>>>>> 6cd40eaa
    {
        $this->serverParams = $serverParams ?? new ServerParams();
    }

    public function preSubmit(FormEvent $event): void
    {
        $form = $event->getForm();
        $postRequestSizeExceeded = 'POST' === $form->getConfig()->getMethod() && $this->serverParams->hasPostMaxSizeBeenExceeded();

        if ($form->isRoot() && $form->getConfig()->getOption('compound') && !$postRequestSizeExceeded) {
            $data = $event->getData();

            $csrfValue = \is_string($data[$this->fieldName] ?? null) ? $data[$this->fieldName] : null;
            $csrfToken = new CsrfToken($this->tokenId, $csrfValue);

            if (null === $csrfValue || !$this->tokenManager->isTokenValid($csrfToken)) {
                $errorMessage = $this->errorMessage;

                if (null !== $this->translator) {
                    $errorMessage = $this->translator->trans($errorMessage, [], $this->translationDomain);
                }

                $form->addError(new FormError($errorMessage, $errorMessage, [], null, $csrfToken));
            }

            if (\is_array($data)) {
                unset($data[$this->fieldName]);
                $event->setData($data);
            }
        }
    }
}<|MERGE_RESOLUTION|>--- conflicted
+++ resolved
@@ -34,7 +34,6 @@
         ];
     }
 
-<<<<<<< HEAD
     public function __construct(
         private string $fieldName,
         private CsrfTokenManagerInterface $tokenManager,
@@ -42,11 +41,8 @@
         private string $errorMessage,
         private ?TranslatorInterface $translator = null,
         private ?string $translationDomain = null,
-        ServerParams $serverParams = null,
+        ?ServerParams $serverParams = null,
     )
-=======
-    public function __construct(string $fieldName, CsrfTokenManagerInterface $tokenManager, string $tokenId, string $errorMessage, ?TranslatorInterface $translator = null, ?string $translationDomain = null, ?ServerParams $serverParams = null)
->>>>>>> 6cd40eaa
     {
         $this->serverParams = $serverParams ?? new ServerParams();
     }
