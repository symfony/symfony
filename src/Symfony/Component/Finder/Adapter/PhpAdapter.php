--- conflicted
+++ resolved
@@ -101,9 +101,6 @@
      */
     protected function canBeUsedOnPath($path)
     {
-<<<<<<< HEAD
-        return false !== realpath($path) || false !== @opendir($path);
-=======
         if (false !== realpath($path)) {
             return true;
         }
@@ -114,6 +111,5 @@
         }
 
         return false;
->>>>>>> 5f98b2f0
     }
 }