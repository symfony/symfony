--- conflicted
+++ resolved
@@ -11,13 +11,9 @@
 
 namespace Symfony\Component\HttpKernel\Exception;
 
-<<<<<<< HEAD
 trigger_error('The '.__NAMESPACE__.'\FlattenException class is deprecated since version 2.3 and will be removed in 3.0. Use the Symfony\Component\Debug\Exception\FlattenException class instead.', E_USER_DEPRECATED);
 
-/**
-=======
 /*
->>>>>>> 2f6d5e4a
  * FlattenException wraps a PHP Exception to be able to serialize it.
  *
  * Basically, this class removes all objects from the trace.
