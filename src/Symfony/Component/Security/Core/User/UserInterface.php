--- conflicted
+++ resolved
@@ -44,11 +44,7 @@
      * and populated in any number of different ways when the user object
      * is created.
      *
-<<<<<<< HEAD
-     * @return string[] The user roles
-=======
      * @return string[]
->>>>>>> f1643e87
      */
     public function getRoles();
 
@@ -60,31 +56,18 @@
      *
      * This method is deprecated since Symfony 5.3, implement it from {@link PasswordAuthenticatedUserInterface} instead.
      *
-<<<<<<< HEAD
-     * @return string|null The hashed password if any
-=======
      * @return string|null
->>>>>>> f1643e87
      */
     public function getPassword();
 
     /**
      * Returns the salt that was originally used to hash the password.
-<<<<<<< HEAD
-     *
-     * This can return null if the password was not hashed using a salt.
-     *
-     * This method is deprecated since Symfony 5.3, implement it from {@link LegacyPasswordAuthenticatedUserInterface} instead.
-     *
-     * @return string|null The salt
-=======
      *
      * This can return null if the password was not hashed using a salt.
      *
      * This method is deprecated since Symfony 5.3, implement it from {@link LegacyPasswordAuthenticatedUserInterface} instead.
      *
      * @return string|null
->>>>>>> f1643e87
      */
     public function getSalt();
 
