{
    "name": "symfony/form",
    "type": "library",
    "description": "Allows to easily create, process and reuse HTML forms",
    "keywords": [],
    "homepage": "https://symfony.com",
    "license": "MIT",
    "authors": [
        {
            "name": "Fabien Potencier",
            "email": "fabien@symfony.com"
        },
        {
            "name": "Symfony Community",
            "homepage": "https://symfony.com/contributors"
        }
    ],
    "require": {
        "php": ">=8.0.2",
        "symfony/deprecation-contracts": "^2.1",
        "symfony/event-dispatcher": "^4.4|^5.0|^6.0",
        "symfony/options-resolver": "^5.1|^6.0",
        "symfony/polyfill-ctype": "~1.8",
        "symfony/polyfill-intl-icu": "^1.21",
        "symfony/polyfill-mbstring": "~1.0",
<<<<<<< HEAD
        "symfony/property-access": "^5.0.8",
=======
        "symfony/polyfill-php80": "^1.15",
        "symfony/property-access": "^5.0.8|^6.0",
>>>>>>> 8ca07289
        "symfony/service-contracts": "^1.1|^2"
    },
    "require-dev": {
        "doctrine/collections": "~1.0",
        "symfony/validator": "^4.4.17|^5.1.9|^6.0",
        "symfony/dependency-injection": "^4.4|^5.0|^6.0",
        "symfony/expression-language": "^4.4|^5.0|^6.0",
        "symfony/config": "^4.4|^5.0|^6.0",
        "symfony/console": "^4.4|^5.0|^6.0",
        "symfony/http-foundation": "^4.4|^5.0|^6.0",
        "symfony/http-kernel": "^4.4|^5.0|^6.0",
        "symfony/intl": "^4.4|^5.0|^6.0",
        "symfony/security-csrf": "^4.4|^5.0|^6.0",
        "symfony/translation": "^4.4|^5.0|^6.0",
        "symfony/var-dumper": "^4.4|^5.0|^6.0",
        "symfony/uid": "^5.1|^6.0"
    },
    "conflict": {
        "phpunit/phpunit": "<5.4.3",
        "symfony/console": "<4.4",
        "symfony/dependency-injection": "<4.4",
        "symfony/doctrine-bridge": "<4.4",
        "symfony/error-handler": "<4.4.5",
        "symfony/framework-bundle": "<4.4",
        "symfony/http-kernel": "<4.4",
        "symfony/translation": "<4.4",
        "symfony/translation-contracts": "<1.1.7",
        "symfony/twig-bridge": "<4.4"
    },
    "suggest": {
        "symfony/validator": "For form validation.",
        "symfony/security-csrf": "For protecting forms against CSRF attacks.",
        "symfony/twig-bridge": "For templating with Twig."
    },
    "autoload": {
        "psr-4": { "Symfony\\Component\\Form\\": "" },
        "exclude-from-classmap": [
            "/Tests/"
        ]
    },
    "minimum-stability": "dev"
}<|MERGE_RESOLUTION|>--- conflicted
+++ resolved
@@ -23,12 +23,7 @@
         "symfony/polyfill-ctype": "~1.8",
         "symfony/polyfill-intl-icu": "^1.21",
         "symfony/polyfill-mbstring": "~1.0",
-<<<<<<< HEAD
-        "symfony/property-access": "^5.0.8",
-=======
-        "symfony/polyfill-php80": "^1.15",
         "symfony/property-access": "^5.0.8|^6.0",
->>>>>>> 8ca07289
         "symfony/service-contracts": "^1.1|^2"
     },
     "require-dev": {
