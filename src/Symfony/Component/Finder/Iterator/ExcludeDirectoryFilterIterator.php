--- conflicted
+++ resolved
@@ -18,14 +18,9 @@
  *
  * @author Fabien Potencier <fabien@symfony.com>
  *
-<<<<<<< HEAD
  * @extends \FilterIterator<string, SplFileInfo>
+ *
  * @implements \RecursiveIterator<string, SplFileInfo>
-=======
- * @extends \FilterIterator<string, \SplFileInfo>
- *
- * @implements \RecursiveIterator<string, \SplFileInfo>
->>>>>>> dc36d6ca
  */
 class ExcludeDirectoryFilterIterator extends \FilterIterator implements \RecursiveIterator
 {
