{
    "name": "symfony/google-mailer",
    "type": "symfony-mailer-bridge",
    "description": "Symfony Google Mailer Bridge",
    "keywords": [],
    "homepage": "https://symfony.com",
    "license": "MIT",
    "authors": [
        {
            "name": "Fabien Potencier",
            "email": "fabien@symfony.com"
        },
        {
            "name": "Symfony Community",
            "homepage": "https://symfony.com/contributors"
        }
    ],
    "require": {
<<<<<<< HEAD
        "php": ">=8.1",
        "symfony/mailer": "^5.4|^6.0"
=======
        "php": ">=7.2.5",
        "psr/event-dispatcher": "^1",
        "symfony/mailer": "^5.4.21|^6.2.7"
    },
    "require-dev": {
        "symfony/http-client": "^4.4|^5.0|^6.0"
>>>>>>> 29f46fc4
    },
    "autoload": {
        "psr-4": { "Symfony\\Component\\Mailer\\Bridge\\Google\\": "" },
        "exclude-from-classmap": [
            "/Tests/"
        ]
    },
    "minimum-stability": "dev"
}<|MERGE_RESOLUTION|>--- conflicted
+++ resolved
@@ -16,17 +16,11 @@
         }
     ],
     "require": {
-<<<<<<< HEAD
         "php": ">=8.1",
-        "symfony/mailer": "^5.4|^6.0"
-=======
-        "php": ">=7.2.5",
-        "psr/event-dispatcher": "^1",
         "symfony/mailer": "^5.4.21|^6.2.7"
     },
     "require-dev": {
-        "symfony/http-client": "^4.4|^5.0|^6.0"
->>>>>>> 29f46fc4
+        "symfony/http-client": "^5.4|^6.0"
     },
     "autoload": {
         "psr-4": { "Symfony\\Component\\Mailer\\Bridge\\Google\\": "" },
