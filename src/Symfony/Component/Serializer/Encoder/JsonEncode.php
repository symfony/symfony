--- conflicted
+++ resolved
@@ -21,15 +21,12 @@
  */
 class JsonEncode implements EncoderInterface
 {
-<<<<<<< HEAD
-    private $options;
+    const OPTIONS = 'json_encode_options';
+
     private $propertyAccessor;
-=======
-    const OPTIONS = 'json_encode_options';
->>>>>>> a4204cd6
-
     private $defaultContext = array(
         self::OPTIONS => 0,
+        JsonEncoder::JSON_PROPERTY_PATH => null
     );
 
     /**
@@ -37,10 +34,7 @@
      */
     public function __construct($defaultContext = array())
     {
-<<<<<<< HEAD
-        $this->options = $bitmask;
         $this->propertyAccessor = PropertyAccess::createPropertyAccessor();
-=======
         if (!\is_array($defaultContext)) {
             @trigger_error(sprintf('Passing an integer as first parameter of the "%s()" method is deprecated since Symfony 4.2, use the "json_encode_options" key of the context instead.', __METHOD__), E_USER_DEPRECATED);
 
@@ -48,7 +42,6 @@
         } else {
             $this->defaultContext = array_merge($this->defaultContext, $defaultContext);
         }
->>>>>>> a4204cd6
     }
 
     /**
@@ -58,20 +51,17 @@
      */
     public function encode($data, $format, array $context = array())
     {
-<<<<<<< HEAD
-        $context = $this->resolveContext($context);
+        $jsonEncodeOptions = $context[self::OPTIONS] ?? $this->defaultContext[self::OPTIONS];
+        $encodedJson = json_encode($data, $jsonEncodeOptions);
 
+        if (JSON_ERROR_NONE !== json_last_error() && (false === $encodedJson || !($jsonEncodeOptions & JSON_PARTIAL_OUTPUT_ON_ERROR))) {
         if ($propertyPath = $context[JsonEncoder::JSON_PROPERTY_PATH]) {
             $data = $this->wrapEncodableData($propertyPath, $data);
         }
 
         $encodedJson = json_encode($data, $context['json_encode_options']);
-=======
-        $jsonEncodeOptions = $context[self::OPTIONS] ?? $this->defaultContext[self::OPTIONS];
-        $encodedJson = json_encode($data, $jsonEncodeOptions);
->>>>>>> a4204cd6
 
-        if (JSON_ERROR_NONE !== json_last_error() && (false === $encodedJson || !($jsonEncodeOptions & JSON_PARTIAL_OUTPUT_ON_ERROR))) {
+        if (JSON_ERROR_NONE !== json_last_error() && (false === $encodedJson || !($context['json_encode_options'] & JSON_PARTIAL_OUTPUT_ON_ERROR))) {
             throw new NotEncodableValueException(json_last_error_msg());
         }
 
@@ -85,34 +75,4 @@
     {
         return JsonEncoder::FORMAT === $format;
     }
-<<<<<<< HEAD
-
-    /**
-     * Merge default json encode options with context.
-     *
-     * @return array
-     */
-    private function resolveContext(array $context = array())
-    {
-        return array_merge(array('json_encode_options' => $this->options, JsonEncoder::JSON_PROPERTY_PATH => null), $context);
-    }
-
-    /**
-     * Wrap data before encoding.
-     *
-     * @param string $propertyPath
-     * @param mixed  $data
-     *
-     * @return array
-     */
-    private function wrapEncodableData($propertyPath, $data)
-    {
-        $wrappedData = array();
-
-        $this->propertyAccessor->setValue($wrappedData, $propertyPath, $data);
-
-        return $wrappedData;
-    }
-=======
->>>>>>> a4204cd6
 }