--- conflicted
+++ resolved
@@ -11,11 +11,7 @@
 
 namespace Symfony\Component\Serializer\Normalizer;
 
-<<<<<<< HEAD
-use Symfony\Component\Serializer\Exception\MissingConstructorArgumentsException;
-=======
 use Symfony\Component\Serializer\Exception\CircularReferenceException;
->>>>>>> 736f7108
 use Symfony\Component\Serializer\Exception\InvalidArgumentException;
 use Symfony\Component\Serializer\Exception\LogicException;
 use Symfony\Component\Serializer\Exception\MissingConstructorArgumentsException;
@@ -59,21 +55,6 @@
     );
 
     /**
-<<<<<<< HEAD
-=======
-     * @deprecated since Symfony 4.2
-     */
-    protected $circularReferenceLimit = 1;
-
-    /**
-     * @deprecated since Symfony 4.2
-     *
-     * @var callable|null
-     */
-    protected $circularReferenceHandler;
-
-    /**
->>>>>>> 736f7108
      * @var ClassMetadataFactoryInterface|null
      */
     protected $classMetadataFactory;
@@ -117,9 +98,6 @@
     }
 
     /**
-<<<<<<< HEAD
-     * Set normalization callbacks.
-=======
      * Sets circular reference limit.
      *
      * @deprecated since Symfony 4.2
@@ -159,7 +137,6 @@
      * Sets normalization callbacks.
      *
      * @deprecated since Symfony 4.2
->>>>>>> 736f7108
      *
      * @param callable[] $callbacks Help normalize the result
      *
@@ -198,8 +175,6 @@
     }
 
     /**
-<<<<<<< HEAD
-=======
      * {@inheritdoc}
      */
     public function hasCacheableSupportsMethod(): bool
@@ -208,69 +183,6 @@
     }
 
     /**
-     * Detects if the configured circular reference limit is reached.
-     *
-     * @param object $object
-     * @param array  $context
-     *
-     * @return bool
-     *
-     * @throws CircularReferenceException
-     */
-    protected function isCircularReference($object, &$context)
-    {
-        $objectHash = spl_object_hash($object);
-
-        $circularReferenceLimit = $context[self::CIRCULAR_REFERENCE_LIMIT] ?? $this->defaultContext[self::CIRCULAR_REFERENCE_LIMIT] ?? $this->circularReferenceLimit;
-        if (isset($context[self::CIRCULAR_REFERENCE_LIMIT_COUNTERS][$objectHash])) {
-            if ($context[self::CIRCULAR_REFERENCE_LIMIT_COUNTERS][$objectHash] >= $circularReferenceLimit) {
-                unset($context[self::CIRCULAR_REFERENCE_LIMIT_COUNTERS][$objectHash]);
-
-                return true;
-            }
-
-            ++$context[self::CIRCULAR_REFERENCE_LIMIT_COUNTERS][$objectHash];
-        } else {
-            $context[self::CIRCULAR_REFERENCE_LIMIT_COUNTERS][$objectHash] = 1;
-        }
-
-        return false;
-    }
-
-    /**
-     * Handles a circular reference.
-     *
-     * If a circular reference handler is set, it will be called. Otherwise, a
-     * {@class CircularReferenceException} will be thrown.
-     *
-     * @final since Symfony 4.2
-     *
-     * @param object      $object
-     * @param string|null $format
-     * @param array       $context
-     *
-     * @return mixed
-     *
-     * @throws CircularReferenceException
-     */
-    protected function handleCircularReference($object/*, string $format = null, array $context = array()*/)
-    {
-        if (\func_num_args() < 2 && __CLASS__ !== \get_class($this) && __CLASS__ !== (new \ReflectionMethod($this, __FUNCTION__))->getDeclaringClass()->getName() && !$this instanceof \PHPUnit\Framework\MockObject\MockObject && !$this instanceof \Prophecy\Prophecy\ProphecySubjectInterface) {
-            @trigger_error(sprintf('The "%s()" method will have two new "string $format = null" and "array $context = array()" arguments in version 5.0, not defining it is deprecated since Symfony 4.2.', __METHOD__), E_USER_DEPRECATED);
-        }
-        $format = \func_num_args() > 1 ? func_get_arg(1) : null;
-        $context = \func_num_args() > 2 ? func_get_arg(2) : array();
-
-        $circularReferenceHandler = $context[self::CIRCULAR_REFERENCE_HANDLER] ?? $this->defaultContext[self::CIRCULAR_REFERENCE_HANDLER] ?? $this->circularReferenceHandler;
-        if ($circularReferenceHandler) {
-            return $circularReferenceHandler($object, $format, $context);
-        }
-
-        throw new CircularReferenceException(sprintf('A circular reference has been detected when serializing the object of class "%s" (configured limit: %d)', \get_class($object), $this->circularReferenceLimit));
-    }
-
-    /**
->>>>>>> 736f7108
      * Gets attributes to normalize using groups.
      *
      * @param string|object $classOrObject
@@ -485,9 +397,4 @@
 
         return $parentContext;
     }
-
-    private function getCircularReferenceLimitField()
-    {
-        return static::CIRCULAR_REFERENCE_LIMIT;
-    }
 }