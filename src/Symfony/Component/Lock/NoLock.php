--- conflicted
+++ resolved
@@ -26,11 +26,7 @@
         return true;
     }
 
-<<<<<<< HEAD
-    public function refresh(float $ttl = null): void
-=======
-    public function refresh(?float $ttl = null)
->>>>>>> 2a31f2dd
+    public function refresh(?float $ttl = null): void
     {
     }
 
