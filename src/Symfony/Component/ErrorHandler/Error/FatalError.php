<?php

/*
 * This file is part of the Symfony package.
 *
 * (c) Fabien Potencier <fabien@symfony.com>
 *
 * For the full copyright and license information, please view the LICENSE
 * file that was distributed with this source code.
 */

namespace Symfony\Component\ErrorHandler\Error;

class FatalError extends \Error
{
    /**
     * @param array $error An array as returned by error_get_last()
     */
<<<<<<< HEAD
    public function __construct(
        string $message,
        int $code,
        private array $error,
        int $traceOffset = null,
        bool $traceArgs = true,
        array $trace = null,
    ) {
=======
    public function __construct(string $message, int $code, array $error, ?int $traceOffset = null, bool $traceArgs = true, ?array $trace = null)
    {
>>>>>>> 6cd40eaa
        parent::__construct($message, $code);

        if (null !== $trace) {
            if (!$traceArgs) {
                foreach ($trace as &$frame) {
                    unset($frame['args'], $frame['this'], $frame);
                }
            }
        } elseif (null !== $traceOffset) {
            if (\function_exists('xdebug_get_function_stack') && $trace = @xdebug_get_function_stack()) {
                if (0 < $traceOffset) {
                    array_splice($trace, -$traceOffset);
                }

                foreach ($trace as &$frame) {
                    if (!isset($frame['type'])) {
                        // XDebug pre 2.1.1 doesn't currently set the call type key http://bugs.xdebug.org/view.php?id=695
                        if (isset($frame['class'])) {
                            $frame['type'] = '::';
                        }
                    } elseif ('dynamic' === $frame['type']) {
                        $frame['type'] = '->';
                    } elseif ('static' === $frame['type']) {
                        $frame['type'] = '::';
                    }

                    // XDebug also has a different name for the parameters array
                    if (!$traceArgs) {
                        unset($frame['params'], $frame['args']);
                    } elseif (isset($frame['params']) && !isset($frame['args'])) {
                        $frame['args'] = $frame['params'];
                        unset($frame['params']);
                    }
                }

                unset($frame);
                $trace = array_reverse($trace);
            } else {
                $trace = [];
            }
        }

        foreach ([
            'file' => $error['file'],
            'line' => $error['line'],
            'trace' => $trace,
        ] as $property => $value) {
            if (null !== $value) {
                $refl = new \ReflectionProperty(\Error::class, $property);
                $refl->setValue($this, $value);
            }
        }
    }

    public function getError(): array
    {
        return $this->error;
    }
}<|MERGE_RESOLUTION|>--- conflicted
+++ resolved
@@ -16,19 +16,14 @@
     /**
      * @param array $error An array as returned by error_get_last()
      */
-<<<<<<< HEAD
     public function __construct(
         string $message,
         int $code,
         private array $error,
-        int $traceOffset = null,
+        ?int $traceOffset = null,
         bool $traceArgs = true,
-        array $trace = null,
+        ?array $trace = null,
     ) {
-=======
-    public function __construct(string $message, int $code, array $error, ?int $traceOffset = null, bool $traceArgs = true, ?array $trace = null)
-    {
->>>>>>> 6cd40eaa
         parent::__construct($message, $code);
 
         if (null !== $trace) {
