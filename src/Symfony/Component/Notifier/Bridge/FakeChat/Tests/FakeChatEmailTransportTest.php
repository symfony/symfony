<?php

/*
 * This file is part of the Symfony package.
 *
 * (c) Fabien Potencier <fabien@symfony.com>
 *
 * For the full copyright and license information, please view the LICENSE
 * file that was distributed with this source code.
 */

namespace Symfony\Component\Notifier\Bridge\FakeChat\Tests;

use Symfony\Component\Mime\Email;
use Symfony\Component\Notifier\Bridge\FakeChat\FakeChatEmailTransport;
use Symfony\Component\Notifier\Message\ChatMessage;
use Symfony\Component\Notifier\Message\SmsMessage;
use Symfony\Component\Notifier\Test\TransportTestCase;
use Symfony\Component\Notifier\Tests\Fixtures\DummyHttpClient;
use Symfony\Component\Notifier\Tests\Fixtures\DummyMessage;
use Symfony\Component\Notifier\Tests\Fixtures\TestOptions;
use Symfony\Component\Notifier\Tests\Mailer\DummyMailer;
use Symfony\Contracts\HttpClient\HttpClientInterface;

final class FakeChatEmailTransportTest extends TransportTestCase
{
<<<<<<< HEAD
    public function createTransport(HttpClientInterface $client = null, string $transportName = null): FakeChatEmailTransport
=======
    public static function createTransport(HttpClientInterface $client = null, string $transportName = null): TransportInterface
>>>>>>> a9c2bce6
    {
        $transport = (new FakeChatEmailTransport(new DummyMailer(), 'recipient@email.net', 'sender@email.net', $client ?? new DummyHttpClient()));

        if (null !== $transportName) {
            $transport->setHost($transportName);
        }

        return $transport;
    }

    public static function toStringProvider(): iterable
    {
        yield ['fakechat+email://default?to=recipient@email.net&from=sender@email.net', self::createTransport()];
        yield ['fakechat+email://mailchimp?to=recipient@email.net&from=sender@email.net', self::createTransport(null, 'mailchimp')];
    }

    public static function supportedMessagesProvider(): iterable
    {
        yield [new ChatMessage('Hello!')];
    }

    public static function unsupportedMessagesProvider(): iterable
    {
        yield [new SmsMessage('0611223344', 'Hello!')];
        yield [new DummyMessage()];
    }

    public function testSendWithDefaultTransportAndWithRecipient()
    {
        $transportName = null;

        $message = new ChatMessage($subject = 'Hello!', new TestOptions(['recipient_id' => $recipient = 'Oskar']));

        $mailer = new DummyMailer();

        $transport = (new FakeChatEmailTransport($mailer, $to = 'recipient@email.net', $from = 'sender@email.net'));
        $transport->setHost($transportName);

        $transport->send($message);

        /** @var Email $sentEmail */
        $sentEmail = $mailer->getSentEmail();
        $this->assertInstanceOf(Email::class, $sentEmail);
        $this->assertSame($to, $sentEmail->getTo()[0]->getEncodedAddress());
        $this->assertSame($from, $sentEmail->getFrom()[0]->getEncodedAddress());
        $this->assertSame(sprintf('New Chat message for recipient: %s', $recipient), $sentEmail->getSubject());
        $this->assertSame($subject, $sentEmail->getTextBody());
        $this->assertFalse($sentEmail->getHeaders()->has('X-Transport'));
    }

    public function testSendWithDefaultTransportAndWithoutRecipient()
    {
        $transportName = null;

        $message = new ChatMessage($subject = 'Hello!');

        $mailer = new DummyMailer();

        $transport = (new FakeChatEmailTransport($mailer, $to = 'recipient@email.net', $from = 'sender@email.net'));
        $transport->setHost($transportName);

        $transport->send($message);

        /** @var Email $sentEmail */
        $sentEmail = $mailer->getSentEmail();
        $this->assertInstanceOf(Email::class, $sentEmail);
        $this->assertSame($to, $sentEmail->getTo()[0]->getEncodedAddress());
        $this->assertSame($from, $sentEmail->getFrom()[0]->getEncodedAddress());
        $this->assertSame('New Chat message without specified recipient!', $sentEmail->getSubject());
        $this->assertSame($subject, $sentEmail->getTextBody());
        $this->assertFalse($sentEmail->getHeaders()->has('X-Transport'));
    }

    public function testSendWithCustomTransportAndWithRecipient()
    {
        $transportName = 'mailchimp';

        $message = new ChatMessage($subject = 'Hello!', new TestOptions(['recipient_id' => $recipient = 'Oskar']));

        $mailer = new DummyMailer();

        $transport = (new FakeChatEmailTransport($mailer, $to = 'recipient@email.net', $from = 'sender@email.net'));
        $transport->setHost($transportName);

        $transport->send($message);

        /** @var Email $sentEmail */
        $sentEmail = $mailer->getSentEmail();
        $this->assertInstanceOf(Email::class, $sentEmail);
        $this->assertSame($to, $sentEmail->getTo()[0]->getEncodedAddress());
        $this->assertSame($from, $sentEmail->getFrom()[0]->getEncodedAddress());
        $this->assertSame(sprintf('New Chat message for recipient: %s', $recipient), $sentEmail->getSubject());
        $this->assertSame($subject, $sentEmail->getTextBody());
        $this->assertTrue($sentEmail->getHeaders()->has('X-Transport'));
        $this->assertSame($transportName, $sentEmail->getHeaders()->get('X-Transport')->getBody());
    }

    public function testSendWithCustomTransportAndWithoutRecipient()
    {
        $transportName = 'mailchimp';

        $message = new ChatMessage($subject = 'Hello!');

        $mailer = new DummyMailer();

        $transport = (new FakeChatEmailTransport($mailer, $to = 'recipient@email.net', $from = 'sender@email.net'));
        $transport->setHost($transportName);

        $transport->send($message);

        /** @var Email $sentEmail */
        $sentEmail = $mailer->getSentEmail();
        $this->assertInstanceOf(Email::class, $sentEmail);
        $this->assertSame($to, $sentEmail->getTo()[0]->getEncodedAddress());
        $this->assertSame($from, $sentEmail->getFrom()[0]->getEncodedAddress());
        $this->assertSame('New Chat message without specified recipient!', $sentEmail->getSubject());
        $this->assertSame($subject, $sentEmail->getTextBody());
        $this->assertTrue($sentEmail->getHeaders()->has('X-Transport'));
        $this->assertSame($transportName, $sentEmail->getHeaders()->get('X-Transport')->getBody());
    }
}<|MERGE_RESOLUTION|>--- conflicted
+++ resolved
@@ -24,11 +24,7 @@
 
 final class FakeChatEmailTransportTest extends TransportTestCase
 {
-<<<<<<< HEAD
-    public function createTransport(HttpClientInterface $client = null, string $transportName = null): FakeChatEmailTransport
-=======
-    public static function createTransport(HttpClientInterface $client = null, string $transportName = null): TransportInterface
->>>>>>> a9c2bce6
+    public static function createTransport(HttpClientInterface $client = null, string $transportName = null): FakeChatEmailTransport
     {
         $transport = (new FakeChatEmailTransport(new DummyMailer(), 'recipient@email.net', 'sender@email.net', $client ?? new DummyHttpClient()));
 
