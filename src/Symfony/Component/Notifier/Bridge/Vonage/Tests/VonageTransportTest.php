--- conflicted
+++ resolved
@@ -21,11 +21,7 @@
 
 final class VonageTransportTest extends TransportTestCase
 {
-<<<<<<< HEAD
-    public static function createTransport(HttpClientInterface $client = null): VonageTransport
-=======
     public static function createTransport(?HttpClientInterface $client = null): VonageTransport
->>>>>>> a44829e2
     {
         return new VonageTransport('apiKey', 'apiSecret', 'sender', $client ?? new MockHttpClient());
     }
