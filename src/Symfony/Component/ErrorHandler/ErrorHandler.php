<?php

/*
 * This file is part of the Symfony package.
 *
 * (c) Fabien Potencier <fabien@symfony.com>
 *
 * For the full copyright and license information, please view the LICENSE
 * file that was distributed with this source code.
 */

namespace Symfony\Component\ErrorHandler;

use Psr\Log\LoggerInterface;
use Psr\Log\LogLevel;
use Symfony\Component\ErrorHandler\Error\FatalError;
use Symfony\Component\ErrorHandler\Error\OutOfMemoryError;
use Symfony\Component\ErrorHandler\ErrorEnhancer\ClassNotFoundErrorEnhancer;
use Symfony\Component\ErrorHandler\ErrorEnhancer\ErrorEnhancerInterface;
use Symfony\Component\ErrorHandler\ErrorEnhancer\UndefinedFunctionErrorEnhancer;
use Symfony\Component\ErrorHandler\ErrorEnhancer\UndefinedMethodErrorEnhancer;
use Symfony\Component\ErrorHandler\ErrorRenderer\CliErrorRenderer;
use Symfony\Component\ErrorHandler\ErrorRenderer\HtmlErrorRenderer;
use Symfony\Component\ErrorHandler\Exception\SilencedErrorContext;

/**
 * A generic ErrorHandler for the PHP engine.
 *
 * Provides five bit fields that control how errors are handled:
 * - thrownErrors: errors thrown as \ErrorException
 * - loggedErrors: logged errors, when not @-silenced
 * - scopedErrors: errors thrown or logged with their local context
 * - tracedErrors: errors logged with their stack trace
 * - screamedErrors: never @-silenced errors
 *
 * Each error level can be logged by a dedicated PSR-3 logger object.
 * Screaming only applies to logging.
 * Throwing takes precedence over logging.
 * Uncaught exceptions are logged as E_ERROR.
 * E_DEPRECATED and E_USER_DEPRECATED levels never throw.
 * E_RECOVERABLE_ERROR and E_USER_ERROR levels always throw.
 * Non catchable errors that can be detected at shutdown time are logged when the scream bit field allows so.
 * As errors have a performance cost, repeated errors are all logged, so that the developer
 * can see them and weight them as more important to fix than others of the same level.
 *
 * @author Nicolas Grekas <p@tchwork.com>
 * @author Grégoire Pineau <lyrixx@lyrixx.info>
 *
 * @final
 */
class ErrorHandler
{
    private array $levels = [
        \E_DEPRECATED => 'Deprecated',
        \E_USER_DEPRECATED => 'User Deprecated',
        \E_NOTICE => 'Notice',
        \E_USER_NOTICE => 'User Notice',
        \E_WARNING => 'Warning',
        \E_USER_WARNING => 'User Warning',
        \E_COMPILE_WARNING => 'Compile Warning',
        \E_CORE_WARNING => 'Core Warning',
        \E_USER_ERROR => 'User Error',
        \E_RECOVERABLE_ERROR => 'Catchable Fatal Error',
        \E_COMPILE_ERROR => 'Compile Error',
        \E_PARSE => 'Parse Error',
        \E_ERROR => 'Error',
        \E_CORE_ERROR => 'Core Error',
    ];

    private array $loggers = [
        \E_DEPRECATED => [null, LogLevel::INFO],
        \E_USER_DEPRECATED => [null, LogLevel::INFO],
<<<<<<< HEAD
        \E_NOTICE => [null, LogLevel::ERROR],
        \E_USER_NOTICE => [null, LogLevel::ERROR],
        \E_STRICT => [null, LogLevel::ERROR],
        \E_WARNING => [null, LogLevel::ERROR],
        \E_USER_WARNING => [null, LogLevel::ERROR],
        \E_COMPILE_WARNING => [null, LogLevel::ERROR],
        \E_CORE_WARNING => [null, LogLevel::ERROR],
=======
        \E_NOTICE => [null, LogLevel::WARNING],
        \E_USER_NOTICE => [null, LogLevel::WARNING],
        \E_WARNING => [null, LogLevel::WARNING],
        \E_USER_WARNING => [null, LogLevel::WARNING],
        \E_COMPILE_WARNING => [null, LogLevel::WARNING],
        \E_CORE_WARNING => [null, LogLevel::WARNING],
>>>>>>> 87d1c9ae
        \E_USER_ERROR => [null, LogLevel::CRITICAL],
        \E_RECOVERABLE_ERROR => [null, LogLevel::CRITICAL],
        \E_COMPILE_ERROR => [null, LogLevel::CRITICAL],
        \E_PARSE => [null, LogLevel::CRITICAL],
        \E_ERROR => [null, LogLevel::CRITICAL],
        \E_CORE_ERROR => [null, LogLevel::CRITICAL],
    ];

    private int $thrownErrors = 0x1FFF; // E_ALL - E_DEPRECATED - E_USER_DEPRECATED
    private int $scopedErrors = 0x1FFF; // E_ALL - E_DEPRECATED - E_USER_DEPRECATED
    private int $tracedErrors = 0x77FB; // E_ALL - E_STRICT - E_PARSE
    private int $screamedErrors = 0x55; // E_ERROR + E_CORE_ERROR + E_COMPILE_ERROR + E_PARSE
    private int $loggedErrors = 0;
    private \Closure $configureException;
    private bool $debug;

    private bool $isRecursive = false;
    private bool $isRoot = false;
    /** @var callable|null */
    private $exceptionHandler;
    private ?BufferingLogger $bootstrappingLogger = null;

    private static ?string $reservedMemory = null;
    private static array $silencedErrorCache = [];
    private static int $silencedErrorCount = 0;
    private static int $exitCode = 0;

    /**
     * Registers the error handler.
     */
    public static function register(?self $handler = null, bool $replace = true): self
    {
        if (null === self::$reservedMemory) {
            self::$reservedMemory = str_repeat('x', 32768);
            register_shutdown_function(self::handleFatalError(...));
        }

        if ($handlerIsNew = null === $handler) {
            $handler = new static();
        }

        if (null === $prev = set_error_handler([$handler, 'handleError'])) {
            restore_error_handler();
            // Specifying the error types earlier would expose us to https://bugs.php.net/63206
            set_error_handler([$handler, 'handleError'], $handler->thrownErrors | $handler->loggedErrors);
            $handler->isRoot = true;
        }

        if ($handlerIsNew && \is_array($prev) && $prev[0] instanceof self) {
            $handler = $prev[0];
            $replace = false;
        }
        if (!$replace && $prev) {
            restore_error_handler();
            $handlerIsRegistered = \is_array($prev) && $handler === $prev[0];
        } else {
            $handlerIsRegistered = true;
        }
        if (\is_array($prev = set_exception_handler([$handler, 'handleException'])) && $prev[0] instanceof self) {
            restore_exception_handler();
            if (!$handlerIsRegistered) {
                $handler = $prev[0];
            } elseif ($handler !== $prev[0] && $replace) {
                set_exception_handler([$handler, 'handleException']);
                $p = $prev[0]->setExceptionHandler(null);
                $handler->setExceptionHandler($p);
                $prev[0]->setExceptionHandler($p);
            }
        } else {
            $handler->setExceptionHandler($prev ?? [$handler, 'renderException']);
        }

        $handler->throwAt(\E_ALL & $handler->thrownErrors, true);

        return $handler;
    }

    /**
     * Calls a function and turns any PHP error into \ErrorException.
     *
     * @throws \ErrorException When $function(...$arguments) triggers a PHP error
     */
    public static function call(callable $function, mixed ...$arguments): mixed
    {
        set_error_handler(static function (int $type, string $message, string $file, int $line) {
            if (__FILE__ === $file) {
                $trace = debug_backtrace(\DEBUG_BACKTRACE_IGNORE_ARGS, 3);
                $file = $trace[2]['file'] ?? $file;
                $line = $trace[2]['line'] ?? $line;
            }

            throw new \ErrorException($message, 0, $type, $file, $line);
        });

        try {
            return $function(...$arguments);
        } finally {
            restore_error_handler();
        }
    }

    public function __construct(?BufferingLogger $bootstrappingLogger = null, bool $debug = false)
    {
        if (\PHP_VERSION_ID < 80400) {
            $this->levels[\E_STRICT] = 'Runtime Notice';
            $this->loggers[\E_STRICT] = [null, LogLevel::WARNING];
        }

        if ($bootstrappingLogger) {
            $this->bootstrappingLogger = $bootstrappingLogger;
            $this->setDefaultLogger($bootstrappingLogger);
        }
        $traceReflector = new \ReflectionProperty(\Exception::class, 'trace');
        $this->configureException = \Closure::bind(static function ($e, $trace, $file = null, $line = null) use ($traceReflector) {
            $traceReflector->setValue($e, $trace);
            $e->file = $file ?? $e->file;
            $e->line = $line ?? $e->line;
        }, null, new class() extends \Exception {
        });
        $this->debug = $debug;
    }

    /**
     * Sets a logger to non assigned errors levels.
     *
     * @param LoggerInterface $logger  A PSR-3 logger to put as default for the given levels
     * @param array|int|null  $levels  An array map of E_* to LogLevel::* or an integer bit field of E_* constants
     * @param bool            $replace Whether to replace or not any existing logger
     */
    public function setDefaultLogger(LoggerInterface $logger, array|int|null $levels = \E_ALL, bool $replace = false): void
    {
        $loggers = [];

        if (\is_array($levels)) {
            foreach ($levels as $type => $logLevel) {
                if (empty($this->loggers[$type][0]) || $replace || $this->loggers[$type][0] === $this->bootstrappingLogger) {
                    $loggers[$type] = [$logger, $logLevel];
                }
            }
        } else {
            $levels ??= \E_ALL;
            foreach ($this->loggers as $type => $log) {
                if (($type & $levels) && (empty($log[0]) || $replace || $log[0] === $this->bootstrappingLogger)) {
                    $log[0] = $logger;
                    $loggers[$type] = $log;
                }
            }
        }

        $this->setLoggers($loggers);
    }

    /**
     * Sets a logger for each error level.
     *
     * @param array $loggers Error levels to [LoggerInterface|null, LogLevel::*] map
     *
     * @throws \InvalidArgumentException
     */
    public function setLoggers(array $loggers): array
    {
        $prevLogged = $this->loggedErrors;
        $prev = $this->loggers;
        $flush = [];

        foreach ($loggers as $type => $log) {
            if (!isset($prev[$type])) {
                throw new \InvalidArgumentException('Unknown error type: '.$type);
            }
            if (!\is_array($log)) {
                $log = [$log];
            } elseif (!\array_key_exists(0, $log)) {
                throw new \InvalidArgumentException('No logger provided.');
            }
            if (null === $log[0]) {
                $this->loggedErrors &= ~$type;
            } elseif ($log[0] instanceof LoggerInterface) {
                $this->loggedErrors |= $type;
            } else {
                throw new \InvalidArgumentException('Invalid logger provided.');
            }
            $this->loggers[$type] = $log + $prev[$type];

            if ($this->bootstrappingLogger && $prev[$type][0] === $this->bootstrappingLogger) {
                $flush[$type] = $type;
            }
        }
        $this->reRegister($prevLogged | $this->thrownErrors);

        if ($flush) {
            foreach ($this->bootstrappingLogger->cleanLogs() as $log) {
                $type = ThrowableUtils::getSeverity($log[2]['exception']);
                if (!isset($flush[$type])) {
                    $this->bootstrappingLogger->log($log[0], $log[1], $log[2]);
                } elseif ($this->loggers[$type][0]) {
                    $this->loggers[$type][0]->log($this->loggers[$type][1], $log[1], $log[2]);
                }
            }
        }

        return $prev;
    }

    public function setExceptionHandler(?callable $handler): ?callable
    {
        $prev = $this->exceptionHandler;
        $this->exceptionHandler = $handler;

        return $prev;
    }

    /**
     * Sets the PHP error levels that throw an exception when a PHP error occurs.
     *
     * @param int  $levels  A bit field of E_* constants for thrown errors
     * @param bool $replace Replace or amend the previous value
     */
    public function throwAt(int $levels, bool $replace = false): int
    {
        $prev = $this->thrownErrors;
        $this->thrownErrors = ($levels | \E_RECOVERABLE_ERROR | \E_USER_ERROR) & ~\E_USER_DEPRECATED & ~\E_DEPRECATED;
        if (!$replace) {
            $this->thrownErrors |= $prev;
        }
        $this->reRegister($prev | $this->loggedErrors);

        return $prev;
    }

    /**
     * Sets the PHP error levels for which local variables are preserved.
     *
     * @param int  $levels  A bit field of E_* constants for scoped errors
     * @param bool $replace Replace or amend the previous value
     */
    public function scopeAt(int $levels, bool $replace = false): int
    {
        $prev = $this->scopedErrors;
        $this->scopedErrors = $levels;
        if (!$replace) {
            $this->scopedErrors |= $prev;
        }

        return $prev;
    }

    /**
     * Sets the PHP error levels for which the stack trace is preserved.
     *
     * @param int  $levels  A bit field of E_* constants for traced errors
     * @param bool $replace Replace or amend the previous value
     */
    public function traceAt(int $levels, bool $replace = false): int
    {
        $prev = $this->tracedErrors;
        $this->tracedErrors = $levels;
        if (!$replace) {
            $this->tracedErrors |= $prev;
        }

        return $prev;
    }

    /**
     * Sets the error levels where the @-operator is ignored.
     *
     * @param int  $levels  A bit field of E_* constants for screamed errors
     * @param bool $replace Replace or amend the previous value
     */
    public function screamAt(int $levels, bool $replace = false): int
    {
        $prev = $this->screamedErrors;
        $this->screamedErrors = $levels;
        if (!$replace) {
            $this->screamedErrors |= $prev;
        }

        return $prev;
    }

    /**
     * Re-registers as a PHP error handler if levels changed.
     */
    private function reRegister(int $prev): void
    {
        if ($prev !== ($this->thrownErrors | $this->loggedErrors)) {
            $handler = set_error_handler(static fn () => null);
            $handler = \is_array($handler) ? $handler[0] : null;
            restore_error_handler();
            if ($handler === $this) {
                restore_error_handler();
                if ($this->isRoot) {
                    set_error_handler([$this, 'handleError'], $this->thrownErrors | $this->loggedErrors);
                } else {
                    set_error_handler([$this, 'handleError']);
                }
            }
        }
    }

    /**
     * Handles errors by filtering then logging them according to the configured bit fields.
     *
     * @return bool Returns false when no handling happens so that the PHP engine can handle the error itself
     *
     * @throws \ErrorException When $this->thrownErrors requests so
     *
     * @internal
     */
    public function handleError(int $type, string $message, string $file, int $line): bool
    {
        if (\E_WARNING === $type && '"' === $message[0] && str_contains($message, '" targeting switch is equivalent to "break')) {
            $type = \E_DEPRECATED;
        }

        // Level is the current error reporting level to manage silent error.
        $level = error_reporting();
        $silenced = 0 === ($level & $type);
        // Strong errors are not authorized to be silenced.
        $level |= \E_RECOVERABLE_ERROR | \E_USER_ERROR | \E_DEPRECATED | \E_USER_DEPRECATED;
        $log = $this->loggedErrors & $type;
        $throw = $this->thrownErrors & $type & $level;
        $type &= $level | $this->screamedErrors;

        // Never throw on warnings triggered by assert()
        if (\E_WARNING === $type && 'a' === $message[0] && 0 === strncmp($message, 'assert(): ', 10)) {
            $throw = 0;
        }

        if (!$type || (!$log && !$throw)) {
            return false;
        }

        $logMessage = $this->levels[$type].': '.$message;

        if (!$throw && !($type & $level)) {
            if (!isset(self::$silencedErrorCache[$id = $file.':'.$line])) {
                $lightTrace = $this->tracedErrors & $type ? $this->cleanTrace(debug_backtrace(\DEBUG_BACKTRACE_IGNORE_ARGS, 5), $type, $file, $line, false) : [];
                $errorAsException = new SilencedErrorContext($type, $file, $line, isset($lightTrace[1]) ? [$lightTrace[0]] : $lightTrace);
            } elseif (isset(self::$silencedErrorCache[$id][$message])) {
                $lightTrace = null;
                $errorAsException = self::$silencedErrorCache[$id][$message];
                ++$errorAsException->count;
            } else {
                $lightTrace = [];
                $errorAsException = null;
            }

            if (100 < ++self::$silencedErrorCount) {
                self::$silencedErrorCache = $lightTrace = [];
                self::$silencedErrorCount = 1;
            }
            if ($errorAsException) {
                self::$silencedErrorCache[$id][$message] = $errorAsException;
            }
            if (null === $lightTrace) {
                return true;
            }
        } else {
            if (\PHP_VERSION_ID < 80303 && str_contains($message, '@anonymous')) {
                $backtrace = debug_backtrace(false, 5);

                for ($i = 1; isset($backtrace[$i]); ++$i) {
                    if (isset($backtrace[$i]['function'], $backtrace[$i]['args'][0])
                        && ('trigger_error' === $backtrace[$i]['function'] || 'user_error' === $backtrace[$i]['function'])
                    ) {
                        if ($backtrace[$i]['args'][0] !== $message) {
                            $message = $backtrace[$i]['args'][0];
                        }

                        break;
                    }
                }
            }

            if (str_contains($message, "@anonymous\0")) {
                $message = $this->parseAnonymousClass($message);
                $logMessage = $this->levels[$type].': '.$message;
            }

            $errorAsException = new \ErrorException($logMessage, 0, $type, $file, $line);

            if ($throw || $this->tracedErrors & $type) {
                $backtrace = $errorAsException->getTrace();
                $backtrace = $this->cleanTrace($backtrace, $type, $file, $line, $throw);
                ($this->configureException)($errorAsException, $backtrace, $file, $line);
            } else {
                ($this->configureException)($errorAsException, []);
            }
        }

        if ($throw) {
            throw $errorAsException;
        }

        if ($this->isRecursive) {
            $log = 0;
        } else {
            try {
                $this->isRecursive = true;
                $level = ($type & $level) ? $this->loggers[$type][1] : LogLevel::DEBUG;
                $this->loggers[$type][0]->log($level, $logMessage, $errorAsException ? ['exception' => $errorAsException] : []);
            } finally {
                $this->isRecursive = false;
            }
        }

        return !$silenced && $type && $log;
    }

    /**
     * Handles an exception by logging then forwarding it to another handler.
     *
     * @internal
     */
    public function handleException(\Throwable $exception): void
    {
        $handlerException = null;

        if (!$exception instanceof FatalError) {
            self::$exitCode = 255;

            $type = ThrowableUtils::getSeverity($exception);
        } else {
            $type = $exception->getError()['type'];
        }

        if ($this->loggedErrors & $type) {
            if (str_contains($message = $exception->getMessage(), "@anonymous\0")) {
                $message = $this->parseAnonymousClass($message);
            }

            if ($exception instanceof FatalError) {
                $message = 'Fatal '.$message;
            } elseif ($exception instanceof \Error) {
                $message = 'Uncaught Error: '.$message;
            } elseif ($exception instanceof \ErrorException) {
                $message = 'Uncaught '.$message;
            } else {
                $message = 'Uncaught Exception: '.$message;
            }

            try {
                $this->loggers[$type][0]->log($this->loggers[$type][1], $message, ['exception' => $exception]);
            } catch (\Throwable $handlerException) {
            }
        }

        $exception = $this->enhanceError($exception);

        $exceptionHandler = $this->exceptionHandler;
        $this->exceptionHandler = [$this, 'renderException'];

        if (null === $exceptionHandler || $exceptionHandler === $this->exceptionHandler) {
            $this->exceptionHandler = null;
        }

        try {
            if (null !== $exceptionHandler) {
                $exceptionHandler($exception);

                return;
            }
            $handlerException ??= $exception;
        } catch (\Throwable $handlerException) {
        }
        if ($exception === $handlerException && null === $this->exceptionHandler) {
            self::$reservedMemory = null; // Disable the fatal error handler
            throw $exception; // Give back $exception to the native handler
        }

        $loggedErrors = $this->loggedErrors;
        if ($exception === $handlerException) {
            $this->loggedErrors &= ~$type;
        }

        try {
            $this->handleException($handlerException);
        } finally {
            $this->loggedErrors = $loggedErrors;
        }
    }

    /**
     * Shutdown registered function for handling PHP fatal errors.
     *
     * @param array|null $error An array as returned by error_get_last()
     *
     * @internal
     */
    public static function handleFatalError(?array $error = null): void
    {
        if (null === self::$reservedMemory) {
            return;
        }

        $handler = self::$reservedMemory = null;
        $handlers = [];
        $previousHandler = null;
        $sameHandlerLimit = 10;

        while (!\is_array($handler) || !$handler[0] instanceof self) {
            $handler = set_exception_handler('is_int');
            restore_exception_handler();

            if (!$handler) {
                break;
            }
            restore_exception_handler();

            if ($handler !== $previousHandler) {
                array_unshift($handlers, $handler);
                $previousHandler = $handler;
            } elseif (0 === --$sameHandlerLimit) {
                $handler = null;
                break;
            }
        }
        foreach ($handlers as $h) {
            set_exception_handler($h);
        }
        if (!$handler) {
            if (null === $error && $exitCode = self::$exitCode) {
                register_shutdown_function('register_shutdown_function', function () use ($exitCode) { exit($exitCode); });
            }

            return;
        }
        if ($handler !== $h) {
            $handler[0]->setExceptionHandler($h);
        }
        $handler = $handler[0];
        $handlers = [];

        if ($exit = null === $error) {
            $error = error_get_last();
        }

        if ($error && $error['type'] &= \E_PARSE | \E_ERROR | \E_CORE_ERROR | \E_COMPILE_ERROR) {
            // Let's not throw anymore but keep logging
            $handler->throwAt(0, true);
            $trace = $error['backtrace'] ?? null;

            if (str_starts_with($error['message'], 'Allowed memory') || str_starts_with($error['message'], 'Out of memory')) {
                $fatalError = new OutOfMemoryError($handler->levels[$error['type']].': '.$error['message'], 0, $error, 2, false, $trace);
            } else {
                $fatalError = new FatalError($handler->levels[$error['type']].': '.$error['message'], 0, $error, 2, true, $trace);
            }
        } else {
            $fatalError = null;
        }

        try {
            if (null !== $fatalError) {
                self::$exitCode = 255;
                $handler->handleException($fatalError);
            }
        } catch (FatalError) {
            // Ignore this re-throw
        }

        if ($exit && $exitCode = self::$exitCode) {
            register_shutdown_function('register_shutdown_function', function () use ($exitCode) { exit($exitCode); });
        }
    }

    /**
     * Renders the given exception.
     *
     * As this method is mainly called during boot where nothing is yet available,
     * the output is always either HTML or CLI depending where PHP runs.
     */
    private function renderException(\Throwable $exception): void
    {
        $renderer = \in_array(\PHP_SAPI, ['cli', 'phpdbg', 'embed'], true) ? new CliErrorRenderer() : new HtmlErrorRenderer($this->debug);

        $exception = $renderer->render($exception);

        if (!headers_sent()) {
            http_response_code($exception->getStatusCode());

            foreach ($exception->getHeaders() as $name => $value) {
                header($name.': '.$value, false);
            }
        }

        echo $exception->getAsString();
    }

    public function enhanceError(\Throwable $exception): \Throwable
    {
        if ($exception instanceof OutOfMemoryError) {
            return $exception;
        }

        foreach ($this->getErrorEnhancers() as $errorEnhancer) {
            if ($e = $errorEnhancer->enhance($exception)) {
                return $e;
            }
        }

        return $exception;
    }

    /**
     * Override this method if you want to define more error enhancers.
     *
     * @return ErrorEnhancerInterface[]
     */
    protected function getErrorEnhancers(): iterable
    {
        return [
            new UndefinedFunctionErrorEnhancer(),
            new UndefinedMethodErrorEnhancer(),
            new ClassNotFoundErrorEnhancer(),
        ];
    }

    /**
     * Cleans the trace by removing function arguments and the frames added by the error handler and DebugClassLoader.
     */
    private function cleanTrace(array $backtrace, int $type, string &$file, int &$line, bool $throw): array
    {
        $lightTrace = $backtrace;

        for ($i = 0; isset($backtrace[$i]); ++$i) {
            if (isset($backtrace[$i]['file'], $backtrace[$i]['line']) && $backtrace[$i]['line'] === $line && $backtrace[$i]['file'] === $file) {
                $lightTrace = \array_slice($lightTrace, 1 + $i);
                break;
            }
        }
        if (\E_USER_DEPRECATED === $type) {
            for ($i = 0; isset($lightTrace[$i]); ++$i) {
                if (!isset($lightTrace[$i]['file'], $lightTrace[$i]['line'], $lightTrace[$i]['function'])) {
                    continue;
                }
                if (!isset($lightTrace[$i]['class']) && 'trigger_deprecation' === $lightTrace[$i]['function']) {
                    $file = $lightTrace[$i]['file'];
                    $line = $lightTrace[$i]['line'];
                    $lightTrace = \array_slice($lightTrace, 1 + $i);
                    break;
                }
            }
        }
        if (class_exists(DebugClassLoader::class, false)) {
            for ($i = \count($lightTrace) - 2; 0 < $i; --$i) {
                if (DebugClassLoader::class === ($lightTrace[$i]['class'] ?? null)) {
                    array_splice($lightTrace, --$i, 2);
                }
            }
        }
        if (!($throw || $this->scopedErrors & $type)) {
            for ($i = 0; isset($lightTrace[$i]); ++$i) {
                unset($lightTrace[$i]['args'], $lightTrace[$i]['object']);
            }
        }

        return $lightTrace;
    }

    /**
     * Parse the error message by removing the anonymous class notation
     * and using the parent class instead if possible.
     */
    private function parseAnonymousClass(string $message): string
    {
        return preg_replace_callback('/[a-zA-Z_\x7f-\xff][\\\\a-zA-Z0-9_\x7f-\xff]*+@anonymous\x00.*?\.php(?:0x?|:[0-9]++\$)[0-9a-fA-F]++/', static fn ($m) => class_exists($m[0], false) ? (get_parent_class($m[0]) ?: key(class_implements($m[0])) ?: 'class').'@anonymous' : $m[0], $message);
    }
}<|MERGE_RESOLUTION|>--- conflicted
+++ resolved
@@ -70,22 +70,12 @@
     private array $loggers = [
         \E_DEPRECATED => [null, LogLevel::INFO],
         \E_USER_DEPRECATED => [null, LogLevel::INFO],
-<<<<<<< HEAD
         \E_NOTICE => [null, LogLevel::ERROR],
         \E_USER_NOTICE => [null, LogLevel::ERROR],
-        \E_STRICT => [null, LogLevel::ERROR],
         \E_WARNING => [null, LogLevel::ERROR],
         \E_USER_WARNING => [null, LogLevel::ERROR],
         \E_COMPILE_WARNING => [null, LogLevel::ERROR],
         \E_CORE_WARNING => [null, LogLevel::ERROR],
-=======
-        \E_NOTICE => [null, LogLevel::WARNING],
-        \E_USER_NOTICE => [null, LogLevel::WARNING],
-        \E_WARNING => [null, LogLevel::WARNING],
-        \E_USER_WARNING => [null, LogLevel::WARNING],
-        \E_COMPILE_WARNING => [null, LogLevel::WARNING],
-        \E_CORE_WARNING => [null, LogLevel::WARNING],
->>>>>>> 87d1c9ae
         \E_USER_ERROR => [null, LogLevel::CRITICAL],
         \E_RECOVERABLE_ERROR => [null, LogLevel::CRITICAL],
         \E_COMPILE_ERROR => [null, LogLevel::CRITICAL],
