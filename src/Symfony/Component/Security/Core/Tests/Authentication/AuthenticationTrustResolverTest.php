--- conflicted
+++ resolved
@@ -20,20 +20,6 @@
 
 class AuthenticationTrustResolverTest extends TestCase
 {
-<<<<<<< HEAD
-=======
-    /**
-     * @group legacy
-     */
-    public function testIsAnonymous()
-    {
-        $resolver = new AuthenticationTrustResolver();
-        $this->assertFalse($resolver->isAnonymous(null));
-        $this->assertFalse($resolver->isAnonymous($this->getRememberMeToken()));
-        $this->assertFalse($resolver->isAnonymous(new FakeCustomToken()));
-    }
-
->>>>>>> 695a83b0
     public function testIsRememberMe()
     {
         $resolver = new AuthenticationTrustResolver();
@@ -62,26 +48,9 @@
         $this->assertTrue($resolver->isAuthenticated(new FakeCustomToken()));
     }
 
-<<<<<<< HEAD
-    protected function getToken()
-    {
-        return $this->createMock(TokenInterface::class);
-=======
-    /**
-     * @group legacy
-     */
-    public function testIsAnonymousWithClassAsConstructorButStillExtending()
-    {
-        $resolver = $this->getResolver();
-
-        $this->assertFalse($resolver->isAnonymous(null));
-        $this->assertFalse($resolver->isAnonymous(new FakeCustomToken()));
-        $this->assertFalse($resolver->isAnonymous($this->getRememberMeToken()));
-    }
-
     public function testIsRememberMeWithClassAsConstructorButStillExtending()
     {
-        $resolver = $this->getResolver();
+        $resolver = new AuthenticationTrustResolver();
 
         $this->assertFalse($resolver->isRememberMe(null));
         $this->assertFalse($resolver->isRememberMe(new FakeCustomToken()));
@@ -91,43 +60,12 @@
 
     public function testisFullFledgedWithClassAsConstructorButStillExtending()
     {
-        $resolver = $this->getResolver();
+        $resolver = new AuthenticationTrustResolver();
 
         $this->assertFalse($resolver->isFullFledged(null));
         $this->assertFalse($resolver->isFullFledged($this->getRememberMeToken()));
         $this->assertFalse($resolver->isFullFledged(new RealCustomRememberMeToken()));
         $this->assertTrue($resolver->isFullFledged(new FakeCustomToken()));
-    }
-
-    /**
-     * @group legacy
-     */
-    public function testLegacy()
-    {
-        $resolver = $this->getResolver();
-
-        $this->assertTrue($resolver->isAnonymous($this->getAnonymousToken()));
-        $this->assertTrue($resolver->isAnonymous($this->getRealCustomAnonymousToken()));
-
-        $this->assertFalse($resolver->isRememberMe($this->getAnonymousToken()));
-
-        $this->assertFalse($resolver->isFullFledged($this->getAnonymousToken()));
-        $this->assertFalse($resolver->isFullFledged($this->getRealCustomAnonymousToken()));
-    }
-
-    protected function getAnonymousToken()
-    {
-        return new AnonymousToken('secret', 'anon.');
-    }
-
-    private function getRealCustomAnonymousToken()
-    {
-        return new class() extends AnonymousToken {
-            public function __construct()
-            {
-            }
-        };
->>>>>>> 695a83b0
     }
 
     protected function getRememberMeToken()
