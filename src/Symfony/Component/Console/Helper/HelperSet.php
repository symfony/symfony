--- conflicted
+++ resolved
@@ -50,11 +50,7 @@
     /**
      * Returns true if the helper if defined.
      *
-<<<<<<< HEAD
-     * @return bool true if the helper is defined, false otherwise
-=======
      * @return bool
->>>>>>> f1643e87
      */
     public function has(string $name)
     {
@@ -64,11 +60,7 @@
     /**
      * Gets a helper value.
      *
-<<<<<<< HEAD
-     * @return HelperInterface The helper instance
-=======
      * @return HelperInterface
->>>>>>> f1643e87
      *
      * @throws InvalidArgumentException if the helper is not defined
      */
