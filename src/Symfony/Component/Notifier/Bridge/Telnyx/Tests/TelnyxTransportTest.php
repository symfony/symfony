--- conflicted
+++ resolved
@@ -21,14 +21,7 @@
 
 final class TelnyxTransportTest extends TransportTestCase
 {
-<<<<<<< HEAD
-    public static function createTransport(HttpClientInterface $client = null): TelnyxTransport
-=======
-    /**
-     * @return TelnyxTransport
-     */
-    public static function createTransport(?HttpClientInterface $client = null): TransportInterface
->>>>>>> 2a31f2dd
+    public static function createTransport(?HttpClientInterface $client = null): TelnyxTransport
     {
         return new TelnyxTransport('api_key', 'from', 'messaging_profile_id', $client ?? new MockHttpClient());
     }
