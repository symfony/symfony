--- conflicted
+++ resolved
@@ -38,11 +38,7 @@
         $this->requestStack = $requestStack;
     }
 
-<<<<<<< HEAD
-    public function createLoginLink(UserInterface $user, Request $request = null, int $lifetime = null): LoginLinkDetails
-=======
-    public function createLoginLink(UserInterface $user, ?Request $request = null): LoginLinkDetails
->>>>>>> 2a31f2dd
+    public function createLoginLink(UserInterface $user, ?Request $request = null, ?int $lifetime = null): LoginLinkDetails
     {
         return $this->getForFirewall()->createLoginLink($user, $request, $lifetime);
     }
