--- conflicted
+++ resolved
@@ -20,7 +20,6 @@
         "php": ">=5.3.2"
     },
     "replace": {
-<<<<<<< HEAD
         "symfony/doctrine-bridge": "2.1.*",
         "symfony/monolog-bridge": "2.1.*",
         "symfony/twig-bridge": "2.1.*",
@@ -53,42 +52,8 @@
         "symfony/translation": "2.1.*",
         "symfony/validator": "2.1.*",
         "symfony/yaml": "2.1.*"
-=======
-        "symfony/doctrine-bridge": ">=2.0",
-        "symfony/monolog-bridge": ">=2.0",
-        "symfony/twig-bridge": ">=2.0",
-        "symfony/doctrine-abstract-bundle": ">=2.0",
-        "symfony/doctrine-bundle": ">=2.0",
-        "symfony/framework-bundle": ">=2.0",
-        "symfony/monolog-bundle": ">=2.0",
-        "symfony/security-bundle": ">=2.0",
-        "symfony/swiftmailer-bundle": ">=2.0",
-        "symfony/twig-bundle": ">=2.0",
-        "symfony/web-profiler-bundle": ">=2.0",
-        "symfony/browser-kit": ">=2.0",
-        "symfony/class-loader": ">=2.0",
-        "symfony/config": ">=2.0",
-        "symfony/console": ">=2.0",
-        "symfony/css-selector": ">=2.0",
-        "symfony/dependency-injection": ">=2.0",
-        "symfony/dom-crawler": ">=2.0",
-        "symfony/event-dispatcher": ">=2.0",
-        "symfony/finder": ">=2.0",
-        "symfony/form": ">=2.0",
-        "symfony/http-foundation": ">=2.0",
-        "symfony/http-kernel": ">=2.0",
-        "symfony/locale": ">=2.0",
-        "symfony/process": ">=2.0",
-        "symfony/routing": ">=2.0",
-        "symfony/security": ">=2.0",
-        "symfony/serializer": ">=2.0",
-        "symfony/templating": ">=2.0",
-        "symfony/translation": ">=2.0",
-        "symfony/validator": ">=2.0",
-        "symfony/yaml": ">=2.0"
     },
     "autoload": {
         "psr-0": { "Symfony": "src/" }
->>>>>>> d7a5351a
     }
-}
+}