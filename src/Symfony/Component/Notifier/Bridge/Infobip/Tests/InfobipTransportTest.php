<?php

/*
 * This file is part of the Symfony package.
 *
 * (c) Fabien Potencier <fabien@symfony.com>
 *
 * For the full copyright and license information, please view the LICENSE
 * file that was distributed with this source code.
 */

namespace Symfony\Component\Notifier\Bridge\Infobip\Tests;

use Symfony\Component\HttpClient\MockHttpClient;
use Symfony\Component\Notifier\Bridge\Infobip\InfobipTransport;
use Symfony\Component\Notifier\Message\ChatMessage;
use Symfony\Component\Notifier\Message\SmsMessage;
use Symfony\Component\Notifier\Test\TransportTestCase;
use Symfony\Component\Notifier\Tests\Transport\DummyMessage;
use Symfony\Contracts\HttpClient\HttpClientInterface;

final class InfobipTransportTest extends TransportTestCase
{
<<<<<<< HEAD
    public static function createTransport(HttpClientInterface $client = null): InfobipTransport
=======
    /**
     * @return InfobipTransport
     */
    public static function createTransport(?HttpClientInterface $client = null): TransportInterface
>>>>>>> 2a31f2dd
    {
        return (new InfobipTransport('authtoken', '0611223344', $client ?? new MockHttpClient()))->setHost('host.test');
    }

    public static function toStringProvider(): iterable
    {
        yield ['infobip://host.test?from=0611223344', self::createTransport()];
    }

    public static function supportedMessagesProvider(): iterable
    {
        yield [new SmsMessage('0611223344', 'Hello!')];
    }

    public static function unsupportedMessagesProvider(): iterable
    {
        yield [new ChatMessage('Hello!')];
        yield [new DummyMessage()];
    }
}<|MERGE_RESOLUTION|>--- conflicted
+++ resolved
@@ -21,14 +21,7 @@
 
 final class InfobipTransportTest extends TransportTestCase
 {
-<<<<<<< HEAD
-    public static function createTransport(HttpClientInterface $client = null): InfobipTransport
-=======
-    /**
-     * @return InfobipTransport
-     */
-    public static function createTransport(?HttpClientInterface $client = null): TransportInterface
->>>>>>> 2a31f2dd
+    public static function createTransport(?HttpClientInterface $client = null): InfobipTransport
     {
         return (new InfobipTransport('authtoken', '0611223344', $client ?? new MockHttpClient()))->setHost('host.test');
     }
