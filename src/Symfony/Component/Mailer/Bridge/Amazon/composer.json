--- conflicted
+++ resolved
@@ -18,13 +18,7 @@
     "require": {
         "php": ">=8.1",
         "async-aws/ses": "^1.0",
-<<<<<<< HEAD
-        "symfony/mailer": "^5.4|^6.0"
-=======
-        "psr/event-dispatcher": "^1",
-        "symfony/deprecation-contracts": "^2.1|^3",
         "symfony/mailer": "^5.4.21|^6.2.7"
->>>>>>> 29f46fc4
     },
     "require-dev": {
         "symfony/http-client": "^5.4|^6.0"
