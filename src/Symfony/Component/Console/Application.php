<?php

/*
 * This file is part of the Symfony package.
 *
 * (c) Fabien Potencier <fabien@symfony.com>
 *
 * For the full copyright and license information, please view the LICENSE
 * file that was distributed with this source code.
 */

namespace Symfony\Component\Console;

use Symfony\Component\Console\Helper\DebugFormatterHelper;
use Symfony\Component\Console\Helper\ProcessHelper;
use Symfony\Component\Console\Helper\QuestionHelper;
use Symfony\Component\Console\Input\InputInterface;
use Symfony\Component\Console\Input\ArgvInput;
use Symfony\Component\Console\Input\ArrayInput;
use Symfony\Component\Console\Input\InputDefinition;
use Symfony\Component\Console\Input\InputOption;
use Symfony\Component\Console\Input\InputArgument;
use Symfony\Component\Console\Input\InputAwareInterface;
use Symfony\Component\Console\Output\OutputInterface;
use Symfony\Component\Console\Output\ConsoleOutput;
use Symfony\Component\Console\Output\ConsoleOutputInterface;
use Symfony\Component\Console\Command\Command;
use Symfony\Component\Console\Command\HelpCommand;
use Symfony\Component\Console\Command\ListCommand;
use Symfony\Component\Console\Helper\HelperSet;
use Symfony\Component\Console\Helper\FormatterHelper;
use Symfony\Component\Console\Event\ConsoleCommandEvent;
use Symfony\Component\Console\Event\ConsoleExceptionEvent;
use Symfony\Component\Console\Event\ConsoleTerminateEvent;
use Symfony\Component\EventDispatcher\EventDispatcherInterface;

/**
 * An Application is the container for a collection of commands.
 *
 * It is the main entry point of a Console application.
 *
 * This class is optimized for a standard CLI environment.
 *
 * Usage:
 *
 *     $app = new Application('myapp', '1.0 (stable)');
 *     $app->add(new SimpleCommand());
 *     $app->run();
 *
 * @author Fabien Potencier <fabien@symfony.com>
 *
 * @api
 */
class Application
{
    private $commands = array();
    private $wantHelps = false;
    private $runningCommand;
    private $name;
    private $version;
    private $catchExceptions = true;
    private $autoExit = true;
    private $definition;
    private $helperSet;
    private $dispatcher;
    private $terminalDimensions;
    private $defaultCommand;

    /**
     * Constructor.
     *
     * @param string $name    The name of the application
     * @param string $version The version of the application
     *
     * @api
     */
    public function __construct($name = 'UNKNOWN', $version = 'UNKNOWN')
    {
        $this->name = $name;
        $this->version = $version;
        $this->defaultCommand = 'list';
        $this->helperSet = $this->getDefaultHelperSet();
        $this->definition = $this->getDefaultInputDefinition();

        foreach ($this->getDefaultCommands() as $command) {
            $this->add($command);
        }
    }

    public function setDispatcher(EventDispatcherInterface $dispatcher)
    {
        $this->dispatcher = $dispatcher;
    }

    /**
     * Runs the current application.
     *
     * @param InputInterface  $input  An Input instance
     * @param OutputInterface $output An Output instance
     *
     * @return int 0 if everything went fine, or an error code
     *
     * @throws \Exception When doRun returns Exception
     *
     * @api
     */
    public function run(InputInterface $input = null, OutputInterface $output = null)
    {
        if (null === $input) {
            $input = new ArgvInput();
        }

        if (null === $output) {
            $output = new ConsoleOutput();
        }

        $this->configureIO($input, $output);

        try {
            $exitCode = $this->doRun($input, $output);
        } catch (\Exception $e) {
            if (!$this->catchExceptions) {
                throw $e;
            }

            if ($output instanceof ConsoleOutputInterface) {
                $this->renderException($e, $output->getErrorOutput());
            } else {
                $this->renderException($e, $output);
            }

            $exitCode = $e->getCode();
            if (is_numeric($exitCode)) {
                $exitCode = (int) $exitCode;
                if (0 === $exitCode) {
                    $exitCode = 1;
                }
            } else {
                $exitCode = 1;
            }
        }

        if ($this->autoExit) {
            if ($exitCode > 255) {
                $exitCode = 255;
            }

            exit($exitCode);
        }

        return $exitCode;
    }

    /**
     * Runs the current application.
     *
     * @param InputInterface  $input  An Input instance
     * @param OutputInterface $output An Output instance
     *
     * @return int 0 if everything went fine, or an error code
     */
    public function doRun(InputInterface $input, OutputInterface $output)
    {
        if (true === $input->hasParameterOption(array('--version', '-V'))) {
            $output->writeln($this->getLongVersion());

            return 0;
        }

        $name = $this->getCommandName($input);
        if (true === $input->hasParameterOption(array('--help', '-h'))) {
            if (!$name) {
                $name = 'help';
                $input = new ArrayInput(array('command' => 'help'));
            } else {
                $this->wantHelps = true;
            }
        }

        if (!$name) {
            $name = $this->defaultCommand;
            $input = new ArrayInput(array('command' => $this->defaultCommand));
        }

        // the command name MUST be the first element of the input
        $command = $this->find($name);

        $this->runningCommand = $command;
        $exitCode = $this->doRunCommand($command, $input, $output);
        $this->runningCommand = null;

        return $exitCode;
    }

    /**
     * Set a helper set to be used with the command.
     *
     * @param HelperSet $helperSet The helper set
     *
     * @api
     */
    public function setHelperSet(HelperSet $helperSet)
    {
        $this->helperSet = $helperSet;
    }

    /**
     * Get the helper set associated with the command.
     *
     * @return HelperSet The HelperSet instance associated with this command
     *
     * @api
     */
    public function getHelperSet()
    {
        return $this->helperSet;
    }

    /**
     * Set an input definition set to be used with this application.
     *
     * @param InputDefinition $definition The input definition
     *
     * @api
     */
    public function setDefinition(InputDefinition $definition)
    {
        $this->definition = $definition;
    }

    /**
     * Gets the InputDefinition related to this Application.
     *
     * @return InputDefinition The InputDefinition instance
     */
    public function getDefinition()
    {
        return $this->definition;
    }

    /**
     * Gets the help message.
     *
     * @return string A help message.
     */
    public function getHelp()
    {
        return $this->getLongVersion();
    }

    /**
     * Sets whether to catch exceptions or not during commands execution.
     *
     * @param bool $boolean Whether to catch exceptions or not during commands execution
     *
     * @api
     */
    public function setCatchExceptions($boolean)
    {
        $this->catchExceptions = (bool) $boolean;
    }

    /**
     * Sets whether to automatically exit after a command execution or not.
     *
     * @param bool $boolean Whether to automatically exit after a command execution or not
     *
     * @api
     */
    public function setAutoExit($boolean)
    {
        $this->autoExit = (bool) $boolean;
    }

    /**
     * Gets the name of the application.
     *
     * @return string The application name
     *
     * @api
     */
    public function getName()
    {
        return $this->name;
    }

    /**
     * Sets the application name.
     *
     * @param string $name The application name
     *
     * @api
     */
    public function setName($name)
    {
        $this->name = $name;
    }

    /**
     * Gets the application version.
     *
     * @return string The application version
     *
     * @api
     */
    public function getVersion()
    {
        return $this->version;
    }

    /**
     * Sets the application version.
     *
     * @param string $version The application version
     *
     * @api
     */
    public function setVersion($version)
    {
        $this->version = $version;
    }

    /**
     * Returns the long version of the application.
     *
     * @return string The long application version
     *
     * @api
     */
    public function getLongVersion()
    {
        if ('UNKNOWN' !== $this->getName() && 'UNKNOWN' !== $this->getVersion()) {
            return sprintf('<info>%s</info> version <comment>%s</comment>', $this->getName(), $this->getVersion());
        }

        return '<info>Console Tool</info>';
    }

    /**
     * Registers a new command.
     *
     * @param string $name The command name
     *
     * @return Command The newly created command
     *
     * @api
     */
    public function register($name)
    {
        return $this->add(new Command($name));
    }

    /**
     * Adds an array of command objects.
     *
     * @param Command[] $commands An array of commands
     *
     * @api
     */
    public function addCommands(array $commands)
    {
        foreach ($commands as $command) {
            $this->add($command);
        }
    }

    /**
     * Adds a command object.
     *
     * If a command with the same name already exists, it will be overridden.
     *
     * @param Command $command A Command object
     *
     * @return Command The registered command
     *
     * @api
     */
    public function add(Command $command)
    {
        $command->setApplication($this);

        if (!$command->isEnabled()) {
            $command->setApplication(null);

            return;
        }

        if (null === $command->getDefinition()) {
            throw new \LogicException(sprintf('Command class "%s" is not correctly initialized. You probably forgot to call the parent constructor.', get_class($command)));
        }

        $this->commands[$command->getName()] = $command;

        foreach ($command->getAliases() as $alias) {
            $this->commands[$alias] = $command;
        }

        return $command;
    }

    /**
     * Returns a registered command by name or alias.
     *
     * @param string $name The command name or alias
     *
     * @return Command A Command object
     *
     * @throws \InvalidArgumentException When command name given does not exist
     *
     * @api
     */
    public function get($name)
    {
        if (!isset($this->commands[$name])) {
            throw new \InvalidArgumentException(sprintf('The command "%s" does not exist.', $name));
        }

        $command = $this->commands[$name];

        if ($this->wantHelps) {
            $this->wantHelps = false;

            $helpCommand = $this->get('help');
            $helpCommand->setCommand($command);

            return $helpCommand;
        }

        return $command;
    }

    /**
     * Returns true if the command exists, false otherwise.
     *
     * @param string $name The command name or alias
     *
     * @return bool true if the command exists, false otherwise
     *
     * @api
     */
    public function has($name)
    {
        return isset($this->commands[$name]);
    }

    /**
     * Returns an array of all unique namespaces used by currently registered commands.
     *
     * It does not returns the global namespace which always exists.
     *
     * @return array An array of namespaces
     */
    public function getNamespaces()
    {
        $namespaces = array();
        foreach ($this->commands as $command) {
            $namespaces = array_merge($namespaces, $this->extractAllNamespaces($command->getName()));

            foreach ($command->getAliases() as $alias) {
                $namespaces = array_merge($namespaces, $this->extractAllNamespaces($alias));
            }
        }

        return array_values(array_unique(array_filter($namespaces)));
    }

    /**
     * Finds a registered namespace by a name or an abbreviation.
     *
     * @param string $namespace A namespace or abbreviation to search for
     *
     * @return string A registered namespace
     *
     * @throws \InvalidArgumentException When namespace is incorrect or ambiguous
     */
    public function findNamespace($namespace)
    {
        $allNamespaces = $this->getNamespaces();
        $expr = preg_replace_callback('{([^:]+|)}', function ($matches) { return preg_quote($matches[1]).'[^:]*'; }, $namespace);
        $namespaces = preg_grep('{^'.$expr.'}', $allNamespaces);

        if (empty($namespaces)) {
            $message = sprintf('There are no commands defined in the "%s" namespace.', $namespace);

            if ($alternatives = $this->findAlternatives($namespace, $allNamespaces)) {
                if (1 == count($alternatives)) {
                    $message .= "\n\nDid you mean this?\n    ";
                } else {
                    $message .= "\n\nDid you mean one of these?\n    ";
                }

                $message .= implode("\n    ", $alternatives);
            }

            throw new \InvalidArgumentException($message);
        }

        $exact = in_array($namespace, $namespaces, true);
        if (count($namespaces) > 1 && !$exact) {
            throw new \InvalidArgumentException(sprintf('The namespace "%s" is ambiguous (%s).', $namespace, $this->getAbbreviationSuggestions(array_values($namespaces))));
        }

        return $exact ? $namespace : reset($namespaces);
    }

    /**
     * Finds a command by name or alias.
     *
     * Contrary to get, this command tries to find the best
     * match if you give it an abbreviation of a name or alias.
     *
     * @param string $name A command name or a command alias
     *
     * @return Command A Command instance
     *
     * @throws \InvalidArgumentException When command name is incorrect or ambiguous
     *
     * @api
     */
    public function find($name)
    {
        $allCommands = array_keys($this->commands);
        $expr = preg_replace_callback('{([^:]+|)}', function ($matches) { return preg_quote($matches[1]).'[^:]*'; }, $name);
        $commands = preg_grep('{^'.$expr.'}', $allCommands);

        if (empty($commands) || count(preg_grep('{^'.$expr.'$}', $commands)) < 1) {
            if (false !== $pos = strrpos($name, ':')) {
                // check if a namespace exists and contains commands
                $this->findNamespace(substr($name, 0, $pos));
            }

            $message = sprintf('Command "%s" is not defined.', $name);

            if ($alternatives = $this->findAlternatives($name, $allCommands)) {
                if (1 == count($alternatives)) {
                    $message .= "\n\nDid you mean this?\n    ";
                } else {
                    $message .= "\n\nDid you mean one of these?\n    ";
                }
                $message .= implode("\n    ", $alternatives);
            }

            throw new \InvalidArgumentException($message);
        }

        // filter out aliases for commands which are already on the list
        if (count($commands) > 1) {
            $commandList = $this->commands;
            $commands = array_filter($commands, function ($nameOrAlias) use ($commandList, $commands) {
                $commandName = $commandList[$nameOrAlias]->getName();

                return $commandName === $nameOrAlias || !in_array($commandName, $commands);
            });
        }

        $exact = in_array($name, $commands, true);
        if (count($commands) > 1 && !$exact) {
            $suggestions = $this->getAbbreviationSuggestions(array_values($commands));

            throw new \InvalidArgumentException(sprintf('Command "%s" is ambiguous (%s).', $name, $suggestions));
        }

        return $this->get($exact ? $name : reset($commands));
    }

    /**
     * Gets the commands (registered in the given namespace if provided).
     *
     * The array keys are the full names and the values the command instances.
     *
     * @param string $namespace A namespace name
     *
     * @return Command[] An array of Command instances
     *
     * @api
     */
    public function all($namespace = null)
    {
        if (null === $namespace) {
            return $this->commands;
        }

        $commands = array();
        foreach ($this->commands as $name => $command) {
            if ($namespace === $this->extractNamespace($name, substr_count($namespace, ':') + 1)) {
                $commands[$name] = $command;
            }
        }

        return $commands;
    }

    /**
     * Returns an array of possible abbreviations given a set of names.
     *
     * @param array $names An array of names
     *
     * @return array An array of abbreviations
     */
    public static function getAbbreviations($names)
    {
        $abbrevs = array();
        foreach ($names as $name) {
            for ($len = strlen($name); $len > 0; --$len) {
                $abbrev = substr($name, 0, $len);
                $abbrevs[$abbrev][] = $name;
            }
        }

        return $abbrevs;
    }

    /**
<<<<<<< HEAD
=======
     * Returns a text representation of the Application.
     *
     * @param string $namespace An optional namespace name
     * @param bool   $raw       Whether to return raw command list
     *
     * @return string A string representing the Application
     *
     * @deprecated since version 2.3, to be removed in 3.0.
     */
    public function asText($namespace = null, $raw = false)
    {
        @trigger_error('The '.__METHOD__.' method is deprecated since version 2.3 and will be removed in 3.0.', E_USER_DEPRECATED);

        $descriptor = new TextDescriptor();
        $output = new BufferedOutput(BufferedOutput::VERBOSITY_NORMAL, !$raw);
        $descriptor->describe($output, $this, array('namespace' => $namespace, 'raw_output' => true));

        return $output->fetch();
    }

    /**
     * Returns an XML representation of the Application.
     *
     * @param string $namespace An optional namespace name
     * @param bool   $asDom     Whether to return a DOM or an XML string
     *
     * @return string|\DOMDocument An XML string representing the Application
     *
     * @deprecated since version 2.3, to be removed in 3.0.
     */
    public function asXml($namespace = null, $asDom = false)
    {
        @trigger_error('The '.__METHOD__.' method is deprecated since version 2.3 and will be removed in 3.0.', E_USER_DEPRECATED);

        $descriptor = new XmlDescriptor();

        if ($asDom) {
            return $descriptor->getApplicationDocument($this, $namespace);
        }

        $output = new BufferedOutput();
        $descriptor->describe($output, $this, array('namespace' => $namespace));

        return $output->fetch();
    }

    /**
>>>>>>> ae470cdf
     * Renders a caught exception.
     *
     * @param \Exception      $e      An exception instance
     * @param OutputInterface $output An OutputInterface instance
     */
    public function renderException(\Exception $e, OutputInterface $output)
    {
        do {
            $title = sprintf('  [%s]  ', get_class($e));

            $len = $this->stringWidth($title);

            $width = $this->getTerminalWidth() ? $this->getTerminalWidth() - 1 : PHP_INT_MAX;
            // HHVM only accepts 32 bits integer in str_split, even when PHP_INT_MAX is a 64 bit integer: https://github.com/facebook/hhvm/issues/1327
            if (defined('HHVM_VERSION') && $width > 1 << 31) {
                $width = 1 << 31;
            }
            $formatter = $output->getFormatter();
            $lines = array();
            foreach (preg_split('/\r?\n/', $e->getMessage()) as $line) {
                foreach ($this->splitStringByWidth($line, $width - 4) as $line) {
                    // pre-format lines to get the right string length
                    $lineLength = $this->stringWidth(preg_replace('/\[[^m]*m/', '', $formatter->format($line))) + 4;
                    $lines[] = array($line, $lineLength);

                    $len = max($lineLength, $len);
                }
            }

            $messages = array('', '');
            $messages[] = $emptyLine = $formatter->format(sprintf('<error>%s</error>', str_repeat(' ', $len)));
            $messages[] = $formatter->format(sprintf('<error>%s%s</error>', $title, str_repeat(' ', max(0, $len - $this->stringWidth($title)))));
            foreach ($lines as $line) {
                $messages[] = $formatter->format(sprintf('<error>  %s  %s</error>', $line[0], str_repeat(' ', $len - $line[1])));
            }
            $messages[] = $emptyLine;
            $messages[] = '';
            $messages[] = '';

            $output->writeln($messages, OutputInterface::OUTPUT_RAW);

            if (OutputInterface::VERBOSITY_VERBOSE <= $output->getVerbosity()) {
                $output->writeln('<comment>Exception trace:</comment>');

                // exception related properties
                $trace = $e->getTrace();
                array_unshift($trace, array(
                    'function' => '',
                    'file' => $e->getFile() !== null ? $e->getFile() : 'n/a',
                    'line' => $e->getLine() !== null ? $e->getLine() : 'n/a',
                    'args' => array(),
                ));

                for ($i = 0, $count = count($trace); $i < $count; ++$i) {
                    $class = isset($trace[$i]['class']) ? $trace[$i]['class'] : '';
                    $type = isset($trace[$i]['type']) ? $trace[$i]['type'] : '';
                    $function = $trace[$i]['function'];
                    $file = isset($trace[$i]['file']) ? $trace[$i]['file'] : 'n/a';
                    $line = isset($trace[$i]['line']) ? $trace[$i]['line'] : 'n/a';

                    $output->writeln(sprintf(' %s%s%s() at <info>%s:%s</info>', $class, $type, $function, $file, $line));
                }

                $output->writeln('');
                $output->writeln('');
            }
        } while ($e = $e->getPrevious());

        if (null !== $this->runningCommand) {
            $output->writeln(sprintf('<info>%s</info>', sprintf($this->runningCommand->getSynopsis(), $this->getName())));
            $output->writeln('');
            $output->writeln('');
        }
    }

    /**
     * Tries to figure out the terminal width in which this application runs.
     *
     * @return int|null
     */
    protected function getTerminalWidth()
    {
        $dimensions = $this->getTerminalDimensions();

        return $dimensions[0];
    }

    /**
     * Tries to figure out the terminal height in which this application runs.
     *
     * @return int|null
     */
    protected function getTerminalHeight()
    {
        $dimensions = $this->getTerminalDimensions();

        return $dimensions[1];
    }

    /**
     * Tries to figure out the terminal dimensions based on the current environment.
     *
     * @return array Array containing width and height
     */
    public function getTerminalDimensions()
    {
        if ($this->terminalDimensions) {
            return $this->terminalDimensions;
        }

        if ('\\' === DIRECTORY_SEPARATOR) {
            // extract [w, H] from "wxh (WxH)"
            if (preg_match('/^(\d+)x\d+ \(\d+x(\d+)\)$/', trim(getenv('ANSICON')), $matches)) {
                return array((int) $matches[1], (int) $matches[2]);
            }
            // extract [w, h] from "wxh"
            if (preg_match('/^(\d+)x(\d+)$/', $this->getConsoleMode(), $matches)) {
                return array((int) $matches[1], (int) $matches[2]);
            }
        }

        if ($sttyString = $this->getSttyColumns()) {
            // extract [w, h] from "rows h; columns w;"
            if (preg_match('/rows.(\d+);.columns.(\d+);/i', $sttyString, $matches)) {
                return array((int) $matches[2], (int) $matches[1]);
            }
            // extract [w, h] from "; h rows; w columns"
            if (preg_match('/;.(\d+).rows;.(\d+).columns/i', $sttyString, $matches)) {
                return array((int) $matches[2], (int) $matches[1]);
            }
        }

        return array(null, null);
    }

    /**
     * Sets terminal dimensions.
     *
     * Can be useful to force terminal dimensions for functional tests.
     *
     * @param int $width  The width
     * @param int $height The height
     *
     * @return Application The current application
     */
    public function setTerminalDimensions($width, $height)
    {
        $this->terminalDimensions = array($width, $height);

        return $this;
    }

    /**
     * Configures the input and output instances based on the user arguments and options.
     *
     * @param InputInterface  $input  An InputInterface instance
     * @param OutputInterface $output An OutputInterface instance
     */
    protected function configureIO(InputInterface $input, OutputInterface $output)
    {
        if (true === $input->hasParameterOption(array('--ansi'))) {
            $output->setDecorated(true);
        } elseif (true === $input->hasParameterOption(array('--no-ansi'))) {
            $output->setDecorated(false);
        }

        if (true === $input->hasParameterOption(array('--no-interaction', '-n'))) {
            $input->setInteractive(false);
        } elseif (function_exists('posix_isatty') && $this->getHelperSet()->has('question')) {
            $inputStream = $this->getHelperSet()->get('question')->getInputStream();
            if (!@posix_isatty($inputStream) && false === getenv('SHELL_INTERACTIVE')) {
                $input->setInteractive(false);
            }
        }

        if (true === $input->hasParameterOption(array('--quiet', '-q'))) {
            $output->setVerbosity(OutputInterface::VERBOSITY_QUIET);
        } else {
            if ($input->hasParameterOption('-vvv') || $input->hasParameterOption('--verbose=3') || $input->getParameterOption('--verbose') === 3) {
                $output->setVerbosity(OutputInterface::VERBOSITY_DEBUG);
            } elseif ($input->hasParameterOption('-vv') || $input->hasParameterOption('--verbose=2') || $input->getParameterOption('--verbose') === 2) {
                $output->setVerbosity(OutputInterface::VERBOSITY_VERY_VERBOSE);
            } elseif ($input->hasParameterOption('-v') || $input->hasParameterOption('--verbose=1') || $input->hasParameterOption('--verbose') || $input->getParameterOption('--verbose')) {
                $output->setVerbosity(OutputInterface::VERBOSITY_VERBOSE);
            }
        }
    }

    /**
     * Runs the current command.
     *
     * If an event dispatcher has been attached to the application,
     * events are also dispatched during the life-cycle of the command.
     *
     * @param Command         $command A Command instance
     * @param InputInterface  $input   An Input instance
     * @param OutputInterface $output  An Output instance
     *
     * @return int 0 if everything went fine, or an error code
     *
     * @throws \Exception when the command being run threw an exception
     */
    protected function doRunCommand(Command $command, InputInterface $input, OutputInterface $output)
    {
        foreach ($command->getHelperSet() as $helper) {
            if ($helper instanceof InputAwareInterface) {
                $helper->setInput($input);
            }
        }

        if (null === $this->dispatcher) {
            return $command->run($input, $output);
        }

        $event = new ConsoleCommandEvent($command, $input, $output);
        $this->dispatcher->dispatch(ConsoleEvents::COMMAND, $event);

        if ($event->commandShouldRun()) {
            try {
                $exitCode = $command->run($input, $output);
            } catch (\Exception $e) {
                $event = new ConsoleTerminateEvent($command, $input, $output, $e->getCode());
                $this->dispatcher->dispatch(ConsoleEvents::TERMINATE, $event);

                $event = new ConsoleExceptionEvent($command, $input, $output, $e, $event->getExitCode());
                $this->dispatcher->dispatch(ConsoleEvents::EXCEPTION, $event);

                throw $event->getException();
            }
        } else {
            $exitCode = ConsoleCommandEvent::RETURN_CODE_DISABLED;
        }

        $event = new ConsoleTerminateEvent($command, $input, $output, $exitCode);
        $this->dispatcher->dispatch(ConsoleEvents::TERMINATE, $event);

        return $event->getExitCode();
    }

    /**
     * Gets the name of the command based on input.
     *
     * @param InputInterface $input The input interface
     *
     * @return string The command name
     */
    protected function getCommandName(InputInterface $input)
    {
        return $input->getFirstArgument();
    }

    /**
     * Gets the default input definition.
     *
     * @return InputDefinition An InputDefinition instance
     */
    protected function getDefaultInputDefinition()
    {
        return new InputDefinition(array(
            new InputArgument('command', InputArgument::REQUIRED, 'The command to execute'),

            new InputOption('--help', '-h', InputOption::VALUE_NONE, 'Display this help message'),
            new InputOption('--quiet', '-q', InputOption::VALUE_NONE, 'Do not output any message'),
            new InputOption('--verbose', '-v|vv|vvv', InputOption::VALUE_NONE, 'Increase the verbosity of messages: 1 for normal output, 2 for more verbose output and 3 for debug'),
            new InputOption('--version', '-V', InputOption::VALUE_NONE, 'Display this application version'),
            new InputOption('--ansi', '', InputOption::VALUE_NONE, 'Force ANSI output'),
            new InputOption('--no-ansi', '', InputOption::VALUE_NONE, 'Disable ANSI output'),
            new InputOption('--no-interaction', '-n', InputOption::VALUE_NONE, 'Do not ask any interactive question'),
        ));
    }

    /**
     * Gets the default commands that should always be available.
     *
     * @return Command[] An array of default Command instances
     */
    protected function getDefaultCommands()
    {
        return array(new HelpCommand(), new ListCommand());
    }

    /**
     * Gets the default helper set with the helpers that should always be available.
     *
     * @return HelperSet A HelperSet instance
     */
    protected function getDefaultHelperSet()
    {
        return new HelperSet(array(
            new FormatterHelper(),
            new DebugFormatterHelper(),
            new ProcessHelper(),
            new QuestionHelper(),
        ));
    }

    /**
     * Runs and parses stty -a if it's available, suppressing any error output.
     *
     * @return string
     */
    private function getSttyColumns()
    {
        if (!function_exists('proc_open')) {
            return;
        }

        $descriptorspec = array(1 => array('pipe', 'w'), 2 => array('pipe', 'w'));
        $process = proc_open('stty -a | grep columns', $descriptorspec, $pipes, null, null, array('suppress_errors' => true));
        if (is_resource($process)) {
            $info = stream_get_contents($pipes[1]);
            fclose($pipes[1]);
            fclose($pipes[2]);
            proc_close($process);

            return $info;
        }
    }

    /**
     * Runs and parses mode CON if it's available, suppressing any error output.
     *
     * @return string <width>x<height> or null if it could not be parsed
     */
    private function getConsoleMode()
    {
        if (!function_exists('proc_open')) {
            return;
        }

        $descriptorspec = array(1 => array('pipe', 'w'), 2 => array('pipe', 'w'));
        $process = proc_open('mode CON', $descriptorspec, $pipes, null, null, array('suppress_errors' => true));
        if (is_resource($process)) {
            $info = stream_get_contents($pipes[1]);
            fclose($pipes[1]);
            fclose($pipes[2]);
            proc_close($process);

            if (preg_match('/--------+\r?\n.+?(\d+)\r?\n.+?(\d+)\r?\n/', $info, $matches)) {
                return $matches[2].'x'.$matches[1];
            }
        }
    }

    /**
     * Returns abbreviated suggestions in string format.
     *
     * @param array $abbrevs Abbreviated suggestions to convert
     *
     * @return string A formatted string of abbreviated suggestions
     */
    private function getAbbreviationSuggestions($abbrevs)
    {
        return sprintf('%s, %s%s', $abbrevs[0], $abbrevs[1], count($abbrevs) > 2 ? sprintf(' and %d more', count($abbrevs) - 2) : '');
    }

    /**
     * Returns the namespace part of the command name.
     *
     * This method is not part of public API and should not be used directly.
     *
     * @param string $name  The full name of the command
     * @param string $limit The maximum number of parts of the namespace
     *
     * @return string The namespace of the command
     */
    public function extractNamespace($name, $limit = null)
    {
        $parts = explode(':', $name);
        array_pop($parts);

        return implode(':', null === $limit ? $parts : array_slice($parts, 0, $limit));
    }

    /**
     * Finds alternative of $name among $collection,
     * if nothing is found in $collection, try in $abbrevs.
     *
     * @param string             $name       The string
     * @param array|\Traversable $collection The collection
     *
     * @return array A sorted array of similar string
     */
    private function findAlternatives($name, $collection)
    {
        $threshold = 1e3;
        $alternatives = array();

        $collectionParts = array();
        foreach ($collection as $item) {
            $collectionParts[$item] = explode(':', $item);
        }

        foreach (explode(':', $name) as $i => $subname) {
            foreach ($collectionParts as $collectionName => $parts) {
                $exists = isset($alternatives[$collectionName]);
                if (!isset($parts[$i]) && $exists) {
                    $alternatives[$collectionName] += $threshold;
                    continue;
                } elseif (!isset($parts[$i])) {
                    continue;
                }

                $lev = levenshtein($subname, $parts[$i]);
                if ($lev <= strlen($subname) / 3 || '' !== $subname && false !== strpos($parts[$i], $subname)) {
                    $alternatives[$collectionName] = $exists ? $alternatives[$collectionName] + $lev : $lev;
                } elseif ($exists) {
                    $alternatives[$collectionName] += $threshold;
                }
            }
        }

        foreach ($collection as $item) {
            $lev = levenshtein($name, $item);
            if ($lev <= strlen($name) / 3 || false !== strpos($item, $name)) {
                $alternatives[$item] = isset($alternatives[$item]) ? $alternatives[$item] - $lev : $lev;
            }
        }

        $alternatives = array_filter($alternatives, function ($lev) use ($threshold) { return $lev < 2 * $threshold; });
        asort($alternatives);

        return array_keys($alternatives);
    }

    /**
     * Sets the default Command name.
     *
     * @param string $commandName The Command name
     */
    public function setDefaultCommand($commandName)
    {
        $this->defaultCommand = $commandName;
    }

    private function stringWidth($string)
    {
        if (!function_exists('mb_strwidth')) {
            return strlen($string);
        }

        if (false === $encoding = mb_detect_encoding($string)) {
            return strlen($string);
        }

        return mb_strwidth($string, $encoding);
    }

    private function splitStringByWidth($string, $width)
    {
        // str_split is not suitable for multi-byte characters, we should use preg_split to get char array properly.
        // additionally, array_slice() is not enough as some character has doubled width.
        // we need a function to split string not by character count but by string width

        if (!function_exists('mb_strwidth')) {
            return str_split($string, $width);
        }

        if (false === $encoding = mb_detect_encoding($string)) {
            return str_split($string, $width);
        }

        $utf8String = mb_convert_encoding($string, 'utf8', $encoding);
        $lines = array();
        $line = '';
        foreach (preg_split('//u', $utf8String) as $char) {
            // test if $char could be appended to current line
            if (mb_strwidth($line.$char, 'utf8') <= $width) {
                $line .= $char;
                continue;
            }
            // if not, push current line to array and make new line
            $lines[] = str_pad($line, $width);
            $line = $char;
        }
        if (strlen($line)) {
            $lines[] = count($lines) ? str_pad($line, $width) : $line;
        }

        mb_convert_variables($encoding, 'utf8', $lines);

        return $lines;
    }

    /**
     * Returns all namespaces of the command name.
     *
     * @param string $name The full name of the command
     *
     * @return array The namespaces of the command
     */
    private function extractAllNamespaces($name)
    {
        // -1 as third argument is needed to skip the command short name when exploding
        $parts = explode(':', $name, -1);
        $namespaces = array();

        foreach ($parts as $part) {
            if (count($namespaces)) {
                $namespaces[] = end($namespaces).':'.$part;
            } else {
                $namespaces[] = $part;
            }
        }

        return $namespaces;
    }
}<|MERGE_RESOLUTION|>--- conflicted
+++ resolved
@@ -611,56 +611,6 @@
     }
 
     /**
-<<<<<<< HEAD
-=======
-     * Returns a text representation of the Application.
-     *
-     * @param string $namespace An optional namespace name
-     * @param bool   $raw       Whether to return raw command list
-     *
-     * @return string A string representing the Application
-     *
-     * @deprecated since version 2.3, to be removed in 3.0.
-     */
-    public function asText($namespace = null, $raw = false)
-    {
-        @trigger_error('The '.__METHOD__.' method is deprecated since version 2.3 and will be removed in 3.0.', E_USER_DEPRECATED);
-
-        $descriptor = new TextDescriptor();
-        $output = new BufferedOutput(BufferedOutput::VERBOSITY_NORMAL, !$raw);
-        $descriptor->describe($output, $this, array('namespace' => $namespace, 'raw_output' => true));
-
-        return $output->fetch();
-    }
-
-    /**
-     * Returns an XML representation of the Application.
-     *
-     * @param string $namespace An optional namespace name
-     * @param bool   $asDom     Whether to return a DOM or an XML string
-     *
-     * @return string|\DOMDocument An XML string representing the Application
-     *
-     * @deprecated since version 2.3, to be removed in 3.0.
-     */
-    public function asXml($namespace = null, $asDom = false)
-    {
-        @trigger_error('The '.__METHOD__.' method is deprecated since version 2.3 and will be removed in 3.0.', E_USER_DEPRECATED);
-
-        $descriptor = new XmlDescriptor();
-
-        if ($asDom) {
-            return $descriptor->getApplicationDocument($this, $namespace);
-        }
-
-        $output = new BufferedOutput();
-        $descriptor->describe($output, $this, array('namespace' => $namespace));
-
-        return $output->fetch();
-    }
-
-    /**
->>>>>>> ae470cdf
      * Renders a caught exception.
      *
      * @param \Exception      $e      An exception instance
