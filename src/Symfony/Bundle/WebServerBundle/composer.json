{
    "name": "symfony/web-server-bundle",
    "type": "symfony-bundle",
    "description": "Symfony WebServerBundle",
    "keywords": [],
    "homepage": "https://symfony.com",
    "license": "MIT",
    "authors": [
        {
            "name": "Fabien Potencier",
            "email": "fabien@symfony.com"
        },
        {
            "name": "Symfony Community",
            "homepage": "https://symfony.com/contributors"
        }
    ],
    "require": {
        "php": "^5.5.9|>=7.0.8",
<<<<<<< HEAD
        "symfony/config": "~3.4|~4.0",
        "symfony/console": "~3.4|~4.0",
        "symfony/dependency-injection": "~3.4|~4.0",
        "symfony/http-kernel": "~3.3|~4.0",
        "symfony/process": "~3.3|~4.0"
=======
        "symfony/console": "~3.3",
        "symfony/http-kernel": "~3.3",
        "symfony/process": "~3.3.14|^3.4.2"
>>>>>>> 770e5151
    },
    "autoload": {
        "psr-4": { "Symfony\\Bundle\\WebServerBundle\\": "" },
        "exclude-from-classmap": [
            "/Tests/"
        ]
    },
    "suggest": {
        "symfony/monolog-bridge": "For using the log server.",
        "symfony/expression-language": "For using the filter option of the log server."
    },
    "minimum-stability": "dev",
    "extra": {
        "branch-alias": {
            "dev-master": "3.4-dev"
        }
    }
}<|MERGE_RESOLUTION|>--- conflicted
+++ resolved
@@ -17,17 +17,11 @@
     ],
     "require": {
         "php": "^5.5.9|>=7.0.8",
-<<<<<<< HEAD
         "symfony/config": "~3.4|~4.0",
         "symfony/console": "~3.4|~4.0",
         "symfony/dependency-injection": "~3.4|~4.0",
         "symfony/http-kernel": "~3.3|~4.0",
-        "symfony/process": "~3.3|~4.0"
-=======
-        "symfony/console": "~3.3",
-        "symfony/http-kernel": "~3.3",
-        "symfony/process": "~3.3.14|^3.4.2"
->>>>>>> 770e5151
+        "symfony/process": "~3.3.14|^3.4.2|^4.0.2"
     },
     "autoload": {
         "psr-4": { "Symfony\\Bundle\\WebServerBundle\\": "" },
