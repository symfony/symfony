--- conflicted
+++ resolved
@@ -23,8 +23,6 @@
  */
 class AuthenticationTrustResolver implements AuthenticationTrustResolverInterface
 {
-<<<<<<< HEAD
-=======
     public function isAuthenticated(TokenInterface $token = null): bool
     {
         return null !== $token && !$token instanceof NullToken
@@ -32,7 +30,6 @@
             && !$token instanceof AnonymousToken && $token->isAuthenticated(false);
     }
 
->>>>>>> f1643e87
     /**
      * {@inheritdoc}
      */
@@ -42,13 +39,10 @@
             trigger_deprecation('symfony/security-core', '5.4', 'The "%s()" method is deprecated, use "isAuthenticated()" or "isFullFledged()" if you want to check if the request is (fully) authenticated.', __METHOD__);
         }
 
-<<<<<<< HEAD
-=======
         if (null === $token) {
             return false;
         }
 
->>>>>>> f1643e87
         return $token instanceof AnonymousToken || $token instanceof NullToken;
     }
 
