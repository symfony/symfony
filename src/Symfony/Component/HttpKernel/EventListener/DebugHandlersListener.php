<?php

/*
 * This file is part of the Symfony package.
 *
 * (c) Fabien Potencier <fabien@symfony.com>
 *
 * For the full copyright and license information, please view the LICENSE
 * file that was distributed with this source code.
 */

namespace Symfony\Component\HttpKernel\EventListener;

use Psr\Log\LoggerInterface;
use Symfony\Component\Console\ConsoleEvents;
use Symfony\Component\Console\Event\ConsoleEvent;
use Symfony\Component\Console\Output\ConsoleOutputInterface;
use Symfony\Component\ErrorHandler\ErrorHandler;
use Symfony\Component\EventDispatcher\EventSubscriberInterface;
use Symfony\Component\HttpKernel\Event\KernelEvent;
use Symfony\Component\HttpKernel\KernelEvents;

/**
 * Configures errors and exceptions handlers.
 *
 * @author Nicolas Grekas <p@tchwork.com>
 *
 * @final
 *
 * @internal since Symfony 5.3
 */
class DebugHandlersListener implements EventSubscriberInterface
{
    private $earlyHandler;
    private $exceptionHandler;
    private $logger;
    private $deprecationLogger;
    private $levels;
    private $throwAt;
    private $scream;
    private $scope;
    private $firstCall = true;
    private $hasTerminatedWithException;

    /**
     * @param callable|null  $exceptionHandler A handler that must support \Throwable instances that will be called on Exception
     * @param array|int|null $levels           An array map of E_* to LogLevel::* or an integer bit field of E_* constants
     * @param int|null       $throwAt          Thrown errors in a bit field of E_* constants, or null to keep the current value
     * @param bool           $scream           Enables/disables screaming mode, where even silenced errors are logged
     * @param bool           $scope            Enables/disables scoping mode
     */
    public function __construct(callable $exceptionHandler = null, LoggerInterface $logger = null, $levels = \E_ALL, ?int $throwAt = \E_ALL, bool $scream = true, $scope = true, $deprecationLogger = null, $fileLinkFormat = null)
    {
<<<<<<< HEAD
        if (!\is_bool($scope)) {
            trigger_deprecation('symfony/http-kernel', '5.4', 'Passing a $fileLinkFormat is deprecated.');
            $scope = $deprecationLogger;
            $deprecationLogger = $fileLinkFormat;
        }

        $handler = set_exception_handler('var_dump');
=======
        $handler = set_exception_handler('is_int');
>>>>>>> 57e5141c
        $this->earlyHandler = \is_array($handler) ? $handler[0] : null;
        restore_exception_handler();

        $this->exceptionHandler = $exceptionHandler;
        $this->logger = $logger;
        $this->levels = $levels ?? \E_ALL;
        $this->throwAt = \is_int($throwAt) ? $throwAt : (null === $throwAt ? null : ($throwAt ? \E_ALL : null));
        $this->scream = $scream;
        $this->scope = $scope;
        $this->deprecationLogger = $deprecationLogger;
    }

    /**
     * Configures the error handler.
     */
    public function configure(object $event = null)
    {
        if ($event instanceof ConsoleEvent && !\in_array(\PHP_SAPI, ['cli', 'phpdbg'], true)) {
            return;
        }
        if (!$event instanceof KernelEvent ? !$this->firstCall : !$event->isMainRequest()) {
            return;
        }
        $this->firstCall = $this->hasTerminatedWithException = false;

        $handler = set_exception_handler('is_int');
        $handler = \is_array($handler) ? $handler[0] : null;
        restore_exception_handler();

        if (!$handler instanceof ErrorHandler) {
            $handler = $this->earlyHandler;
        }

        if ($handler instanceof ErrorHandler) {
            if ($this->logger || $this->deprecationLogger) {
                $this->setDefaultLoggers($handler);
                if (\is_array($this->levels)) {
                    $levels = 0;
                    foreach ($this->levels as $type => $log) {
                        $levels |= $type;
                    }
                } else {
                    $levels = $this->levels;
                }

                if ($this->scream) {
                    $handler->screamAt($levels);
                }
                if ($this->scope) {
                    $handler->scopeAt($levels & ~\E_USER_DEPRECATED & ~\E_DEPRECATED);
                } else {
                    $handler->scopeAt(0, true);
                }
                $this->logger = $this->deprecationLogger = $this->levels = null;
            }
            if (null !== $this->throwAt) {
                $handler->throwAt($this->throwAt, true);
            }
        }
        if (!$this->exceptionHandler) {
            if ($event instanceof KernelEvent) {
                if (method_exists($kernel = $event->getKernel(), 'terminateWithException')) {
                    $request = $event->getRequest();
                    $hasRun = &$this->hasTerminatedWithException;
                    $this->exceptionHandler = static function (\Throwable $e) use ($kernel, $request, &$hasRun) {
                        if ($hasRun) {
                            throw $e;
                        }

                        $hasRun = true;
                        $kernel->terminateWithException($e, $request);
                    };
                }
            } elseif ($event instanceof ConsoleEvent && $app = $event->getCommand()->getApplication()) {
                $output = $event->getOutput();
                if ($output instanceof ConsoleOutputInterface) {
                    $output = $output->getErrorOutput();
                }
                $this->exceptionHandler = static function (\Throwable $e) use ($app, $output) {
                    $app->renderThrowable($e, $output);
                };
            }
        }
        if ($this->exceptionHandler) {
            if ($handler instanceof ErrorHandler) {
                $handler->setExceptionHandler($this->exceptionHandler);
            }
            $this->exceptionHandler = null;
        }
    }

    private function setDefaultLoggers(ErrorHandler $handler): void
    {
        if (\is_array($this->levels)) {
            $levelsDeprecatedOnly = [];
            $levelsWithoutDeprecated = [];
            foreach ($this->levels as $type => $log) {
                if (\E_DEPRECATED == $type || \E_USER_DEPRECATED == $type) {
                    $levelsDeprecatedOnly[$type] = $log;
                } else {
                    $levelsWithoutDeprecated[$type] = $log;
                }
            }
        } else {
            $levelsDeprecatedOnly = $this->levels & (\E_DEPRECATED | \E_USER_DEPRECATED);
            $levelsWithoutDeprecated = $this->levels & ~\E_DEPRECATED & ~\E_USER_DEPRECATED;
        }

        $defaultLoggerLevels = $this->levels;
        if ($this->deprecationLogger && $levelsDeprecatedOnly) {
            $handler->setDefaultLogger($this->deprecationLogger, $levelsDeprecatedOnly);
            $defaultLoggerLevels = $levelsWithoutDeprecated;
        }

        if ($this->logger && $defaultLoggerLevels) {
            $handler->setDefaultLogger($this->logger, $defaultLoggerLevels);
        }
    }

    public static function getSubscribedEvents(): array
    {
        $events = [KernelEvents::REQUEST => ['configure', 2048]];

        if (\defined('Symfony\Component\Console\ConsoleEvents::COMMAND')) {
            $events[ConsoleEvents::COMMAND] = ['configure', 2048];
        }

        return $events;
    }
}<|MERGE_RESOLUTION|>--- conflicted
+++ resolved
@@ -51,17 +51,13 @@
      */
     public function __construct(callable $exceptionHandler = null, LoggerInterface $logger = null, $levels = \E_ALL, ?int $throwAt = \E_ALL, bool $scream = true, $scope = true, $deprecationLogger = null, $fileLinkFormat = null)
     {
-<<<<<<< HEAD
         if (!\is_bool($scope)) {
             trigger_deprecation('symfony/http-kernel', '5.4', 'Passing a $fileLinkFormat is deprecated.');
             $scope = $deprecationLogger;
             $deprecationLogger = $fileLinkFormat;
         }
 
-        $handler = set_exception_handler('var_dump');
-=======
         $handler = set_exception_handler('is_int');
->>>>>>> 57e5141c
         $this->earlyHandler = \is_array($handler) ? $handler[0] : null;
         restore_exception_handler();
 
