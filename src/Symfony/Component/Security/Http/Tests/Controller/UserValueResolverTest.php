--- conflicted
+++ resolved
@@ -72,13 +72,8 @@
 
     public function testResolveWithAttribute()
     {
-<<<<<<< HEAD
-        $user = $this->createMock(UserInterface::class);
-        $token = new UsernamePasswordToken($user, 'password', 'provider');
-=======
         $user = new InMemoryUser('username', 'password');
         $token = new UsernamePasswordToken($user, 'provider');
->>>>>>> f1643e87
         $tokenStorage = new TokenStorage();
         $tokenStorage->setToken($token);
 
@@ -93,10 +88,6 @@
     public function testResolveWithAttributeAndNoUser()
     {
         $tokenStorage = new TokenStorage();
-<<<<<<< HEAD
-        $tokenStorage->setToken(new UsernamePasswordToken('username', 'password', 'provider'));
-=======
->>>>>>> f1643e87
 
         $resolver = new UserValueResolver($tokenStorage);
         $metadata = new ArgumentMetadata('foo', null, false, false, null, false, [new CurrentUser()]);
