<?php

/*
 * This file is part of the Symfony package.
 *
 * (c) Fabien Potencier <fabien@symfony.com>
 *
 * For the full copyright and license information, please view the LICENSE
 * file that was distributed with this source code.
 */

namespace Symfony\Component\Validator\Tests\Constraints;

use PHPUnit\Framework\TestCase;
use Symfony\Component\Validator\Constraints\Length;

/**
 * @author Renan Taranto <renantaranto@gmail.com>
 */
class LengthTest extends TestCase
{
    public function testNormalizerCanBeSet()
    {
        $length = new Length(['min' => 0, 'max' => 10, 'normalizer' => 'trim', 'allowEmptyString' => false]);

        $this->assertEquals('trim', $length->normalizer);
    }

    public function testInvalidNormalizerThrowsException()
    {
<<<<<<< HEAD
        new Length(['min' => 0, 'max' => 10, 'normalizer' => 'Unknown Callable', 'allowEmptyString' => false]);
=======
        $this->expectException('Symfony\Component\Validator\Exception\InvalidArgumentException');
        $this->expectExceptionMessage('The "normalizer" option must be a valid callable ("string" given).');
        new Length(['min' => 0, 'max' => 10, 'normalizer' => 'Unknown Callable']);
>>>>>>> 1b56d7f0
    }

    public function testInvalidNormalizerObjectThrowsException()
    {
<<<<<<< HEAD
        new Length(['min' => 0, 'max' => 10, 'normalizer' => new \stdClass(), 'allowEmptyString' => false]);
=======
        $this->expectException('Symfony\Component\Validator\Exception\InvalidArgumentException');
        $this->expectExceptionMessage('The "normalizer" option must be a valid callable ("stdClass" given).');
        new Length(['min' => 0, 'max' => 10, 'normalizer' => new \stdClass()]);
>>>>>>> 1b56d7f0
    }
}<|MERGE_RESOLUTION|>--- conflicted
+++ resolved
@@ -28,23 +28,15 @@
 
     public function testInvalidNormalizerThrowsException()
     {
-<<<<<<< HEAD
-        new Length(['min' => 0, 'max' => 10, 'normalizer' => 'Unknown Callable', 'allowEmptyString' => false]);
-=======
         $this->expectException('Symfony\Component\Validator\Exception\InvalidArgumentException');
         $this->expectExceptionMessage('The "normalizer" option must be a valid callable ("string" given).');
-        new Length(['min' => 0, 'max' => 10, 'normalizer' => 'Unknown Callable']);
->>>>>>> 1b56d7f0
+        new Length(['min' => 0, 'max' => 10, 'normalizer' => 'Unknown Callable', 'allowEmptyString' => false]);
     }
 
     public function testInvalidNormalizerObjectThrowsException()
     {
-<<<<<<< HEAD
-        new Length(['min' => 0, 'max' => 10, 'normalizer' => new \stdClass(), 'allowEmptyString' => false]);
-=======
         $this->expectException('Symfony\Component\Validator\Exception\InvalidArgumentException');
         $this->expectExceptionMessage('The "normalizer" option must be a valid callable ("stdClass" given).');
-        new Length(['min' => 0, 'max' => 10, 'normalizer' => new \stdClass()]);
->>>>>>> 1b56d7f0
+        new Length(['min' => 0, 'max' => 10, 'normalizer' => new \stdClass(), 'allowEmptyString' => false]);
     }
 }