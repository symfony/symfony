<?php

/*
 * This file is part of the Symfony package.
 *
 * (c) Fabien Potencier <fabien@symfony.com>
 *
 * For the full copyright and license information, please view the LICENSE
 * file that was distributed with this source code.
 */

namespace Symfony\Component\Validator\Constraints;

use Symfony\Component\Validator\Constraint;
use Symfony\Component\Validator\Exception\ConstraintDefinitionException;
use Symfony\Component\Validator\Exception\InvalidArgumentException;

/**
 * Validates that a value is a valid IP address.
 *
 * @Annotation
 * @Target({"PROPERTY", "METHOD", "ANNOTATION"})
 *
 * @author Bernhard Schussek <bschussek@gmail.com>
 * @author Joseph Bielawski <stloyd@gmail.com>
 */
#[\Attribute(\Attribute::TARGET_PROPERTY | \Attribute::TARGET_METHOD | \Attribute::IS_REPEATABLE)]
class Ip extends Constraint
{
    public const V4 = '4';
    public const V6 = '6';
    public const ALL = 'all';

    // adds FILTER_FLAG_NO_PRIV_RANGE flag (skip private ranges)
    public const V4_NO_PRIV = '4_no_priv';
    public const V6_NO_PRIV = '6_no_priv';
    public const ALL_NO_PRIV = 'all_no_priv';

    // adds FILTER_FLAG_NO_RES_RANGE flag (skip reserved ranges)
    public const V4_NO_RES = '4_no_res';
    public const V6_NO_RES = '6_no_res';
    public const ALL_NO_RES = 'all_no_res';

    // adds FILTER_FLAG_NO_PRIV_RANGE and FILTER_FLAG_NO_RES_RANGE flags (skip both)
    public const V4_ONLY_PUBLIC = '4_public';
    public const V6_ONLY_PUBLIC = '6_public';
    public const ALL_ONLY_PUBLIC = 'all_public';

    public const INVALID_IP_ERROR = 'b1b427ae-9f6f-41b0-aa9b-84511fbb3c5b';

    protected const VERSIONS = [
        self::V4,
        self::V6,
        self::ALL,

        self::V4_NO_PRIV,
        self::V6_NO_PRIV,
        self::ALL_NO_PRIV,

        self::V4_NO_RES,
        self::V6_NO_RES,
        self::ALL_NO_RES,

        self::V4_ONLY_PUBLIC,
        self::V6_ONLY_PUBLIC,
        self::ALL_ONLY_PUBLIC,
    ];

    protected const ERROR_NAMES = [
        self::INVALID_IP_ERROR => 'INVALID_IP_ERROR',
    ];

    /**
     * @deprecated since Symfony 6.1, use const VERSIONS instead
     */
    protected static $versions = self::VERSIONS;

    /**
     * @deprecated since Symfony 6.1, use const ERROR_NAMES instead
     */
    protected static $errorNames = self::ERROR_NAMES;

    public $version = self::V4;

    public $message = 'This is not a valid IP address.';

    public $normalizer;

    public function __construct(
<<<<<<< HEAD
        array $options = null,
        string $version = null,
        string $message = null,
        callable $normalizer = null,
        array $groups = null,
        mixed $payload = null
=======
        ?array $options = null,
        ?string $version = null,
        ?string $message = null,
        ?callable $normalizer = null,
        ?array $groups = null,
        $payload = null
>>>>>>> 2a31f2dd
    ) {
        parent::__construct($options, $groups, $payload);

        $this->version = $version ?? $this->version;
        $this->message = $message ?? $this->message;
        $this->normalizer = $normalizer ?? $this->normalizer;

        if (!\in_array($this->version, self::$versions)) {
            throw new ConstraintDefinitionException(sprintf('The option "version" must be one of "%s".', implode('", "', self::$versions)));
        }

        if (null !== $this->normalizer && !\is_callable($this->normalizer)) {
            throw new InvalidArgumentException(sprintf('The "normalizer" option must be a valid callable ("%s" given).', get_debug_type($this->normalizer)));
        }
    }
}<|MERGE_RESOLUTION|>--- conflicted
+++ resolved
@@ -87,21 +87,12 @@
     public $normalizer;
 
     public function __construct(
-<<<<<<< HEAD
-        array $options = null,
-        string $version = null,
-        string $message = null,
-        callable $normalizer = null,
-        array $groups = null,
-        mixed $payload = null
-=======
         ?array $options = null,
         ?string $version = null,
         ?string $message = null,
         ?callable $normalizer = null,
         ?array $groups = null,
-        $payload = null
->>>>>>> 2a31f2dd
+        mixed $payload = null
     ) {
         parent::__construct($options, $groups, $payload);
 
