--- conflicted
+++ resolved
@@ -23,12 +23,8 @@
 
     strategy:
       matrix:
-<<<<<<< HEAD
         php: ['8.1']
-=======
-        php: ['7.2', '8.0']
       fail-fast: false
->>>>>>> 8cf5f021
 
     services:
       postgres:
