--- conflicted
+++ resolved
@@ -67,11 +67,7 @@
             self::fail(sprintf('Failed asserting that exception of type "%s" is thrown.', MissingConstructorArgumentsException::class));
         } catch (MissingConstructorArgumentsException $e) {
             self::assertSame(sprintf('Cannot create an instance of "%s" from serialized data because its constructor requires the following parameters to be present : "$bar", "$baz".', ConstructorArgumentsObject::class), $e->getMessage());
-<<<<<<< HEAD
             self::assertSame(ConstructorArgumentsObject::class, $e->getClass());
-            self::assertSame(['bar', 'baz'], $e->getMissingConstructorArguments());
-        }
-=======
             self::assertSame(['bar', 'baz'], $e->getMissingConstructorArguments());
         }
     }
@@ -92,6 +88,5 @@
         self::assertCount(2, $exceptions);
         self::assertSame('Failed to create object because the class misses the "bar" property.', $exceptions[0]->getMessage());
         self::assertSame('Failed to create object because the class misses the "baz" property.', $exceptions[1]->getMessage());
->>>>>>> 3d4a4e1a
     }
 }