<?php

/*
 * This file is part of the Symfony package.
 *
 * (c) Fabien Potencier <fabien@symfony.com>
 *
 * For the full copyright and license information, please view the LICENSE
 * file that was distributed with this source code.
 */

namespace Symfony\Component\Security\Acl\Dbal;

use Doctrine\DBAL\Driver\Connection;
use Doctrine\DBAL\Driver\Statement;
use Symfony\Component\Security\Acl\Model\AclInterface;
use Symfony\Component\Security\Acl\Domain\Acl;
use Symfony\Component\Security\Acl\Domain\Entry;
use Symfony\Component\Security\Acl\Domain\FieldEntry;
use Symfony\Component\Security\Acl\Domain\ObjectIdentity;
use Symfony\Component\Security\Acl\Domain\RoleSecurityIdentity;
use Symfony\Component\Security\Acl\Domain\UserSecurityIdentity;
use Symfony\Component\Security\Acl\Exception\AclNotFoundException;
use Symfony\Component\Security\Acl\Exception\NotAllAclsFoundException;
use Symfony\Component\Security\Acl\Model\AclCacheInterface;
use Symfony\Component\Security\Acl\Model\AclProviderInterface;
use Symfony\Component\Security\Acl\Model\ObjectIdentityInterface;
use Symfony\Component\Security\Acl\Model\PermissionGrantingStrategyInterface;

/**
 * An ACL provider implementation.
 *
 * This provider assumes that all ACLs share the same PermissionGrantingStrategy.
 *
 * @author Johannes M. Schmitt <schmittjoh@gmail.com>
 */
class AclProvider implements AclProviderInterface
{
    const MAX_BATCH_SIZE = 30;

    protected $cache;
    protected $connection;
    protected $loadedAces;
    protected $loadedAcls;
    protected $options;
    private $permissionGrantingStrategy;

    /**
     * Constructor.
     *
     * @param Connection                          $connection
     * @param PermissionGrantingStrategyInterface $permissionGrantingStrategy
     * @param array                               $options
     * @param AclCacheInterface                   $cache
     */
    public function __construct(Connection $connection, PermissionGrantingStrategyInterface $permissionGrantingStrategy, array $options, AclCacheInterface $cache = null)
    {
        $this->cache = $cache;
        $this->connection = $connection;
        $this->loadedAces = array();
        $this->loadedAcls = array();
        $this->options = $options;
        $this->permissionGrantingStrategy = $permissionGrantingStrategy;
    }

    /**
     * {@inheritDoc}
     */
    public function findChildren(ObjectIdentityInterface $parentOid, $directChildrenOnly = false)
    {
        $sql = $this->getFindChildrenSql($parentOid, $directChildrenOnly);

        $children = array();
        foreach ($this->connection->executeQuery($sql)->fetchAll() as $data) {
            $children[] = new ObjectIdentity($data['object_identifier'], $data['class_type']);
        }

        return $children;
    }

    /**
     * {@inheritDoc}
     */
    public function findAcl(ObjectIdentityInterface $oid, array $sids = array())
    {
        return $this->findAcls(array($oid), $sids)->offsetGet($oid);
    }

    /**
     * {@inheritDoc}
     */
    public function findAcls(array $oids, array $sids = array())
    {
        $result = new \SplObjectStorage();
        $currentBatch = array();
        $oidLookup = array();

        for ($i=0,$c=count($oids); $i<$c; $i++) {
            $oid = $oids[$i];
            $oidLookupKey = $oid->getIdentifier().$oid->getType();
            $oidLookup[$oidLookupKey] = $oid;
            $aclFound = false;

            // check if result already contains an ACL
            if ($result->contains($oid)) {
                $aclFound = true;
            }

            // check if this ACL has already been hydrated
            if (!$aclFound && isset($this->loadedAcls[$oid->getType()][$oid->getIdentifier()])) {
                $acl = $this->loadedAcls[$oid->getType()][$oid->getIdentifier()];

                if (!$acl->isSidLoaded($sids)) {
                    // FIXME: we need to load ACEs for the missing SIDs. This is never
                    //        reached by the default implementation, since we do not
                    //        filter by SID
                    throw new \RuntimeException('This is not supported by the default implementation.');
                } else {
                    $result->attach($oid, $acl);
                    $aclFound = true;
                }
            }

            // check if we can locate the ACL in the cache
            if (!$aclFound && null !== $this->cache) {
                $acl = $this->cache->getFromCacheByIdentity($oid);

                if (null !== $acl) {
                    if ($acl->isSidLoaded($sids)) {
                        // check if any of the parents has been loaded since we need to
                        // ensure that there is only ever one ACL per object identity
                        $parentAcl = $acl->getParentAcl();
                        while (null !== $parentAcl) {
                            $parentOid = $parentAcl->getObjectIdentity();

                            if (isset($this->loadedAcls[$parentOid->getType()][$parentOid->getIdentifier()])) {
                                $acl->setParentAcl($this->loadedAcls[$parentOid->getType()][$parentOid->getIdentifier()]);
                                break;
                            } else {
                                $this->loadedAcls[$parentOid->getType()][$parentOid->getIdentifier()] = $parentAcl;
                                $this->updateAceIdentityMap($parentAcl);
                            }

                            $parentAcl = $parentAcl->getParentAcl();
                        }

                        $this->loadedAcls[$oid->getType()][$oid->getIdentifier()] = $acl;
                        $this->updateAceIdentityMap($acl);
                        $result->attach($oid, $acl);
                        $aclFound = true;
                    } else {
                        $this->cache->evictFromCacheByIdentity($oid);

                        foreach ($this->findChildren($oid) as $childOid) {
                            $this->cache->evictFromCacheByIdentity($childOid);
                        }
                    }
                }
            }

            // looks like we have to load the ACL from the database
            if (!$aclFound) {
                $currentBatch[] = $oid;
            }

            // Is it time to load the current batch?
            if ((self::MAX_BATCH_SIZE === count($currentBatch) || ($i + 1) === $c) && count($currentBatch) > 0) {
                $loadedBatch = $this->lookupObjectIdentities($currentBatch, $sids, $oidLookup);

                foreach ($loadedBatch as $loadedOid) {
                    $loadedAcl = $loadedBatch->offsetGet($loadedOid);

                    if (null !== $this->cache) {
                        $this->cache->putInCache($loadedAcl);
                    }

                    if (isset($oidLookup[$loadedOid->getIdentifier().$loadedOid->getType()])) {
                        $result->attach($loadedOid, $loadedAcl);
                    }
                }

                $currentBatch = array();
            }
        }

        // check that we got ACLs for all the identities
        foreach ($oids as $oid) {
            if (!$result->contains($oid)) {
                if (1 === count($oids)) {
                    throw new AclNotFoundException(sprintf('No ACL found for %s.', $oid));
                }

                $partialResultException = new NotAllAclsFoundException('The provider could not find ACLs for all object identities.');
                $partialResultException->setPartialResult($result);

                throw $partialResultException;
            }
        }

        return $result;
    }

    /**
     * Constructs the query used for looking up object identities and associated
     * ACEs, and security identities.
     *
     * @param array $ancestorIds
     * @return string
     */
    protected function getLookupSql(array $ancestorIds)
    {
        // FIXME: add support for filtering by sids (right now we select all sids)

        $sql = <<<SELECTCLAUSE
            SELECT
                o.id as acl_id,
                o.object_identifier,
                o.parent_object_identity_id,
                o.entries_inheriting,
                c.class_type,
                e.id as ace_id,
                e.object_identity_id,
                e.field_name,
                e.ace_order,
                e.mask,
                e.granting,
                e.granting_strategy,
                e.audit_success,
                e.audit_failure,
                s.username,
                s.identifier as security_identifier
            FROM
                {$this->options['oid_table_name']} o
            INNER JOIN {$this->options['class_table_name']} c ON c.id = o.class_id
            LEFT JOIN {$this->options['entry_table_name']} e ON (
                e.class_id = o.class_id AND (e.object_identity_id = o.id OR {$this->connection->getDatabasePlatform()->getIsNullExpression('e.object_identity_id')})
            )
            LEFT JOIN {$this->options['sid_table_name']} s ON (
                s.id = e.security_identity_id
            )

            WHERE (o.id =
SELECTCLAUSE;

        $sql .= implode(' OR o.id = ', $ancestorIds).')';

        return $sql;
    }

    protected function getAncestorLookupSql(array $batch)
    {
        $sql = <<<SELECTCLAUSE
            SELECT a.ancestor_id
            FROM
                {$this->options['oid_table_name']} o
            INNER JOIN {$this->options['class_table_name']} c ON c.id = o.class_id
            INNER JOIN {$this->options['oid_ancestors_table_name']} a ON a.object_identity_id = o.id
               WHERE (
SELECTCLAUSE;

        $where = '(o.object_identifier = %s AND c.class_type = %s)';
        for ($i=0,$c=count($batch); $i<$c; $i++) {
            $sql .= sprintf(
                $where,
                $this->connection->quote($batch[$i]->getIdentifier()),
                $this->connection->quote($batch[$i]->getType())
            );

            if ($i+1 < $c) {
                $sql .= ' OR ';
            }
        }

        $sql .= ')';

        return $sql;
    }

    /**
     * Constructs the SQL for retrieving child object identities for the given
     * object identities.
     *
     * @param ObjectIdentityInterface $oid
     * @param Boolean                 $directChildrenOnly
     * @return string
     */
    protected function getFindChildrenSql(ObjectIdentityInterface $oid, $directChildrenOnly)
    {
        if (false === $directChildrenOnly) {
            $query = <<<FINDCHILDREN
                SELECT o.object_identifier, c.class_type
                FROM
                    {$this->options['oid_table_name']} as o
                INNER JOIN {$this->options['class_table_name']} as c ON c.id = o.class_id
                INNER JOIN {$this->options['oid_ancestors_table_name']} as a ON a.object_identity_id = o.id
                WHERE
                    a.ancestor_id = %d AND a.object_identity_id != a.ancestor_id
FINDCHILDREN;
        } else {
            $query = <<<FINDCHILDREN
                SELECT o.object_identifier, c.class_type
                FROM {$this->options['oid_table_name']} as o
                INNER JOIN {$this->options['class_table_name']} as c ON c.id = o.class_id
                WHERE o.parent_object_identity_id = %d
FINDCHILDREN;
        }

        return sprintf($query, $this->retrieveObjectIdentityPrimaryKey($oid));
    }

    /**
     * Constructs the SQL for retrieving the primary key of the given object
     * identity.
     *
     * @param ObjectIdentityInterface $oid
     * @return string
     */
    protected function getSelectObjectIdentityIdSql(ObjectIdentityInterface $oid)
    {
        $query = <<<QUERY
            SELECT o.id
            FROM %s o
            INNER JOIN %s c ON c.id = o.class_id
            WHERE o.object_identifier = %s AND c.class_type = %s
QUERY;

        return sprintf(
            $query,
            $this->options['oid_table_name'],
            $this->options['class_table_name'],
            $this->connection->quote($oid->getIdentifier()),
            $this->connection->quote($oid->getType())
        );
    }

    /**
     * Returns the primary key of the passed object identity.
     *
     * @param ObjectIdentityInterface $oid
     * @return integer
     */
    protected final function retrieveObjectIdentityPrimaryKey(ObjectIdentityInterface $oid)
    {
        return $this->connection->executeQuery($this->getSelectObjectIdentityIdSql($oid))->fetchColumn();
    }

    /**
     * This method is called when an ACL instance is retrieved from the cache.
     *
     * @param AclInterface $acl
     */
    private function updateAceIdentityMap(AclInterface $acl)
    {
        foreach (array('classAces', 'classFieldAces', 'objectAces', 'objectFieldAces') as $property) {
            $reflection = new \ReflectionProperty($acl, $property);
            $reflection->setAccessible(true);
            $value = $reflection->getValue($acl);

            if ('classAces' === $property || 'objectAces' === $property) {
                $this->doUpdateAceIdentityMap($value);
            } else {
                foreach ($value as $field => $aces) {
                    $this->doUpdateAceIdentityMap($value[$field]);
                }
            }

            $reflection->setValue($acl, $value);
            $reflection->setAccessible(false);
        }
    }

    /**
     * Retrieves all the ids which need to be queried from the database
     * including the ids of parent ACLs.
     *
     * @param array $batch
     *
     * @return array
     */
    private function getAncestorIds(array $batch)
    {
        $sql = $this->getAncestorLookupSql($batch);

        $ancestorIds = array();
        foreach ($this->connection->executeQuery($sql)->fetchAll() as $data) {
            // FIXME: skip ancestors which are cached

            $ancestorIds[] = $data['ancestor_id'];
        }

        return $ancestorIds;
    }

    /**
     * Does either overwrite the passed ACE, or saves it in the global identity
     * map to ensure every ACE only gets instantiated once.
     *
<<<<<<< HEAD
     * @param array $aces
=======
     * @param array &$aces
     *
     * @return void
>>>>>>> 5d6a54b1
     */
    private function doUpdateAceIdentityMap(array &$aces)
    {
        foreach ($aces as $index => $ace) {
            if (isset($this->loadedAces[$ace->getId()])) {
                $aces[$index] = $this->loadedAces[$ace->getId()];
            } else {
                $this->loadedAces[$ace->getId()] = $ace;
            }
        }
    }

    /**
     * This method is called for object identities which could not be retrieved
     * from the cache, and for which thus a database query is required.
     *
     * @param array $batch
     * @param array $sids
     * @param array $oidLookup
     *
     * @return \SplObjectStorage mapping object identities to ACL instances
     */
    private function lookupObjectIdentities(array $batch, array $sids, array $oidLookup)
    {
        $ancestorIds = $this->getAncestorIds($batch);
        if (!$ancestorIds) {
            throw new AclNotFoundException('There is no ACL for the given object identity.');
        }

        $sql = $this->getLookupSql($ancestorIds);
        $stmt = $this->connection->executeQuery($sql);

        return $this->hydrateObjectIdentities($stmt, $oidLookup, $sids);
    }

    /**
     * This method is called to hydrate ACLs and ACEs.
     *
     * This method was designed for performance; thus, a lot of code has been
     * inlined at the cost of readability, and maintainability.
     *
     * Keep in mind that changes to this method might severely reduce the
     * performance of the entire ACL system.
     *
     * @param Statement $stmt
     * @param array     $oidLookup
     * @param array     $sids
     * @throws \RuntimeException
     * @return \SplObjectStorage
     */
    private function hydrateObjectIdentities(Statement $stmt, array $oidLookup, array $sids)
    {
        $parentIdToFill = new \SplObjectStorage();
        $acls = $aces = $emptyArray = array();
        $oidCache = $oidLookup;
        $result = new \SplObjectStorage();
        $loadedAces =& $this->loadedAces;
        $loadedAcls =& $this->loadedAcls;
        $permissionGrantingStrategy = $this->permissionGrantingStrategy;

        // we need these to set protected properties on hydrated objects
        $aclReflection = new \ReflectionClass('Symfony\Component\Security\Acl\Domain\Acl');
        $aclClassAcesProperty = $aclReflection->getProperty('classAces');
        $aclClassAcesProperty->setAccessible(true);
        $aclClassFieldAcesProperty = $aclReflection->getProperty('classFieldAces');
        $aclClassFieldAcesProperty->setAccessible(true);
        $aclObjectAcesProperty = $aclReflection->getProperty('objectAces');
        $aclObjectAcesProperty->setAccessible(true);
        $aclObjectFieldAcesProperty = $aclReflection->getProperty('objectFieldAces');
        $aclObjectFieldAcesProperty->setAccessible(true);
        $aclParentAclProperty = $aclReflection->getProperty('parentAcl');
        $aclParentAclProperty->setAccessible(true);

        // fetchAll() consumes more memory than consecutive calls to fetch(),
        // but it is faster
        foreach ($stmt->fetchAll(\PDO::FETCH_NUM) as $data) {
            list($aclId,
                 $objectIdentifier,
                 $parentObjectIdentityId,
                 $entriesInheriting,
                 $classType,
                 $aceId,
                 $objectIdentityId,
                 $fieldName,
                 $aceOrder,
                 $mask,
                 $granting,
                 $grantingStrategy,
                 $auditSuccess,
                 $auditFailure,
                 $username,
                 $securityIdentifier) = $data;

            // has the ACL been hydrated during this hydration cycle?
            if (isset($acls[$aclId])) {
                $acl = $acls[$aclId];
            // has the ACL been hydrated during any previous cycle, or was possibly loaded
            // from cache?
            } else if (isset($loadedAcls[$classType][$objectIdentifier])) {
                $acl = $loadedAcls[$classType][$objectIdentifier];

                // keep reference in local array (saves us some hash calculations)
                $acls[$aclId] = $acl;

                // attach ACL to the result set; even though we do not enforce that every
                // object identity has only one instance, we must make sure to maintain
                // referential equality with the oids passed to findAcls()
                if (!isset($oidCache[$objectIdentifier.$classType])) {
                    $oidCache[$objectIdentifier.$classType] = $acl->getObjectIdentity();
                }
                $result->attach($oidCache[$objectIdentifier.$classType], $acl);
            // so, this hasn't been hydrated yet
            } else {
                // create object identity if we haven't done so yet
                $oidLookupKey = $objectIdentifier.$classType;
                if (!isset($oidCache[$oidLookupKey])) {
                    $oidCache[$oidLookupKey] = new ObjectIdentity($objectIdentifier, $classType);
                }

                $acl = new Acl((integer) $aclId, $oidCache[$oidLookupKey], $permissionGrantingStrategy, $emptyArray, !!$entriesInheriting);

                // keep a local, and global reference to this ACL
                $loadedAcls[$classType][$objectIdentifier] = $acl;
                $acls[$aclId] = $acl;

                // try to fill in parent ACL, or defer until all ACLs have been hydrated
                if (null !== $parentObjectIdentityId) {
                    if (isset($acls[$parentObjectIdentityId])) {
                        $aclParentAclProperty->setValue($acl, $acls[$parentObjectIdentityId]);
                    } else {
                        $parentIdToFill->attach($acl, $parentObjectIdentityId);
                    }
                }

                $result->attach($oidCache[$oidLookupKey], $acl);
            }

            // check if this row contains an ACE record
            if (null !== $aceId) {
                // have we already hydrated ACEs for this ACL?
                if (!isset($aces[$aclId])) {
                    $aces[$aclId] = array($emptyArray, $emptyArray, $emptyArray, $emptyArray);
                }

                // has this ACE already been hydrated during a previous cycle, or
                // possible been loaded from cache?
                // It is important to only ever have one ACE instance per actual row since
                // some ACEs are shared between ACL instances
                if (!isset($loadedAces[$aceId])) {
                    if (!isset($sids[$key = ($username?'1':'0').$securityIdentifier])) {
                        if ($username) {
                            $sids[$key] = new UserSecurityIdentity(
                                substr($securityIdentifier, 1 + $pos = strpos($securityIdentifier, '-')),
                                substr($securityIdentifier, 0, $pos)
                            );
                        } else {
                            $sids[$key] = new RoleSecurityIdentity($securityIdentifier);
                        }
                    }

                    if (null === $fieldName) {
                        $loadedAces[$aceId] = new Entry((integer) $aceId, $acl, $sids[$key], $grantingStrategy, (integer) $mask, !!$granting, !!$auditFailure, !!$auditSuccess);
                    } else {
                        $loadedAces[$aceId] = new FieldEntry((integer) $aceId, $acl, $fieldName, $sids[$key], $grantingStrategy, (integer) $mask, !!$granting, !!$auditFailure, !!$auditSuccess);
                    }
                }
                $ace = $loadedAces[$aceId];

                // assign ACE to the correct property
                if (null === $objectIdentityId) {
                    if (null === $fieldName) {
                        $aces[$aclId][0][$aceOrder] = $ace;
                    } else {
                        $aces[$aclId][1][$fieldName][$aceOrder] = $ace;
                    }
                } else {
                    if (null === $fieldName) {
                        $aces[$aclId][2][$aceOrder] = $ace;
                    } else {
                        $aces[$aclId][3][$fieldName][$aceOrder] = $ace;
                    }
                }
            }
        }

        // We do not sort on database level since we only want certain subsets to be sorted,
        // and we are going to read the entire result set anyway.
        // Sorting on DB level increases query time by an order of magnitude while it is
        // almost negligible when we use PHPs array sort functions.
        foreach ($aces as $aclId => $aceData) {
            $acl = $acls[$aclId];

            ksort($aceData[0]);
            $aclClassAcesProperty->setValue($acl, $aceData[0]);

            foreach (array_keys($aceData[1]) as $fieldName) {
                ksort($aceData[1][$fieldName]);
            }
            $aclClassFieldAcesProperty->setValue($acl, $aceData[1]);

            ksort($aceData[2]);
            $aclObjectAcesProperty->setValue($acl, $aceData[2]);

            foreach (array_keys($aceData[3]) as $fieldName) {
                ksort($aceData[3][$fieldName]);
            }
            $aclObjectFieldAcesProperty->setValue($acl, $aceData[3]);
        }

        // fill-in parent ACLs where this hasn't been done yet cause the parent ACL was not
        // yet available
        $processed = 0;
        foreach ($parentIdToFill as $acl) {
            $parentId = $parentIdToFill->offsetGet($acl);

            // let's see if we have already hydrated this
            if (isset($acls[$parentId])) {
                $aclParentAclProperty->setValue($acl, $acls[$parentId]);
                $processed += 1;

                continue;
            }
        }

        // reset reflection changes
        $aclClassAcesProperty->setAccessible(false);
        $aclClassFieldAcesProperty->setAccessible(false);
        $aclObjectAcesProperty->setAccessible(false);
        $aclObjectFieldAcesProperty->setAccessible(false);
        $aclParentAclProperty->setAccessible(false);

        // this should never be true if the database integrity hasn't been compromised
        if ($processed < count($parentIdToFill)) {
            throw new \RuntimeException('Not all parent ids were populated. This implies an integrity problem.');
        }

        return $result;
    }
}<|MERGE_RESOLUTION|>--- conflicted
+++ resolved
@@ -395,13 +395,7 @@
      * Does either overwrite the passed ACE, or saves it in the global identity
      * map to ensure every ACE only gets instantiated once.
      *
-<<<<<<< HEAD
-     * @param array $aces
-=======
      * @param array &$aces
-     *
-     * @return void
->>>>>>> 5d6a54b1
      */
     private function doUpdateAceIdentityMap(array &$aces)
     {
