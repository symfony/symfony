<?php

/*
 * This file is part of the Symfony package.
 *
 * (c) Fabien Potencier <fabien@symfony.com>
 *
 * For the full copyright and license information, please view the LICENSE
 * file that was distributed with this source code.
 */

namespace Symfony\Component\Validator\Constraints;

/**
 * @Annotation
 * @Target({"PROPERTY", "METHOD", "ANNOTATION"})
 *
 * @author Przemysław Bogusz <przemyslaw.bogusz@tubotax.pl>
 */
#[\Attribute(\Attribute::TARGET_PROPERTY | \Attribute::TARGET_METHOD | \Attribute::IS_REPEATABLE)]
class AtLeastOneOf extends Composite
{
    public const AT_LEAST_ONE_OF_ERROR = 'f27e6d6c-261a-4056-b391-6673a623531c';

    protected const ERROR_NAMES = [
        self::AT_LEAST_ONE_OF_ERROR => 'AT_LEAST_ONE_OF_ERROR',
    ];

    /**
     * @deprecated since Symfony 6.1, use const ERROR_NAMES instead
     */
    protected static $errorNames = self::ERROR_NAMES;

    public $constraints = [];
    public $message = 'This value should satisfy at least one of the following constraints:';
    public $messageCollection = 'Each element of this collection should satisfy its own set of constraints.';
    public $includeInternalMessages = true;

<<<<<<< HEAD
    public function __construct(mixed $constraints = null, array $groups = null, mixed $payload = null, string $message = null, string $messageCollection = null, bool $includeInternalMessages = null)
=======
    public function __construct(mixed $constraints = null, ?array $groups = null, mixed $payload = null, ?string $message = null, ?string $messageCollection = null, ?bool $includeInternalMessages = null)
>>>>>>> a44829e2
    {
        parent::__construct($constraints ?? [], $groups, $payload);

        $this->message = $message ?? $this->message;
        $this->messageCollection = $messageCollection ?? $this->messageCollection;
        $this->includeInternalMessages = $includeInternalMessages ?? $this->includeInternalMessages;
    }

    public function getDefaultOption(): ?string
    {
        return 'constraints';
    }

    public function getRequiredOptions(): array
    {
        return ['constraints'];
    }

    protected function getCompositeOption(): string
    {
        return 'constraints';
    }
}<|MERGE_RESOLUTION|>--- conflicted
+++ resolved
@@ -36,11 +36,7 @@
     public $messageCollection = 'Each element of this collection should satisfy its own set of constraints.';
     public $includeInternalMessages = true;
 
-<<<<<<< HEAD
-    public function __construct(mixed $constraints = null, array $groups = null, mixed $payload = null, string $message = null, string $messageCollection = null, bool $includeInternalMessages = null)
-=======
     public function __construct(mixed $constraints = null, ?array $groups = null, mixed $payload = null, ?string $message = null, ?string $messageCollection = null, ?bool $includeInternalMessages = null)
->>>>>>> a44829e2
     {
         parent::__construct($constraints ?? [], $groups, $payload);
 
