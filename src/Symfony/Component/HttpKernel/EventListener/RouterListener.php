--- conflicted
+++ resolved
@@ -53,11 +53,7 @@
      *
      * @throws \InvalidArgumentException
      */
-<<<<<<< HEAD
-    public function __construct(UrlMatcherInterface|RequestMatcherInterface $matcher, RequestStack $requestStack, RequestContext $context = null, LoggerInterface $logger = null, string $projectDir = null, bool $debug = true)
-=======
-    public function __construct($matcher, RequestStack $requestStack, ?RequestContext $context = null, ?LoggerInterface $logger = null, ?string $projectDir = null, bool $debug = true)
->>>>>>> 2a31f2dd
+    public function __construct(UrlMatcherInterface|RequestMatcherInterface $matcher, RequestStack $requestStack, ?RequestContext $context = null, ?LoggerInterface $logger = null, ?string $projectDir = null, bool $debug = true)
     {
         if (null === $context && !$matcher instanceof RequestContextAwareInterface) {
             throw new \InvalidArgumentException('You must either pass a RequestContext or the matcher must implement RequestContextAwareInterface.');
@@ -71,11 +67,7 @@
         $this->debug = $debug;
     }
 
-<<<<<<< HEAD
     private function setCurrentRequest(?Request $request): void
-=======
-    private function setCurrentRequest(?Request $request = null)
->>>>>>> 2a31f2dd
     {
         if (null !== $request) {
             try {
