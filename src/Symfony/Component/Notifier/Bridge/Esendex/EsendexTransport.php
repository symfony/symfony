<?php

/*
 * This file is part of the Symfony package.
 *
 * (c) Fabien Potencier <fabien@symfony.com>
 *
 * For the full copyright and license information, please view the LICENSE
 * file that was distributed with this source code.
 */

namespace Symfony\Component\Notifier\Bridge\Esendex;

use Symfony\Component\HttpClient\Exception\JsonException;
use Symfony\Component\HttpClient\Exception\TransportException as HttpClientTransportException;
use Symfony\Component\Notifier\Exception\TransportException;
use Symfony\Component\Notifier\Exception\UnsupportedMessageTypeException;
use Symfony\Component\Notifier\Message\MessageInterface;
use Symfony\Component\Notifier\Message\SentMessage;
use Symfony\Component\Notifier\Message\SmsMessage;
use Symfony\Component\Notifier\Transport\AbstractTransport;
use Symfony\Contracts\EventDispatcher\EventDispatcherInterface;
use Symfony\Contracts\HttpClient\Exception\TransportExceptionInterface;
use Symfony\Contracts\HttpClient\HttpClientInterface;

final class EsendexTransport extends AbstractTransport
{
    protected const HOST = 'api.esendex.com';

    private $email;
    private $password;
    private $accountReference;
    private $from;

    public function __construct(string $email, string $password, string $accountReference, string $from, HttpClientInterface $client = null, EventDispatcherInterface $dispatcher = null)
    {
        $this->email = $email;
        $this->password = $password;
        $this->accountReference = $accountReference;
        $this->from = $from;

        parent::__construct($client, $dispatcher);
    }

    public function __toString(): string
    {
        return sprintf('esendex://%s?accountreference=%s&from=%s', $this->getEndpoint(), $this->accountReference, $this->from);
    }

    public function supports(MessageInterface $message): bool
    {
        return $message instanceof SmsMessage;
    }

    protected function doSend(MessageInterface $message): SentMessage
    {
        if (!$message instanceof SmsMessage) {
            throw new UnsupportedMessageTypeException(__CLASS__, SmsMessage::class, $message);
        }

        $messageData = [
            'to' => $message->getPhone(),
            'body' => $message->getSubject(),
        ];

        if (null !== $this->from) {
            $messageData['from'] = $this->from;
        }

        $response = $this->client->request('POST', 'https://'.$this->getEndpoint().'/v1.0/messagedispatcher', [
            'auth_basic' => sprintf('%s:%s', $this->email, $this->password),
            'json' => [
                'accountreference' => $this->accountReference,
                'messages' => [$messageData],
            ],
        ]);

<<<<<<< HEAD
        $statusCode = $response->getStatusCode();
=======
        try {
            $statusCode = $response->getStatusCode();
        } catch (TransportExceptionInterface $e) {
            throw new TransportException('Could not reach the remote Esendex server.', $response, 0, $e);
        }
>>>>>>> b74d9c34

        if (200 === $statusCode) {
            return new SentMessage($message, (string) $this);
        }

        $message = sprintf('Unable to send the SMS: error %d.', $statusCode);

        try {
            $result = $response->toArray(false);
            if (!empty($result['errors'])) {
                $error = $result['errors'][0];

                $message .= sprintf(' Details from Esendex: %s: "%s".', $error['code'], $error['description']);
            }
        } catch (HttpClientTransportException $e) {
            // Catching this exception is useful to keep compatibility, with symfony/http-client < 4.4.10
            // See https://github.com/symfony/symfony/pull/37065
        } catch (JsonException $e) {
        }

        throw new TransportException($message, $response);
    }
}<|MERGE_RESOLUTION|>--- conflicted
+++ resolved
@@ -75,15 +75,11 @@
             ],
         ]);
 
-<<<<<<< HEAD
-        $statusCode = $response->getStatusCode();
-=======
         try {
             $statusCode = $response->getStatusCode();
         } catch (TransportExceptionInterface $e) {
             throw new TransportException('Could not reach the remote Esendex server.', $response, 0, $e);
         }
->>>>>>> b74d9c34
 
         if (200 === $statusCode) {
             return new SentMessage($message, (string) $this);
