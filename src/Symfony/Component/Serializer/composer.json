--- conflicted
+++ resolved
@@ -21,7 +21,6 @@
     },
     "require-dev": {
         "phpdocumentor/reflection-docblock": "^3.2|^4.0|^5.0",
-<<<<<<< HEAD
         "seld/jsonlint": "^1.10",
         "symfony/cache": "^6.4|^7.0",
         "symfony/config": "^6.4|^7.0",
@@ -35,31 +34,12 @@
         "symfony/mime": "^6.4|^7.0",
         "symfony/property-access": "^6.4|^7.0",
         "symfony/property-info": "^6.4|^7.0",
+        "symfony/translation-contracts": "^2.5|^3",
         "symfony/uid": "^6.4|^7.0",
         "symfony/validator": "^6.4|^7.0",
         "symfony/var-dumper": "^6.4|^7.0",
         "symfony/var-exporter": "^6.4|^7.0",
         "symfony/yaml": "^6.4|^7.0"
-=======
-        "symfony/cache": "^5.4|^6.0|^7.0",
-        "symfony/config": "^5.4|^6.0|^7.0",
-        "symfony/console": "^5.4|^6.0|^7.0",
-        "symfony/dependency-injection": "^5.4|^6.0|^7.0",
-        "symfony/error-handler": "^5.4|^6.0|^7.0",
-        "symfony/filesystem": "^5.4|^6.0|^7.0",
-        "symfony/form": "^5.4|^6.0|^7.0",
-        "symfony/http-foundation": "^5.4|^6.0|^7.0",
-        "symfony/http-kernel": "^5.4|^6.0|^7.0",
-        "symfony/mime": "^5.4|^6.0|^7.0",
-        "symfony/property-access": "^5.4|^6.0|^7.0",
-        "symfony/property-info": "^5.4.24|^6.2.11|^7.0",
-        "symfony/translation-contracts": "^2.5|^3",
-        "symfony/uid": "^5.4|^6.0|^7.0",
-        "symfony/validator": "^5.4|^6.0|^7.0",
-        "symfony/var-dumper": "^5.4|^6.0|^7.0",
-        "symfony/var-exporter": "^5.4|^6.0|^7.0",
-        "symfony/yaml": "^5.4|^6.0|^7.0"
->>>>>>> 44396020
     },
     "conflict": {
         "phpdocumentor/reflection-docblock": "<3.2.2",
