<?php

/*
 * This file is part of the Symfony package.
 *
 * (c) Fabien Potencier <fabien@symfony.com>
 *
 * For the full copyright and license information, please view the LICENSE
 * file that was distributed with this source code.
 */

namespace Symfony\Bundle\FrameworkBundle\Tests\DependencyInjection\Compiler;

use Symfony\Component\DependencyInjection\Reference;
use Symfony\Bundle\FrameworkBundle\DependencyInjection\Compiler\ConfigCachePass;

class ConfigCachePassTest extends \PHPUnit_Framework_TestCase
{
    public function testThatCheckersAreProcessedInPriorityOrder()
    {
        $services = array(
            'checker_2' => array(0 => array('priority' => 100)),
            'checker_1' => array(0 => array('priority' => 200)),
            'checker_3' => array(),
        );

        $definition = $this->getMockBuilder('Symfony\Component\DependencyInjection\Definition')->getMock();
<<<<<<< HEAD
        $container = $this->getMockBuilder('Symfony\Component\DependencyInjection\ContainerBuilder')->getMock()->setMethods(array('findTaggedServiceIds', 'getDefinition', 'hasDefinition'))->getMock();
=======
        $container = $this->getMockBuilder('Symfony\Component\DependencyInjection\ContainerBuilder')->setMethods(array('findTaggedServiceIds', 'getDefinition', 'hasDefinition'))->getMock();
>>>>>>> ab520a13

        $container->expects($this->atLeastOnce())
            ->method('findTaggedServiceIds')
            ->will($this->returnValue($services));
        $container->expects($this->atLeastOnce())
            ->method('getDefinition')
            ->with('config_cache_factory')
            ->will($this->returnValue($definition));

        $definition->expects($this->once())
            ->method('replaceArgument')
            ->with(0, array(
                    new Reference('checker_1'),
                    new Reference('checker_2'),
                    new Reference('checker_3'),
                ));

        $pass = new ConfigCachePass();
        $pass->process($container);
    }

    public function testThatCheckersCanBeMissing()
    {
        $definition = $this->getMockBuilder('Symfony\Component\DependencyInjection\Definition')->getMock();
<<<<<<< HEAD
        $container = $this->getMockBuilder('Symfony\Component\DependencyInjection\ContainerBuilder')->getMock()->setMethods(array('findTaggedServiceIds'))->getMock();
=======
        $container = $this->getMockBuilder('Symfony\Component\DependencyInjection\ContainerBuilder')->setMethods(array('findTaggedServiceIds'))->getMock();
>>>>>>> ab520a13

        $container->expects($this->atLeastOnce())
            ->method('findTaggedServiceIds')
            ->will($this->returnValue(array()));

        $pass = new ConfigCachePass();
        $pass->process($container);
    }
}<|MERGE_RESOLUTION|>--- conflicted
+++ resolved
@@ -25,11 +25,7 @@
         );
 
         $definition = $this->getMockBuilder('Symfony\Component\DependencyInjection\Definition')->getMock();
-<<<<<<< HEAD
-        $container = $this->getMockBuilder('Symfony\Component\DependencyInjection\ContainerBuilder')->getMock()->setMethods(array('findTaggedServiceIds', 'getDefinition', 'hasDefinition'))->getMock();
-=======
         $container = $this->getMockBuilder('Symfony\Component\DependencyInjection\ContainerBuilder')->setMethods(array('findTaggedServiceIds', 'getDefinition', 'hasDefinition'))->getMock();
->>>>>>> ab520a13
 
         $container->expects($this->atLeastOnce())
             ->method('findTaggedServiceIds')
@@ -54,11 +50,7 @@
     public function testThatCheckersCanBeMissing()
     {
         $definition = $this->getMockBuilder('Symfony\Component\DependencyInjection\Definition')->getMock();
-<<<<<<< HEAD
-        $container = $this->getMockBuilder('Symfony\Component\DependencyInjection\ContainerBuilder')->getMock()->setMethods(array('findTaggedServiceIds'))->getMock();
-=======
         $container = $this->getMockBuilder('Symfony\Component\DependencyInjection\ContainerBuilder')->setMethods(array('findTaggedServiceIds'))->getMock();
->>>>>>> ab520a13
 
         $container->expects($this->atLeastOnce())
             ->method('findTaggedServiceIds')
