<?php

/*
 * This file is part of the Symfony package.
 *
 * (c) Fabien Potencier <fabien@symfony.com>
 *
 * For the full copyright and license information, please view the LICENSE
 * file that was distributed with this source code.
 */

namespace Symfony\Component\Serializer\Normalizer;

use Symfony\Component\PropertyAccess\Exception\InvalidArgumentException;
use Symfony\Component\PropertyAccess\Exception\NoSuchPropertyException;
use Symfony\Component\PropertyAccess\Exception\UninitializedPropertyException;
use Symfony\Component\PropertyInfo\PropertyTypeExtractorInterface;
use Symfony\Component\PropertyInfo\Type;
use Symfony\Component\Serializer\Encoder\CsvEncoder;
use Symfony\Component\Serializer\Encoder\JsonEncoder;
use Symfony\Component\Serializer\Encoder\XmlEncoder;
use Symfony\Component\Serializer\Exception\ExtraAttributesException;
use Symfony\Component\Serializer\Exception\LogicException;
use Symfony\Component\Serializer\Exception\NotNormalizableValueException;
use Symfony\Component\Serializer\Mapping\AttributeMetadataInterface;
use Symfony\Component\Serializer\Mapping\ClassDiscriminatorFromClassMetadata;
use Symfony\Component\Serializer\Mapping\ClassDiscriminatorResolverInterface;
use Symfony\Component\Serializer\Mapping\Factory\ClassMetadataFactoryInterface;
use Symfony\Component\Serializer\NameConverter\NameConverterInterface;

/**
 * Base class for a normalizer dealing with objects.
 *
 * @author Kévin Dunglas <dunglas@gmail.com>
 */
abstract class AbstractObjectNormalizer extends AbstractNormalizer
{
    /**
     * Set to true to respect the max depth metadata on fields.
     */
    public const ENABLE_MAX_DEPTH = 'enable_max_depth';

    /**
     * How to track the current depth in the context.
     */
    public const DEPTH_KEY_PATTERN = 'depth_%s::%s';

    /**
     * While denormalizing, we can verify that types match.
     *
     * You can disable this by setting this flag to true.
     */
    public const DISABLE_TYPE_ENFORCEMENT = 'disable_type_enforcement';

    /**
     * Flag to control whether fields with the value `null` should be output
     * when normalizing or omitted.
     */
    public const SKIP_NULL_VALUES = 'skip_null_values';

    /**
     * Flag to control whether uninitialized PHP>=7.4 typed class properties
     * should be excluded when normalizing.
     */
    public const SKIP_UNINITIALIZED_VALUES = 'skip_uninitialized_values';

    /**
     * Callback to allow to set a value for an attribute when the max depth has
     * been reached.
     *
     * If no callback is given, the attribute is skipped. If a callable is
     * given, its return value is used (even if null).
     *
     * The arguments are:
     *
     * - mixed  $attributeValue value of this field
     * - object $object         the whole object being normalized
     * - string $attributeName  name of the attribute being normalized
     * - string $format         the requested format
     * - array  $context        the serialization context
     */
    public const MAX_DEPTH_HANDLER = 'max_depth_handler';

    /**
     * Specify which context key are not relevant to determine which attributes
     * of an object to (de)normalize.
     */
    public const EXCLUDE_FROM_CACHE_KEY = 'exclude_from_cache_key';

    /**
     * Flag to tell the denormalizer to also populate existing objects on
     * attributes of the main object.
     *
     * Setting this to true is only useful if you also specify the root object
     * in OBJECT_TO_POPULATE.
     */
    public const DEEP_OBJECT_TO_POPULATE = 'deep_object_to_populate';

    /**
     * Flag to control whether an empty object should be kept as an object (in
     * JSON: {}) or converted to a list (in JSON: []).
     */
    public const PRESERVE_EMPTY_OBJECTS = 'preserve_empty_objects';

    private $propertyTypeExtractor;
    private $typesCache = [];
    private $attributesCache = [];

    private $objectClassResolver;

    /**
     * @var ClassDiscriminatorResolverInterface|null
     */
    protected $classDiscriminatorResolver;

    public function __construct(ClassMetadataFactoryInterface $classMetadataFactory = null, NameConverterInterface $nameConverter = null, PropertyTypeExtractorInterface $propertyTypeExtractor = null, ClassDiscriminatorResolverInterface $classDiscriminatorResolver = null, callable $objectClassResolver = null, array $defaultContext = [])
    {
        parent::__construct($classMetadataFactory, $nameConverter, $defaultContext);

        if (isset($this->defaultContext[self::MAX_DEPTH_HANDLER]) && !\is_callable($this->defaultContext[self::MAX_DEPTH_HANDLER])) {
            throw new InvalidArgumentException(sprintf('The "%s" given in the default context is not callable.', self::MAX_DEPTH_HANDLER));
        }

        $this->defaultContext[self::EXCLUDE_FROM_CACHE_KEY] = array_merge($this->defaultContext[self::EXCLUDE_FROM_CACHE_KEY] ?? [], [self::CIRCULAR_REFERENCE_LIMIT_COUNTERS]);
<<<<<<< HEAD
        $this->defaultContext[self::SKIP_UNINITIALIZED_VALUES] = true;
=======
>>>>>>> 1d7f7742

        $this->propertyTypeExtractor = $propertyTypeExtractor;

        if (null === $classDiscriminatorResolver && null !== $classMetadataFactory) {
            $classDiscriminatorResolver = new ClassDiscriminatorFromClassMetadata($classMetadataFactory);
        }
        $this->classDiscriminatorResolver = $classDiscriminatorResolver;
        $this->objectClassResolver = $objectClassResolver;
    }

    /**
     * {@inheritdoc}
     */
    public function supportsNormalization(mixed $data, string $format = null): bool
    {
        return \is_object($data) && !$data instanceof \Traversable;
    }

    /**
     * {@inheritdoc}
     */
    public function normalize(mixed $object, string $format = null, array $context = []): array|string|int|float|bool|\ArrayObject|null
    {
        if (!isset($context['cache_key'])) {
            $context['cache_key'] = $this->getCacheKey($format, $context);
        }

        if (isset($context[self::CALLBACKS])) {
            if (!\is_array($context[self::CALLBACKS])) {
                throw new InvalidArgumentException(sprintf('The "%s" context option must be an array of callables.', self::CALLBACKS));
            }

            foreach ($context[self::CALLBACKS] as $attribute => $callback) {
                if (!\is_callable($callback)) {
                    throw new InvalidArgumentException(sprintf('Invalid callback found for attribute "%s" in the "%s" context option.', $attribute, self::CALLBACKS));
                }
            }
        }

        if ($this->isCircularReference($object, $context)) {
            return $this->handleCircularReference($object, $format, $context);
        }

        $data = [];
        $stack = [];
        $attributes = $this->getAttributes($object, $format, $context);
        $class = $this->objectClassResolver ? ($this->objectClassResolver)($object) : \get_class($object);
        $attributesMetadata = $this->classMetadataFactory ? $this->classMetadataFactory->getMetadataFor($class)->getAttributesMetadata() : null;
        if (isset($context[self::MAX_DEPTH_HANDLER])) {
            $maxDepthHandler = $context[self::MAX_DEPTH_HANDLER];
            if (!\is_callable($maxDepthHandler)) {
                throw new InvalidArgumentException(sprintf('The "%s" given in the context is not callable.', self::MAX_DEPTH_HANDLER));
            }
        } else {
            $maxDepthHandler = null;
        }

        foreach ($attributes as $attribute) {
            $maxDepthReached = false;
            if (null !== $attributesMetadata && ($maxDepthReached = $this->isMaxDepthReached($attributesMetadata, $class, $attribute, $context)) && !$maxDepthHandler) {
                continue;
            }

            $attributeContext = $this->getAttributeNormalizationContext($object, $attribute, $context);

            try {
                $attributeValue = $this->getAttributeValue($object, $attribute, $format, $attributeContext);
            } catch (UninitializedPropertyException $e) {
                if ($context[self::SKIP_UNINITIALIZED_VALUES] ?? $this->defaultContext[self::SKIP_UNINITIALIZED_VALUES] ?? true) {
                    continue;
                }
                throw $e;
            }

            if ($maxDepthReached) {
                $attributeValue = $maxDepthHandler($attributeValue, $object, $attribute, $format, $attributeContext);
            }

            /**
             * @var callable|null
             */
            $callback = $context[self::CALLBACKS][$attribute] ?? $this->defaultContext[self::CALLBACKS][$attribute] ?? null;
            if ($callback) {
                $attributeValue = $callback($attributeValue, $object, $attribute, $format, $attributeContext);
            }

            if (null !== $attributeValue && !is_scalar($attributeValue)) {
                $stack[$attribute] = $attributeValue;
            }

            $data = $this->updateData($data, $attribute, $attributeValue, $class, $format, $attributeContext);
        }

        foreach ($stack as $attribute => $attributeValue) {
            if (!$this->serializer instanceof NormalizerInterface) {
                throw new LogicException(sprintf('Cannot normalize attribute "%s" because the injected serializer is not a normalizer.', $attribute));
            }

            $attributeContext = $this->getAttributeNormalizationContext($object, $attribute, $context);
            $childContext = $this->createChildContext($attributeContext, $attribute, $format);

            $data = $this->updateData($data, $attribute, $this->serializer->normalize($attributeValue, $format, $childContext), $class, $format, $attributeContext);
        }

        if (isset($context[self::PRESERVE_EMPTY_OBJECTS]) && !\count($data)) {
            return new \ArrayObject();
        }

        return $data;
    }

    /**
     * Computes the normalization context merged with current one. Metadata always wins over global context, as more specific.
     */
    private function getAttributeNormalizationContext(object $object, string $attribute, array $context): array
    {
        if (null === $metadata = $this->getAttributeMetadata($object, $attribute)) {
            return $context;
        }

        return array_merge($context, $metadata->getNormalizationContextForGroups($this->getGroups($context)));
    }

    /**
     * Computes the denormalization context merged with current one. Metadata always wins over global context, as more specific.
     */
    private function getAttributeDenormalizationContext(string $class, string $attribute, array $context): array
    {
        if (null === $metadata = $this->getAttributeMetadata($class, $attribute)) {
            return $context;
        }

        $context['deserialization_path'] = ($context['deserialization_path'] ?? false) ? $context['deserialization_path'].'.'.$attribute : $attribute;

        return array_merge($context, $metadata->getDenormalizationContextForGroups($this->getGroups($context)));
    }

    private function getAttributeMetadata(object|string $objectOrClass, string $attribute): ?AttributeMetadataInterface
    {
        if (!$this->classMetadataFactory) {
            return null;
        }

        return $this->classMetadataFactory->getMetadataFor($objectOrClass)->getAttributesMetadata()[$attribute] ?? null;
    }

    /**
     * {@inheritdoc}
     */
    protected function instantiateObject(array &$data, string $class, array &$context, \ReflectionClass $reflectionClass, array|bool $allowedAttributes, string $format = null): object
    {
        if ($this->classDiscriminatorResolver && $mapping = $this->classDiscriminatorResolver->getMappingForClass($class)) {
            if (!isset($data[$mapping->getTypeProperty()])) {
                throw NotNormalizableValueException::createForUnexpectedDataType(sprintf('Type property "%s" not found for the abstract object "%s".', $mapping->getTypeProperty(), $class), null, ['string'], isset($context['deserialization_path']) ? $context['deserialization_path'].'.'.$mapping->getTypeProperty() : $mapping->getTypeProperty(), false);
            }

            $type = $data[$mapping->getTypeProperty()];
            if (null === ($mappedClass = $mapping->getClassForType($type))) {
                throw NotNormalizableValueException::createForUnexpectedDataType(sprintf('The type "%s" is not a valid value.', $type), $type, ['string'], isset($context['deserialization_path']) ? $context['deserialization_path'].'.'.$mapping->getTypeProperty() : $mapping->getTypeProperty(), true);
            }

            if ($mappedClass !== $class) {
                return $this->instantiateObject($data, $mappedClass, $context, new \ReflectionClass($mappedClass), $allowedAttributes, $format);
            }
        }

        return parent::instantiateObject($data, $class, $context, $reflectionClass, $allowedAttributes, $format);
    }

    /**
     * Gets and caches attributes for the given object, format and context.
     *
     * @return string[]
     */
    protected function getAttributes(object $object, ?string $format, array $context): array
    {
        $class = $this->objectClassResolver ? ($this->objectClassResolver)($object) : \get_class($object);
        $key = $class.'-'.$context['cache_key'];

        if (isset($this->attributesCache[$key])) {
            return $this->attributesCache[$key];
        }

        $allowedAttributes = $this->getAllowedAttributes($object, $context, true);

        if (false !== $allowedAttributes) {
            if ($context['cache_key']) {
                $this->attributesCache[$key] = $allowedAttributes;
            }

            return $allowedAttributes;
        }

        $attributes = $this->extractAttributes($object, $format, $context);

        if ($this->classDiscriminatorResolver && $mapping = $this->classDiscriminatorResolver->getMappingForMappedObject($object)) {
            array_unshift($attributes, $mapping->getTypeProperty());
        }

        if ($context['cache_key'] && \stdClass::class !== $class) {
            $this->attributesCache[$key] = $attributes;
        }

        return $attributes;
    }

    /**
     * Extracts attributes to normalize from the class of the given object, format and context.
     *
     * @return string[]
     */
    abstract protected function extractAttributes(object $object, string $format = null, array $context = []): array;

    /**
     * Gets the attribute value.
     */
    abstract protected function getAttributeValue(object $object, string $attribute, string $format = null, array $context = []): mixed;

    /**
     * {@inheritdoc}
     */
    public function supportsDenormalization(mixed $data, string $type, string $format = null): bool
    {
        return class_exists($type) || (interface_exists($type, false) && $this->classDiscriminatorResolver && null !== $this->classDiscriminatorResolver->getMappingForClass($type));
    }

    /**
     * {@inheritdoc}
     */
    public function denormalize(mixed $data, string $type, string $format = null, array $context = []): mixed
    {
        if (!isset($context['cache_key'])) {
            $context['cache_key'] = $this->getCacheKey($format, $context);
        }

        $allowedAttributes = $this->getAllowedAttributes($type, $context, true);
        $normalizedData = $this->prepareForDenormalization($data);
        $extraAttributes = [];

        $reflectionClass = new \ReflectionClass($type);
        $object = $this->instantiateObject($normalizedData, $type, $context, $reflectionClass, $allowedAttributes, $format);
        $resolvedClass = $this->objectClassResolver ? ($this->objectClassResolver)($object) : \get_class($object);

        foreach ($normalizedData as $attribute => $value) {
            $attributeContext = $this->getAttributeDenormalizationContext($resolvedClass, $attribute, $context);

            if ($this->nameConverter) {
                $attribute = $this->nameConverter->denormalize($attribute, $resolvedClass, $format, $attributeContext);
            }

            if ((false !== $allowedAttributes && !\in_array($attribute, $allowedAttributes)) || !$this->isAllowedAttribute($resolvedClass, $attribute, $format, $context)) {
                if (!($context[self::ALLOW_EXTRA_ATTRIBUTES] ?? $this->defaultContext[self::ALLOW_EXTRA_ATTRIBUTES])) {
                    $extraAttributes[] = $attribute;
                }

                continue;
            }

            if ($attributeContext[self::DEEP_OBJECT_TO_POPULATE] ?? $this->defaultContext[self::DEEP_OBJECT_TO_POPULATE] ?? false) {
                try {
                    $attributeContext[self::OBJECT_TO_POPULATE] = $this->getAttributeValue($object, $attribute, $format, $attributeContext);
                } catch (NoSuchPropertyException $e) {
                }
            }

            $types = $this->getTypes($resolvedClass, $attribute);

            if (null !== $types) {
                try {
                    $value = $this->validateAndDenormalize($types, $resolvedClass, $attribute, $value, $format, $attributeContext);
                } catch (NotNormalizableValueException $exception) {
                    if (isset($context['not_normalizable_value_exceptions'])) {
                        $context['not_normalizable_value_exceptions'][] = $exception;
                        continue;
                    }
                    throw $exception;
                }
            }
            try {
                $this->setAttributeValue($object, $attribute, $value, $format, $attributeContext);
            } catch (InvalidArgumentException $e) {
                $exception = NotNormalizableValueException::createForUnexpectedDataType(
                    sprintf('Failed to denormalize attribute "%s" value for class "%s": '.$e->getMessage(), $attribute, $type),
                    $data,
                    ['unknown'],
                    $context['deserialization_path'] ?? null,
                    false,
                    $e->getCode(),
                    $e
                );
                if (isset($context['not_normalizable_value_exceptions'])) {
                    $context['not_normalizable_value_exceptions'][] = $exception;
                    continue;
                }
                throw $exception;
            }
        }

        if (!empty($extraAttributes)) {
            throw new ExtraAttributesException($extraAttributes);
        }

        return $object;
    }

    /**
     * Sets attribute value.
     */
    abstract protected function setAttributeValue(object $object, string $attribute, mixed $value, string $format = null, array $context = []);

    /**
     * Validates the submitted data and denormalizes it.
     *
     * @param Type[] $types
     *
     * @throws NotNormalizableValueException
     * @throws LogicException
     */
    private function validateAndDenormalize(array $types, string $currentClass, string $attribute, mixed $data, ?string $format, array $context): mixed
    {
        $expectedTypes = [];
        foreach ($types as $type) {
            if (null === $data && $type->isNullable()) {
                return null;
            }

            $collectionValueType = $type->isCollection() ? $type->getCollectionValueTypes()[0] ?? null : null;

            // Fix a collection that contains the only one element
            // This is special to xml format only
            if ('xml' === $format && null !== $collectionValueType && (!\is_array($data) || !\is_int(key($data)))) {
                $data = [$data];
            }

            // In XML and CSV all basic datatypes are represented as strings, it is e.g. not possible to determine,
            // if a value is meant to be a string, float, int or a boolean value from the serialized representation.
            // That's why we have to transform the values, if one of these non-string basic datatypes is expected.
            if (\is_string($data) && (XmlEncoder::FORMAT === $format || CsvEncoder::FORMAT === $format)) {
                if ('' === $data) {
                    if (Type::BUILTIN_TYPE_ARRAY === $builtinType = $type->getBuiltinType()) {
                        return [];
                    }

                    if ($type->isNullable() && \in_array($builtinType, [Type::BUILTIN_TYPE_BOOL, Type::BUILTIN_TYPE_INT, Type::BUILTIN_TYPE_FLOAT], true)) {
                        return null;
                    }
                }

                switch ($builtinType ?? $type->getBuiltinType()) {
                    case Type::BUILTIN_TYPE_BOOL:
                        // according to https://www.w3.org/TR/xmlschema-2/#boolean, valid representations are "false", "true", "0" and "1"
                        if ('false' === $data || '0' === $data) {
                            $data = false;
                        } elseif ('true' === $data || '1' === $data) {
                            $data = true;
                        } else {
                            throw NotNormalizableValueException::createForUnexpectedDataType(sprintf('The type of the "%s" attribute for class "%s" must be bool ("%s" given).', $attribute, $currentClass, $data), $data, [Type::BUILTIN_TYPE_BOOL], $context['deserialization_path'] ?? null);
                        }
                        break;
                    case Type::BUILTIN_TYPE_INT:
                        if (ctype_digit($data) || '-' === $data[0] && ctype_digit(substr($data, 1))) {
                            $data = (int) $data;
                        } else {
                            throw NotNormalizableValueException::createForUnexpectedDataType(sprintf('The type of the "%s" attribute for class "%s" must be int ("%s" given).', $attribute, $currentClass, $data), $data, [Type::BUILTIN_TYPE_INT], $context['deserialization_path'] ?? null);
                        }
                        break;
                    case Type::BUILTIN_TYPE_FLOAT:
                        if (is_numeric($data)) {
                            return (float) $data;
                        }

                        switch ($data) {
                            case 'NaN':
                                return \NAN;
                            case 'INF':
                                return \INF;
                            case '-INF':
                                return -\INF;
                            default:
                                throw NotNormalizableValueException::createForUnexpectedDataType(sprintf('The type of the "%s" attribute for class "%s" must be float ("%s" given).', $attribute, $currentClass, $data), $data, [Type::BUILTIN_TYPE_FLOAT], $context['deserialization_path'] ?? null);
                        }

                        break;
                }
            }

            if (null !== $collectionValueType && Type::BUILTIN_TYPE_OBJECT === $collectionValueType->getBuiltinType()) {
                $builtinType = Type::BUILTIN_TYPE_OBJECT;
                $class = $collectionValueType->getClassName().'[]';

                if (\count($collectionKeyType = $type->getCollectionKeyTypes()) > 0) {
                    [$context['key_type']] = $collectionKeyType;
                }
            } elseif ($type->isCollection() && \count($collectionValueType = $type->getCollectionValueTypes()) > 0 && Type::BUILTIN_TYPE_ARRAY === $collectionValueType[0]->getBuiltinType()) {
                // get inner type for any nested array
                [$innerType] = $collectionValueType;

                // note that it will break for any other builtinType
                $dimensions = '[]';
                while (\count($innerType->getCollectionValueTypes()) > 0 && Type::BUILTIN_TYPE_ARRAY === $innerType->getBuiltinType()) {
                    $dimensions .= '[]';
                    [$innerType] = $innerType->getCollectionValueTypes();
                }

                if (null !== $innerType->getClassName()) {
                    // the builtinType is the inner one and the class is the class followed by []...[]
                    $builtinType = $innerType->getBuiltinType();
                    $class = $innerType->getClassName().$dimensions;
                } else {
                    // default fallback (keep it as array)
                    $builtinType = $type->getBuiltinType();
                    $class = $type->getClassName();
                }
            } else {
                $builtinType = $type->getBuiltinType();
                $class = $type->getClassName();
            }

            $expectedTypes[Type::BUILTIN_TYPE_OBJECT === $builtinType && $class ? $class : $builtinType] = true;

            if (Type::BUILTIN_TYPE_OBJECT === $builtinType) {
                if (!$this->serializer instanceof DenormalizerInterface) {
                    throw new LogicException(sprintf('Cannot denormalize attribute "%s" for class "%s" because injected serializer is not a denormalizer.', $attribute, $class));
                }

                $childContext = $this->createChildContext($context, $attribute, $format);
                if ($this->serializer->supportsDenormalization($data, $class, $format, $childContext)) {
                    return $this->serializer->denormalize($data, $class, $format, $childContext);
                }
            }

            // JSON only has a Number type corresponding to both int and float PHP types.
            // PHP's json_encode, JavaScript's JSON.stringify, Go's json.Marshal as well as most other JSON encoders convert
            // floating-point numbers like 12.0 to 12 (the decimal part is dropped when possible).
            // PHP's json_decode automatically converts Numbers without a decimal part to integers.
            // To circumvent this behavior, integers are converted to floats when denormalizing JSON based formats and when
            // a float is expected.
            if (Type::BUILTIN_TYPE_FLOAT === $builtinType && \is_int($data) && str_contains($format, JsonEncoder::FORMAT)) {
                return (float) $data;
            }

            if (('is_'.$builtinType)($data)) {
                return $data;
            }
        }

        if ($context[self::DISABLE_TYPE_ENFORCEMENT] ?? $this->defaultContext[self::DISABLE_TYPE_ENFORCEMENT] ?? false) {
            return $data;
        }

        throw NotNormalizableValueException::createForUnexpectedDataType(sprintf('The type of the "%s" attribute for class "%s" must be one of "%s" ("%s" given).', $attribute, $currentClass, implode('", "', array_keys($expectedTypes)), get_debug_type($data)), $data, array_keys($expectedTypes), $context['deserialization_path'] ?? $attribute);
    }

    /**
     * @internal
     */
    protected function denormalizeParameter(\ReflectionClass $class, \ReflectionParameter $parameter, string $parameterName, mixed $parameterData, array $context, string $format = null): mixed
    {
        if ($parameter->isVariadic() || null === $this->propertyTypeExtractor || null === $types = $this->getTypes($class->getName(), $parameterName)) {
            return parent::denormalizeParameter($class, $parameter, $parameterName, $parameterData, $context, $format);
        }

        return $this->validateAndDenormalize($types, $class->getName(), $parameterName, $parameterData, $format, $context);
    }

    /**
     * @return Type[]|null
     */
    private function getTypes(string $currentClass, string $attribute): ?array
    {
        if (null === $this->propertyTypeExtractor) {
            return null;
        }

        $key = $currentClass.'::'.$attribute;
        if (isset($this->typesCache[$key])) {
            return false === $this->typesCache[$key] ? null : $this->typesCache[$key];
        }

        if (null !== $types = $this->propertyTypeExtractor->getTypes($currentClass, $attribute)) {
            return $this->typesCache[$key] = $types;
        }

        if (null !== $this->classDiscriminatorResolver && null !== $discriminatorMapping = $this->classDiscriminatorResolver->getMappingForClass($currentClass)) {
            if ($discriminatorMapping->getTypeProperty() === $attribute) {
                return $this->typesCache[$key] = [
                    new Type(Type::BUILTIN_TYPE_STRING),
                ];
            }

            foreach ($discriminatorMapping->getTypesMapping() as $mappedClass) {
                if (null !== $types = $this->propertyTypeExtractor->getTypes($mappedClass, $attribute)) {
                    return $this->typesCache[$key] = $types;
                }
            }
        }

        $this->typesCache[$key] = false;

        return null;
    }

    /**
     * Sets an attribute and apply the name converter if necessary.
     */
    private function updateData(array $data, string $attribute, mixed $attributeValue, string $class, ?string $format, array $context): array
    {
        if (null === $attributeValue && ($context[self::SKIP_NULL_VALUES] ?? $this->defaultContext[self::SKIP_NULL_VALUES] ?? false)) {
            return $data;
        }

        if ($this->nameConverter) {
            $attribute = $this->nameConverter->normalize($attribute, $class, $format, $context);
        }

        $data[$attribute] = $attributeValue;

        return $data;
    }

    /**
     * Is the max depth reached for the given attribute?
     *
     * @param AttributeMetadataInterface[] $attributesMetadata
     */
    private function isMaxDepthReached(array $attributesMetadata, string $class, string $attribute, array &$context): bool
    {
        $enableMaxDepth = $context[self::ENABLE_MAX_DEPTH] ?? $this->defaultContext[self::ENABLE_MAX_DEPTH] ?? false;
        if (
            !$enableMaxDepth ||
            !isset($attributesMetadata[$attribute]) ||
            null === $maxDepth = $attributesMetadata[$attribute]->getMaxDepth()
        ) {
            return false;
        }

        $key = sprintf(self::DEPTH_KEY_PATTERN, $class, $attribute);
        if (!isset($context[$key])) {
            $context[$key] = 1;

            return false;
        }

        if ($context[$key] === $maxDepth) {
            return true;
        }

        ++$context[$key];

        return false;
    }

    /**
     * Overwritten to update the cache key for the child.
     *
     * We must not mix up the attribute cache between parent and children.
     *
     * {@inheritdoc}
     *
     * @internal
     */
    protected function createChildContext(array $parentContext, string $attribute, ?string $format): array
    {
        $context = parent::createChildContext($parentContext, $attribute, $format);
        $context['cache_key'] = $this->getCacheKey($format, $context);

        return $context;
    }

    /**
     * Builds the cache key for the attributes cache.
     *
     * The key must be different for every option in the context that could change which attributes should be handled.
     */
    private function getCacheKey(?string $format, array $context): bool|string
    {
        foreach ($context[self::EXCLUDE_FROM_CACHE_KEY] ?? $this->defaultContext[self::EXCLUDE_FROM_CACHE_KEY] as $key) {
            unset($context[$key]);
        }
        unset($context[self::EXCLUDE_FROM_CACHE_KEY]);
        unset($context[self::OBJECT_TO_POPULATE]);
        unset($context['cache_key']); // avoid artificially different keys

        try {
            return md5($format.serialize([
                'context' => $context,
                'ignored' => $context[self::IGNORED_ATTRIBUTES] ?? $this->defaultContext[self::IGNORED_ATTRIBUTES],
            ]));
        } catch (\Exception $exception) {
            // The context cannot be serialized, skip the cache
            return false;
        }
    }
<<<<<<< HEAD

    private function shouldSkipUninitializedValues(array $context): bool
    {
        return $context[self::SKIP_UNINITIALIZED_VALUES]
            ?? $this->defaultContext[self::SKIP_UNINITIALIZED_VALUES]
            ?? false;
    }

    /**
     * This error may occur when specific object normalizer implementation gets attribute value
     * by accessing a public uninitialized property or by calling a method accessing such property.
     */
    private function isUninitializedValueError(\Error $e): bool
    {
        return str_starts_with($e->getMessage(), 'Typed property')
            && str_ends_with($e->getMessage(), 'must not be accessed before initialization');
    }
=======
>>>>>>> 1d7f7742
}<|MERGE_RESOLUTION|>--- conflicted
+++ resolved
@@ -122,10 +122,6 @@
         }
 
         $this->defaultContext[self::EXCLUDE_FROM_CACHE_KEY] = array_merge($this->defaultContext[self::EXCLUDE_FROM_CACHE_KEY] ?? [], [self::CIRCULAR_REFERENCE_LIMIT_COUNTERS]);
-<<<<<<< HEAD
-        $this->defaultContext[self::SKIP_UNINITIALIZED_VALUES] = true;
-=======
->>>>>>> 1d7f7742
 
         $this->propertyTypeExtractor = $propertyTypeExtractor;
 
@@ -719,24 +715,4 @@
             return false;
         }
     }
-<<<<<<< HEAD
-
-    private function shouldSkipUninitializedValues(array $context): bool
-    {
-        return $context[self::SKIP_UNINITIALIZED_VALUES]
-            ?? $this->defaultContext[self::SKIP_UNINITIALIZED_VALUES]
-            ?? false;
-    }
-
-    /**
-     * This error may occur when specific object normalizer implementation gets attribute value
-     * by accessing a public uninitialized property or by calling a method accessing such property.
-     */
-    private function isUninitializedValueError(\Error $e): bool
-    {
-        return str_starts_with($e->getMessage(), 'Typed property')
-            && str_ends_with($e->getMessage(), 'must not be accessed before initialization');
-    }
-=======
->>>>>>> 1d7f7742
 }