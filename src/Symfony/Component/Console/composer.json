{
    "name": "symfony/console",
    "type": "library",
    "description": "Symfony Console Component",
    "keywords": [],
    "homepage": "https://symfony.com",
    "license": "MIT",
    "authors": [
        {
            "name": "Fabien Potencier",
            "email": "fabien@symfony.com"
        },
        {
            "name": "Symfony Community",
            "homepage": "https://symfony.com/contributors"
        }
    ],
    "require": {
        "php": ">=5.5.9",
        "symfony/polyfill-mbstring": "~1.0",
        "symfony/debug": "~2.8|~3.0|~4.0"
    },
    "require-dev": {
<<<<<<< HEAD
        "symfony/http-kernel": "~2.8|~3.0|~4.0",
        "symfony/event-dispatcher": "~2.8|~3.0|~4.0",
        "symfony/dependency-injection": "~3.3|~4.0",
        "symfony/filesystem": "~2.8|~3.0|~4.0",
        "symfony/process": "~2.8|~3.0|~4.0",
=======
        "symfony/config": "~3.3",
        "symfony/http-kernel": "~2.8|~3.0",
        "symfony/event-dispatcher": "~2.8|~3.0",
        "symfony/dependency-injection": "~3.3",
        "symfony/filesystem": "~2.8|~3.0",
        "symfony/process": "~2.8|~3.0",
>>>>>>> 2a293692
        "psr/log": "~1.0"
    },
    "suggest": {
        "symfony/event-dispatcher": "",
        "symfony/filesystem": "",
        "symfony/process": "",
        "psr/log": "For using the console logger"
    },
    "conflict": {
        "symfony/dependency-injection": "<3.3"
    },
    "autoload": {
        "psr-4": { "Symfony\\Component\\Console\\": "" },
        "exclude-from-classmap": [
            "/Tests/"
        ]
    },
    "minimum-stability": "dev",
    "extra": {
        "branch-alias": {
            "dev-master": "3.4-dev"
        }
    }
}<|MERGE_RESOLUTION|>--- conflicted
+++ resolved
@@ -21,20 +21,12 @@
         "symfony/debug": "~2.8|~3.0|~4.0"
     },
     "require-dev": {
-<<<<<<< HEAD
+        "symfony/config": "~3.3|~4.0",
         "symfony/http-kernel": "~2.8|~3.0|~4.0",
         "symfony/event-dispatcher": "~2.8|~3.0|~4.0",
         "symfony/dependency-injection": "~3.3|~4.0",
         "symfony/filesystem": "~2.8|~3.0|~4.0",
         "symfony/process": "~2.8|~3.0|~4.0",
-=======
-        "symfony/config": "~3.3",
-        "symfony/http-kernel": "~2.8|~3.0",
-        "symfony/event-dispatcher": "~2.8|~3.0",
-        "symfony/dependency-injection": "~3.3",
-        "symfony/filesystem": "~2.8|~3.0",
-        "symfony/process": "~2.8|~3.0",
->>>>>>> 2a293692
         "psr/log": "~1.0"
     },
     "suggest": {
