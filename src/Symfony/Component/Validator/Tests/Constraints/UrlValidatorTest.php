<?php

/*
 * This file is part of the Symfony package.
 *
 * (c) Fabien Potencier <fabien@symfony.com>
 *
 * For the full copyright and license information, please view the LICENSE
 * file that was distributed with this source code.
 */

namespace Symfony\Component\Validator\Tests\Constraints;

use Symfony\Component\Validator\Constraints\Url;
use Symfony\Component\Validator\Constraints\UrlValidator;
use Symfony\Component\Validator\Exception\InvalidOptionsException;
use Symfony\Component\Validator\Exception\UnexpectedValueException;
use Symfony\Component\Validator\Test\ConstraintValidatorTestCase;

class UrlValidatorTest extends ConstraintValidatorTestCase
{
    protected function createValidator()
    {
        return new UrlValidator();
    }

    public function testNullIsValid()
    {
        $this->validator->validate(null, new Url());

        $this->assertNoViolation();
    }

    public function testEmptyStringIsValid()
    {
        $this->validator->validate('', new Url());

        $this->assertNoViolation();
    }

    public function testEmptyStringFromObjectIsValid()
    {
        $this->validator->validate(new EmailProvider(), new Url());

        $this->assertNoViolation();
    }

    public function testExpectsStringCompatibleType()
    {
        $this->expectException(UnexpectedValueException::class);
        $this->validator->validate(new \stdClass(), new Url());
    }

    /**
     * @dataProvider getValidUrls
     */
    public function testValidUrls($url)
    {
        $this->validator->validate($url, new Url());

        $this->assertNoViolation();
    }

    /**
     * @dataProvider getValidUrlsWithWhitespaces
     */
    public function testValidUrlsWithWhitespaces($url)
    {
        $this->validator->validate($url, new Url(['normalizer' => 'trim']));

        $this->assertNoViolation();
    }

    /**
     * @dataProvider getValidRelativeUrls
     * @dataProvider getValidUrls
     */
    public function testValidRelativeUrl($url)
    {
        $constraint = new Url([
            'relativeProtocol' => true,
        ]);

        $this->validator->validate($url, $constraint);

        $this->assertNoViolation();
    }

    public function getValidRelativeUrls()
    {
        return [
            ['//example.com'],
            ['//examp_le.com'],
            ['//symfony.fake/blog/'],
            ['//symfony.com/search?type=&q=url+validator'],
        ];
    }

    public function getValidUrls()
    {
        return [
            ['http://a.pl'],
            ['http://www.example.com'],
            ['http://www.example.com.'],
            ['http://www.example.museum'],
            ['https://example.com/'],
            ['https://example.com:80/'],
            ['http://examp_le.com'],
            ['http://www.sub_domain.examp_le.com'],
            ['http://www.example.coop/'],
            ['http://www.test-example.com/'],
            ['http://www.symfony.com/'],
            ['http://symfony.fake/blog/'],
            ['http://symfony.com/?'],
            ['http://symfony.com/search?type=&q=url+validator'],
            ['http://symfony.com/#'],
            ['http://symfony.com/#?'],
            ['http://www.symfony.com/doc/current/book/validation.html#supported-constraints'],
            ['http://very.long.domain.name.com/'],
            ['http://localhost/'],
            ['http://myhost123/'],
            ['http://127.0.0.1/'],
            ['http://127.0.0.1:80/'],
            ['http://[::1]/'],
            ['http://[::1]:80/'],
            ['http://[1:2:3::4:5:6:7]/'],
            ['http://sãopaulo.com/'],
            ['http://xn--sopaulo-xwa.com/'],
            ['http://sãopaulo.com.br/'],
            ['http://xn--sopaulo-xwa.com.br/'],
            ['http://пример.испытание/'],
            ['http://xn--e1afmkfd.xn--80akhbyknj4f/'],
            ['http://مثال.إختبار/'],
            ['http://xn--mgbh0fb.xn--kgbechtv/'],
            ['http://例子.测试/'],
            ['http://xn--fsqu00a.xn--0zwm56d/'],
            ['http://例子.測試/'],
            ['http://xn--fsqu00a.xn--g6w251d/'],
            ['http://例え.テスト/'],
            ['http://xn--r8jz45g.xn--zckzah/'],
            ['http://مثال.آزمایشی/'],
            ['http://xn--mgbh0fb.xn--hgbk6aj7f53bba/'],
            ['http://실례.테스트/'],
            ['http://xn--9n2bp8q.xn--9t4b11yi5a/'],
            ['http://العربية.idn.icann.org/'],
            ['http://xn--ogb.idn.icann.org/'],
            ['http://xn--e1afmkfd.xn--80akhbyknj4f.xn--e1afmkfd/'],
            ['http://xn--espaa-rta.xn--ca-ol-fsay5a/'],
            ['http://xn--d1abbgf6aiiy.xn--p1ai/'],
            ['http://☎.com/'],
            ['http://username:password@symfony.com'],
            ['http://user.name:password@symfony.com'],
            ['http://user_name:pass_word@symfony.com'],
            ['http://username:pass.word@symfony.com'],
            ['http://user.name:pass.word@symfony.com'],
            ['http://user-name@symfony.com'],
            ['http://user_name@symfony.com'],
            ['http://u%24er:password@symfony.com'],
            ['http://user:pa%24%24word@symfony.com'],
            ['http://symfony.com?'],
            ['http://symfony.com?query=1'],
            ['http://symfony.com/?query=1'],
            ['http://symfony.com#'],
            ['http://symfony.com#fragment'],
            ['http://symfony.com/#fragment'],
            ['http://symfony.com/#one_more%20test'],
            ['http://example.com/exploit.html?hello[0]=test'],
        ];
    }

    public function getValidUrlsWithWhitespaces()
    {
        return [
            ["\x20http://www.example.com"],
            ["\x09\x09http://www.example.com."],
            ["http://symfony.fake/blog/\x0A"],
            ["http://symfony.com/search?type=&q=url+validator\x0D\x0D"],
            ["\x00https://example.com:80\x00"],
            ["\x0B\x0Bhttp://username:password@symfony.com\x0B\x0B"],
        ];
    }

    /**
     * @dataProvider getInvalidUrls
     */
    public function testInvalidUrls($url)
    {
        $constraint = new Url([
            'message' => 'myMessage',
        ]);

        $this->validator->validate($url, $constraint);

        $this->buildViolation('myMessage')
            ->setParameter('{{ value }}', '"'.$url.'"')
            ->setCode(Url::INVALID_URL_ERROR)
            ->assertRaised();
    }

    /**
     * @dataProvider getInvalidRelativeUrls
     * @dataProvider getInvalidUrls
     */
    public function testInvalidRelativeUrl($url)
    {
        $constraint = new Url([
            'message' => 'myMessage',
            'relativeProtocol' => true,
        ]);

        $this->validator->validate($url, $constraint);

        $this->buildViolation('myMessage')
            ->setParameter('{{ value }}', '"'.$url.'"')
            ->setCode(Url::INVALID_URL_ERROR)
            ->assertRaised();
    }

    public function getInvalidRelativeUrls()
    {
        return [
            ['/example.com'],
            ['//example.com::aa'],
            ['//example.com:aa'],
            ['//127.0.0.1:aa/'],
            ['//[::1'],
            ['//hello.☎/'],
            ['//:password@symfony.com'],
            ['//:password@@symfony.com'],
            ['//username:passwordsymfony.com'],
            ['//usern@me:password@symfony.com'],
            ['//example.com/exploit.html?<script>alert(1);</script>'],
            ['//example.com/exploit.html?hel lo'],
            ['//example.com/exploit.html?not_a%hex'],
            ['//'],
        ];
    }

    public function getInvalidUrls()
    {
        return [
            ['example.com'],
            ['://example.com'],
            ['http ://example.com'],
            ['http:/example.com'],
            ['http://example.com::aa'],
            ['http://example.com:aa'],
            ['ftp://example.fr'],
            ['faked://example.fr'],
            ['http://127.0.0.1:aa/'],
            ['ftp://[::1]/'],
            ['http://[::1'],
            ['http://hello.☎/'],
            ['http://:password@symfony.com'],
            ['http://:password@@symfony.com'],
            ['http://username:passwordsymfony.com'],
            ['http://usern@me:password@symfony.com'],
            ['http://nota%hex:password@symfony.com'],
            ['http://username:nota%hex@symfony.com'],
            ['http://example.com/exploit.html?<script>alert(1);</script>'],
            ['http://example.com/exploit.html?hel lo'],
            ['http://example.com/exploit.html?not_a%hex'],
            ['http://'],
        ];
    }

    /**
     * @dataProvider getValidCustomUrls
     */
    public function testCustomProtocolIsValid($url)
    {
        $constraint = new Url([
            'protocols' => ['ftp', 'file', 'git'],
        ]);

        $this->validator->validate($url, $constraint);

        $this->assertNoViolation();
    }

    public function getValidCustomUrls()
    {
        return [
            ['ftp://example.com'],
            ['file://127.0.0.1'],
            ['git://[::1]/'],
        ];
    }
<<<<<<< HEAD
=======

    /**
     * @dataProvider getCheckDns
     * @requires function Symfony\Bridge\PhpUnit\DnsMock::withMockedHosts
     * @group legacy
     * @expectedDeprecation The "checkDNS" option in "Symfony\Component\Validator\Constraints\Url" is deprecated since Symfony 4.1. Its false-positive rate is too high to be relied upon.
     */
    public function testCheckDns($violation)
    {
        DnsMock::withMockedHosts(['example.com' => [['type' => $violation ? '' : 'A']]]);

        $constraint = new Url([
            'checkDNS' => 'ANY',
            'dnsMessage' => 'myMessage',
        ]);

        $this->validator->validate('http://example.com', $constraint);

        if (!$violation) {
            $this->assertNoViolation();
        } else {
            $this->buildViolation('myMessage')
                ->setParameter('{{ value }}', '"example.com"')
                ->setCode(Url::INVALID_URL_ERROR)
                ->assertRaised();
        }
    }

    public function getCheckDns()
    {
        return [[true], [false]];
    }

    /**
     * @dataProvider getCheckDnsTypes
     * @requires function Symfony\Bridge\PhpUnit\DnsMock::withMockedHosts
     * @group legacy
     * @expectedDeprecation The "checkDNS" option in "Symfony\Component\Validator\Constraints\Url" is deprecated since Symfony 4.1. Its false-positive rate is too high to be relied upon.
     */
    public function testCheckDnsByType($type)
    {
        DnsMock::withMockedHosts(['example.com' => [['type' => $type]]]);

        $constraint = new Url([
            'checkDNS' => $type,
            'dnsMessage' => 'myMessage',
        ]);

        $this->validator->validate('http://example.com', $constraint);

        $this->assertNoViolation();
    }

    public function getCheckDnsTypes()
    {
        return [
            ['ANY'],
            ['A'],
            ['A6'],
            ['AAAA'],
            ['CNAME'],
            ['MX'],
            ['NAPTR'],
            ['NS'],
            ['PTR'],
            ['SOA'],
            ['SRV'],
            ['TXT'],
        ];
    }

    /**
     * @requires function Symfony\Bridge\PhpUnit\DnsMock::withMockedHosts
     * @group legacy
     * @expectedDeprecation The "checkDNS" option in "Symfony\Component\Validator\Constraints\Url" is deprecated since Symfony 4.1. Its false-positive rate is too high to be relied upon.
     * @expectedDeprecation The "dnsMessage" option in "Symfony\Component\Validator\Constraints\Url" is deprecated since Symfony 4.1.
     */
    public function testCheckDnsWithInvalidType()
    {
        $this->expectException(InvalidOptionsException::class);
        DnsMock::withMockedHosts(['example.com' => [['type' => 'A']]]);

        $constraint = new Url([
            'checkDNS' => 'BOGUS',
            'dnsMessage' => 'myMessage',
        ]);

        $this->validator->validate('http://example.com', $constraint);
    }

    /**
     * @group legacy
     * @expectedDeprecation The "checkDNS" option in "Symfony\Component\Validator\Constraints\Url" is deprecated since Symfony 4.1. Its false-positive rate is too high to be relied upon.
     */
    public function testCheckDnsOptionIsDeprecated()
    {
        $constraint = new Url([
            'checkDNS' => Url::CHECK_DNS_TYPE_NONE,
        ]);

        $this->validator->validate('http://example.com', $constraint);
    }
>>>>>>> 22b1eb40
}

class EmailProvider
{
    public function __toString(): string
    {
        return '';
    }
}<|MERGE_RESOLUTION|>--- conflicted
+++ resolved
@@ -13,7 +13,6 @@
 
 use Symfony\Component\Validator\Constraints\Url;
 use Symfony\Component\Validator\Constraints\UrlValidator;
-use Symfony\Component\Validator\Exception\InvalidOptionsException;
 use Symfony\Component\Validator\Exception\UnexpectedValueException;
 use Symfony\Component\Validator\Test\ConstraintValidatorTestCase;
 
@@ -286,111 +285,6 @@
             ['git://[::1]/'],
         ];
     }
-<<<<<<< HEAD
-=======
-
-    /**
-     * @dataProvider getCheckDns
-     * @requires function Symfony\Bridge\PhpUnit\DnsMock::withMockedHosts
-     * @group legacy
-     * @expectedDeprecation The "checkDNS" option in "Symfony\Component\Validator\Constraints\Url" is deprecated since Symfony 4.1. Its false-positive rate is too high to be relied upon.
-     */
-    public function testCheckDns($violation)
-    {
-        DnsMock::withMockedHosts(['example.com' => [['type' => $violation ? '' : 'A']]]);
-
-        $constraint = new Url([
-            'checkDNS' => 'ANY',
-            'dnsMessage' => 'myMessage',
-        ]);
-
-        $this->validator->validate('http://example.com', $constraint);
-
-        if (!$violation) {
-            $this->assertNoViolation();
-        } else {
-            $this->buildViolation('myMessage')
-                ->setParameter('{{ value }}', '"example.com"')
-                ->setCode(Url::INVALID_URL_ERROR)
-                ->assertRaised();
-        }
-    }
-
-    public function getCheckDns()
-    {
-        return [[true], [false]];
-    }
-
-    /**
-     * @dataProvider getCheckDnsTypes
-     * @requires function Symfony\Bridge\PhpUnit\DnsMock::withMockedHosts
-     * @group legacy
-     * @expectedDeprecation The "checkDNS" option in "Symfony\Component\Validator\Constraints\Url" is deprecated since Symfony 4.1. Its false-positive rate is too high to be relied upon.
-     */
-    public function testCheckDnsByType($type)
-    {
-        DnsMock::withMockedHosts(['example.com' => [['type' => $type]]]);
-
-        $constraint = new Url([
-            'checkDNS' => $type,
-            'dnsMessage' => 'myMessage',
-        ]);
-
-        $this->validator->validate('http://example.com', $constraint);
-
-        $this->assertNoViolation();
-    }
-
-    public function getCheckDnsTypes()
-    {
-        return [
-            ['ANY'],
-            ['A'],
-            ['A6'],
-            ['AAAA'],
-            ['CNAME'],
-            ['MX'],
-            ['NAPTR'],
-            ['NS'],
-            ['PTR'],
-            ['SOA'],
-            ['SRV'],
-            ['TXT'],
-        ];
-    }
-
-    /**
-     * @requires function Symfony\Bridge\PhpUnit\DnsMock::withMockedHosts
-     * @group legacy
-     * @expectedDeprecation The "checkDNS" option in "Symfony\Component\Validator\Constraints\Url" is deprecated since Symfony 4.1. Its false-positive rate is too high to be relied upon.
-     * @expectedDeprecation The "dnsMessage" option in "Symfony\Component\Validator\Constraints\Url" is deprecated since Symfony 4.1.
-     */
-    public function testCheckDnsWithInvalidType()
-    {
-        $this->expectException(InvalidOptionsException::class);
-        DnsMock::withMockedHosts(['example.com' => [['type' => 'A']]]);
-
-        $constraint = new Url([
-            'checkDNS' => 'BOGUS',
-            'dnsMessage' => 'myMessage',
-        ]);
-
-        $this->validator->validate('http://example.com', $constraint);
-    }
-
-    /**
-     * @group legacy
-     * @expectedDeprecation The "checkDNS" option in "Symfony\Component\Validator\Constraints\Url" is deprecated since Symfony 4.1. Its false-positive rate is too high to be relied upon.
-     */
-    public function testCheckDnsOptionIsDeprecated()
-    {
-        $constraint = new Url([
-            'checkDNS' => Url::CHECK_DNS_TYPE_NONE,
-        ]);
-
-        $this->validator->validate('http://example.com', $constraint);
-    }
->>>>>>> 22b1eb40
 }
 
 class EmailProvider
