--- conflicted
+++ resolved
@@ -25,16 +25,6 @@
      */
     public function __construct(callable $transform, callable $reverseTransform)
     {
-<<<<<<< HEAD
-=======
-        if (!\is_callable($transform)) {
-            throw new \InvalidArgumentException('Argument 1 should be a callable');
-        }
-        if (!\is_callable($reverseTransform)) {
-            throw new \InvalidArgumentException('Argument 2 should be a callable');
-        }
-
->>>>>>> 82d13dae
         $this->transform = $transform;
         $this->reverseTransform = $reverseTransform;
     }
