<?php

/*
 * This file is part of the Symfony package.
 *
 * (c) Fabien Potencier <fabien@symfony.com>
 *
 * For the full copyright and license information, please view the LICENSE
 * file that was distributed with this source code.
 */

namespace Symfony\Component\Security\Core\Tests\Authentication\Token;

use PHPUnit\Framework\TestCase;
use Symfony\Component\Security\Core\Authentication\Token\AbstractToken;
use Symfony\Component\Security\Core\User\InMemoryUser;
use Symfony\Component\Security\Core\User\UserInterface;

class AbstractTokenTest extends TestCase
{
    /**
     * @dataProvider provideUsers
     */
    public function testGetUserIdentifier($user, string $username)
    {
        $token = new ConcreteToken(['ROLE_FOO']);
        $token->setUser($user);
        $this->assertEquals($username, $token->getUserIdentifier());
    }

    public static function provideUsers()
    {
        yield [new InMemoryUser('fabien', null), 'fabien'];
    }

<<<<<<< HEAD
=======
    /**
     * @dataProvider provideLegacyUsers
     *
     * @group legacy
     */
    public function testLegacyGetUserIdentifier($user, string $username)
    {
        $token = new ConcreteToken(['ROLE_FOO']);
        $token->setUser($user);
        $this->assertEquals($username, $token->getUserIdentifier());
    }

    public static function provideLegacyUsers()
    {
        return [
            [new TestUser('fabien'), 'fabien'],
            ['fabien', 'fabien'],
        ];
    }

>>>>>>> 74b5b25e
    public function testEraseCredentials()
    {
        $token = new ConcreteToken(['ROLE_FOO']);

        $user = $this->createMock(UserInterface::class);
        $user->expects($this->once())->method('eraseCredentials');
        $token->setUser($user);

        $token->eraseCredentials();
    }

    public function testSerialize()
    {
        $token = new ConcreteToken(['ROLE_FOO', 'ROLE_BAR']);
        $token->setAttributes(['foo' => 'bar']);

        $uToken = unserialize(serialize($token));

        $this->assertEquals($token->getRoleNames(), $uToken->getRoleNames());
        $this->assertEquals($token->getAttributes(), $uToken->getAttributes());
    }

    public function testConstructor()
    {
        $token = new ConcreteToken(['ROLE_FOO']);
        $this->assertEquals(['ROLE_FOO'], $token->getRoleNames());
    }

    public function testAttributes()
    {
        $attributes = ['foo' => 'bar'];
        $token = new ConcreteToken();
        $token->setAttributes($attributes);

        $this->assertEquals($attributes, $token->getAttributes(), '->getAttributes() returns the token attributes');
        $this->assertEquals('bar', $token->getAttribute('foo'), '->getAttribute() returns the value of an attribute');
        $token->setAttribute('foo', 'foo');
        $this->assertEquals('foo', $token->getAttribute('foo'), '->setAttribute() changes the value of an attribute');
        $this->assertTrue($token->hasAttribute('foo'), '->hasAttribute() returns true if the attribute is defined');
        $this->assertFalse($token->hasAttribute('oof'), '->hasAttribute() returns false if the attribute is not defined');

        try {
            $token->getAttribute('foobar');
            $this->fail('->getAttribute() throws an \InvalidArgumentException exception when the attribute does not exist');
        } catch (\Exception $e) {
            $this->assertInstanceOf(\InvalidArgumentException::class, $e, '->getAttribute() throws an \InvalidArgumentException exception when the attribute does not exist');
            $this->assertEquals('This token has no "foobar" attribute.', $e->getMessage(), '->getAttribute() throws an \InvalidArgumentException exception when the attribute does not exist');
        }
    }

    /**
     * @dataProvider provideUsers
     */
    public function testSetUser($user)
    {
        $token = new ConcreteToken();
        $token->setUser($user);
        $this->assertSame($user, $token->getUser());
    }
<<<<<<< HEAD
=======

    /**
     * @group legacy
     *
     * @dataProvider getUserChanges
     */
    public function testSetUserSetsAuthenticatedToFalseWhenUserChanges($firstUser, $secondUser)
    {
        $token = new ConcreteToken();
        $token->setAuthenticated(true);
        $this->assertTrue($token->isAuthenticated());

        $token->setUser($firstUser);
        $this->assertTrue($token->isAuthenticated());

        $token->setUser($secondUser);
        $this->assertFalse($token->isAuthenticated());
    }

    public static function getUserChanges()
    {
        $user = new DummyUser();

        return [
            ['foo', 'bar'],
            ['foo', new TestUser('bar')],
            ['foo', $user],
            [$user, 'foo'],
            [$user, new TestUser('foo')],
            [new TestUser('foo'), new TestUser('bar')],
            [new TestUser('foo'), 'bar'],
            [new TestUser('foo'), $user],
        ];
    }

    /**
     * @group legacy
     *
     * @dataProvider provideUsers
     * @dataProvider provideLegacyUsers
     */
    public function testSetUserDoesNotSetAuthenticatedToFalseWhenUserDoesNotChange($user)
    {
        $token = new ConcreteToken();
        $token->setAuthenticated(true);
        $this->assertTrue($token->isAuthenticated());

        $token->setUser($user);
        $this->assertTrue($token->isAuthenticated());

        $token->setUser($user);
        $this->assertTrue($token->isAuthenticated());
    }

    /**
     * @group legacy
     */
    public function testIsUserChangedWhenSerializing()
    {
        $token = new ConcreteToken(['ROLE_ADMIN']);
        $token->setAuthenticated(true);
        $this->assertTrue($token->isAuthenticated());

        $user = new SerializableUser('wouter', ['ROLE_ADMIN']);
        $token->setUser($user);
        $this->assertTrue($token->isAuthenticated());

        $token = unserialize(serialize($token));
        $token->setUser($user);
        $this->assertTrue($token->isAuthenticated());
    }
}

class TestUser
{
    protected $name;

    public function __construct($name)
    {
        $this->name = $name;
    }

    public function __toString(): string
    {
        return $this->name;
    }
}

class SerializableUser implements UserInterface, \Serializable
{
    private $roles;
    private $name;

    public function __construct($name, array $roles = [])
    {
        $this->name = $name;
        $this->roles = $roles;
    }

    public function getUsername(): string
    {
        return $this->name;
    }

    public function getUserIdentifier(): string
    {
        return $this->name;
    }

    public function getPassword(): ?string
    {
        return '***';
    }

    public function getRoles(): array
    {
        if (empty($this->roles)) {
            return ['ROLE_USER'];
        }

        return $this->roles;
    }

    public function eraseCredentials()
    {
    }

    public function getSalt(): ?string
    {
        return null;
    }

    public function serialize(): string
    {
        return serialize($this->__serialize());
    }

    public function unserialize($serialized): void
    {
        $this->__unserialize(unserialize($serialized));
    }

    public function __serialize(): array
    {
        return ['name' => $this->name];
    }

    public function __unserialize(array $data): void
    {
        ['name' => $this->name] = $data;
    }
>>>>>>> 74b5b25e
}

class DummyUser implements UserInterface
{
    public function getRoles(): array
    {
        return [];
    }

    public function getPassword(): ?string
    {
        return null;
    }

    public function getSalt(): ?string
    {
        return null;
    }

    public function eraseCredentials(): void
    {
    }

    public function getUsername(): string
    {
    }

    public function getUserIdentifier(): string
    {
    }
}

class ConcreteToken extends AbstractToken
{
    private $credentials = 'credentials_value';

    public function __construct(array $roles = [], UserInterface $user = null)
    {
        parent::__construct($roles);

        if (null !== $user) {
            $this->setUser($user);
        }
    }

    public function __serialize(): array
    {
        return [$this->credentials, parent::__serialize()];
    }

    public function __unserialize(array $data): void
    {
        [$this->credentials, $parentState] = $data;
        parent::__unserialize($parentState);
    }

    public function getCredentials(): mixed
    {
    }
}<|MERGE_RESOLUTION|>--- conflicted
+++ resolved
@@ -33,29 +33,6 @@
         yield [new InMemoryUser('fabien', null), 'fabien'];
     }
 
-<<<<<<< HEAD
-=======
-    /**
-     * @dataProvider provideLegacyUsers
-     *
-     * @group legacy
-     */
-    public function testLegacyGetUserIdentifier($user, string $username)
-    {
-        $token = new ConcreteToken(['ROLE_FOO']);
-        $token->setUser($user);
-        $this->assertEquals($username, $token->getUserIdentifier());
-    }
-
-    public static function provideLegacyUsers()
-    {
-        return [
-            [new TestUser('fabien'), 'fabien'],
-            ['fabien', 'fabien'],
-        ];
-    }
-
->>>>>>> 74b5b25e
     public function testEraseCredentials()
     {
         $token = new ConcreteToken(['ROLE_FOO']);
@@ -115,190 +92,6 @@
         $token->setUser($user);
         $this->assertSame($user, $token->getUser());
     }
-<<<<<<< HEAD
-=======
-
-    /**
-     * @group legacy
-     *
-     * @dataProvider getUserChanges
-     */
-    public function testSetUserSetsAuthenticatedToFalseWhenUserChanges($firstUser, $secondUser)
-    {
-        $token = new ConcreteToken();
-        $token->setAuthenticated(true);
-        $this->assertTrue($token->isAuthenticated());
-
-        $token->setUser($firstUser);
-        $this->assertTrue($token->isAuthenticated());
-
-        $token->setUser($secondUser);
-        $this->assertFalse($token->isAuthenticated());
-    }
-
-    public static function getUserChanges()
-    {
-        $user = new DummyUser();
-
-        return [
-            ['foo', 'bar'],
-            ['foo', new TestUser('bar')],
-            ['foo', $user],
-            [$user, 'foo'],
-            [$user, new TestUser('foo')],
-            [new TestUser('foo'), new TestUser('bar')],
-            [new TestUser('foo'), 'bar'],
-            [new TestUser('foo'), $user],
-        ];
-    }
-
-    /**
-     * @group legacy
-     *
-     * @dataProvider provideUsers
-     * @dataProvider provideLegacyUsers
-     */
-    public function testSetUserDoesNotSetAuthenticatedToFalseWhenUserDoesNotChange($user)
-    {
-        $token = new ConcreteToken();
-        $token->setAuthenticated(true);
-        $this->assertTrue($token->isAuthenticated());
-
-        $token->setUser($user);
-        $this->assertTrue($token->isAuthenticated());
-
-        $token->setUser($user);
-        $this->assertTrue($token->isAuthenticated());
-    }
-
-    /**
-     * @group legacy
-     */
-    public function testIsUserChangedWhenSerializing()
-    {
-        $token = new ConcreteToken(['ROLE_ADMIN']);
-        $token->setAuthenticated(true);
-        $this->assertTrue($token->isAuthenticated());
-
-        $user = new SerializableUser('wouter', ['ROLE_ADMIN']);
-        $token->setUser($user);
-        $this->assertTrue($token->isAuthenticated());
-
-        $token = unserialize(serialize($token));
-        $token->setUser($user);
-        $this->assertTrue($token->isAuthenticated());
-    }
-}
-
-class TestUser
-{
-    protected $name;
-
-    public function __construct($name)
-    {
-        $this->name = $name;
-    }
-
-    public function __toString(): string
-    {
-        return $this->name;
-    }
-}
-
-class SerializableUser implements UserInterface, \Serializable
-{
-    private $roles;
-    private $name;
-
-    public function __construct($name, array $roles = [])
-    {
-        $this->name = $name;
-        $this->roles = $roles;
-    }
-
-    public function getUsername(): string
-    {
-        return $this->name;
-    }
-
-    public function getUserIdentifier(): string
-    {
-        return $this->name;
-    }
-
-    public function getPassword(): ?string
-    {
-        return '***';
-    }
-
-    public function getRoles(): array
-    {
-        if (empty($this->roles)) {
-            return ['ROLE_USER'];
-        }
-
-        return $this->roles;
-    }
-
-    public function eraseCredentials()
-    {
-    }
-
-    public function getSalt(): ?string
-    {
-        return null;
-    }
-
-    public function serialize(): string
-    {
-        return serialize($this->__serialize());
-    }
-
-    public function unserialize($serialized): void
-    {
-        $this->__unserialize(unserialize($serialized));
-    }
-
-    public function __serialize(): array
-    {
-        return ['name' => $this->name];
-    }
-
-    public function __unserialize(array $data): void
-    {
-        ['name' => $this->name] = $data;
-    }
->>>>>>> 74b5b25e
-}
-
-class DummyUser implements UserInterface
-{
-    public function getRoles(): array
-    {
-        return [];
-    }
-
-    public function getPassword(): ?string
-    {
-        return null;
-    }
-
-    public function getSalt(): ?string
-    {
-        return null;
-    }
-
-    public function eraseCredentials(): void
-    {
-    }
-
-    public function getUsername(): string
-    {
-    }
-
-    public function getUserIdentifier(): string
-    {
-    }
 }
 
 class ConcreteToken extends AbstractToken
