--- conflicted
+++ resolved
@@ -478,41 +478,6 @@
             , file_get_contents($filenameFr));
     }
 
-<<<<<<< HEAD
-    /**
-     * @dataProvider provideCompletionSuggestions
-     */
-    public function testComplete(array $input, array $expectedSuggestions)
-    {
-        if (!class_exists(CommandCompletionTester::class)) {
-            $this->markTestSkipped('Test command completion requires symfony/console 5.4+.');
-        }
-
-        $application = new Application();
-        $application->add($this->createCommand($this->createMock(ProviderInterface::class), ['en', 'fr', 'it'], ['messages', 'validators'], 'en', ['loco', 'crowdin', 'lokalise']));
-
-        $tester = new CommandCompletionTester($application->get('translation:pull'));
-        $suggestions = $tester->complete($input);
-        $this->assertSame($expectedSuggestions, $suggestions);
-    }
-
-    public function provideCompletionSuggestions(): \Generator
-    {
-        yield 'provider' => [
-            [''],
-            ['loco', 'crowdin', 'lokalise'],
-        ];
-
-        yield '--domains' => [
-            ['loco', '--domains'],
-            ['messages', 'validators'],
-        ];
-
-        yield '--locales' => [
-            ['loco', '--locales'],
-            ['en', 'fr', 'it'],
-        ];
-=======
     public function testPullMessagesMultipleDomains()
     {
         $arrayLoader = new ArrayLoader();
@@ -588,7 +553,41 @@
 </xliff>
 XLIFF
             , file_get_contents($filenameDomain));
->>>>>>> 931a3459
+    }
+
+    /**
+     * @dataProvider provideCompletionSuggestions
+     */
+    public function testComplete(array $input, array $expectedSuggestions)
+    {
+        if (!class_exists(CommandCompletionTester::class)) {
+            $this->markTestSkipped('Test command completion requires symfony/console 5.4+.');
+        }
+
+        $application = new Application();
+        $application->add($this->createCommand($this->createMock(ProviderInterface::class), ['en', 'fr', 'it'], ['messages', 'validators'], 'en', ['loco', 'crowdin', 'lokalise']));
+
+        $tester = new CommandCompletionTester($application->get('translation:pull'));
+        $suggestions = $tester->complete($input);
+        $this->assertSame($expectedSuggestions, $suggestions);
+    }
+
+    public function provideCompletionSuggestions(): \Generator
+    {
+        yield 'provider' => [
+            [''],
+            ['loco', 'crowdin', 'lokalise'],
+        ];
+
+        yield '--domains' => [
+            ['loco', '--domains'],
+            ['messages', 'validators'],
+        ];
+
+        yield '--locales' => [
+            ['loco', '--locales'],
+            ['en', 'fr', 'it'],
+        ];
     }
 
     private function createCommandTester(ProviderInterface $provider, array $locales = ['en'], array $domains = ['messages'], $defaultLocale = 'en'): CommandTester
