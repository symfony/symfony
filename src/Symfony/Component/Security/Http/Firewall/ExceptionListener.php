--- conflicted
+++ resolved
@@ -220,13 +220,8 @@
     protected function setTargetPath(Request $request)
     {
         // session isn't required when using HTTP basic authentication mechanism for example
-<<<<<<< HEAD
-        if ($request->hasSession() && $request->isMethodSafe() && !$request->isXmlHttpRequest()) {
+        if ($request->hasSession() && $request->isMethodSafe(false) && !$request->isXmlHttpRequest()) {
             $this->saveTargetPath($request->getSession(), $this->providerKey, $request->getUri());
-=======
-        if ($request->hasSession() && $request->isMethodSafe(false) && !$request->isXmlHttpRequest()) {
-            $request->getSession()->set('_security.'.$this->providerKey.'.target_path', $request->getUri());
->>>>>>> 5912413a
         }
     }
 }