--- conflicted
+++ resolved
@@ -26,11 +26,7 @@
         $this->reset();
     }
 
-<<<<<<< HEAD
-    public function collect(Request $request, Response $response, \Throwable $exception = null): void
-=======
     public function collect(Request $request, Response $response, ?\Throwable $exception = null): void
->>>>>>> a44829e2
     {
         $this->updateMemoryUsage();
     }
