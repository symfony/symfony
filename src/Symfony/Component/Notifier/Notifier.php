--- conflicted
+++ resolved
@@ -33,11 +33,7 @@
     /**
      * @param ChannelInterface[]|ContainerInterface $channels
      */
-<<<<<<< HEAD
-    public function __construct(array|ContainerInterface $channels, ChannelPolicyInterface $policy = null)
-=======
     public function __construct(array|ContainerInterface $channels, ?ChannelPolicyInterface $policy = null)
->>>>>>> a44829e2
     {
         $this->channels = $channels;
         $this->policy = $policy;
