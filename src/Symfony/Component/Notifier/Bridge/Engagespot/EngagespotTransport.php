--- conflicted
+++ resolved
@@ -29,24 +29,12 @@
 {
     protected const HOST = 'api.engagespot.co/2/campaigns';
 
-<<<<<<< HEAD
     public function __construct(
         #[\SensitiveParameter] private string $apiKey,
         private string $campaignName,
-        HttpClientInterface $client = null,
-        EventDispatcherInterface $dispatcher = null,
+        ?HttpClientInterface $client = null,
+        ?EventDispatcherInterface $dispatcher = null,
     ) {
-=======
-    private string $apiKey;
-    private string $campaignName;
-
-    public function __construct(#[\SensitiveParameter] string $apiKey, string $campaignName, ?HttpClientInterface $client = null, ?EventDispatcherInterface $dispatcher = null)
-    {
-        $this->apiKey = $apiKey;
-        $this->campaignName = $campaignName;
-        $this->client = $client;
-
->>>>>>> 6cd40eaa
         parent::__construct($client, $dispatcher);
     }
 
