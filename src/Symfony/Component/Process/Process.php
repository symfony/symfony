<?php

/*
 * This file is part of the Symfony package.
 *
 * (c) Fabien Potencier <fabien@symfony.com>
 *
 * For the full copyright and license information, please view the LICENSE
 * file that was distributed with this source code.
 */

namespace Symfony\Component\Process;

use Symfony\Component\Process\Exception\InvalidArgumentException;
use Symfony\Component\Process\Exception\LogicException;
use Symfony\Component\Process\Exception\ProcessFailedException;
use Symfony\Component\Process\Exception\ProcessSignaledException;
use Symfony\Component\Process\Exception\ProcessTimedOutException;
use Symfony\Component\Process\Exception\RuntimeException;
use Symfony\Component\Process\Pipes\PipesInterface;
use Symfony\Component\Process\Pipes\UnixPipes;
use Symfony\Component\Process\Pipes\WindowsPipes;

/**
 * Process is a thin wrapper around proc_* functions to easily
 * start independent PHP processes.
 *
 * @author Fabien Potencier <fabien@symfony.com>
 * @author Romain Neutron <imprec@gmail.com>
 */
class Process implements \IteratorAggregate
{
    public const ERR = 'err';
    public const OUT = 'out';

    public const STATUS_READY = 'ready';
    public const STATUS_STARTED = 'started';
    public const STATUS_TERMINATED = 'terminated';

    public const STDIN = 0;
    public const STDOUT = 1;
    public const STDERR = 2;

    // Timeout Precision in seconds.
    public const TIMEOUT_PRECISION = 0.2;

    public const ITER_NON_BLOCKING = 1; // By default, iterating over outputs is a blocking call, use this flag to make it non-blocking
    public const ITER_KEEP_OUTPUT = 2;  // By default, outputs are cleared while iterating, use this flag to keep them in memory
    public const ITER_SKIP_OUT = 4;     // Use this flag to skip STDOUT while iterating
    public const ITER_SKIP_ERR = 8;     // Use this flag to skip STDERR while iterating

    private $callback;
    private $hasCallback = false;
    private $commandline;
    private $cwd;
    private $env;
    private $input;
    private $starttime;
    private $lastOutputTime;
    private $timeout;
    private $idleTimeout;
    private $exitcode;
    private $fallbackStatus = [];
    private $processInformation;
    private $outputDisabled = false;
    private $stdout;
    private $stderr;
    private $process;
    private $status = self::STATUS_READY;
    private $incrementalOutputOffset = 0;
    private $incrementalErrorOutputOffset = 0;
    private $tty = false;
    private $pty;
    private $options = ['suppress_errors' => true, 'bypass_shell' => true];

    private $useFileHandles = false;
    /** @var PipesInterface */
    private $processPipes;

    private $latestSignal;

    private static $sigchild;

    /**
     * Exit codes translation table.
     *
     * User-defined errors must use exit codes in the 64-113 range.
     */
    public static $exitCodes = [
        0 => 'OK',
        1 => 'General error',
        2 => 'Misuse of shell builtins',

        126 => 'Invoked command cannot execute',
        127 => 'Command not found',
        128 => 'Invalid exit argument',

        // signals
        129 => 'Hangup',
        130 => 'Interrupt',
        131 => 'Quit and dump core',
        132 => 'Illegal instruction',
        133 => 'Trace/breakpoint trap',
        134 => 'Process aborted',
        135 => 'Bus error: "access to undefined portion of memory object"',
        136 => 'Floating point exception: "erroneous arithmetic operation"',
        137 => 'Kill (terminate immediately)',
        138 => 'User-defined 1',
        139 => 'Segmentation violation',
        140 => 'User-defined 2',
        141 => 'Write to pipe with no one reading',
        142 => 'Signal raised by alarm',
        143 => 'Termination (request to terminate)',
        // 144 - not defined
        145 => 'Child process terminated, stopped (or continued*)',
        146 => 'Continue if stopped',
        147 => 'Stop executing temporarily',
        148 => 'Terminal stop signal',
        149 => 'Background process attempting to read from tty ("in")',
        150 => 'Background process attempting to write to tty ("out")',
        151 => 'Urgent data available on socket',
        152 => 'CPU time limit exceeded',
        153 => 'File size limit exceeded',
        154 => 'Signal raised by timer counting virtual time: "virtual timer expired"',
        155 => 'Profiling timer expired',
        // 156 - not defined
        157 => 'Pollable event',
        // 158 - not defined
        159 => 'Bad syscall',
    ];

    /**
     * @param array          $command The command to run and its arguments listed as separate entries
     * @param string|null    $cwd     The working directory or null to use the working dir of the current PHP process
     * @param array|null     $env     The environment variables or null to use the same environment as the current PHP process
     * @param mixed          $input   The input as stream resource, scalar or \Traversable, or null for no input
     * @param int|float|null $timeout The timeout in seconds or null to disable
     *
     * @throws LogicException When proc_open is not installed
     */
    public function __construct(array $command, string $cwd = null, array $env = null, $input = null, ?float $timeout = 60)
    {
        if (!\function_exists('proc_open')) {
            throw new LogicException('The Process class relies on proc_open, which is not available on your PHP installation.');
        }

        $this->commandline = $command;
        $this->cwd = $cwd;

        // on Windows, if the cwd changed via chdir(), proc_open defaults to the dir where PHP was started
        // on Gnu/Linux, PHP builds with --enable-maintainer-zts are also affected
        // @see : https://bugs.php.net/51800
        // @see : https://bugs.php.net/50524
        if (null === $this->cwd && (\defined('ZEND_THREAD_SAFE') || '\\' === \DIRECTORY_SEPARATOR)) {
            $this->cwd = getcwd();
        }
        if (null !== $env) {
            $this->setEnv($env);
        }

        $this->setInput($input);
        $this->setTimeout($timeout);
        $this->useFileHandles = '\\' === \DIRECTORY_SEPARATOR;
        $this->pty = false;
    }

    /**
     * Creates a Process instance as a command-line to be run in a shell wrapper.
     *
     * Command-lines are parsed by the shell of your OS (/bin/sh on Unix-like, cmd.exe on Windows.)
     * This allows using e.g. pipes or conditional execution. In this mode, signals are sent to the
     * shell wrapper and not to your commands.
     *
     * In order to inject dynamic values into command-lines, we strongly recommend using placeholders.
     * This will save escaping values, which is not portable nor secure anyway:
     *
     *   $process = Process::fromShellCommandline('my_command "$MY_VAR"');
     *   $process->run(null, ['MY_VAR' => $theValue]);
     *
     * @param string         $command The command line to pass to the shell of the OS
     * @param string|null    $cwd     The working directory or null to use the working dir of the current PHP process
     * @param array|null     $env     The environment variables or null to use the same environment as the current PHP process
     * @param mixed          $input   The input as stream resource, scalar or \Traversable, or null for no input
     * @param int|float|null $timeout The timeout in seconds or null to disable
     *
     * @return static
     *
     * @throws LogicException When proc_open is not installed
     */
    public static function fromShellCommandline(string $command, string $cwd = null, array $env = null, $input = null, ?float $timeout = 60)
    {
        $process = new static([], $cwd, $env, $input, $timeout);
        $process->commandline = $command;

        return $process;
    }

    /**
     * @return array
     */
    public function __sleep()
    {
        throw new \BadMethodCallException('Cannot serialize '.__CLASS__);
    }

    public function __wakeup()
    {
        throw new \BadMethodCallException('Cannot unserialize '.__CLASS__);
    }

    public function __destruct()
    {
        if ($this->options['create_new_console'] ?? false) {
            $this->processPipes->close();
        } else {
            $this->stop(0);
        }
    }

    public function __clone()
    {
        $this->resetProcessData();
    }

    /**
     * Runs the process.
     *
     * The callback receives the type of output (out or err) and
     * some bytes from the output in real-time. It allows to have feedback
     * from the independent process during execution.
     *
     * The STDOUT and STDERR are also available after the process is finished
     * via the getOutput() and getErrorOutput() methods.
     *
     * @param callable|null $callback A PHP callback to run whenever there is some
     *                                output available on STDOUT or STDERR
     *
     * @return int The exit status code
     *
     * @throws RuntimeException         When process can't be launched
     * @throws RuntimeException         When process is already running
     * @throws ProcessTimedOutException When process timed out
     * @throws ProcessSignaledException When process stopped after receiving signal
     * @throws LogicException           In case a callback is provided and output has been disabled
     *
     * @final
     */
    public function run(callable $callback = null, array $env = []): int
    {
        $this->start($callback, $env);

        return $this->wait();
    }

    /**
     * Runs the process.
     *
     * This is identical to run() except that an exception is thrown if the process
     * exits with a non-zero exit code.
     *
     * @return $this
     *
     * @throws ProcessFailedException if the process didn't terminate successfully
     *
     * @final
     */
    public function mustRun(callable $callback = null, array $env = []): self
    {
        if (0 !== $this->run($callback, $env)) {
            throw new ProcessFailedException($this);
        }

        return $this;
    }

    /**
     * Starts the process and returns after writing the input to STDIN.
     *
     * This method blocks until all STDIN data is sent to the process then it
     * returns while the process runs in the background.
     *
     * The termination of the process can be awaited with wait().
     *
     * The callback receives the type of output (out or err) and some bytes from
     * the output in real-time while writing the standard input to the process.
     * It allows to have feedback from the independent process during execution.
     *
     * @param callable|null $callback A PHP callback to run whenever there is some
     *                                output available on STDOUT or STDERR
     *
     * @throws RuntimeException When process can't be launched
     * @throws RuntimeException When process is already running
     * @throws LogicException   In case a callback is provided and output has been disabled
     */
    public function start(callable $callback = null, array $env = [])
    {
        if ($this->isRunning()) {
            throw new RuntimeException('Process is already running.');
        }

        $this->resetProcessData();
        $this->starttime = $this->lastOutputTime = microtime(true);
        $this->callback = $this->buildCallback($callback);
        $this->hasCallback = null !== $callback;
        $descriptors = $this->getDescriptors();

        if ($this->env) {
            $env += $this->env;
        }

        $env += $this->getDefaultEnv();

        if (\is_array($commandline = $this->commandline)) {
            $commandline = implode(' ', array_map([$this, 'escapeArgument'], $commandline));

            if ('\\' !== \DIRECTORY_SEPARATOR) {
                // exec is mandatory to deal with sending a signal to the process
                $commandline = 'exec '.$commandline;
            }
        } else {
            $commandline = $this->replacePlaceholders($commandline, $env);
        }

        if ('\\' === \DIRECTORY_SEPARATOR) {
            $commandline = $this->prepareWindowsCommandLine($commandline, $env);
        } elseif (!$this->useFileHandles && $this->isSigchildEnabled()) {
            // last exit code is output on the fourth pipe and caught to work around --enable-sigchild
            $descriptors[3] = ['pipe', 'w'];

            // See https://unix.stackexchange.com/questions/71205/background-process-pipe-input
            $commandline = '{ ('.$commandline.') <&3 3<&- 3>/dev/null & } 3<&0;';
            $commandline .= 'pid=$!; echo $pid >&3; wait $pid; code=$?; echo $code >&3; exit $code';

            // Workaround for the bug, when PTS functionality is enabled.
            // @see : https://bugs.php.net/69442
            $ptsWorkaround = fopen(__FILE__, 'r');
        }

        $envPairs = [];
        foreach ($env as $k => $v) {
            if (false !== $v) {
                $envPairs[] = $k.'='.$v;
            }
        }

        if (!is_dir($this->cwd)) {
            throw new RuntimeException(sprintf('The provided cwd "%s" does not exist.', $this->cwd));
        }

        $this->process = @proc_open($commandline, $descriptors, $this->processPipes->pipes, $this->cwd, $envPairs, $this->options);

        if (!\is_resource($this->process)) {
            throw new RuntimeException('Unable to launch a new process.');
        }
        $this->status = self::STATUS_STARTED;

        if (isset($descriptors[3])) {
            $this->fallbackStatus['pid'] = (int) fgets($this->processPipes->pipes[3]);
        }

        if ($this->tty) {
            return;
        }

        $this->updateStatus(false);
        $this->checkTimeout();
    }

    /**
     * Restarts the process.
     *
     * Be warned that the process is cloned before being started.
     *
     * @param callable|null $callback A PHP callback to run whenever there is some
     *                                output available on STDOUT or STDERR
     *
     * @return static
     *
     * @throws RuntimeException When process can't be launched
     * @throws RuntimeException When process is already running
     *
     * @see start()
     *
     * @final
     */
    public function restart(callable $callback = null, array $env = []): self
    {
        if ($this->isRunning()) {
            throw new RuntimeException('Process is already running.');
        }

        $process = clone $this;
        $process->start($callback, $env);

        return $process;
    }

    /**
     * Waits for the process to terminate.
     *
     * The callback receives the type of output (out or err) and some bytes
     * from the output in real-time while writing the standard input to the process.
     * It allows to have feedback from the independent process during execution.
     *
     * @param callable|null $callback A valid PHP callback
     *
     * @return int The exitcode of the process
     *
     * @throws ProcessTimedOutException When process timed out
     * @throws ProcessSignaledException When process stopped after receiving signal
     * @throws LogicException           When process is not yet started
     */
    public function wait(callable $callback = null)
    {
        $this->requireProcessIsStarted(__FUNCTION__);

        $this->updateStatus(false);

        if (null !== $callback) {
            if (!$this->processPipes->haveReadSupport()) {
                $this->stop(0);
                throw new LogicException('Pass the callback to the "Process::start" method or call enableOutput to use a callback with "Process::wait".');
            }
            $this->callback = $this->buildCallback($callback);
        }

        do {
            $this->checkTimeout();
            $running = '\\' === \DIRECTORY_SEPARATOR ? $this->isRunning() : $this->processPipes->areOpen();
            $this->readPipes($running, '\\' !== \DIRECTORY_SEPARATOR || !$running);
        } while ($running);

        while ($this->isRunning()) {
            $this->checkTimeout();
            usleep(1000);
        }

        if ($this->processInformation['signaled'] && $this->processInformation['termsig'] !== $this->latestSignal) {
            throw new ProcessSignaledException($this);
        }

        return $this->exitcode;
    }

    /**
     * Waits until the callback returns true.
     *
     * The callback receives the type of output (out or err) and some bytes
     * from the output in real-time while writing the standard input to the process.
     * It allows to have feedback from the independent process during execution.
     *
     * @throws RuntimeException         When process timed out
     * @throws LogicException           When process is not yet started
     * @throws ProcessTimedOutException In case the timeout was reached
     */
    public function waitUntil(callable $callback): bool
    {
        $this->requireProcessIsStarted(__FUNCTION__);
        $this->updateStatus(false);

        if (!$this->processPipes->haveReadSupport()) {
            $this->stop(0);
            throw new LogicException('Pass the callback to the "Process::start" method or call enableOutput to use a callback with "Process::waitUntil".');
        }
        $callback = $this->buildCallback($callback);

        $ready = false;
        while (true) {
            $this->checkTimeout();
            $running = '\\' === \DIRECTORY_SEPARATOR ? $this->isRunning() : $this->processPipes->areOpen();
            $output = $this->processPipes->readAndWrite($running, '\\' !== \DIRECTORY_SEPARATOR || !$running);

            foreach ($output as $type => $data) {
                if (3 !== $type) {
                    $ready = $callback(self::STDOUT === $type ? self::OUT : self::ERR, $data) || $ready;
                } elseif (!isset($this->fallbackStatus['signaled'])) {
                    $this->fallbackStatus['exitcode'] = (int) $data;
                }
            }
            if ($ready) {
                return true;
            }
            if (!$running) {
                return false;
            }

            usleep(1000);
        }
    }

    /**
     * Returns the Pid (process identifier), if applicable.
     *
     * @return int|null The process id if running, null otherwise
     */
    public function getPid()
    {
        return $this->isRunning() ? $this->processInformation['pid'] : null;
    }

    /**
     * Sends a POSIX signal to the process.
     *
     * @param int $signal A valid POSIX signal (see https://php.net/pcntl.constants)
     *
     * @return $this
     *
     * @throws LogicException   In case the process is not running
     * @throws RuntimeException In case --enable-sigchild is activated and the process can't be killed
     * @throws RuntimeException In case of failure
     */
    public function signal(int $signal)
    {
        $this->doSignal($signal, true);

        return $this;
    }

    /**
     * Disables fetching output and error output from the underlying process.
     *
     * @return $this
     *
     * @throws RuntimeException In case the process is already running
     * @throws LogicException   if an idle timeout is set
     */
    public function disableOutput()
    {
        if ($this->isRunning()) {
            throw new RuntimeException('Disabling output while the process is running is not possible.');
        }
        if (null !== $this->idleTimeout) {
            throw new LogicException('Output can not be disabled while an idle timeout is set.');
        }

        $this->outputDisabled = true;

        return $this;
    }

    /**
     * Enables fetching output and error output from the underlying process.
     *
     * @return $this
     *
     * @throws RuntimeException In case the process is already running
     */
    public function enableOutput()
    {
        if ($this->isRunning()) {
            throw new RuntimeException('Enabling output while the process is running is not possible.');
        }

        $this->outputDisabled = false;

        return $this;
    }

    /**
     * Returns true in case the output is disabled, false otherwise.
     *
     * @return bool
     */
    public function isOutputDisabled()
    {
        return $this->outputDisabled;
    }

    /**
     * Returns the current output of the process (STDOUT).
     *
     * @return string
     *
     * @throws LogicException in case the output has been disabled
     * @throws LogicException In case the process is not started
     */
    public function getOutput()
    {
        $this->readPipesForOutput(__FUNCTION__);

        if (false === $ret = stream_get_contents($this->stdout, -1, 0)) {
            return '';
        }

        return $ret;
    }

    /**
     * Returns the output incrementally.
     *
     * In comparison with the getOutput method which always return the whole
     * output, this one returns the new output since the last call.
     *
     * @return string
     *
     * @throws LogicException in case the output has been disabled
     * @throws LogicException In case the process is not started
     */
    public function getIncrementalOutput()
    {
        $this->readPipesForOutput(__FUNCTION__);

        $latest = stream_get_contents($this->stdout, -1, $this->incrementalOutputOffset);
        $this->incrementalOutputOffset = ftell($this->stdout);

        if (false === $latest) {
            return '';
        }

        return $latest;
    }

    /**
     * Returns an iterator to the output of the process, with the output type as keys (Process::OUT/ERR).
     *
     * @param int $flags A bit field of Process::ITER_* flags
     *
     * @throws LogicException in case the output has been disabled
     * @throws LogicException In case the process is not started
     *
     * @return \Generator
     */
    #[\ReturnTypeWillChange]
    public function getIterator(int $flags = 0)
    {
        $this->readPipesForOutput(__FUNCTION__, false);

        $clearOutput = !(self::ITER_KEEP_OUTPUT & $flags);
        $blocking = !(self::ITER_NON_BLOCKING & $flags);
        $yieldOut = !(self::ITER_SKIP_OUT & $flags);
        $yieldErr = !(self::ITER_SKIP_ERR & $flags);

        while (null !== $this->callback || ($yieldOut && !feof($this->stdout)) || ($yieldErr && !feof($this->stderr))) {
            if ($yieldOut) {
                $out = stream_get_contents($this->stdout, -1, $this->incrementalOutputOffset);

                if (isset($out[0])) {
                    if ($clearOutput) {
                        $this->clearOutput();
                    } else {
                        $this->incrementalOutputOffset = ftell($this->stdout);
                    }

                    yield self::OUT => $out;
                }
            }

            if ($yieldErr) {
                $err = stream_get_contents($this->stderr, -1, $this->incrementalErrorOutputOffset);

                if (isset($err[0])) {
                    if ($clearOutput) {
                        $this->clearErrorOutput();
                    } else {
                        $this->incrementalErrorOutputOffset = ftell($this->stderr);
                    }

                    yield self::ERR => $err;
                }
            }

            if (!$blocking && !isset($out[0]) && !isset($err[0])) {
                yield self::OUT => '';
            }

            $this->checkTimeout();
            $this->readPipesForOutput(__FUNCTION__, $blocking);
        }
    }

    /**
     * Clears the process output.
     *
     * @return $this
     */
    public function clearOutput()
    {
        ftruncate($this->stdout, 0);
        fseek($this->stdout, 0);
        $this->incrementalOutputOffset = 0;

        return $this;
    }

    /**
     * Returns the current error output of the process (STDERR).
     *
     * @return string
     *
     * @throws LogicException in case the output has been disabled
     * @throws LogicException In case the process is not started
     */
    public function getErrorOutput()
    {
        $this->readPipesForOutput(__FUNCTION__);

        if (false === $ret = stream_get_contents($this->stderr, -1, 0)) {
            return '';
        }

        return $ret;
    }

    /**
     * Returns the errorOutput incrementally.
     *
     * In comparison with the getErrorOutput method which always return the
     * whole error output, this one returns the new error output since the last
     * call.
     *
     * @return string
     *
     * @throws LogicException in case the output has been disabled
     * @throws LogicException In case the process is not started
     */
    public function getIncrementalErrorOutput()
    {
        $this->readPipesForOutput(__FUNCTION__);

        $latest = stream_get_contents($this->stderr, -1, $this->incrementalErrorOutputOffset);
        $this->incrementalErrorOutputOffset = ftell($this->stderr);

        if (false === $latest) {
            return '';
        }

        return $latest;
    }

    /**
     * Clears the process output.
     *
     * @return $this
     */
    public function clearErrorOutput()
    {
        ftruncate($this->stderr, 0);
        fseek($this->stderr, 0);
        $this->incrementalErrorOutputOffset = 0;

        return $this;
    }

    /**
     * Returns the exit code returned by the process.
     *
     * @return int|null The exit status code, null if the Process is not terminated
     */
    public function getExitCode()
    {
        $this->updateStatus(false);

        return $this->exitcode;
    }

    /**
     * Returns a string representation for the exit code returned by the process.
     *
     * This method relies on the Unix exit code status standardization
     * and might not be relevant for other operating systems.
     *
     * @return string|null A string representation for the exit status code, null if the Process is not terminated
     *
     * @see http://tldp.org/LDP/abs/html/exitcodes.html
     * @see http://en.wikipedia.org/wiki/Unix_signal
     */
    public function getExitCodeText()
    {
        if (null === $exitcode = $this->getExitCode()) {
            return null;
        }

        return self::$exitCodes[$exitcode] ?? 'Unknown error';
    }

    /**
     * Checks if the process ended successfully.
     *
     * @return bool
     */
    public function isSuccessful()
    {
        return 0 === $this->getExitCode();
    }

    /**
     * Returns true if the child process has been terminated by an uncaught signal.
     *
     * It always returns false on Windows.
     *
     * @return bool
     *
     * @throws LogicException In case the process is not terminated
     */
    public function hasBeenSignaled()
    {
        $this->requireProcessIsTerminated(__FUNCTION__);

        return $this->processInformation['signaled'];
    }

    /**
     * Returns the number of the signal that caused the child process to terminate its execution.
     *
     * It is only meaningful if hasBeenSignaled() returns true.
     *
     * @return int
     *
     * @throws RuntimeException In case --enable-sigchild is activated
     * @throws LogicException   In case the process is not terminated
     */
    public function getTermSignal()
    {
        $this->requireProcessIsTerminated(__FUNCTION__);

        if ($this->isSigchildEnabled() && -1 === $this->processInformation['termsig']) {
            throw new RuntimeException('This PHP has been compiled with --enable-sigchild. Term signal can not be retrieved.');
        }

        return $this->processInformation['termsig'];
    }

    /**
     * Returns true if the child process has been stopped by a signal.
     *
     * It always returns false on Windows.
     *
     * @return bool
     *
     * @throws LogicException In case the process is not terminated
     */
    public function hasBeenStopped()
    {
        $this->requireProcessIsTerminated(__FUNCTION__);

        return $this->processInformation['stopped'];
    }

    /**
     * Returns the number of the signal that caused the child process to stop its execution.
     *
     * It is only meaningful if hasBeenStopped() returns true.
     *
     * @return int
     *
     * @throws LogicException In case the process is not terminated
     */
    public function getStopSignal()
    {
        $this->requireProcessIsTerminated(__FUNCTION__);

        return $this->processInformation['stopsig'];
    }

    /**
     * Checks if the process is currently running.
     *
     * @return bool
     */
    public function isRunning()
    {
        if (self::STATUS_STARTED !== $this->status) {
            return false;
        }

        $this->updateStatus(false);

        return $this->processInformation['running'];
    }

    /**
     * Checks if the process has been started with no regard to the current state.
     *
     * @return bool
     */
    public function isStarted()
    {
        return self::STATUS_READY != $this->status;
    }

    /**
     * Checks if the process is terminated.
     *
     * @return bool
     */
    public function isTerminated()
    {
        $this->updateStatus(false);

        return self::STATUS_TERMINATED == $this->status;
    }

    /**
     * Gets the process status.
     *
     * The status is one of: ready, started, terminated.
     *
     * @return string
     */
    public function getStatus()
    {
        $this->updateStatus(false);

        return $this->status;
    }

    /**
     * Stops the process.
     *
     * @param int|float $timeout The timeout in seconds
     * @param int       $signal  A POSIX signal to send in case the process has not stop at timeout, default is SIGKILL (9)
     *
     * @return int|null The exit-code of the process or null if it's not running
     */
    public function stop(float $timeout = 10, int $signal = null)
    {
        $timeoutMicro = microtime(true) + $timeout;
        if ($this->isRunning()) {
            // given SIGTERM may not be defined and that "proc_terminate" uses the constant value and not the constant itself, we use the same here
            $this->doSignal(15, false);
            do {
                usleep(1000);
            } while ($this->isRunning() && microtime(true) < $timeoutMicro);

            if ($this->isRunning()) {
                // Avoid exception here: process is supposed to be running, but it might have stopped just
                // after this line. In any case, let's silently discard the error, we cannot do anything.
                $this->doSignal($signal ?: 9, false);
            }
        }

        if ($this->isRunning()) {
            if (isset($this->fallbackStatus['pid'])) {
                unset($this->fallbackStatus['pid']);

                return $this->stop(0, $signal);
            }
            $this->close();
        }

        return $this->exitcode;
    }

    /**
     * Adds a line to the STDOUT stream.
     *
     * @internal
     */
    public function addOutput(string $line)
    {
        $this->lastOutputTime = microtime(true);

        fseek($this->stdout, 0, \SEEK_END);
        fwrite($this->stdout, $line);
        fseek($this->stdout, $this->incrementalOutputOffset);
    }

    /**
     * Adds a line to the STDERR stream.
     *
     * @internal
     */
    public function addErrorOutput(string $line)
    {
        $this->lastOutputTime = microtime(true);

        fseek($this->stderr, 0, \SEEK_END);
        fwrite($this->stderr, $line);
        fseek($this->stderr, $this->incrementalErrorOutputOffset);
    }

    /**
     * Gets the last output time in seconds.
     *
     * @return float|null
     */
    public function getLastOutputTime(): ?float
    {
        return $this->lastOutputTime;
    }

    /**
     * Gets the command line to be executed.
     *
     * @return string
     */
    public function getCommandLine()
    {
        return \is_array($this->commandline) ? implode(' ', array_map([$this, 'escapeArgument'], $this->commandline)) : $this->commandline;
    }

    /**
<<<<<<< HEAD
     * Gets the process timeout (max. runtime).
=======
     * Gets the process timeout in seconds (max. runtime).
>>>>>>> f1643e87
     *
     * @return float|null
     */
    public function getTimeout()
    {
        return $this->timeout;
    }

    /**
     * Gets the process idle timeout in seconds (max. time since last output).
     *
     * @return float|null
     */
    public function getIdleTimeout()
    {
        return $this->idleTimeout;
    }

    /**
     * Sets the process timeout (max. runtime) in seconds.
     *
     * To disable the timeout, set this value to null.
     *
     * @return $this
     *
     * @throws InvalidArgumentException if the timeout is negative
     */
    public function setTimeout(?float $timeout)
    {
        $this->timeout = $this->validateTimeout($timeout);

        return $this;
    }

    /**
     * Sets the process idle timeout (max. time since last output) in seconds.
     *
     * To disable the timeout, set this value to null.
     *
     * @return $this
     *
     * @throws LogicException           if the output is disabled
     * @throws InvalidArgumentException if the timeout is negative
     */
    public function setIdleTimeout(?float $timeout)
    {
        if (null !== $timeout && $this->outputDisabled) {
            throw new LogicException('Idle timeout can not be set while the output is disabled.');
        }

        $this->idleTimeout = $this->validateTimeout($timeout);

        return $this;
    }

    /**
     * Enables or disables the TTY mode.
     *
     * @return $this
     *
     * @throws RuntimeException In case the TTY mode is not supported
     */
    public function setTty(bool $tty)
    {
        if ('\\' === \DIRECTORY_SEPARATOR && $tty) {
            throw new RuntimeException('TTY mode is not supported on Windows platform.');
        }

        if ($tty && !self::isTtySupported()) {
            throw new RuntimeException('TTY mode requires /dev/tty to be read/writable.');
        }

        $this->tty = $tty;

        return $this;
    }

    /**
     * Checks if the TTY mode is enabled.
     *
     * @return bool
     */
    public function isTty()
    {
        return $this->tty;
    }

    /**
     * Sets PTY mode.
     *
     * @return $this
     */
    public function setPty(bool $bool)
    {
        $this->pty = $bool;

        return $this;
    }

    /**
     * Returns PTY state.
     *
     * @return bool
     */
    public function isPty()
    {
        return $this->pty;
    }

    /**
     * Gets the working directory.
     *
     * @return string|null
     */
    public function getWorkingDirectory()
    {
        if (null === $this->cwd) {
            // getcwd() will return false if any one of the parent directories does not have
            // the readable or search mode set, even if the current directory does
            return getcwd() ?: null;
        }

        return $this->cwd;
    }

    /**
     * Sets the current working directory.
     *
     * @return $this
     */
    public function setWorkingDirectory(string $cwd)
    {
        $this->cwd = $cwd;

        return $this;
    }

    /**
     * Gets the environment variables.
     *
     * @return array
     */
    public function getEnv()
    {
        return $this->env;
    }

    /**
     * Sets the environment variables.
     *
     * Each environment variable value should be a string.
     * If it is an array, the variable is ignored.
     * If it is false or null, it will be removed when
     * env vars are otherwise inherited.
     *
     * That happens in PHP when 'argv' is registered into
     * the $_ENV array for instance.
     *
     * @param array $env The new environment variables
     *
     * @return $this
     */
    public function setEnv(array $env)
    {
        // Process can not handle env values that are arrays
        $env = array_filter($env, function ($value) {
            return !\is_array($value);
        });

        $this->env = $env;

        return $this;
    }

    /**
     * Gets the Process input.
     *
     * @return resource|string|\Iterator|null
     */
    public function getInput()
    {
        return $this->input;
    }

    /**
     * Sets the input.
     *
     * This content will be passed to the underlying process standard input.
     *
     * @param string|int|float|bool|resource|\Traversable|null $input The content
     *
     * @return $this
     *
     * @throws LogicException In case the process is running
     */
    public function setInput($input)
    {
        if ($this->isRunning()) {
            throw new LogicException('Input can not be set while the process is running.');
        }

        $this->input = ProcessUtils::validateInput(__METHOD__, $input);

        return $this;
    }

    /**
     * Performs a check between the timeout definition and the time the process started.
     *
     * In case you run a background process (with the start method), you should
     * trigger this method regularly to ensure the process timeout
     *
     * @throws ProcessTimedOutException In case the timeout was reached
     */
    public function checkTimeout()
    {
        if (self::STATUS_STARTED !== $this->status) {
            return;
        }

        if (null !== $this->timeout && $this->timeout < microtime(true) - $this->starttime) {
            $this->stop(0);

            throw new ProcessTimedOutException($this, ProcessTimedOutException::TYPE_GENERAL);
        }

        if (null !== $this->idleTimeout && $this->idleTimeout < microtime(true) - $this->lastOutputTime) {
            $this->stop(0);

            throw new ProcessTimedOutException($this, ProcessTimedOutException::TYPE_IDLE);
        }
    }

    /**
     * @throws LogicException in case process is not started
     */
    public function getStartTime(): float
    {
        if (!$this->isStarted()) {
            throw new LogicException('Start time is only available after process start.');
        }

        return $this->starttime;
    }

    /**
     * Defines options to pass to the underlying proc_open().
     *
     * @see https://php.net/proc_open for the options supported by PHP.
     *
     * Enabling the "create_new_console" option allows a subprocess to continue
     * to run after the main process exited, on both Windows and *nix
     */
    public function setOptions(array $options)
    {
        if ($this->isRunning()) {
            throw new RuntimeException('Setting options while the process is running is not possible.');
        }

        $defaultOptions = $this->options;
        $existingOptions = ['blocking_pipes', 'create_process_group', 'create_new_console'];

        foreach ($options as $key => $value) {
            if (!\in_array($key, $existingOptions)) {
                $this->options = $defaultOptions;
                throw new LogicException(sprintf('Invalid option "%s" passed to "%s()". Supported options are "%s".', $key, __METHOD__, implode('", "', $existingOptions)));
            }
            $this->options[$key] = $value;
        }
    }

    /**
     * Returns whether TTY is supported on the current operating system.
     */
    public static function isTtySupported(): bool
    {
        static $isTtySupported;

        if (null === $isTtySupported) {
            $isTtySupported = (bool) @proc_open('echo 1 >/dev/null', [['file', '/dev/tty', 'r'], ['file', '/dev/tty', 'w'], ['file', '/dev/tty', 'w']], $pipes);
        }

        return $isTtySupported;
    }

    /**
     * Returns whether PTY is supported on the current operating system.
     *
     * @return bool
     */
    public static function isPtySupported()
    {
        static $result;

        if (null !== $result) {
            return $result;
        }

        if ('\\' === \DIRECTORY_SEPARATOR) {
            return $result = false;
        }

        return $result = (bool) @proc_open('echo 1 >/dev/null', [['pty'], ['pty'], ['pty']], $pipes);
    }

    /**
     * Creates the descriptors needed by the proc_open.
     */
    private function getDescriptors(): array
    {
        if ($this->input instanceof \Iterator) {
            $this->input->rewind();
        }
        if ('\\' === \DIRECTORY_SEPARATOR) {
            $this->processPipes = new WindowsPipes($this->input, !$this->outputDisabled || $this->hasCallback);
        } else {
            $this->processPipes = new UnixPipes($this->isTty(), $this->isPty(), $this->input, !$this->outputDisabled || $this->hasCallback);
        }

        return $this->processPipes->getDescriptors();
    }

    /**
     * Builds up the callback used by wait().
     *
     * The callbacks adds all occurred output to the specific buffer and calls
     * the user callback (if present) with the received output.
     *
     * @param callable|null $callback The user defined PHP callback
     *
     * @return \Closure
     */
    protected function buildCallback(callable $callback = null)
    {
        if ($this->outputDisabled) {
            return function ($type, $data) use ($callback): bool {
                return null !== $callback && $callback($type, $data);
            };
        }

        $out = self::OUT;

        return function ($type, $data) use ($callback, $out): bool {
            if ($out == $type) {
                $this->addOutput($data);
            } else {
                $this->addErrorOutput($data);
            }

            return null !== $callback && $callback($type, $data);
        };
    }

    /**
     * Updates the status of the process, reads pipes.
     *
     * @param bool $blocking Whether to use a blocking read call
     */
    protected function updateStatus(bool $blocking)
    {
        if (self::STATUS_STARTED !== $this->status) {
            return;
        }

        $this->processInformation = proc_get_status($this->process);
        $running = $this->processInformation['running'];

        $this->readPipes($running && $blocking, '\\' !== \DIRECTORY_SEPARATOR || !$running);

        if ($this->fallbackStatus && $this->isSigchildEnabled()) {
            $this->processInformation = $this->fallbackStatus + $this->processInformation;
        }

        if (!$running) {
            $this->close();
        }
    }

    /**
     * Returns whether PHP has been compiled with the '--enable-sigchild' option or not.
     *
     * @return bool
     */
    protected function isSigchildEnabled()
    {
        if (null !== self::$sigchild) {
            return self::$sigchild;
        }

        if (!\function_exists('phpinfo')) {
            return self::$sigchild = false;
        }

        ob_start();
        phpinfo(\INFO_GENERAL);

        return self::$sigchild = str_contains(ob_get_clean(), '--enable-sigchild');
    }

    /**
     * Reads pipes for the freshest output.
     *
     * @param string $caller   The name of the method that needs fresh outputs
     * @param bool   $blocking Whether to use blocking calls or not
     *
     * @throws LogicException in case output has been disabled or process is not started
     */
    private function readPipesForOutput(string $caller, bool $blocking = false)
    {
        if ($this->outputDisabled) {
            throw new LogicException('Output has been disabled.');
        }

        $this->requireProcessIsStarted($caller);

        $this->updateStatus($blocking);
    }

    /**
     * Validates and returns the filtered timeout.
     *
     * @throws InvalidArgumentException if the given timeout is a negative number
     */
    private function validateTimeout(?float $timeout): ?float
    {
        $timeout = (float) $timeout;

        if (0.0 === $timeout) {
            $timeout = null;
        } elseif ($timeout < 0) {
            throw new InvalidArgumentException('The timeout value must be a valid positive integer or float number.');
        }

        return $timeout;
    }

    /**
     * Reads pipes, executes callback.
     *
     * @param bool $blocking Whether to use blocking calls or not
     * @param bool $close    Whether to close file handles or not
     */
    private function readPipes(bool $blocking, bool $close)
    {
        $result = $this->processPipes->readAndWrite($blocking, $close);

        $callback = $this->callback;
        foreach ($result as $type => $data) {
            if (3 !== $type) {
                $callback(self::STDOUT === $type ? self::OUT : self::ERR, $data);
            } elseif (!isset($this->fallbackStatus['signaled'])) {
                $this->fallbackStatus['exitcode'] = (int) $data;
            }
        }
    }

    /**
     * Closes process resource, closes file handles, sets the exitcode.
     *
     * @return int The exitcode
     */
    private function close(): int
    {
        $this->processPipes->close();
        if (\is_resource($this->process)) {
            proc_close($this->process);
        }
        $this->exitcode = $this->processInformation['exitcode'];
        $this->status = self::STATUS_TERMINATED;

        if (-1 === $this->exitcode) {
            if ($this->processInformation['signaled'] && 0 < $this->processInformation['termsig']) {
                // if process has been signaled, no exitcode but a valid termsig, apply Unix convention
                $this->exitcode = 128 + $this->processInformation['termsig'];
            } elseif ($this->isSigchildEnabled()) {
                $this->processInformation['signaled'] = true;
                $this->processInformation['termsig'] = -1;
            }
        }

        // Free memory from self-reference callback created by buildCallback
        // Doing so in other contexts like __destruct or by garbage collector is ineffective
        // Now pipes are closed, so the callback is no longer necessary
        $this->callback = null;

        return $this->exitcode;
    }

    /**
     * Resets data related to the latest run of the process.
     */
    private function resetProcessData()
    {
        $this->starttime = null;
        $this->callback = null;
        $this->exitcode = null;
        $this->fallbackStatus = [];
        $this->processInformation = null;
        $this->stdout = fopen('php://temp/maxmemory:'.(1024 * 1024), 'w+');
        $this->stderr = fopen('php://temp/maxmemory:'.(1024 * 1024), 'w+');
        $this->process = null;
        $this->latestSignal = null;
        $this->status = self::STATUS_READY;
        $this->incrementalOutputOffset = 0;
        $this->incrementalErrorOutputOffset = 0;
    }

    /**
     * Sends a POSIX signal to the process.
     *
     * @param int  $signal         A valid POSIX signal (see https://php.net/pcntl.constants)
     * @param bool $throwException Whether to throw exception in case signal failed
     *
     * @return bool
     *
     * @throws LogicException   In case the process is not running
     * @throws RuntimeException In case --enable-sigchild is activated and the process can't be killed
     * @throws RuntimeException In case of failure
     */
    private function doSignal(int $signal, bool $throwException): bool
    {
        if (null === $pid = $this->getPid()) {
            if ($throwException) {
                throw new LogicException('Can not send signal on a non running process.');
            }

            return false;
        }

        if ('\\' === \DIRECTORY_SEPARATOR) {
            exec(sprintf('taskkill /F /T /PID %d 2>&1', $pid), $output, $exitCode);
            if ($exitCode && $this->isRunning()) {
                if ($throwException) {
                    throw new RuntimeException(sprintf('Unable to kill the process (%s).', implode(' ', $output)));
                }

                return false;
            }
        } else {
            if (!$this->isSigchildEnabled()) {
                $ok = @proc_terminate($this->process, $signal);
            } elseif (\function_exists('posix_kill')) {
                $ok = @posix_kill($pid, $signal);
            } elseif ($ok = proc_open(sprintf('kill -%d %d', $signal, $pid), [2 => ['pipe', 'w']], $pipes)) {
                $ok = false === fgets($pipes[2]);
            }
            if (!$ok) {
                if ($throwException) {
                    throw new RuntimeException(sprintf('Error while sending signal "%s".', $signal));
                }

                return false;
            }
        }

        $this->latestSignal = $signal;
        $this->fallbackStatus['signaled'] = true;
        $this->fallbackStatus['exitcode'] = -1;
        $this->fallbackStatus['termsig'] = $this->latestSignal;

        return true;
    }

    private function prepareWindowsCommandLine(string $cmd, array &$env): string
    {
        $uid = uniqid('', true);
        $varCount = 0;
        $varCache = [];
        $cmd = preg_replace_callback(
            '/"(?:(
                [^"%!^]*+
                (?:
                    (?: !LF! | "(?:\^[%!^])?+" )
                    [^"%!^]*+
                )++
            ) | [^"]*+ )"/x',
            function ($m) use (&$env, &$varCache, &$varCount, $uid) {
                if (!isset($m[1])) {
                    return $m[0];
                }
                if (isset($varCache[$m[0]])) {
                    return $varCache[$m[0]];
                }
                if (str_contains($value = $m[1], "\0")) {
                    $value = str_replace("\0", '?', $value);
                }
                if (false === strpbrk($value, "\"%!\n")) {
                    return '"'.$value.'"';
                }

                $value = str_replace(['!LF!', '"^!"', '"^%"', '"^^"', '""'], ["\n", '!', '%', '^', '"'], $value);
                $value = '"'.preg_replace('/(\\\\*)"/', '$1$1\\"', $value).'"';
                $var = $uid.++$varCount;

                $env[$var] = $value;

                return $varCache[$m[0]] = '!'.$var.'!';
            },
            $cmd
        );

        $cmd = 'cmd /V:ON /E:ON /D /C ('.str_replace("\n", ' ', $cmd).')';
        foreach ($this->processPipes->getFiles() as $offset => $filename) {
            $cmd .= ' '.$offset.'>"'.$filename.'"';
        }

        return $cmd;
    }

    /**
     * Ensures the process is running or terminated, throws a LogicException if the process has a not started.
     *
     * @throws LogicException if the process has not run
     */
    private function requireProcessIsStarted(string $functionName)
    {
        if (!$this->isStarted()) {
            throw new LogicException(sprintf('Process must be started before calling "%s()".', $functionName));
        }
    }

    /**
     * Ensures the process is terminated, throws a LogicException if the process has a status different than "terminated".
     *
     * @throws LogicException if the process is not yet terminated
     */
    private function requireProcessIsTerminated(string $functionName)
    {
        if (!$this->isTerminated()) {
            throw new LogicException(sprintf('Process must be terminated before calling "%s()".', $functionName));
        }
    }

    /**
     * Escapes a string to be used as a shell argument.
     */
    private function escapeArgument(?string $argument): string
    {
        if ('' === $argument || null === $argument) {
            return '""';
        }
        if ('\\' !== \DIRECTORY_SEPARATOR) {
            return "'".str_replace("'", "'\\''", $argument)."'";
        }
        if (str_contains($argument, "\0")) {
            $argument = str_replace("\0", '?', $argument);
        }
        if (!preg_match('/[\/()%!^"<>&|\s]/', $argument)) {
            return $argument;
        }
        $argument = preg_replace('/(\\\\+)$/', '$1$1', $argument);

        return '"'.str_replace(['"', '^', '%', '!', "\n"], ['""', '"^^"', '"^%"', '"^!"', '!LF!'], $argument).'"';
    }

    private function replacePlaceholders(string $commandline, array $env)
    {
        return preg_replace_callback('/"\$\{:([_a-zA-Z]++[_a-zA-Z0-9]*+)\}"/', function ($matches) use ($commandline, $env) {
            if (!isset($env[$matches[1]]) || false === $env[$matches[1]]) {
                throw new InvalidArgumentException(sprintf('Command line is missing a value for parameter "%s": ', $matches[1]).$commandline);
            }

            return $this->escapeArgument($env[$matches[1]]);
        }, $commandline);
    }

    private function getDefaultEnv(): array
    {
        $env = [];

        foreach ($_SERVER as $k => $v) {
            if (\is_string($v) && false !== $v = getenv($k)) {
                $env[$k] = $v;
            }
        }

        foreach ($_ENV as $k => $v) {
            if (\is_string($v)) {
                $env[$k] = $v;
            }
        }

        return $env;
    }
}<|MERGE_RESOLUTION|>--- conflicted
+++ resolved
@@ -990,11 +990,7 @@
     }
 
     /**
-<<<<<<< HEAD
-     * Gets the process timeout (max. runtime).
-=======
      * Gets the process timeout in seconds (max. runtime).
->>>>>>> f1643e87
      *
      * @return float|null
      */
