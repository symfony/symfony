--- conflicted
+++ resolved
@@ -17,22 +17,15 @@
     ],
     "require": {
         "php": ">=5.3.9",
-<<<<<<< HEAD
         "symfony/security-acl": "~2.7|~3.0.0",
         "symfony/event-dispatcher": "~2.2|~3.0.0",
-        "symfony/http-foundation": "~2.1|~3.0.0",
+        "symfony/http-foundation": "^2.7.38|~3.3.13",
         "symfony/http-kernel": "~2.4|~3.0.0",
         "symfony/polyfill-php55": "~1.0",
         "symfony/polyfill-php56": "~1.0",
         "symfony/polyfill-php70": "~1.0",
         "symfony/polyfill-util": "~1.0",
         "symfony/property-access": "~2.3|~3.0.0"
-=======
-        "paragonie/random_compat": "~1.0",
-        "symfony/event-dispatcher": "~2.2",
-        "symfony/http-foundation": "~2.7",
-        "symfony/http-kernel": "~2.4"
->>>>>>> 7993ce57
     },
     "replace": {
         "symfony/security-core": "self.version",
@@ -50,7 +43,7 @@
         "symfony/ldap": "~2.8|~3.0.0"
     },
     "conflict": {
-        "symfony/http-foundation": "<2.7.38|~2.8,<2.8.31"
+        "symfony/http-foundation": "~2.8,<2.8.31|~3.4,<3.4-beta5"
     },
     "suggest": {
         "symfony/form": "",
