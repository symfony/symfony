--- conflicted
+++ resolved
@@ -367,17 +367,10 @@
     /**
      * @dataProvider provideIdPatterns
      */
-<<<<<<< HEAD
-    public function testAddReturnId(string $expected, int $delay, string $command, string $return)
-    {
-        $redis = $this->createMock(\Redis::class);
-        $redis->expects($this->atLeastOnce())->method($command)->willReturn($return);
-=======
     public function testAddReturnId(string $expected, int $delay, string $method, string $return)
     {
         $redis = $this->createMock(\Redis::class);
         $redis->expects($this->atLeastOnce())->method($method)->willReturn($return);
->>>>>>> fd60857f
 
         $id = Connection::fromDsn(dsn: 'redis://localhost/queue', redis: $redis)->add('body', [], $delay);
 
