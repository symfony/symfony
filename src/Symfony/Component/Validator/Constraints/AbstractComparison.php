--- conflicted
+++ resolved
@@ -28,11 +28,7 @@
     public $value;
     public $propertyPath;
 
-<<<<<<< HEAD
-    public function __construct(mixed $value = null, string $propertyPath = null, string $message = null, array $groups = null, mixed $payload = null, array $options = [])
-=======
     public function __construct(mixed $value = null, ?string $propertyPath = null, ?string $message = null, ?array $groups = null, mixed $payload = null, array $options = [])
->>>>>>> a44829e2
     {
         if (\is_array($value)) {
             $options = array_merge($value, $options);
