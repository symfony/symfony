<?php

/*
 * This file is part of the Symfony package.
 *
 * (c) Fabien Potencier <fabien@symfony.com>
 *
 * For the full copyright and license information, please view the LICENSE
 * file that was distributed with this source code.
 */

namespace Symfony\Component\Messenger\Bridge\Doctrine\Tests\Transport;

use Doctrine\DBAL\Connection as DBALConnection;
use Doctrine\DBAL\Exception as DBALException;
use Doctrine\DBAL\Platforms\AbstractPlatform;
use Doctrine\DBAL\Platforms\MariaDBPlatform;
use Doctrine\DBAL\Platforms\MySQL57Platform;
use Doctrine\DBAL\Platforms\MySQLPlatform;
use Doctrine\DBAL\Platforms\OraclePlatform;
use Doctrine\DBAL\Platforms\SQLServer2012Platform;
use Doctrine\DBAL\Platforms\SQLServerPlatform;
use Doctrine\DBAL\Query\QueryBuilder;
use Doctrine\DBAL\Result;
use Doctrine\DBAL\Schema\AbstractSchemaManager;
use Doctrine\DBAL\Schema\Schema;
use Doctrine\DBAL\Schema\SchemaConfig;
use PHPUnit\Framework\MockObject\MockObject;
use PHPUnit\Framework\TestCase;
use Symfony\Component\Messenger\Bridge\Doctrine\Tests\Fixtures\DummyMessage;
use Symfony\Component\Messenger\Bridge\Doctrine\Transport\Connection;
use Symfony\Component\Messenger\Exception\InvalidArgumentException;
use Symfony\Component\Messenger\Exception\TransportException;

class ConnectionTest extends TestCase
{
    public function testGetAMessageWillChangeItsStatus()
    {
        $queryBuilder = $this->getQueryBuilderMock();
        $driverConnection = $this->getDBALConnectionMock();
        $stmt = $this->getResultMock([
            'id' => 1,
            'body' => '{"message":"Hi"}',
            'headers' => json_encode(['type' => DummyMessage::class]),
        ]);

        $driverConnection
            ->method('createQueryBuilder')
            ->willReturn($queryBuilder);
        $queryBuilder
            ->method('getSQL')
            ->willReturn('');
        $queryBuilder
            ->method('getParameters')
            ->willReturn([]);
        $queryBuilder
            ->method('getParameterTypes')
            ->willReturn([]);
        $driverConnection
            ->method('executeQuery')
            ->willReturn($stmt);
        $driverConnection
            ->method('executeStatement')
            ->willReturn(1);

        $connection = new Connection([], $driverConnection);
        $doctrineEnvelope = $connection->get();
        $this->assertEquals(1, $doctrineEnvelope['id']);
        $this->assertEquals('{"message":"Hi"}', $doctrineEnvelope['body']);
        $this->assertEquals(['type' => DummyMessage::class], $doctrineEnvelope['headers']);
    }

    public function testGetWithNoPendingMessageWillReturnNull()
    {
        $queryBuilder = $this->getQueryBuilderMock();
        $driverConnection = $this->getDBALConnectionMock();
        $stmt = $this->getResultMock(false);

        $queryBuilder
            ->method('getParameters')
            ->willReturn([]);
        $queryBuilder
            ->method('getParameterTypes')
            ->willReturn([]);
        $driverConnection->expects($this->once())
            ->method('createQueryBuilder')
            ->willReturn($queryBuilder);
        $driverConnection->expects($this->never())
            ->method('update');
        $driverConnection
            ->method('executeQuery')
            ->willReturn($stmt);

        $connection = new Connection([], $driverConnection);
        $doctrineEnvelope = $connection->get();
        $this->assertNull($doctrineEnvelope);
    }

    public function testItThrowsATransportExceptionIfItCannotAcknowledgeMessage()
    {
        $this->expectException(TransportException::class);
        $driverConnection = $this->getDBALConnectionMock();
        $driverConnection->method('delete')->willThrowException($this->createStub(DBALException::class));

        $connection = new Connection([], $driverConnection);
        $connection->ack('dummy_id');
    }

    public function testItThrowsATransportExceptionIfItCannotRejectMessage()
    {
        $this->expectException(TransportException::class);
        $driverConnection = $this->getDBALConnectionMock();
        $driverConnection->method('delete')->willThrowException($this->createStub(DBALException::class));

        $connection = new Connection([], $driverConnection);
        $connection->reject('dummy_id');
    }

    private function getDBALConnectionMock()
    {
        $driverConnection = $this->createMock(DBALConnection::class);
        $platform = $this->createMock(AbstractPlatform::class);
        $platform->method('getWriteLockSQL')->willReturn('FOR UPDATE');
        $configuration = $this->createMock(\Doctrine\DBAL\Configuration::class);
        $driverConnection->method('getDatabasePlatform')->willReturn($platform);
        $driverConnection->method('getConfiguration')->willReturn($configuration);

        $schemaManager = $this->createMock(AbstractSchemaManager::class);
        $schemaConfig = $this->createMock(SchemaConfig::class);
        $schemaConfig->method('getMaxIdentifierLength')->willReturn(63);
        $schemaConfig->method('getDefaultTableOptions')->willReturn([]);
        $schemaManager->method('createSchemaConfig')->willReturn($schemaConfig);
        $driverConnection->method('createSchemaManager')->willReturn($schemaManager);

        return $driverConnection;
    }

    private function getQueryBuilderMock()
    {
        $queryBuilder = $this->createMock(QueryBuilder::class);

        $queryBuilder->method('select')->willReturn($queryBuilder);
        $queryBuilder->method('update')->willReturn($queryBuilder);
        $queryBuilder->method('from')->willReturn($queryBuilder);
        $queryBuilder->method('set')->willReturn($queryBuilder);
        $queryBuilder->method('where')->willReturn($queryBuilder);
        $queryBuilder->method('andWhere')->willReturn($queryBuilder);
        $queryBuilder->method('orderBy')->willReturn($queryBuilder);
        $queryBuilder->method('setMaxResults')->willReturn($queryBuilder);
        $queryBuilder->method('setParameter')->willReturn($queryBuilder);
        $queryBuilder->method('setParameters')->willReturn($queryBuilder);

        return $queryBuilder;
    }

    private function getResultMock($expectedResult): Result&MockObject
    {
        $stmt = $this->createMock(Result::class);

        $stmt->expects($this->once())
            ->method('fetchAssociative')
            ->willReturn($expectedResult);

        return $stmt;
    }

    /**
     * @dataProvider buildConfigurationProvider
     */
    public function testBuildConfiguration(string $dsn, array $options, string $expectedConnection, string $expectedTableName, int $expectedRedeliverTimeout, string $expectedQueue, bool $expectedAutoSetup)
    {
        $config = Connection::buildConfiguration($dsn, $options);
        $this->assertEquals($expectedConnection, $config['connection']);
        $this->assertEquals($expectedTableName, $config['table_name']);
        $this->assertEquals($expectedRedeliverTimeout, $config['redeliver_timeout']);
        $this->assertEquals($expectedQueue, $config['queue_name']);
        $this->assertEquals($expectedAutoSetup, $config['auto_setup']);
    }

    public static function buildConfigurationProvider(): iterable
    {
        yield 'no options' => [
            'dsn' => 'doctrine://default',
            'options' => [],
            'expectedConnection' => 'default',
            'expectedTableName' => 'messenger_messages',
            'expectedRedeliverTimeout' => 3600,
            'expectedQueue' => 'default',
            'expectedAutoSetup' => true,
        ];

        yield 'test options array' => [
            'dsn' => 'doctrine://default',
            'options' => [
                'table_name' => 'name_from_options',
                'redeliver_timeout' => 1800,
                'queue_name' => 'important',
                'auto_setup' => false,
            ],
            'expectedConnection' => 'default',
            'expectedTableName' => 'name_from_options',
            'expectedRedeliverTimeout' => 1800,
            'expectedQueue' => 'important',
            'expectedAutoSetup' => false,
        ];

        yield 'options from dsn' => [
            'dsn' => 'doctrine://default?table_name=name_from_dsn&redeliver_timeout=1200&queue_name=normal&auto_setup=false',
            'options' => [],
            'expectedConnection' => 'default',
            'expectedTableName' => 'name_from_dsn',
            'expectedRedeliverTimeout' => 1200,
            'expectedQueue' => 'normal',
            'expectedAutoSetup' => false,
        ];

        yield 'options from dsn array wins over options from options' => [
            'dsn' => 'doctrine://default?table_name=name_from_dsn&redeliver_timeout=1200&queue_name=normal&auto_setup=true',
            'options' => [
                'table_name' => 'name_from_options',
                'redeliver_timeout' => 1800,
                'queue_name' => 'important',
                'auto_setup' => false,
            ],
            'expectedConnection' => 'default',
            'expectedTableName' => 'name_from_dsn',
            'expectedRedeliverTimeout' => 1200,
            'expectedQueue' => 'normal',
            'expectedAutoSetup' => true,
        ];

        yield 'options from dsn with falsey boolean' => [
            'dsn' => 'doctrine://default?auto_setup=0',
            'options' => [],
            'expectedConnection' => 'default',
            'expectedTableName' => 'messenger_messages',
            'expectedRedeliverTimeout' => 3600,
            'expectedQueue' => 'default',
            'expectedAutoSetup' => false,
        ];

        yield 'options from dsn with thruthy boolean' => [
            'dsn' => 'doctrine://default?auto_setup=1',
            'options' => [],
            'expectedConnection' => 'default',
            'expectedTableName' => 'messenger_messages',
            'expectedRedeliverTimeout' => 3600,
            'expectedQueue' => 'default',
            'expectedAutoSetup' => true,
        ];
    }

    public function testItThrowsAnExceptionIfAnExtraOptionsInDefined()
    {
        $this->expectException(InvalidArgumentException::class);
        $this->expectExceptionMessage('Unknown option found: [new_option]. Allowed options are [table_name, queue_name, redeliver_timeout, auto_setup]');
        Connection::buildConfiguration('doctrine://default', ['new_option' => 'woops']);
    }

    public function testItThrowsAnExceptionIfAnExtraOptionsInDefinedInDSN()
    {
        $this->expectException(InvalidArgumentException::class);
        $this->expectExceptionMessage('Unknown option found in DSN: [new_option]. Allowed options are [table_name, queue_name, redeliver_timeout, auto_setup]');
        Connection::buildConfiguration('doctrine://default?new_option=woops');
    }

    public function testFind()
    {
        $queryBuilder = $this->getQueryBuilderMock();
        $driverConnection = $this->getDBALConnectionMock();
        $id = 1;
        $stmt = $this->getResultMock([
            'id' => $id,
            'body' => '{"message":"Hi"}',
            'headers' => json_encode(['type' => DummyMessage::class]),
        ]);

        $driverConnection
            ->method('createQueryBuilder')
            ->willReturn($queryBuilder);
        $queryBuilder
            ->method('where')
            ->with('m.id = ? and m.queue_name = ?')
            ->willReturn($queryBuilder);
        $queryBuilder
            ->method('getSQL')
            ->willReturn('');
        $queryBuilder
            ->method('getParameters')
            ->willReturn([]);
        $driverConnection
            ->method('executeQuery')
            ->willReturn($stmt);

        $connection = new Connection([], $driverConnection);
        $doctrineEnvelope = $connection->find($id);
        $this->assertEquals(1, $doctrineEnvelope['id']);
        $this->assertEquals('{"message":"Hi"}', $doctrineEnvelope['body']);
        $this->assertEquals(['type' => DummyMessage::class], $doctrineEnvelope['headers']);
    }

    public function testFindAll()
    {
        $queryBuilder = $this->getQueryBuilderMock();
        $driverConnection = $this->getDBALConnectionMock();
        $message1 = [
            'id' => 1,
            'body' => '{"message":"Hi"}',
            'headers' => json_encode(['type' => DummyMessage::class]),
        ];
        $message2 = [
            'id' => 2,
            'body' => '{"message":"Hi again"}',
            'headers' => json_encode(['type' => DummyMessage::class]),
        ];

        $stmt = $this->createMock(Result::class);
        $stmt->expects($this->once())
            ->method('fetchAllAssociative')
            ->willReturn([$message1, $message2]);

        $driverConnection
            ->method('createQueryBuilder')
            ->willReturn($queryBuilder);
        $queryBuilder
            ->method('where')
            ->willReturn($queryBuilder);
        $queryBuilder
            ->method('getSQL')
            ->willReturn('');
        $queryBuilder
            ->method('getParameters')
            ->willReturn([]);
        $queryBuilder
            ->method('getParameterTypes')
            ->willReturn([]);
        $driverConnection
            ->method('executeQuery')
            ->willReturn($stmt);

        $connection = new Connection([], $driverConnection);
        $doctrineEnvelopes = $connection->findAll();

        $this->assertEquals(1, $doctrineEnvelopes[0]['id']);
        $this->assertEquals('{"message":"Hi"}', $doctrineEnvelopes[0]['body']);
        $this->assertEquals(['type' => DummyMessage::class], $doctrineEnvelopes[0]['headers']);

        $this->assertEquals(2, $doctrineEnvelopes[1]['id']);
        $this->assertEquals('{"message":"Hi again"}', $doctrineEnvelopes[1]['body']);
        $this->assertEquals(['type' => DummyMessage::class], $doctrineEnvelopes[1]['headers']);
    }

    /**
     * @dataProvider providePlatformSql
     */
    public function testGeneratedSql(AbstractPlatform $platform, string $expectedSql)
    {
        $driverConnection = $this->createMock(DBALConnection::class);
        $driverConnection->method('getDatabasePlatform')->willReturn($platform);
        $driverConnection->method('createQueryBuilder')->willReturnCallback(fn () => new QueryBuilder($driverConnection));

        $result = $this->createMock(Result::class);
        $result->method('fetchAssociative')->willReturn(false);

        $driverConnection->expects($this->once())->method('beginTransaction');
        $driverConnection
            ->expects($this->once())
            ->method('executeQuery')
            ->with($expectedSql)
            ->willReturn($result)
        ;
        $driverConnection->expects($this->once())->method('commit');

        $connection = new Connection([], $driverConnection);
        $connection->get();
    }

    public static function providePlatformSql(): iterable
    {
        yield 'MySQL' => [
            class_exists(MySQLPlatform::class) ? new MySQLPlatform() : new MySQL57Platform(),
            'SELECT m.* FROM messenger_messages m WHERE (m.queue_name = ?) AND (m.delivered_at is null OR m.delivered_at < ?) AND (m.available_at <= ?) ORDER BY available_at ASC LIMIT 1 FOR UPDATE',
        ];

<<<<<<< HEAD
        yield 'MariaDB' => [
            new MariaDBPlatform(),
            'SELECT m.* FROM messenger_messages m WHERE (m.delivered_at is null OR m.delivered_at < ?) AND (m.available_at <= ?) AND (m.queue_name = ?) ORDER BY available_at ASC LIMIT 1 FOR UPDATE',
        ];
=======
        if (class_exists(MariaDBPlatform::class)) {
            yield 'MariaDB' => [
                new MariaDBPlatform(),
                'SELECT m.* FROM messenger_messages m WHERE (m.queue_name = ?) AND (m.delivered_at is null OR m.delivered_at < ?) AND (m.available_at <= ?) ORDER BY available_at ASC LIMIT 1 FOR UPDATE',
            ];
        }
>>>>>>> 3d078d15

        yield 'SQL Server' => [
            class_exists(SQLServerPlatform::class) && !class_exists(SQLServer2012Platform::class) ? new SQLServerPlatform() : new SQLServer2012Platform(),
            'SELECT m.* FROM messenger_messages m WITH (UPDLOCK, ROWLOCK) WHERE (m.queue_name = ?) AND (m.delivered_at is null OR m.delivered_at < ?) AND (m.available_at <= ?) ORDER BY available_at ASC OFFSET 0 ROWS FETCH NEXT 1 ROWS ONLY  ',
        ];

        if (!class_exists(MySQL57Platform::class)) {
            // DBAL >= 4
            yield 'Oracle' => [
                new OraclePlatform(),
                'SELECT w.id AS "id", w.body AS "body", w.headers AS "headers", w.queue_name AS "queue_name", w.created_at AS "created_at", w.available_at AS "available_at", w.delivered_at AS "delivered_at" FROM messenger_messages w WHERE w.id IN (SELECT m.id FROM messenger_messages m WHERE (m.queue_name = ?) AND (m.delivered_at is null OR m.delivered_at < ?) AND (m.available_at <= ?) ORDER BY available_at ASC FETCH NEXT 1 ROWS ONLY) FOR UPDATE',
            ];
        } else {
            // DBAL < 4
            yield 'Oracle' => [
                new OraclePlatform(),
                'SELECT w.id AS "id", w.body AS "body", w.headers AS "headers", w.queue_name AS "queue_name", w.created_at AS "created_at", w.available_at AS "available_at", w.delivered_at AS "delivered_at" FROM messenger_messages w WHERE w.id IN (SELECT a.id FROM (SELECT m.id FROM messenger_messages m WHERE (m.queue_name = ?) AND (m.delivered_at is null OR m.delivered_at < ?) AND (m.available_at <= ?) ORDER BY available_at ASC) a WHERE ROWNUM <= 1) FOR UPDATE',
            ];
        }
    }

    public function testConfigureSchema()
    {
        $driverConnection = $this->getDBALConnectionMock();
        $schema = new Schema();

        $connection = new Connection(['table_name' => 'queue_table'], $driverConnection);
        $connection->configureSchema($schema, $driverConnection, fn () => true);
        $this->assertTrue($schema->hasTable('queue_table'));
    }

    public function testConfigureSchemaDifferentDbalConnection()
    {
        $driverConnection = $this->getDBALConnectionMock();
        $driverConnection2 = $this->getDBALConnectionMock();
        $schema = new Schema();

        $connection = new Connection([], $driverConnection);
        $connection->configureSchema($schema, $driverConnection2, fn () => false);
        $this->assertFalse($schema->hasTable('messenger_messages'));
    }

    public function testConfigureSchemaTableExists()
    {
        $driverConnection = $this->getDBALConnectionMock();
        $schema = new Schema();
        $schema->createTable('messenger_messages');

        $connection = new Connection([], $driverConnection);
        $connection->configureSchema($schema, $driverConnection, fn () => true);
        $table = $schema->getTable('messenger_messages');
        $this->assertEmpty($table->getColumns(), 'The table was not overwritten');
    }

    /**
     * @dataProvider provideFindAllSqlGeneratedByPlatform
     */
    public function testFindAllSqlGenerated(AbstractPlatform $platform, string $expectedSql)
    {
        $driverConnection = $this->createMock(DBALConnection::class);
        $driverConnection->method('getDatabasePlatform')->willReturn($platform);
        $driverConnection->method('createQueryBuilder')->willReturnCallback(function () use ($driverConnection) {
            return new QueryBuilder($driverConnection);
        });

        $result = $this->createMock(Result::class);
        $result->method('fetchAllAssociative')->willReturn([]);

        $driverConnection
            ->expects($this->once())
            ->method('executeQuery')
            ->with($expectedSql)
            ->willReturn($result)
        ;

        $connection = new Connection([], $driverConnection);
        $connection->findAll(50);
    }

    public function provideFindAllSqlGeneratedByPlatform(): iterable
    {
        yield 'MySQL' => [
            class_exists(MySQLPlatform::class) ? new MySQLPlatform() : new MySQL57Platform(),
            'SELECT m.* FROM messenger_messages m WHERE (m.queue_name = ?) AND (m.delivered_at is null OR m.delivered_at < ?) AND (m.available_at <= ?) LIMIT 50',
        ];

<<<<<<< HEAD
        yield 'MariaDB' => [
            new MariaDBPlatform(),
            'SELECT m.* FROM messenger_messages m WHERE (m.delivered_at is null OR m.delivered_at < ?) AND (m.available_at <= ?) AND (m.queue_name = ?) LIMIT 50',
        ];
=======
        if (class_exists(MariaDBPlatform::class)) {
            yield 'MariaDB' => [
                new MariaDBPlatform(),
                'SELECT m.* FROM messenger_messages m WHERE (m.queue_name = ?) AND (m.delivered_at is null OR m.delivered_at < ?) AND (m.available_at <= ?) LIMIT 50',
            ];
        }
>>>>>>> 3d078d15

        yield 'SQL Server' => [
            class_exists(SQLServerPlatform::class) && !class_exists(SQLServer2012Platform::class) ? new SQLServerPlatform() : new SQLServer2012Platform(),
            'SELECT m.* FROM messenger_messages m WHERE (m.queue_name = ?) AND (m.delivered_at is null OR m.delivered_at < ?) AND (m.available_at <= ?) ORDER BY (SELECT 0) OFFSET 0 ROWS FETCH NEXT 50 ROWS ONLY',
        ];

        if (!class_exists(MySQL57Platform::class)) {
            // DBAL >= 4
            yield 'Oracle' => [
                new OraclePlatform(),
                'SELECT m.id AS "id", m.body AS "body", m.headers AS "headers", m.queue_name AS "queue_name", m.created_at AS "created_at", m.available_at AS "available_at", m.delivered_at AS "delivered_at" FROM messenger_messages m WHERE (m.queue_name = ?) AND (m.delivered_at is null OR m.delivered_at < ?) AND (m.available_at <= ?) FETCH NEXT 50 ROWS ONLY',
            ];
        } else {
            // DBAL < 4
            yield 'Oracle' => [
                new OraclePlatform(),
                'SELECT a.* FROM (SELECT m.id AS "id", m.body AS "body", m.headers AS "headers", m.queue_name AS "queue_name", m.created_at AS "created_at", m.available_at AS "available_at", m.delivered_at AS "delivered_at" FROM messenger_messages m WHERE (m.queue_name = ?) AND (m.delivered_at is null OR m.delivered_at < ?) AND (m.available_at <= ?)) a WHERE ROWNUM <= 50',
            ];
        }
    }
}<|MERGE_RESOLUTION|>--- conflicted
+++ resolved
@@ -382,19 +382,10 @@
             'SELECT m.* FROM messenger_messages m WHERE (m.queue_name = ?) AND (m.delivered_at is null OR m.delivered_at < ?) AND (m.available_at <= ?) ORDER BY available_at ASC LIMIT 1 FOR UPDATE',
         ];
 
-<<<<<<< HEAD
         yield 'MariaDB' => [
             new MariaDBPlatform(),
-            'SELECT m.* FROM messenger_messages m WHERE (m.delivered_at is null OR m.delivered_at < ?) AND (m.available_at <= ?) AND (m.queue_name = ?) ORDER BY available_at ASC LIMIT 1 FOR UPDATE',
-        ];
-=======
-        if (class_exists(MariaDBPlatform::class)) {
-            yield 'MariaDB' => [
-                new MariaDBPlatform(),
-                'SELECT m.* FROM messenger_messages m WHERE (m.queue_name = ?) AND (m.delivered_at is null OR m.delivered_at < ?) AND (m.available_at <= ?) ORDER BY available_at ASC LIMIT 1 FOR UPDATE',
-            ];
-        }
->>>>>>> 3d078d15
+            'SELECT m.* FROM messenger_messages m WHERE (m.queue_name = ?) AND (m.delivered_at is null OR m.delivered_at < ?) AND (m.available_at <= ?) ORDER BY available_at ASC LIMIT 1 FOR UPDATE',
+        ];
 
         yield 'SQL Server' => [
             class_exists(SQLServerPlatform::class) && !class_exists(SQLServer2012Platform::class) ? new SQLServerPlatform() : new SQLServer2012Platform(),
@@ -481,19 +472,10 @@
             'SELECT m.* FROM messenger_messages m WHERE (m.queue_name = ?) AND (m.delivered_at is null OR m.delivered_at < ?) AND (m.available_at <= ?) LIMIT 50',
         ];
 
-<<<<<<< HEAD
         yield 'MariaDB' => [
             new MariaDBPlatform(),
-            'SELECT m.* FROM messenger_messages m WHERE (m.delivered_at is null OR m.delivered_at < ?) AND (m.available_at <= ?) AND (m.queue_name = ?) LIMIT 50',
-        ];
-=======
-        if (class_exists(MariaDBPlatform::class)) {
-            yield 'MariaDB' => [
-                new MariaDBPlatform(),
-                'SELECT m.* FROM messenger_messages m WHERE (m.queue_name = ?) AND (m.delivered_at is null OR m.delivered_at < ?) AND (m.available_at <= ?) LIMIT 50',
-            ];
-        }
->>>>>>> 3d078d15
+            'SELECT m.* FROM messenger_messages m WHERE (m.queue_name = ?) AND (m.delivered_at is null OR m.delivered_at < ?) AND (m.available_at <= ?) LIMIT 50',
+        ];
 
         yield 'SQL Server' => [
             class_exists(SQLServerPlatform::class) && !class_exists(SQLServer2012Platform::class) ? new SQLServerPlatform() : new SQLServer2012Platform(),
