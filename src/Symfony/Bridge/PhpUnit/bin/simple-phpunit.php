--- conflicted
+++ resolved
@@ -10,11 +10,7 @@
  */
 
 // Please update when phpunit needs to be reinstalled with fresh deps:
-<<<<<<< HEAD
-// Cache-Id: 2019-09-06 15:00 UTC
-=======
 // Cache-Id: 2019-09-19 17:00 UTC
->>>>>>> bd7b44a0
 
 error_reporting(-1);
 
