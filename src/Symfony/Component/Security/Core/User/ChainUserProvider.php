<?php

/*
 * This file is part of the Symfony package.
 *
 * (c) Fabien Potencier <fabien@symfony.com>
 *
 * For the full copyright and license information, please view the LICENSE
 * file that was distributed with this source code.
 */

namespace Symfony\Component\Security\Core\User;

use Symfony\Component\Security\Core\Exception\UnsupportedUserException;
use Symfony\Component\Security\Core\Exception\UserNotFoundException;

/**
 * Chain User Provider.
 *
 * This provider calls several leaf providers in a chain until one is able to
 * handle the request.
 *
 * @author Johannes M. Schmitt <schmittjoh@gmail.com>
 */
class ChainUserProvider implements UserProviderInterface, PasswordUpgraderInterface
{
    private $providers;

    /**
     * @param iterable|UserProviderInterface[] $providers
     */
    public function __construct(iterable $providers)
    {
        $this->providers = $providers;
    }

    /**
     * @return array
     */
    public function getProviders()
    {
        if ($this->providers instanceof \Traversable) {
            return iterator_to_array($this->providers);
        }

        return $this->providers;
    }

    /**
     * {@inheritdoc}
     */
    public function loadUserByUsername(string $username)
    {
        trigger_deprecation('symfony/security-core', '5.3', 'Method "%s()" is deprecated, use loadUserByIdentifier() instead.', __METHOD__);

        return $this->loadUserByIdentifier($username);
    }

<<<<<<< HEAD
    public function loadUserByIdentifier(string $userIdentifier): UserInterface
    {
        foreach ($this->providers as $provider) {
            try {
                // @deprecated since 5.3, change to $provider->loadUserByIdentifier() in 6.0
                if (!method_exists($provider, 'loadUserByIdentifier')) {
                    trigger_deprecation('symfony/security-core', '5.3', 'Not implementing method "loadUserByIdentifier()" in user provider "%s" is deprecated. This method will replace "loadUserByUsername()" in Symfony 6.0.', get_debug_type($provider));

                    return $provider->loadUserByUsername($userIdentifier);
                }

                return $provider->loadUserByIdentifier($userIdentifier);
=======
    public function loadUserByIdentifier(string $identifier): UserInterface
    {
        foreach ($this->providers as $provider) {
            try {
                // @deprecated since Symfony 5.3, change to $provider->loadUserByIdentifier() in 6.0
                if (!method_exists($provider, 'loadUserByIdentifier')) {
                    trigger_deprecation('symfony/security-core', '5.3', 'Not implementing method "loadUserByIdentifier()" in user provider "%s" is deprecated. This method will replace "loadUserByUsername()" in Symfony 6.0.', get_debug_type($provider));

                    return $provider->loadUserByUsername($identifier);
                }

                return $provider->loadUserByIdentifier($identifier);
>>>>>>> f1643e87
            } catch (UserNotFoundException $e) {
                // try next one
            }
        }

<<<<<<< HEAD
        $ex = new UserNotFoundException(sprintf('There is no user with identifier "%s".', $userIdentifier));
        $ex->setUserIdentifier($userIdentifier);
=======
        $ex = new UserNotFoundException(sprintf('There is no user with identifier "%s".', $identifier));
        $ex->setUserIdentifier($identifier);
>>>>>>> f1643e87
        throw $ex;
    }

    /**
     * {@inheritdoc}
     */
    public function refreshUser(UserInterface $user)
    {
        $supportedUserFound = false;

        foreach ($this->providers as $provider) {
            try {
                if (!$provider->supportsClass(get_debug_type($user))) {
                    continue;
                }

                return $provider->refreshUser($user);
            } catch (UnsupportedUserException $e) {
                // try next one
            } catch (UserNotFoundException $e) {
                $supportedUserFound = true;
                // try next one
            }
        }

        if ($supportedUserFound) {
<<<<<<< HEAD
            // @deprecated since 5.3, change to $user->getUserIdentifier() in 6.0
=======
            // @deprecated since Symfony 5.3, change to $user->getUserIdentifier() in 6.0
>>>>>>> f1643e87
            $username = method_exists($user, 'getUserIdentifier') ? $user->getUserIdentifier() : $user->getUsername();
            $e = new UserNotFoundException(sprintf('There is no user with name "%s".', $username));
            $e->setUserIdentifier($username);
            throw $e;
        } else {
            throw new UnsupportedUserException(sprintf('There is no user provider for user "%s". Shouldn\'t the "supportsClass()" method of your user provider return true for this classname?', get_debug_type($user)));
        }
    }

    /**
     * {@inheritdoc}
     */
    public function supportsClass(string $class)
    {
        foreach ($this->providers as $provider) {
            if ($provider->supportsClass($class)) {
                return true;
            }
        }

        return false;
    }

    /**
     * @param PasswordAuthenticatedUserInterface $user
     *
     * {@inheritdoc}
     */
    public function upgradePassword($user, string $newHashedPassword): void
    {
        if (!$user instanceof PasswordAuthenticatedUserInterface) {
            trigger_deprecation('symfony/security-core', '5.3', 'The "%s::upgradePassword()" method expects an instance of "%s" as first argument, the "%s" class should implement it.', PasswordUpgraderInterface::class, PasswordAuthenticatedUserInterface::class, get_debug_type($user));

            if (!$user instanceof UserInterface) {
                throw new \TypeError(sprintf('The "%s::upgradePassword()" method expects an instance of "%s" as first argument, "%s" given.', PasswordAuthenticatedUserInterface::class, get_debug_type($user)));
            }
        }

        foreach ($this->providers as $provider) {
            if ($provider instanceof PasswordUpgraderInterface) {
                try {
                    $provider->upgradePassword($user, $newHashedPassword);
                } catch (UnsupportedUserException $e) {
                    // ignore: password upgrades are opportunistic
                }
            }
        }
    }
}<|MERGE_RESOLUTION|>--- conflicted
+++ resolved
@@ -56,20 +56,6 @@
         return $this->loadUserByIdentifier($username);
     }
 
-<<<<<<< HEAD
-    public function loadUserByIdentifier(string $userIdentifier): UserInterface
-    {
-        foreach ($this->providers as $provider) {
-            try {
-                // @deprecated since 5.3, change to $provider->loadUserByIdentifier() in 6.0
-                if (!method_exists($provider, 'loadUserByIdentifier')) {
-                    trigger_deprecation('symfony/security-core', '5.3', 'Not implementing method "loadUserByIdentifier()" in user provider "%s" is deprecated. This method will replace "loadUserByUsername()" in Symfony 6.0.', get_debug_type($provider));
-
-                    return $provider->loadUserByUsername($userIdentifier);
-                }
-
-                return $provider->loadUserByIdentifier($userIdentifier);
-=======
     public function loadUserByIdentifier(string $identifier): UserInterface
     {
         foreach ($this->providers as $provider) {
@@ -82,19 +68,13 @@
                 }
 
                 return $provider->loadUserByIdentifier($identifier);
->>>>>>> f1643e87
             } catch (UserNotFoundException $e) {
                 // try next one
             }
         }
 
-<<<<<<< HEAD
-        $ex = new UserNotFoundException(sprintf('There is no user with identifier "%s".', $userIdentifier));
-        $ex->setUserIdentifier($userIdentifier);
-=======
         $ex = new UserNotFoundException(sprintf('There is no user with identifier "%s".', $identifier));
         $ex->setUserIdentifier($identifier);
->>>>>>> f1643e87
         throw $ex;
     }
 
@@ -121,11 +101,7 @@
         }
 
         if ($supportedUserFound) {
-<<<<<<< HEAD
-            // @deprecated since 5.3, change to $user->getUserIdentifier() in 6.0
-=======
             // @deprecated since Symfony 5.3, change to $user->getUserIdentifier() in 6.0
->>>>>>> f1643e87
             $username = method_exists($user, 'getUserIdentifier') ? $user->getUserIdentifier() : $user->getUsername();
             $e = new UserNotFoundException(sprintf('There is no user with name "%s".', $username));
             $e->setUserIdentifier($username);
