--- conflicted
+++ resolved
@@ -352,32 +352,19 @@
                 break;
             }
 
-<<<<<<< HEAD
-                foreach ($queuedMessages as $queuedMessage => $time) {
-                    $decodedQueuedMessage = json_decode($queuedMessage, true);
-                    // if a futured placed message is actually popped because of a race condition with
-                    // another running message consumer, the message is readded to the queue by add function
-                    // else its just added stream and will be available for all stream consumers
-                    $this->add(
-                        \array_key_exists('body', $decodedQueuedMessage) ? $decodedQueuedMessage['body'] : $queuedMessage,
-                        $decodedQueuedMessage['headers'] ?? [],
-                        $time - $this->getCurrentTimeInMilliseconds()
-                    );
-=======
             if (\strlen($expiry) === \strlen($now) ? $expiry > $now : \strlen($expiry) < \strlen($now)) {
                 // if a future-placed message is popped because of a race condition with
                 // another running consumer, the message is readded to the queue
 
                 if (!$this->rawCommand('ZADD', 'NX', $expiry, $queuedMessage)) {
                     throw new TransportException('Could not add a message to the redis stream.');
->>>>>>> 81d09376
                 }
 
                 break;
             }
 
-            $queuedMessage = json_decode($queuedMessage, true);
-            $this->add($queuedMessage['body'], $queuedMessage['headers'], 0);
+            $decodedQueuedMessage = json_decode($queuedMessage, true);
+            $this->add(\array_key_exists('body', $decodedQueuedMessage) ? $decodedQueuedMessage['body'] : $queuedMessage, $decodedQueuedMessage['headers'] ?? [], 0);
         }
 
         if (!$this->couldHavePendingMessages && $this->nextClaim <= microtime(true)) {
