--- conflicted
+++ resolved
@@ -456,11 +456,7 @@
                 unset($this->keys[spl_object_hash($key)]);
             }
 
-<<<<<<< HEAD
-            public function exists(Key $key)
-=======
             public function exists(Key $key): bool
->>>>>>> f1643e87
             {
                 return isset($this->keys[spl_object_hash($key)]);
             }
