{
    "name": "symfony/web-profiler-bundle",
    "type": "symfony-bundle",
    "description": "Symfony WebProfilerBundle",
    "keywords": [],
    "homepage": "http://symfony.com",
    "version": "2.1.0",
    "license": "MIT",
    "authors": [
        {
            "name": "Fabien Potencier",
            "email": "fabien@symfony.com"
        },
        {
            "name": "Symfony Community",
            "homepage": "http://symfony.com/contributors"
        }
    ],
    "require": {
        "php": ">=5.3.2",
<<<<<<< HEAD
        "symfony/twig-bundle": ">=2.1"
    }
=======
        "symfony/twig-bundle": ">=2.0"
    },
    "autoload": {
        "psr-0": { "Symfony\\Bundle\\WebProfilerBundle": "" }
    },
    "target-dir": "Symfony/Bundle/WebProfilerBundle"
>>>>>>> b872fff5
}<|MERGE_RESOLUTION|>--- conflicted
+++ resolved
@@ -18,15 +18,10 @@
     ],
     "require": {
         "php": ">=5.3.2",
-<<<<<<< HEAD
         "symfony/twig-bundle": ">=2.1"
-    }
-=======
-        "symfony/twig-bundle": ">=2.0"
     },
     "autoload": {
         "psr-0": { "Symfony\\Bundle\\WebProfilerBundle": "" }
     },
     "target-dir": "Symfony/Bundle/WebProfilerBundle"
->>>>>>> b872fff5
 }