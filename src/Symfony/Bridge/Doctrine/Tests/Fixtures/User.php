--- conflicted
+++ resolved
@@ -20,22 +20,6 @@
 #[Entity]
 class User implements UserInterface, PasswordAuthenticatedUserInterface
 {
-<<<<<<< HEAD
-    #[Id, Column(type: 'integer')]
-    protected $id1;
-
-    #[Id, Column(type: 'integer')]
-    protected $id2;
-
-    #[Column(type: 'string')]
-    public $name;
-
-    public function __construct($id1, $id2, $name)
-    {
-        $this->id1 = $id1;
-        $this->id2 = $id2;
-        $this->name = $name;
-=======
     public function __construct(
         #[Id, Column]
         protected ?int $id1,
@@ -46,7 +30,6 @@
         #[Column]
         public string $name,
     ) {
->>>>>>> 7074da9b
     }
 
     public function getRoles(): array
