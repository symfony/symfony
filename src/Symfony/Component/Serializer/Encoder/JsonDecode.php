--- conflicted
+++ resolved
@@ -40,12 +40,8 @@
         self::ASSOCIATIVE => false,
         self::OPTIONS => 0,
         self::RECURSION_DEPTH => 512,
-<<<<<<< HEAD
         JsonEncoder::JSON_PROPERTY_PATH => null,
-    );
-=======
     ];
->>>>>>> b727f59e
 
     /**
      * Constructs a new JsonDecode instance.
