--- conflicted
+++ resolved
@@ -118,11 +118,7 @@
     /**
      * Evaluates a template.
      *
-<<<<<<< HEAD
-     * @return string|false The evaluated template, or false if the engine is unable to render the template
-=======
      * @return string|false
->>>>>>> f1643e87
      *
      * @throws \InvalidArgumentException
      */
@@ -259,11 +255,7 @@
     /**
      * Returns true if the helper if defined.
      *
-<<<<<<< HEAD
-     * @return bool true if the helper is defined, false otherwise
-=======
      * @return bool
->>>>>>> f1643e87
      */
     public function has(string $name)
     {
@@ -273,11 +265,7 @@
     /**
      * Gets a helper value.
      *
-<<<<<<< HEAD
-     * @return HelperInterface The helper instance
-=======
      * @return HelperInterface
->>>>>>> f1643e87
      *
      * @throws \InvalidArgumentException if the helper is not defined
      */
@@ -361,11 +349,7 @@
     /**
      * Gets an escaper for a given context.
      *
-<<<<<<< HEAD
-     * @return callable A PHP callable
-=======
      * @return callable
->>>>>>> f1643e87
      *
      * @throws \InvalidArgumentException
      */
