--- conflicted
+++ resolved
@@ -58,11 +58,7 @@
      *
      * @param Request $request
      *
-<<<<<<< HEAD
-     * @return Response A Response instance
-=======
      * @return Response
->>>>>>> f1643e87
      */
     protected function doRequest(object $request)
     {
@@ -134,11 +130,7 @@
     /**
      * {@inheritdoc}
      *
-<<<<<<< HEAD
-     * @return Request A Request instance
-=======
      * @return Request
->>>>>>> f1643e87
      */
     protected function filterRequest(DomRequest $request)
     {
@@ -165,11 +157,7 @@
      *
      * @see UploadedFile
      *
-<<<<<<< HEAD
-     * @return array An array with all uploaded files marked as already moved
-=======
      * @return array
->>>>>>> f1643e87
      */
     protected function filterFiles(array $files)
     {
@@ -206,11 +194,7 @@
      *
      * @param Request $request
      *
-<<<<<<< HEAD
-     * @return DomResponse A DomResponse instance
-=======
      * @return DomResponse
->>>>>>> f1643e87
      */
     protected function filterResponse(object $response)
     {
