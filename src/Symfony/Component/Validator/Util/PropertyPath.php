--- conflicted
+++ resolved
@@ -29,11 +29,7 @@
      * returned. Otherwise, the concatenation of the two paths is returned,
      * separated by a dot (".").
      *
-<<<<<<< HEAD
-     * @return string The concatenation of the two property paths
-=======
      * @return string
->>>>>>> f1643e87
      */
     public static function append(string $basePath, string $subPath)
     {
