<?php

/*
 * This file is part of the Symfony package.
 *
 * (c) Fabien Potencier <fabien@symfony.com>
 *
 * For the full copyright and license information, please view the LICENSE
 * file that was distributed with this source code.
 */

namespace Symfony\Component\Uid\Command;

use Symfony\Component\Console\Attribute\AsCommand;
use Symfony\Component\Console\Command\Command;
use Symfony\Component\Console\Completion\CompletionInput;
use Symfony\Component\Console\Completion\CompletionSuggestions;
use Symfony\Component\Console\Input\InputInterface;
use Symfony\Component\Console\Input\InputOption;
use Symfony\Component\Console\Output\ConsoleOutputInterface;
use Symfony\Component\Console\Output\OutputInterface;
use Symfony\Component\Console\Style\SymfonyStyle;
use Symfony\Component\Uid\Factory\UuidFactory;
use Symfony\Component\Uid\Uuid;

#[AsCommand(name: 'uuid:generate', description: 'Generate a UUID')]
class GenerateUuidCommand extends Command
{
    private UuidFactory $factory;

<<<<<<< HEAD
    public function __construct(UuidFactory $factory = null)
=======
    public function __construct(?UuidFactory $factory = null)
>>>>>>> a44829e2
    {
        $this->factory = $factory ?? new UuidFactory();

        parent::__construct();
    }

    protected function configure(): void
    {
        $this
            ->setDefinition([
                new InputOption('time-based', null, InputOption::VALUE_REQUIRED, 'The timestamp, to generate a time-based UUID: a parsable date/time string'),
                new InputOption('node', null, InputOption::VALUE_REQUIRED, 'The UUID whose node part should be used as the node of the generated UUID'),
                new InputOption('name-based', null, InputOption::VALUE_REQUIRED, 'The name, to generate a name-based UUID'),
                new InputOption('namespace', null, InputOption::VALUE_REQUIRED, 'The UUID to use at the namespace for named-based UUIDs, predefined namespaces keywords "dns", "url", "oid" and "x500" are accepted'),
                new InputOption('random-based', null, InputOption::VALUE_NONE, 'To generate a random-based UUID'),
                new InputOption('count', 'c', InputOption::VALUE_REQUIRED, 'The number of UUID to generate', 1),
                new InputOption('format', 'f', InputOption::VALUE_REQUIRED, sprintf('The UUID output format ("%s")', implode('", "', $this->getAvailableFormatOptions())), 'rfc4122'),
            ])
            ->setHelp(<<<'EOF'
The <info>%command.name%</info> generates a UUID.

    <info>php %command.full_name%</info>

To generate a time-based UUID:

    <info>php %command.full_name% --time-based=now</info>

To specify a time-based UUID's node:

    <info>php %command.full_name% --time-based=@1613480254 --node=fb3502dc-137e-4849-8886-ac90d07f64a7</info>

To generate a name-based UUID:

    <info>php %command.full_name% --name-based=foo</info>

To specify a name-based UUID's namespace:

    <info>php %command.full_name% --name-based=bar --namespace=fb3502dc-137e-4849-8886-ac90d07f64a7</info>

To generate a random-based UUID:

    <info>php %command.full_name% --random-based</info>

To generate several UUIDs:

    <info>php %command.full_name% --count=10</info>

To output a specific format:

    <info>php %command.full_name% --format=base58</info>
EOF
            )
        ;
    }

    protected function execute(InputInterface $input, OutputInterface $output): int
    {
        $io = new SymfonyStyle($input, $output instanceof ConsoleOutputInterface ? $output->getErrorOutput() : $output);

        $time = $input->getOption('time-based');
        $node = $input->getOption('node');
        $name = $input->getOption('name-based');
        $namespace = $input->getOption('namespace');
        $random = $input->getOption('random-based');

        if (false !== ($time ?? $name ?? $random) && 1 < ((null !== $time) + (null !== $name) + $random)) {
            $io->error('Only one of "--time-based", "--name-based" or "--random-based" can be provided at a time.');

            return 1;
        }

        if (null === $time && null !== $node) {
            $io->error('Option "--node" can only be used with "--time-based".');

            return 1;
        }

        if (null === $name && null !== $namespace) {
            $io->error('Option "--namespace" can only be used with "--name-based".');

            return 1;
        }

        switch (true) {
            case null !== $time:
                if (null !== $node) {
                    try {
                        $node = Uuid::fromString($node);
                    } catch (\InvalidArgumentException $e) {
                        $io->error(sprintf('Invalid node "%s": %s', $node, $e->getMessage()));

                        return 1;
                    }
                }

                try {
                    new \DateTimeImmutable($time);
                } catch (\Exception $e) {
                    $io->error(sprintf('Invalid timestamp "%s": %s', $time, str_replace('DateTimeImmutable::__construct(): ', '', $e->getMessage())));

                    return 1;
                }

                $create = fn (): Uuid => $this->factory->timeBased($node)->create(new \DateTimeImmutable($time));
                break;

            case null !== $name:
                if ($namespace && !\in_array($namespace, ['dns', 'url', 'oid', 'x500'], true)) {
                    try {
                        $namespace = Uuid::fromString($namespace);
                    } catch (\InvalidArgumentException $e) {
                        $io->error(sprintf('Invalid namespace "%s": %s', $namespace, $e->getMessage()));

                        return 1;
                    }
                }

                $create = function () use ($namespace, $name): Uuid {
                    try {
                        $factory = $this->factory->nameBased($namespace);
                    } catch (\LogicException) {
                        throw new \InvalidArgumentException('Missing namespace: use the "--namespace" option or configure a default namespace in the underlying factory.');
                    }

                    return $factory->create($name);
                };
                break;

            case $random:
                $create = $this->factory->randomBased()->create(...);
                break;

            default:
                $create = $this->factory->create(...);
                break;
        }

        $formatOption = $input->getOption('format');

        if (\in_array($formatOption, $this->getAvailableFormatOptions())) {
            $format = 'to'.ucfirst($formatOption);
        } else {
            $io->error(sprintf('Invalid format "%s", supported formats are "%s".', $formatOption, implode('", "', $this->getAvailableFormatOptions())));

            return 1;
        }

        $count = (int) $input->getOption('count');
        try {
            for ($i = 0; $i < $count; ++$i) {
                $output->writeln($create()->$format());
            }
        } catch (\Exception $e) {
            $io->error($e->getMessage());

            return 1;
        }

        return 0;
    }

    public function complete(CompletionInput $input, CompletionSuggestions $suggestions): void
    {
        if ($input->mustSuggestOptionValuesFor('format')) {
            $suggestions->suggestValues($this->getAvailableFormatOptions());
        }
    }

    private function getAvailableFormatOptions(): array
    {
        return [
            'base32',
            'base58',
            'rfc4122',
        ];
    }
}<|MERGE_RESOLUTION|>--- conflicted
+++ resolved
@@ -28,11 +28,7 @@
 {
     private UuidFactory $factory;
 
-<<<<<<< HEAD
-    public function __construct(UuidFactory $factory = null)
-=======
     public function __construct(?UuidFactory $factory = null)
->>>>>>> a44829e2
     {
         $this->factory = $factory ?? new UuidFactory();
 
