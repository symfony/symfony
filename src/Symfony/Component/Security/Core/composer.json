{
    "name": "symfony/security-core",
    "type": "library",
    "description": "Symfony Security Component - Core Library",
    "keywords": [],
    "homepage": "https://symfony.com",
    "license": "MIT",
    "authors": [
        {
            "name": "Fabien Potencier",
            "email": "fabien@symfony.com"
        },
        {
            "name": "Symfony Community",
            "homepage": "https://symfony.com/contributors"
        }
    ],
    "require": {
<<<<<<< HEAD
        "php": ">=5.5.9",
        "paragonie/random_compat" : "~1.0"
=======
        "php": ">=5.3.9",
        "paragonie/random_compat": "~1.0"
>>>>>>> 5326df08
    },
    "require-dev": {
        "symfony/phpunit-bridge": "~2.8|~3.0",
        "symfony/event-dispatcher": "~2.8|~3.0",
        "symfony/expression-language": "~2.8|~3.0",
        "symfony/http-foundation": "~2.8|~3.0",
        "symfony/translation": "~2.8|~3.0",
        "symfony/validator": "~2.8|~3.0",
        "symfony/ldap": "~2.8|~3.0",
        "psr/log": "~1.0"
    },
    "suggest": {
        "symfony/event-dispatcher": "",
        "symfony/http-foundation": "",
        "symfony/validator": "For using the user password constraint",
        "symfony/expression-language": "For using the expression voter",
        "symfony/ldap": "For using LDAP integration"
    },
    "autoload": {
        "psr-4": { "Symfony\\Component\\Security\\Core\\": "" }
    },
    "minimum-stability": "dev",
    "extra": {
        "branch-alias": {
            "dev-master": "3.0-dev"
        }
    }
}<|MERGE_RESOLUTION|>--- conflicted
+++ resolved
@@ -16,13 +16,8 @@
         }
     ],
     "require": {
-<<<<<<< HEAD
         "php": ">=5.5.9",
-        "paragonie/random_compat" : "~1.0"
-=======
-        "php": ">=5.3.9",
         "paragonie/random_compat": "~1.0"
->>>>>>> 5326df08
     },
     "require-dev": {
         "symfony/phpunit-bridge": "~2.8|~3.0",
