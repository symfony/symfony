--- conflicted
+++ resolved
@@ -24,7 +24,6 @@
         "symfony/translation-contracts": "^2.5|^3"
     },
     "require-dev": {
-<<<<<<< HEAD
         "symfony/console": "^5.4|^6.0",
         "symfony/finder": "^5.4|^6.0",
         "symfony/http-client": "^5.4|^6.0",
@@ -39,59 +38,20 @@
         "symfony/mime": "^5.4|^6.0",
         "symfony/property-access": "^5.4|^6.0",
         "symfony/property-info": "^5.4|^6.0",
-        "symfony/translation": "^5.4|^6.0",
-=======
-        "symfony/console": "^4.4|^5.0|^6.0",
-        "symfony/finder": "^4.4|^5.0|^6.0",
-        "symfony/http-client": "^4.4|^5.0|^6.0",
-        "symfony/http-foundation": "^4.4|^5.0|^6.0",
-        "symfony/http-kernel": "^4.4|^5.0|^6.0",
-        "symfony/intl": "^4.4|^5.0|^6.0",
-        "symfony/yaml": "^4.4|^5.0|^6.0",
-        "symfony/config": "^4.4|^5.0|^6.0",
-        "symfony/dependency-injection": "^4.4|^5.0|^6.0",
-        "symfony/expression-language": "^5.1|^6.0",
-        "symfony/cache": "^4.4|^5.0|^6.0",
-        "symfony/mime": "^4.4|^5.0|^6.0",
-        "symfony/property-access": "^4.4|^5.0|^6.0",
-        "symfony/property-info": "^5.3|^6.0",
         "symfony/translation": "^5.4.35|~6.3.12|^6.4.3",
->>>>>>> 218313e2
         "doctrine/annotations": "^1.13|^2",
         "egulias/email-validator": "^2.1.10|^3|^4"
     },
     "conflict": {
         "doctrine/annotations": "<1.13",
         "doctrine/lexer": "<1.1",
-<<<<<<< HEAD
         "symfony/dependency-injection": "<5.4",
         "symfony/expression-language": "<5.4",
         "symfony/http-kernel": "<5.4",
         "symfony/intl": "<5.4",
         "symfony/property-info": "<5.4",
-        "symfony/translation": "<5.4",
+        "symfony/translation": "<5.4.35|>=6.0,<6.3.12|>=6.4,<6.4.3",
         "symfony/yaml": "<5.4"
-=======
-        "symfony/dependency-injection": "<4.4",
-        "symfony/expression-language": "<5.1",
-        "symfony/http-kernel": "<4.4",
-        "symfony/intl": "<4.4",
-        "symfony/property-info": "<5.3",
-        "symfony/translation": "<5.4.35|>=6.0,<6.3.12|>=6.4,<6.4.3",
-        "symfony/yaml": "<4.4"
-    },
-    "suggest": {
-        "psr/cache-implementation": "For using the mapping cache.",
-        "symfony/http-foundation": "",
-        "symfony/intl": "",
-        "symfony/translation": "For translating validation errors.",
-        "symfony/yaml": "",
-        "symfony/config": "",
-        "egulias/email-validator": "Strict (RFC compliant) email validation",
-        "symfony/property-access": "For accessing properties within comparison constraints",
-        "symfony/property-info": "To automatically add NotNull and Type constraints",
-        "symfony/expression-language": "For using the Expression validator and the ExpressionLanguageSyntax constraints"
->>>>>>> 218313e2
     },
     "autoload": {
         "psr-4": { "Symfony\\Component\\Validator\\": "" },
