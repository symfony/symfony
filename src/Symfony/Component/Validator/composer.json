{
    "name": "symfony/validator",
    "type": "library",
    "description": "Provides tools to validate values",
    "keywords": [],
    "homepage": "https://symfony.com",
    "license": "MIT",
    "authors": [
        {
            "name": "Fabien Potencier",
            "email": "fabien@symfony.com"
        },
        {
            "name": "Symfony Community",
            "homepage": "https://symfony.com/contributors"
        }
    ],
    "require": {
        "php": ">=8.1",
        "symfony/deprecation-contracts": "^2.5|^3",
        "symfony/polyfill-ctype": "~1.8",
        "symfony/polyfill-mbstring": "~1.0",
        "symfony/polyfill-php83": "^1.27",
        "symfony/translation-contracts": "^2.5|^3"
    },
    "require-dev": {
<<<<<<< HEAD
        "symfony/console": "^5.4|^6.0|^7.0",
        "symfony/finder": "^5.4|^6.0|^7.0",
        "symfony/http-client": "^5.4|^6.0|^7.0",
        "symfony/http-foundation": "^5.4|^6.0|^7.0",
        "symfony/http-kernel": "^5.4|^6.0|^7.0",
        "symfony/intl": "^5.4|^6.0|^7.0",
        "symfony/yaml": "^5.4|^6.0|^7.0",
        "symfony/config": "^5.4|^6.0|^7.0",
        "symfony/dependency-injection": "^5.4|^6.0|^7.0",
        "symfony/expression-language": "^5.4|^6.0|^7.0",
        "symfony/cache": "^5.4|^6.0|^7.0",
        "symfony/mime": "^5.4|^6.0|^7.0",
        "symfony/property-access": "^5.4|^6.0|^7.0",
        "symfony/property-info": "^5.4|^6.0|^7.0",
        "symfony/translation": "^5.4|^6.0|^7.0",
=======
        "symfony/console": "^5.4|^6.0",
        "symfony/finder": "^5.4|^6.0",
        "symfony/http-client": "^5.4|^6.0",
        "symfony/http-foundation": "^5.4|^6.0",
        "symfony/http-kernel": "^5.4|^6.0",
        "symfony/intl": "^5.4|^6.0",
        "symfony/yaml": "^5.4|^6.0",
        "symfony/config": "^5.4|^6.0",
        "symfony/dependency-injection": "^5.4|^6.0",
        "symfony/expression-language": "^5.4|^6.0",
        "symfony/cache": "^5.4|^6.0",
        "symfony/mime": "^5.4|^6.0",
        "symfony/property-access": "^5.4|^6.0",
        "symfony/property-info": "^5.4|^6.0",
        "symfony/translation": "^5.4.35|~6.3.12|^6.4.3",
>>>>>>> c85f8579
        "doctrine/annotations": "^1.13|^2",
        "egulias/email-validator": "^2.1.10|^3|^4"
    },
    "conflict": {
        "doctrine/annotations": "<1.13",
        "doctrine/lexer": "<1.1",
        "symfony/dependency-injection": "<5.4",
        "symfony/expression-language": "<5.4",
        "symfony/http-kernel": "<5.4",
        "symfony/intl": "<5.4",
        "symfony/property-info": "<5.4",
        "symfony/translation": "<5.4.35|>=6.0,<6.3.12|>=6.4,<6.4.3",
        "symfony/yaml": "<5.4"
    },
    "autoload": {
        "psr-4": { "Symfony\\Component\\Validator\\": "" },
        "exclude-from-classmap": [
            "/Tests/"
        ]
    },
    "minimum-stability": "dev"
}<|MERGE_RESOLUTION|>--- conflicted
+++ resolved
@@ -24,7 +24,6 @@
         "symfony/translation-contracts": "^2.5|^3"
     },
     "require-dev": {
-<<<<<<< HEAD
         "symfony/console": "^5.4|^6.0|^7.0",
         "symfony/finder": "^5.4|^6.0|^7.0",
         "symfony/http-client": "^5.4|^6.0|^7.0",
@@ -39,24 +38,7 @@
         "symfony/mime": "^5.4|^6.0|^7.0",
         "symfony/property-access": "^5.4|^6.0|^7.0",
         "symfony/property-info": "^5.4|^6.0|^7.0",
-        "symfony/translation": "^5.4|^6.0|^7.0",
-=======
-        "symfony/console": "^5.4|^6.0",
-        "symfony/finder": "^5.4|^6.0",
-        "symfony/http-client": "^5.4|^6.0",
-        "symfony/http-foundation": "^5.4|^6.0",
-        "symfony/http-kernel": "^5.4|^6.0",
-        "symfony/intl": "^5.4|^6.0",
-        "symfony/yaml": "^5.4|^6.0",
-        "symfony/config": "^5.4|^6.0",
-        "symfony/dependency-injection": "^5.4|^6.0",
-        "symfony/expression-language": "^5.4|^6.0",
-        "symfony/cache": "^5.4|^6.0",
-        "symfony/mime": "^5.4|^6.0",
-        "symfony/property-access": "^5.4|^6.0",
-        "symfony/property-info": "^5.4|^6.0",
-        "symfony/translation": "^5.4.35|~6.3.12|^6.4.3",
->>>>>>> c85f8579
+        "symfony/translation": "^5.4.35|~6.3.12|^6.4.3|^7.0.3",
         "doctrine/annotations": "^1.13|^2",
         "egulias/email-validator": "^2.1.10|^3|^4"
     },
