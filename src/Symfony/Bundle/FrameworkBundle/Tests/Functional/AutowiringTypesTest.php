--- conflicted
+++ resolved
@@ -33,17 +33,12 @@
     {
         static::bootKernel();
 
-<<<<<<< HEAD
         $annotationReader = self::getContainer()->get('test.autowiring_types.autowired_services')->getAnnotationReader();
-        $this->assertInstanceOf(class_exists(PsrCachedReader::class) ? PsrCachedReader::class : CachedReader::class, $annotationReader);
-=======
-        $annotationReader = static::$container->get('test.autowiring_types.autowired_services')->getAnnotationReader();
         if (class_exists(PsrCachedReader::class)) {
             $this->assertInstanceOf(PsrCachedReader::class, $annotationReader);
         } else {
             $this->assertInstanceOf(CachedReader::class, $annotationReader);
         }
->>>>>>> 0c8234b5
     }
 
     public function testEventDispatcherAutowiring()
