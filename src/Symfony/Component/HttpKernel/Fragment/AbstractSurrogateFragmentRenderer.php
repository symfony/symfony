<?php

/*
 * This file is part of the Symfony package.
 *
 * (c) Fabien Potencier <fabien@symfony.com>
 *
 * For the full copyright and license information, please view the LICENSE
 * file that was distributed with this source code.
 */

namespace Symfony\Component\HttpKernel\Fragment;

use Symfony\Component\HttpFoundation\Request;
use Symfony\Component\HttpFoundation\Response;
use Symfony\Component\HttpFoundation\UriSigner;
use Symfony\Component\HttpKernel\Controller\ControllerReference;
use Symfony\Component\HttpKernel\HttpCache\SurrogateInterface;

/**
 * Implements Surrogate rendering strategy.
 *
 * @author Fabien Potencier <fabien@symfony.com>
 */
abstract class AbstractSurrogateFragmentRenderer extends RoutableFragmentRenderer
{
    private ?SurrogateInterface $surrogate;
    private FragmentRendererInterface $inlineStrategy;
    private ?UriSigner $signer;

    /**
     * The "fallback" strategy when surrogate is not available should always be an
     * instance of InlineFragmentRenderer.
     *
     * @param FragmentRendererInterface $inlineStrategy The inline strategy to use when the surrogate is not supported
     */
<<<<<<< HEAD
    public function __construct(?SurrogateInterface $surrogate, FragmentRendererInterface $inlineStrategy, UriSigner $signer = null)
=======
    public function __construct(?SurrogateInterface $surrogate = null, FragmentRendererInterface $inlineStrategy, ?UriSigner $signer = null)
>>>>>>> a44829e2
    {
        $this->surrogate = $surrogate;
        $this->inlineStrategy = $inlineStrategy;
        $this->signer = $signer;
    }

    /**
     * Note that if the current Request has no surrogate capability, this method
     * falls back to use the inline rendering strategy.
     *
     * Additional available options:
     *
     *  * alt: an alternative URI to render in case of an error
     *  * comment: a comment to add when returning the surrogate tag
     *  * absolute_uri: whether to generate an absolute URI or not. Default is false
     *
     * Note, that not all surrogate strategies support all options. For now
     * 'alt' and 'comment' are only supported by ESI.
     *
     * @see Symfony\Component\HttpKernel\HttpCache\SurrogateInterface
     */
    public function render(string|ControllerReference $uri, Request $request, array $options = []): Response
    {
        if (!$this->surrogate || !$this->surrogate->hasSurrogateCapability($request)) {
            $request->attributes->set('_check_controller_is_allowed', -1); // @deprecated, switch to true in Symfony 7

            if ($uri instanceof ControllerReference && $this->containsNonScalars($uri->attributes)) {
                throw new \InvalidArgumentException('Passing non-scalar values as part of URI attributes to the ESI and SSI rendering strategies is not supported. Use a different rendering strategy or pass scalar values.');
            }

            return $this->inlineStrategy->render($uri, $request, $options);
        }

        $absolute = $options['absolute_uri'] ?? false;

        if ($uri instanceof ControllerReference) {
            $uri = $this->generateSignedFragmentUri($uri, $request, $absolute);
        }

        $alt = $options['alt'] ?? null;
        if ($alt instanceof ControllerReference) {
            $alt = $this->generateSignedFragmentUri($alt, $request, $absolute);
        }

        $tag = $this->surrogate->renderIncludeTag($uri, $alt, $options['ignore_errors'] ?? false, $options['comment'] ?? '');

        return new Response($tag);
    }

    private function generateSignedFragmentUri(ControllerReference $uri, Request $request, bool $absolute): string
    {
        return (new FragmentUriGenerator($this->fragmentPath, $this->signer))->generate($uri, $request, $absolute);
    }

    private function containsNonScalars(array $values): bool
    {
        foreach ($values as $value) {
            if (\is_scalar($value) || null === $value) {
                continue;
            }

            if (!\is_array($value) || $this->containsNonScalars($value)) {
                return true;
            }
        }

        return false;
    }
}<|MERGE_RESOLUTION|>--- conflicted
+++ resolved
@@ -34,11 +34,7 @@
      *
      * @param FragmentRendererInterface $inlineStrategy The inline strategy to use when the surrogate is not supported
      */
-<<<<<<< HEAD
-    public function __construct(?SurrogateInterface $surrogate, FragmentRendererInterface $inlineStrategy, UriSigner $signer = null)
-=======
-    public function __construct(?SurrogateInterface $surrogate = null, FragmentRendererInterface $inlineStrategy, ?UriSigner $signer = null)
->>>>>>> a44829e2
+    public function __construct(?SurrogateInterface $surrogate, FragmentRendererInterface $inlineStrategy, ?UriSigner $signer = null)
     {
         $this->surrogate = $surrogate;
         $this->inlineStrategy = $inlineStrategy;
