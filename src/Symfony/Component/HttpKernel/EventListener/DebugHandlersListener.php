--- conflicted
+++ resolved
@@ -15,7 +15,10 @@
 use Symfony\Component\Console\ConsoleEvents;
 use Symfony\Component\Console\Event\ConsoleEvent;
 use Symfony\Component\Console\Output\ConsoleOutputInterface;
+use Symfony\Component\Debug\ErrorHandler as LegacyErrorHandler;
+use Symfony\Component\Debug\Exception\FatalThrowableError;
 use Symfony\Component\ErrorHandler\ErrorHandler;
+use Symfony\Component\EventDispatcher\Event;
 use Symfony\Component\EventDispatcher\EventSubscriberInterface;
 use Symfony\Component\HttpKernel\Debug\FileLinkFormatter;
 use Symfony\Component\HttpKernel\Event\KernelEvent;
@@ -26,16 +29,13 @@
  *
  * @author Nicolas Grekas <p@tchwork.com>
  *
- * @final
- *
- * @internal since Symfony 5.3
+ * @final since Symfony 4.4
  */
 class DebugHandlersListener implements EventSubscriberInterface
 {
     private $earlyHandler;
     private $exceptionHandler;
     private $logger;
-    private $deprecationLogger;
     private $levels;
     private $throwAt;
     private $scream;
@@ -52,7 +52,7 @@
      * @param string|FileLinkFormatter|null $fileLinkFormat   The format for links to source files
      * @param bool                          $scope            Enables/disables scoping mode
      */
-    public function __construct(callable $exceptionHandler = null, LoggerInterface $logger = null, $levels = \E_ALL, ?int $throwAt = \E_ALL, bool $scream = true, $fileLinkFormat = null, bool $scope = true, LoggerInterface $deprecationLogger = null)
+    public function __construct(callable $exceptionHandler = null, LoggerInterface $logger = null, $levels = \E_ALL, ?int $throwAt = \E_ALL, bool $scream = true, $fileLinkFormat = null, bool $scope = true)
     {
         $handler = set_exception_handler('var_dump');
         $this->earlyHandler = \is_array($handler) ? $handler[0] : null;
@@ -65,13 +65,12 @@
         $this->scream = $scream;
         $this->fileLinkFormat = $fileLinkFormat;
         $this->scope = $scope;
-        $this->deprecationLogger = $deprecationLogger;
     }
 
     /**
      * Configures the error handler.
      */
-    public function configure(object $event = null)
+    public function configure(Event $event = null)
     {
         if ($event instanceof ConsoleEvent && !\in_array(\PHP_SAPI, ['cli', 'phpdbg'], true)) {
             return;
@@ -85,15 +84,6 @@
         $handler = \is_array($handler) ? $handler[0] : null;
         restore_exception_handler();
 
-<<<<<<< HEAD
-        if ($handler instanceof ErrorHandler) {
-            if ($this->logger || $this->deprecationLogger) {
-                $this->setDefaultLoggers($handler);
-                if (\is_array($this->levels)) {
-                    $levels = 0;
-                    foreach ($this->levels as $type => $log) {
-                        $levels |= $type;
-=======
         if (!$handler instanceof ErrorHandler && !$handler instanceof LegacyErrorHandler) {
             $handler = $this->earlyHandler;
         }
@@ -112,24 +102,17 @@
                     }
                     if ($this->scream) {
                         $handler->screamAt($levels);
->>>>>>> 603d3621
                     }
-                } else {
-                    $levels = $this->levels;
+                    if ($this->scope) {
+                        $handler->scopeAt($levels & ~\E_USER_DEPRECATED & ~\E_DEPRECATED);
+                    } else {
+                        $handler->scopeAt(0, true);
+                    }
+                    $this->logger = $this->levels = null;
                 }
-
-                if ($this->scream) {
-                    $handler->screamAt($levels);
+                if (null !== $this->throwAt) {
+                    $handler->throwAt($this->throwAt, true);
                 }
-                if ($this->scope) {
-                    $handler->scopeAt($levels & ~\E_USER_DEPRECATED & ~\E_DEPRECATED);
-                } else {
-                    $handler->scopeAt(0, true);
-                }
-                $this->logger = $this->deprecationLogger = $this->levels = null;
-            }
-            if (null !== $this->throwAt) {
-                $handler->throwAt($this->throwAt, true);
             }
         }
         if (!$this->exceptionHandler) {
@@ -152,47 +135,27 @@
                     $output = $output->getErrorOutput();
                 }
                 $this->exceptionHandler = static function (\Throwable $e) use ($app, $output) {
-                    $app->renderThrowable($e, $output);
+                    if (method_exists($app, 'renderThrowable')) {
+                        $app->renderThrowable($e, $output);
+                    } else {
+                        if (!$e instanceof \Exception) {
+                            $e = new FatalThrowableError($e);
+                        }
+
+                        $app->renderException($e, $output);
+                    }
                 };
             }
         }
         if ($this->exceptionHandler) {
-            if ($handler instanceof ErrorHandler) {
+            if ($handler instanceof ErrorHandler || $handler instanceof LegacyErrorHandler) {
                 $handler->setExceptionHandler($this->exceptionHandler);
             }
             $this->exceptionHandler = null;
         }
     }
 
-    private function setDefaultLoggers(ErrorHandler $handler): void
-    {
-        if (\is_array($this->levels)) {
-            $levelsDeprecatedOnly = [];
-            $levelsWithoutDeprecated = [];
-            foreach ($this->levels as $type => $log) {
-                if (\E_DEPRECATED == $type || \E_USER_DEPRECATED == $type) {
-                    $levelsDeprecatedOnly[$type] = $log;
-                } else {
-                    $levelsWithoutDeprecated[$type] = $log;
-                }
-            }
-        } else {
-            $levelsDeprecatedOnly = $this->levels & (\E_DEPRECATED | \E_USER_DEPRECATED);
-            $levelsWithoutDeprecated = $this->levels & ~\E_DEPRECATED & ~\E_USER_DEPRECATED;
-        }
-
-        $defaultLoggerLevels = $this->levels;
-        if ($this->deprecationLogger && $levelsDeprecatedOnly) {
-            $handler->setDefaultLogger($this->deprecationLogger, $levelsDeprecatedOnly);
-            $defaultLoggerLevels = $levelsWithoutDeprecated;
-        }
-
-        if ($this->logger && $defaultLoggerLevels) {
-            $handler->setDefaultLogger($this->logger, $defaultLoggerLevels);
-        }
-    }
-
-    public static function getSubscribedEvents(): array
+    public static function getSubscribedEvents()
     {
         $events = [KernelEvents::REQUEST => ['configure', 2048]];
 
