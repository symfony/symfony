<?php

/*
 * This file is part of the Symfony package.
 *
 * (c) Fabien Potencier <fabien@symfony.com>
 *
 * For the full copyright and license information, please view the LICENSE
 * file that was distributed with this source code.
 */

namespace Symfony\Bundle\FrameworkBundle\DependencyInjection;

use Doctrine\Common\Annotations\AnnotationRegistry;
use Doctrine\Common\Annotations\Reader;
use Http\Client\HttpClient;
use Psr\Cache\CacheItemPoolInterface;
use Psr\Container\ContainerInterface as PsrContainerInterface;
use Psr\EventDispatcher\EventDispatcherInterface as PsrEventDispatcherInterface;
use Psr\Http\Client\ClientInterface;
use Psr\Log\LoggerAwareInterface;
use Symfony\Bridge\Monolog\Processor\DebugProcessor;
use Symfony\Bridge\Twig\Extension\CsrfExtension;
use Symfony\Bundle\FrameworkBundle\Controller\AbstractController;
use Symfony\Bundle\FrameworkBundle\Routing\AnnotatedRouteControllerLoader;
use Symfony\Bundle\FrameworkBundle\Routing\RedirectableUrlMatcher;
use Symfony\Bundle\FrameworkBundle\Routing\RouteLoaderInterface;
use Symfony\Bundle\FullStack;
use Symfony\Component\Asset\PackageInterface;
use Symfony\Component\BrowserKit\AbstractBrowser;
use Symfony\Component\Cache\Adapter\AdapterInterface;
use Symfony\Component\Cache\Adapter\ArrayAdapter;
use Symfony\Component\Cache\Adapter\ChainAdapter;
use Symfony\Component\Cache\Adapter\TagAwareAdapter;
use Symfony\Component\Cache\DependencyInjection\CachePoolPass;
use Symfony\Component\Cache\Marshaller\DefaultMarshaller;
use Symfony\Component\Cache\Marshaller\MarshallerInterface;
use Symfony\Component\Cache\ResettableInterface;
use Symfony\Component\Config\FileLocator;
use Symfony\Component\Config\Loader\LoaderInterface;
use Symfony\Component\Config\Resource\DirectoryResource;
use Symfony\Component\Config\ResourceCheckerInterface;
use Symfony\Component\Console\Application;
use Symfony\Component\Console\Command\Command;
use Symfony\Component\DependencyInjection\Alias;
use Symfony\Component\DependencyInjection\Argument\ServiceClosureArgument;
use Symfony\Component\DependencyInjection\ChildDefinition;
use Symfony\Component\DependencyInjection\Compiler\ServiceLocatorTagPass;
use Symfony\Component\DependencyInjection\ContainerBuilder;
use Symfony\Component\DependencyInjection\ContainerInterface;
use Symfony\Component\DependencyInjection\Definition;
use Symfony\Component\DependencyInjection\EnvVarLoaderInterface;
use Symfony\Component\DependencyInjection\EnvVarProcessorInterface;
use Symfony\Component\DependencyInjection\Exception\InvalidArgumentException;
use Symfony\Component\DependencyInjection\Exception\LogicException;
use Symfony\Component\DependencyInjection\Loader\XmlFileLoader;
use Symfony\Component\DependencyInjection\Parameter;
use Symfony\Component\DependencyInjection\Reference;
use Symfony\Component\DependencyInjection\ServiceLocator;
use Symfony\Component\EventDispatcher\EventSubscriberInterface;
use Symfony\Component\ExpressionLanguage\ExpressionLanguage;
use Symfony\Component\Finder\Finder;
use Symfony\Component\Form\ChoiceList\Factory\CachingFactoryDecorator;
use Symfony\Component\Form\FormTypeExtensionInterface;
use Symfony\Component\Form\FormTypeGuesserInterface;
use Symfony\Component\Form\FormTypeInterface;
use Symfony\Component\HttpClient\ScopingHttpClient;
use Symfony\Component\HttpKernel\CacheClearer\CacheClearerInterface;
use Symfony\Component\HttpKernel\CacheWarmer\CacheWarmerInterface;
use Symfony\Component\HttpKernel\Controller\ArgumentValueResolverInterface;
use Symfony\Component\HttpKernel\DataCollector\DataCollectorInterface;
use Symfony\Component\HttpKernel\DependencyInjection\Extension;
use Symfony\Component\Lock\Factory;
use Symfony\Component\Lock\Lock;
use Symfony\Component\Lock\LockFactory;
use Symfony\Component\Lock\LockInterface;
use Symfony\Component\Lock\PersistingStoreInterface;
use Symfony\Component\Lock\Store\StoreFactory;
use Symfony\Component\Lock\StoreInterface;
use Symfony\Component\Mailer\Bridge\Amazon\Transport\SesTransportFactory;
use Symfony\Component\Mailer\Bridge\Google\Transport\GmailTransportFactory;
use Symfony\Component\Mailer\Bridge\Mailchimp\Transport\MandrillTransportFactory;
use Symfony\Component\Mailer\Bridge\Mailgun\Transport\MailgunTransportFactory;
use Symfony\Component\Mailer\Bridge\Postmark\Transport\PostmarkTransportFactory;
use Symfony\Component\Mailer\Bridge\Sendgrid\Transport\SendgridTransportFactory;
use Symfony\Component\Mailer\Mailer;
use Symfony\Component\Messenger\Handler\MessageHandlerInterface;
use Symfony\Component\Messenger\MessageBus;
use Symfony\Component\Messenger\MessageBusInterface;
use Symfony\Component\Messenger\Transport\AmqpExt\AmqpTransportFactory;
use Symfony\Component\Messenger\Transport\RedisExt\RedisTransportFactory;
use Symfony\Component\Messenger\Transport\TransportFactoryInterface;
use Symfony\Component\Messenger\Transport\TransportInterface;
use Symfony\Component\Mime\MimeTypeGuesserInterface;
use Symfony\Component\Mime\MimeTypes;
use Symfony\Component\PropertyAccess\PropertyAccessor;
use Symfony\Component\PropertyInfo\PropertyAccessExtractorInterface;
use Symfony\Component\PropertyInfo\PropertyDescriptionExtractorInterface;
use Symfony\Component\PropertyInfo\PropertyInfoExtractorInterface;
use Symfony\Component\PropertyInfo\PropertyInitializableExtractorInterface;
use Symfony\Component\PropertyInfo\PropertyListExtractorInterface;
use Symfony\Component\PropertyInfo\PropertyTypeExtractorInterface;
use Symfony\Component\Routing\Generator\Dumper\PhpGeneratorDumper;
use Symfony\Component\Routing\Generator\UrlGenerator;
use Symfony\Component\Routing\Loader\AnnotationDirectoryLoader;
use Symfony\Component\Routing\Loader\AnnotationFileLoader;
use Symfony\Component\Routing\Matcher\CompiledUrlMatcher;
use Symfony\Component\Routing\Matcher\Dumper\PhpMatcherDumper;
use Symfony\Component\Security\Core\Security;
use Symfony\Component\Security\Csrf\CsrfTokenManagerInterface;
use Symfony\Component\Serializer\Encoder\DecoderInterface;
use Symfony\Component\Serializer\Encoder\EncoderInterface;
use Symfony\Component\Serializer\Mapping\ClassDiscriminatorFromClassMetadata;
use Symfony\Component\Serializer\Normalizer\ConstraintViolationListNormalizer;
use Symfony\Component\Serializer\Normalizer\DenormalizerInterface;
use Symfony\Component\Serializer\Normalizer\NormalizerInterface;
use Symfony\Component\Stopwatch\Stopwatch;
use Symfony\Component\Translation\Command\XliffLintCommand as BaseXliffLintCommand;
use Symfony\Component\Translation\Translator;
use Symfony\Component\Translation\TranslatorInterface;
use Symfony\Component\Validator\ConstraintValidatorInterface;
use Symfony\Component\Validator\Mapping\Loader\PropertyInfoLoader;
use Symfony\Component\Validator\ObjectInitializerInterface;
use Symfony\Component\Validator\Util\LegacyTranslatorProxy;
use Symfony\Component\WebLink\HttpHeaderSerializer;
use Symfony\Component\Workflow;
use Symfony\Component\Workflow\WorkflowInterface;
use Symfony\Component\Yaml\Command\LintCommand as BaseYamlLintCommand;
use Symfony\Component\Yaml\Yaml;
use Symfony\Contracts\Cache\CacheInterface;
use Symfony\Contracts\Cache\TagAwareCacheInterface;
use Symfony\Contracts\HttpClient\HttpClientInterface;
use Symfony\Contracts\Service\ResetInterface;
use Symfony\Contracts\Service\ServiceSubscriberInterface;
use Symfony\Contracts\Translation\LocaleAwareInterface;

/**
 * FrameworkExtension.
 *
 * @author Fabien Potencier <fabien@symfony.com>
 * @author Jeremy Mikola <jmikola@gmail.com>
 * @author Kévin Dunglas <dunglas@gmail.com>
 * @author Grégoire Pineau <lyrixx@lyrixx.info>
 */
class FrameworkExtension extends Extension
{
    private $formConfigEnabled = false;
    private $translationConfigEnabled = false;
    private $sessionConfigEnabled = false;
    private $annotationsConfigEnabled = false;
    private $validatorConfigEnabled = false;
    private $messengerConfigEnabled = false;
    private $mailerConfigEnabled = false;
    private $httpClientConfigEnabled = false;

    /**
     * Responds to the app.config configuration parameter.
     *
     * @throws LogicException
     */
    public function load(array $configs, ContainerBuilder $container)
    {
        $loader = new XmlFileLoader($container, new FileLocator(\dirname(__DIR__).'/Resources/config'));

        $loader->load('web.xml');
        $loader->load('services.xml');
        $loader->load('fragment_renderer.xml');
        $loader->load('error_renderer.xml');

        if (interface_exists(PsrEventDispatcherInterface::class)) {
            $container->setAlias(PsrEventDispatcherInterface::class, 'event_dispatcher');
        }

        $container->registerAliasForArgument('parameter_bag', PsrContainerInterface::class);

        if (class_exists(Application::class)) {
            $loader->load('console.xml');

            if (!class_exists(BaseXliffLintCommand::class)) {
                $container->removeDefinition('console.command.xliff_lint');
            }
            if (!class_exists(BaseYamlLintCommand::class)) {
                $container->removeDefinition('console.command.yaml_lint');
            }
        }

        // Load Cache configuration first as it is used by other components
        $loader->load('cache.xml');

        $configuration = $this->getConfiguration($configs, $container);
        $config = $this->processConfiguration($configuration, $configs);

        $this->annotationsConfigEnabled = $this->isConfigEnabled($container, $config['annotations']);
        $this->translationConfigEnabled = $this->isConfigEnabled($container, $config['translator']);

        // A translator must always be registered (as support is included by
        // default in the Form and Validator component). If disabled, an identity
        // translator will be used and everything will still work as expected.
        if ($this->isConfigEnabled($container, $config['translator']) || $this->isConfigEnabled($container, $config['form']) || $this->isConfigEnabled($container, $config['validation'])) {
            if (!class_exists('Symfony\Component\Translation\Translator') && $this->isConfigEnabled($container, $config['translator'])) {
                throw new LogicException('Translation support cannot be enabled as the Translation component is not installed. Try running "composer require symfony/translation".');
            }

            if (class_exists(Translator::class)) {
                $loader->load('identity_translator.xml');
            }
        }

        if (isset($config['secret'])) {
            $container->setParameter('kernel.secret', $config['secret']);
        }

        $container->setParameter('kernel.http_method_override', $config['http_method_override']);
        $container->setParameter('kernel.trusted_hosts', $config['trusted_hosts']);
        $container->setParameter('kernel.default_locale', $config['default_locale']);
        $container->setParameter('kernel.error_controller', $config['error_controller']);

        if (!$container->hasParameter('debug.file_link_format')) {
            if (!$container->hasParameter('templating.helper.code.file_link_format')) {
                $links = [
                    'textmate' => 'txmt://open?url=file://%%f&line=%%l',
                    'macvim' => 'mvim://open?url=file://%%f&line=%%l',
                    'emacs' => 'emacs://open?url=file://%%f&line=%%l',
                    'sublime' => 'subl://open?url=file://%%f&line=%%l',
                    'phpstorm' => 'phpstorm://open?file=%%f&line=%%l',
                    'atom' => 'atom://core/open/file?filename=%%f&line=%%l',
                    'vscode' => 'vscode://file/%%f:%%l',
                ];
                $ide = $config['ide'];
                // mark any env vars found in the ide setting as used
                $container->resolveEnvPlaceholders($ide);

                $container->setParameter('templating.helper.code.file_link_format', str_replace('%', '%%', ini_get('xdebug.file_link_format') ?: get_cfg_var('xdebug.file_link_format')) ?: (isset($links[$ide]) ? $links[$ide] : $ide));
            }
            $container->setParameter('debug.file_link_format', '%templating.helper.code.file_link_format%');
        }

        if (!empty($config['test'])) {
            $loader->load('test.xml');

            if (!class_exists(AbstractBrowser::class)) {
                $container->removeDefinition('test.client');
            }
        }

        // register cache before session so both can share the connection services
        $this->registerCacheConfiguration($config['cache'], $container);

        if ($this->isConfigEnabled($container, $config['session'])) {
            if (!\extension_loaded('session')) {
                throw new LogicException('Session support cannot be enabled as the session extension is not installed. See https://php.net/session.installation for instructions.');
            }

            $this->sessionConfigEnabled = true;
            $this->registerSessionConfiguration($config['session'], $container, $loader);
            if (!empty($config['test'])) {
                $container->getDefinition('test.session.listener')->setArgument(1, '%session.storage.options%');
            }
        }

        if ($this->isConfigEnabled($container, $config['request'])) {
            $this->registerRequestConfiguration($config['request'], $container, $loader);
        }

        if (null === $config['csrf_protection']['enabled']) {
            $config['csrf_protection']['enabled'] = $this->sessionConfigEnabled && !class_exists(FullStack::class) && interface_exists(CsrfTokenManagerInterface::class);
        }
        $this->registerSecurityCsrfConfiguration($config['csrf_protection'], $container, $loader);

        if ($this->isConfigEnabled($container, $config['form'])) {
            if (!class_exists('Symfony\Component\Form\Form')) {
                throw new LogicException('Form support cannot be enabled as the Form component is not installed. Try running "composer require symfony/form".');
            }

            $this->formConfigEnabled = true;
            $this->registerFormConfiguration($config, $container, $loader);

            if (class_exists('Symfony\Component\Validator\Validation')) {
                $config['validation']['enabled'] = true;
            } else {
                $container->setParameter('validator.translation_domain', 'validators');

                $container->removeDefinition('form.type_extension.form.validator');
                $container->removeDefinition('form.type_guesser.validator');
            }
        } else {
            $container->removeDefinition('console.command.form_debug');
        }

        if ($this->isConfigEnabled($container, $config['assets'])) {
            if (!class_exists('Symfony\Component\Asset\Package')) {
                throw new LogicException('Asset support cannot be enabled as the Asset component is not installed. Try running "composer require symfony/asset".');
            }

            $this->registerAssetsConfiguration($config['assets'], $container, $loader);
        }

        if ($this->isConfigEnabled($container, $config['templating'])) {
            @trigger_error('Enabling the Templating component is deprecated since version 4.3 and will be removed in 5.0; use Twig instead.', E_USER_DEPRECATED);

            if (!class_exists('Symfony\Component\Templating\PhpEngine')) {
                throw new LogicException('Templating support cannot be enabled as the Templating component is not installed. Try running "composer require symfony/templating".');
            }

            $this->registerTemplatingConfiguration($config['templating'], $container, $loader);
        }

        if ($this->messengerConfigEnabled = $this->isConfigEnabled($container, $config['messenger'])) {
            $this->registerMessengerConfiguration($config['messenger'], $container, $loader, $config['validation']);
        } else {
            $container->removeDefinition('console.command.messenger_consume_messages');
            $container->removeDefinition('console.command.messenger_debug');
            $container->removeDefinition('console.command.messenger_stop_workers');
            $container->removeDefinition('console.command.messenger_setup_transports');
            $container->removeDefinition('console.command.messenger_failed_messages_retry');
            $container->removeDefinition('console.command.messenger_failed_messages_show');
            $container->removeDefinition('console.command.messenger_failed_messages_remove');
            $container->removeDefinition('cache.messenger.restart_workers_signal');

            if ($container->hasDefinition('messenger.transport.amqp.factory') && class_exists(AmqpTransportFactory::class)) {
                $container->getDefinition('messenger.transport.amqp.factory')
                    ->addTag('messenger.transport_factory');
            }

            if ($container->hasDefinition('messenger.transport.redis.factory') && class_exists(RedisTransportFactory::class)) {
                $container->getDefinition('messenger.transport.redis.factory')
                    ->addTag('messenger.transport_factory');
            }
        }

        if ($this->httpClientConfigEnabled = $this->isConfigEnabled($container, $config['http_client'])) {
            $this->registerHttpClientConfiguration($config['http_client'], $container, $loader, $config['profiler']);
        }

        if ($this->mailerConfigEnabled = $this->isConfigEnabled($container, $config['mailer'])) {
            $this->registerMailerConfiguration($config['mailer'], $container, $loader);
        }

        $propertyInfoEnabled = $this->isConfigEnabled($container, $config['property_info']);
        $this->registerValidationConfiguration($config['validation'], $container, $loader, $propertyInfoEnabled);
        $this->registerEsiConfiguration($config['esi'], $container, $loader);
        $this->registerSsiConfiguration($config['ssi'], $container, $loader);
        $this->registerFragmentsConfiguration($config['fragments'], $container, $loader);
        $this->registerTranslatorConfiguration($config['translator'], $container, $loader, $config['default_locale']);
        $this->registerProfilerConfiguration($config['profiler'], $container, $loader);
        $this->registerWorkflowConfiguration($config['workflows'], $container, $loader);
        $this->registerDebugConfiguration($config['php_errors'], $container, $loader);
        $this->registerRouterConfiguration($config['router'], $container, $loader);
        $this->registerAnnotationsConfiguration($config['annotations'], $container, $loader);
        $this->registerPropertyAccessConfiguration($config['property_access'], $container, $loader);
        $this->registerSecretsConfiguration($config['secrets'], $container, $loader);

        if ($this->isConfigEnabled($container, $config['serializer'])) {
            if (!class_exists('Symfony\Component\Serializer\Serializer')) {
                throw new LogicException('Serializer support cannot be enabled as the Serializer component is not installed. Try running "composer require symfony/serializer-pack".');
            }

            $this->registerSerializerConfiguration($config['serializer'], $container, $loader);
        }

        if ($propertyInfoEnabled) {
            $this->registerPropertyInfoConfiguration($container, $loader);
        }

        if ($this->isConfigEnabled($container, $config['lock'])) {
            $this->registerLockConfiguration($config['lock'], $container, $loader);
        }

        if ($this->isConfigEnabled($container, $config['web_link'])) {
            if (!class_exists(HttpHeaderSerializer::class)) {
                throw new LogicException('WebLink support cannot be enabled as the WebLink component is not installed. Try running "composer require symfony/weblink".');
            }

            $loader->load('web_link.xml');
        }

        $this->addAnnotatedClassesToCompile([
            '**\\Controller\\',
            '**\\Entity\\',

            // Added explicitly so that we don't rely on the class map being dumped to make it work
            'Symfony\\Bundle\\FrameworkBundle\\Controller\\AbstractController',
        ]);

        if (class_exists(MimeTypes::class)) {
            $loader->load('mime_type.xml');
        }

        $container->registerForAutoconfiguration(Command::class)
            ->addTag('console.command');
        $container->registerForAutoconfiguration(ResourceCheckerInterface::class)
            ->addTag('config_cache.resource_checker');
        $container->registerForAutoconfiguration(EnvVarLoaderInterface::class)
            ->addTag('container.env_var_loader');
        $container->registerForAutoconfiguration(EnvVarProcessorInterface::class)
            ->addTag('container.env_var_processor');
        $container->registerForAutoconfiguration(ServiceLocator::class)
            ->addTag('container.service_locator');
        $container->registerForAutoconfiguration(ServiceSubscriberInterface::class)
            ->addTag('container.service_subscriber');
        $container->registerForAutoconfiguration(ArgumentValueResolverInterface::class)
            ->addTag('controller.argument_value_resolver');
        $container->registerForAutoconfiguration(AbstractController::class)
            ->addTag('controller.service_arguments');
        $container->registerForAutoconfiguration('Symfony\Bundle\FrameworkBundle\Controller\Controller')
            ->addTag('controller.service_arguments');
        $container->registerForAutoconfiguration(DataCollectorInterface::class)
            ->addTag('data_collector');
        $container->registerForAutoconfiguration(FormTypeInterface::class)
            ->addTag('form.type');
        $container->registerForAutoconfiguration(FormTypeGuesserInterface::class)
            ->addTag('form.type_guesser');
        $container->registerForAutoconfiguration(FormTypeExtensionInterface::class)
            ->addTag('form.type_extension');
        $container->registerForAutoconfiguration(CacheClearerInterface::class)
            ->addTag('kernel.cache_clearer');
        $container->registerForAutoconfiguration(CacheWarmerInterface::class)
            ->addTag('kernel.cache_warmer');
        $container->registerForAutoconfiguration(EventSubscriberInterface::class)
            ->addTag('kernel.event_subscriber');
        $container->registerForAutoconfiguration(LocaleAwareInterface::class)
            ->addTag('kernel.locale_aware');
        $container->registerForAutoconfiguration(ResetInterface::class)
            ->addTag('kernel.reset', ['method' => 'reset']);

        if (!interface_exists(MarshallerInterface::class)) {
            $container->registerForAutoconfiguration(ResettableInterface::class)
                ->addTag('kernel.reset', ['method' => 'reset']);
        }

        $container->registerForAutoconfiguration(PropertyListExtractorInterface::class)
            ->addTag('property_info.list_extractor');
        $container->registerForAutoconfiguration(PropertyTypeExtractorInterface::class)
            ->addTag('property_info.type_extractor');
        $container->registerForAutoconfiguration(PropertyDescriptionExtractorInterface::class)
            ->addTag('property_info.description_extractor');
        $container->registerForAutoconfiguration(PropertyAccessExtractorInterface::class)
            ->addTag('property_info.access_extractor');
        $container->registerForAutoconfiguration(PropertyInitializableExtractorInterface::class)
            ->addTag('property_info.initializable_extractor');
        $container->registerForAutoconfiguration(EncoderInterface::class)
            ->addTag('serializer.encoder');
        $container->registerForAutoconfiguration(DecoderInterface::class)
            ->addTag('serializer.encoder');
        $container->registerForAutoconfiguration(NormalizerInterface::class)
            ->addTag('serializer.normalizer');
        $container->registerForAutoconfiguration(DenormalizerInterface::class)
            ->addTag('serializer.normalizer');
        $container->registerForAutoconfiguration(ConstraintValidatorInterface::class)
            ->addTag('validator.constraint_validator');
        $container->registerForAutoconfiguration(ObjectInitializerInterface::class)
            ->addTag('validator.initializer');
        $container->registerForAutoconfiguration(MessageHandlerInterface::class)
            ->addTag('messenger.message_handler');
        $container->registerForAutoconfiguration(TransportFactoryInterface::class)
            ->addTag('messenger.transport_factory');
        $container->registerForAutoconfiguration(MimeTypeGuesserInterface::class)
            ->addTag('mime.mime_type_guesser');
        $container->registerForAutoconfiguration(LoggerAwareInterface::class)
            ->addMethodCall('setLogger', [new Reference('logger')]);

        if (!$container->getParameter('kernel.debug')) {
            // remove tagged iterator argument for resource checkers
            $container->getDefinition('config_cache_factory')->setArguments([]);
        }

        if (!$config['disallow_search_engine_index'] ?? false) {
            $container->removeDefinition('disallow_search_engine_index_response_listener');
        }

        $container->registerForAutoconfiguration(RouteLoaderInterface::class)
            ->addTag('routing.route_loader');
    }

    /**
     * {@inheritdoc}
     */
    public function getConfiguration(array $config, ContainerBuilder $container)
    {
        return new Configuration($container->getParameter('kernel.debug'));
    }

    private function registerFormConfiguration(array $config, ContainerBuilder $container, XmlFileLoader $loader)
    {
        $loader->load('form.xml');

        if (null === $config['form']['csrf_protection']['enabled']) {
            $config['form']['csrf_protection']['enabled'] = $config['csrf_protection']['enabled'];
        }

        if ($this->isConfigEnabled($container, $config['form']['csrf_protection'])) {
            $loader->load('form_csrf.xml');

            $container->setParameter('form.type_extension.csrf.enabled', true);
            $container->setParameter('form.type_extension.csrf.field_name', $config['form']['csrf_protection']['field_name']);
        } else {
            $container->setParameter('form.type_extension.csrf.enabled', false);
        }

        if (!class_exists(Translator::class)) {
            $container->removeDefinition('form.type_extension.upload.validator');
        }
        if (!method_exists(CachingFactoryDecorator::class, 'reset')) {
            $container->getDefinition('form.choice_list_factory.cached')
                ->clearTag('kernel.reset')
            ;
        }
    }

    private function registerEsiConfiguration(array $config, ContainerBuilder $container, XmlFileLoader $loader)
    {
        if (!$this->isConfigEnabled($container, $config)) {
            $container->removeDefinition('fragment.renderer.esi');

            return;
        }

        $loader->load('esi.xml');
    }

    private function registerSsiConfiguration(array $config, ContainerBuilder $container, XmlFileLoader $loader)
    {
        if (!$this->isConfigEnabled($container, $config)) {
            $container->removeDefinition('fragment.renderer.ssi');

            return;
        }

        $loader->load('ssi.xml');
    }

    private function registerFragmentsConfiguration(array $config, ContainerBuilder $container, XmlFileLoader $loader)
    {
        if (!$this->isConfigEnabled($container, $config)) {
            $container->removeDefinition('fragment.renderer.hinclude');

            return;
        }
        if ($container->hasParameter('fragment.renderer.hinclude.global_template') && '' !== $container->getParameter('fragment.renderer.hinclude.global_template') && null !== $config['hinclude_default_template']) {
            throw new \LogicException('You cannot set both "templating.hinclude_default_template" and "fragments.hinclude_default_template", please only use "fragments.hinclude_default_template".');
        }

        $container->setParameter('fragment.renderer.hinclude.global_template', $config['hinclude_default_template']);

        $loader->load('fragment_listener.xml');
        $container->setParameter('fragment.path', $config['path']);
    }

    private function registerProfilerConfiguration(array $config, ContainerBuilder $container, XmlFileLoader $loader)
    {
        if (!$this->isConfigEnabled($container, $config)) {
            // this is needed for the WebProfiler to work even if the profiler is disabled
            $container->setParameter('data_collector.templates', []);

            return;
        }

        $loader->load('profiling.xml');
        $loader->load('collectors.xml');
        $loader->load('cache_debug.xml');

        if ($this->formConfigEnabled) {
            $loader->load('form_debug.xml');
        }

        if ($this->validatorConfigEnabled) {
            $loader->load('validator_debug.xml');
        }

        if ($this->translationConfigEnabled) {
            $loader->load('translation_debug.xml');

            $container->getDefinition('translator.data_collector')->setDecoratedService('translator');
        }

        if ($this->messengerConfigEnabled) {
            $loader->load('messenger_debug.xml');
        }

        if ($this->mailerConfigEnabled) {
            $loader->load('mailer_debug.xml');
        }

        if ($this->httpClientConfigEnabled) {
            $loader->load('http_client_debug.xml');
        }

        $container->setParameter('profiler_listener.only_exceptions', $config['only_exceptions']);
        $container->setParameter('profiler_listener.only_master_requests', $config['only_master_requests']);

        // Choose storage class based on the DSN
        list($class) = explode(':', $config['dsn'], 2);
        if ('file' !== $class) {
            throw new \LogicException(sprintf('Driver "%s" is not supported for the profiler.', $class));
        }

        $container->setParameter('profiler.storage.dsn', $config['dsn']);

        $container->getDefinition('profiler')
            ->addArgument($config['collect'])
            ->addTag('kernel.reset', ['method' => 'reset']);
    }

    private function registerWorkflowConfiguration(array $config, ContainerBuilder $container, XmlFileLoader $loader)
    {
        if (!$config['enabled']) {
            $container->removeDefinition('console.command.workflow_dump');

            return;
        }

        if (!class_exists(Workflow\Workflow::class)) {
            throw new LogicException('Workflow support cannot be enabled as the Workflow component is not installed. Try running "composer require symfony/workflow".');
        }

        $loader->load('workflow.xml');

        $registryDefinition = $container->getDefinition('workflow.registry');

        foreach ($config['workflows'] as $name => $workflow) {
            $type = $workflow['type'];
            $workflowId = sprintf('%s.%s', $type, $name);

            // Process Metadata (workflow + places (transition is done in the "create transition" block))
            $metadataStoreDefinition = new Definition(Workflow\Metadata\InMemoryMetadataStore::class, [[], [], null]);
            if ($workflow['metadata']) {
                $metadataStoreDefinition->replaceArgument(0, $workflow['metadata']);
            }
            $placesMetadata = [];
            foreach ($workflow['places'] as $place) {
                if ($place['metadata']) {
                    $placesMetadata[$place['name']] = $place['metadata'];
                }
            }
            if ($placesMetadata) {
                $metadataStoreDefinition->replaceArgument(1, $placesMetadata);
            }

            // Create transitions
            $transitions = [];
            $guardsConfiguration = [];
            $transitionsMetadataDefinition = new Definition(\SplObjectStorage::class);
            // Global transition counter per workflow
            $transitionCounter = 0;
            foreach ($workflow['transitions'] as $transition) {
                if ('workflow' === $type) {
                    $transitionDefinition = new Definition(Workflow\Transition::class, [$transition['name'], $transition['from'], $transition['to']]);
                    $transitionDefinition->setPublic(false);
                    $transitionId = sprintf('%s.transition.%s', $workflowId, $transitionCounter++);
                    $container->setDefinition($transitionId, $transitionDefinition);
                    $transitions[] = new Reference($transitionId);
                    if (isset($transition['guard'])) {
                        $configuration = new Definition(Workflow\EventListener\GuardExpression::class);
                        $configuration->addArgument(new Reference($transitionId));
                        $configuration->addArgument($transition['guard']);
                        $configuration->setPublic(false);
                        $eventName = sprintf('workflow.%s.guard.%s', $name, $transition['name']);
                        $guardsConfiguration[$eventName][] = $configuration;
                    }
                    if ($transition['metadata']) {
                        $transitionsMetadataDefinition->addMethodCall('attach', [
                            new Reference($transitionId),
                            $transition['metadata'],
                        ]);
                    }
                } elseif ('state_machine' === $type) {
                    foreach ($transition['from'] as $from) {
                        foreach ($transition['to'] as $to) {
                            $transitionDefinition = new Definition(Workflow\Transition::class, [$transition['name'], $from, $to]);
                            $transitionDefinition->setPublic(false);
                            $transitionId = sprintf('%s.transition.%s', $workflowId, $transitionCounter++);
                            $container->setDefinition($transitionId, $transitionDefinition);
                            $transitions[] = new Reference($transitionId);
                            if (isset($transition['guard'])) {
                                $configuration = new Definition(Workflow\EventListener\GuardExpression::class);
                                $configuration->addArgument(new Reference($transitionId));
                                $configuration->addArgument($transition['guard']);
                                $configuration->setPublic(false);
                                $eventName = sprintf('workflow.%s.guard.%s', $name, $transition['name']);
                                $guardsConfiguration[$eventName][] = $configuration;
                            }
                            if ($transition['metadata']) {
                                $transitionsMetadataDefinition->addMethodCall('attach', [
                                    new Reference($transitionId),
                                    $transition['metadata'],
                                ]);
                            }
                        }
                    }
                }
            }
            $metadataStoreDefinition->replaceArgument(2, $transitionsMetadataDefinition);

            // Create places
            $places = array_column($workflow['places'], 'name');
            $initialMarking = $workflow['initial_marking'] ?? $workflow['initial_place'] ?? [];

            // Create a Definition
            $definitionDefinition = new Definition(Workflow\Definition::class);
            $definitionDefinition->setPublic(false);
            $definitionDefinition->addArgument($places);
            $definitionDefinition->addArgument($transitions);
            $definitionDefinition->addArgument($initialMarking);
            $definitionDefinition->addArgument($metadataStoreDefinition);
            $definitionDefinition->addTag('workflow.definition', [
                'name' => $name,
                'type' => $type,
            ]);

            // Create MarkingStore
            if (isset($workflow['marking_store']['type'])) {
                $markingStoreDefinition = new ChildDefinition('workflow.marking_store.'.$workflow['marking_store']['type']);
                if ('method' === $workflow['marking_store']['type']) {
                    $markingStoreDefinition->setArguments([
                        'state_machine' === $type, //single state
                        $workflow['marking_store']['property'] ?? 'marking',
                    ]);
                } else {
                    foreach ($workflow['marking_store']['arguments'] as $argument) {
                        $markingStoreDefinition->addArgument($argument);
                    }
                }
            } elseif (isset($workflow['marking_store']['service'])) {
                $markingStoreDefinition = new Reference($workflow['marking_store']['service']);
            }

            // Create Workflow
            $workflowDefinition = new ChildDefinition(sprintf('%s.abstract', $type));
            $workflowDefinition->replaceArgument(0, new Reference(sprintf('%s.definition', $workflowId)));
            if (isset($markingStoreDefinition)) {
                $workflowDefinition->replaceArgument(1, $markingStoreDefinition);
            }
            $workflowDefinition->replaceArgument(3, $name);

            // Store to container
            $container->setDefinition($workflowId, $workflowDefinition);
            $container->setDefinition(sprintf('%s.definition', $workflowId), $definitionDefinition);
            $container->registerAliasForArgument($workflowId, WorkflowInterface::class, $name.'.'.$type);

            // Validate Workflow
            $validator = null;
            switch (true) {
                case 'state_machine' === $workflow['type']:
                    $validator = new Workflow\Validator\StateMachineValidator();
                    break;
                case 'single_state' === ($workflow['marking_store']['type'] ?? null):
                    $validator = new Workflow\Validator\WorkflowValidator(true);
                    break;
                case 'multiple_state' === ($workflow['marking_store']['type'] ?? false):
                    $validator = new Workflow\Validator\WorkflowValidator(false);
                    break;
            }

            if ($validator) {
                $trs = array_map(function (Reference $ref) use ($container): Workflow\Transition {
                    return $container->get((string) $ref);
                }, $transitions);
                $realDefinition = new Workflow\Definition($places, $trs, $initialMarking);
                $validator->validate($realDefinition, $name);
            }

            // Add workflow to Registry
            if ($workflow['supports']) {
                foreach ($workflow['supports'] as $supportedClassName) {
                    $strategyDefinition = new Definition(Workflow\SupportStrategy\InstanceOfSupportStrategy::class, [$supportedClassName]);
                    $strategyDefinition->setPublic(false);
                    $registryDefinition->addMethodCall('addWorkflow', [new Reference($workflowId), $strategyDefinition]);
                }
            } elseif (isset($workflow['support_strategy'])) {
                $registryDefinition->addMethodCall('addWorkflow', [new Reference($workflowId), new Reference($workflow['support_strategy'])]);
            }

            // Enable the AuditTrail
            if ($workflow['audit_trail']['enabled']) {
                $listener = new Definition(Workflow\EventListener\AuditTrailListener::class);
                $listener->setPrivate(true);
                $listener->addTag('monolog.logger', ['channel' => 'workflow']);
                $listener->addTag('kernel.event_listener', ['event' => sprintf('workflow.%s.leave', $name), 'method' => 'onLeave']);
                $listener->addTag('kernel.event_listener', ['event' => sprintf('workflow.%s.transition', $name), 'method' => 'onTransition']);
                $listener->addTag('kernel.event_listener', ['event' => sprintf('workflow.%s.enter', $name), 'method' => 'onEnter']);
                $listener->addArgument(new Reference('logger'));
                $container->setDefinition(sprintf('%s.listener.audit_trail', $workflowId), $listener);
            }

            // Add Guard Listener
            if ($guardsConfiguration) {
                if (!class_exists(ExpressionLanguage::class)) {
                    throw new LogicException('Cannot guard workflows as the ExpressionLanguage component is not installed. Try running "composer require symfony/expression-language".');
                }

                if (!class_exists(Security::class)) {
                    throw new LogicException('Cannot guard workflows as the Security component is not installed. Try running "composer require symfony/security-core".');
                }

                $guard = new Definition(Workflow\EventListener\GuardListener::class);
                $guard->setPrivate(true);

                $guard->setArguments([
                    $guardsConfiguration,
                    new Reference('workflow.security.expression_language'),
                    new Reference('security.token_storage'),
                    new Reference('security.authorization_checker'),
                    new Reference('security.authentication.trust_resolver'),
                    new Reference('security.role_hierarchy'),
                    new Reference('validator', ContainerInterface::NULL_ON_INVALID_REFERENCE),
                ]);
                foreach ($guardsConfiguration as $eventName => $config) {
                    $guard->addTag('kernel.event_listener', ['event' => $eventName, 'method' => 'onTransition']);
                }

                $container->setDefinition(sprintf('%s.listener.guard', $workflowId), $guard);
                $container->setParameter('workflow.has_guard_listeners', true);
            }
        }
    }

    private function registerDebugConfiguration(array $config, ContainerBuilder $container, XmlFileLoader $loader)
    {
        $loader->load('debug_prod.xml');

        if (class_exists(Stopwatch::class)) {
            $container->register('debug.stopwatch', Stopwatch::class)
                ->addArgument(true)
                ->setPrivate(true)
                ->addTag('kernel.reset', ['method' => 'reset']);
            $container->setAlias(Stopwatch::class, new Alias('debug.stopwatch', false));
        }

        $debug = $container->getParameter('kernel.debug');

        if ($debug) {
            $container->setParameter('debug.container.dump', '%kernel.cache_dir%/%kernel.container_class%.xml');
        }

        if ($debug && class_exists(Stopwatch::class)) {
            $loader->load('debug.xml');
        }

        $definition = $container->findDefinition('debug.debug_handlers_listener');

        if (false === $config['log']) {
            $definition->replaceArgument(1, null);
        } elseif (true !== $config['log']) {
            $definition->replaceArgument(2, $config['log']);
        }

        if (!$config['throw']) {
            $container->setParameter('debug.error_handler.throw_at', 0);
        }

        if ($debug && class_exists(DebugProcessor::class)) {
            $definition = new Definition(DebugProcessor::class);
            $definition->setPublic(false);
            $definition->addArgument(new Reference('request_stack'));
            $container->setDefinition('debug.log_processor', $definition);
        }
    }

    private function registerRouterConfiguration(array $config, ContainerBuilder $container, XmlFileLoader $loader)
    {
        if (!$this->isConfigEnabled($container, $config)) {
            $container->removeDefinition('console.command.router_debug');
            $container->removeDefinition('console.command.router_match');

            return;
        }

        $loader->load('routing.xml');

        if ($config['utf8']) {
            $container->getDefinition('routing.loader')->replaceArgument(2, ['utf8' => true]);
        }

        $container->setParameter('router.resource', $config['resource']);
        $container->setParameter('router.cache_class_prefix', $container->getParameter('kernel.container_class')); // deprecated
        $router = $container->findDefinition('router.default');
        $argument = $router->getArgument(2);
        $argument['strict_requirements'] = $config['strict_requirements'];
        if (isset($config['type'])) {
            $argument['resource_type'] = $config['type'];
        }
        if (!class_exists(CompiledUrlMatcher::class)) {
            $argument['matcher_class'] = $argument['matcher_base_class'] = $argument['matcher_base_class'] ?? RedirectableUrlMatcher::class;
            $argument['matcher_dumper_class'] = PhpMatcherDumper::class;
            $argument['generator_class'] = $argument['generator_base_class'] = $argument['generator_base_class'] ?? UrlGenerator::class;
            $argument['generator_dumper_class'] = PhpGeneratorDumper::class;
        }
        $router->replaceArgument(2, $argument);

        $container->setParameter('request_listener.http_port', $config['http_port']);
        $container->setParameter('request_listener.https_port', $config['https_port']);

        if ($this->annotationsConfigEnabled) {
            $container->register('routing.loader.annotation', AnnotatedRouteControllerLoader::class)
                ->setPublic(false)
                ->addTag('routing.loader', ['priority' => -10])
                ->addArgument(new Reference('annotation_reader'));

            $container->register('routing.loader.annotation.directory', AnnotationDirectoryLoader::class)
                ->setPublic(false)
                ->addTag('routing.loader', ['priority' => -10])
                ->setArguments([
                    new Reference('file_locator'),
                    new Reference('routing.loader.annotation'),
                ]);

            $container->register('routing.loader.annotation.file', AnnotationFileLoader::class)
                ->setPublic(false)
                ->addTag('routing.loader', ['priority' => -10])
                ->setArguments([
                    new Reference('file_locator'),
                    new Reference('routing.loader.annotation'),
                ]);
        }
    }

    private function registerSessionConfiguration(array $config, ContainerBuilder $container, XmlFileLoader $loader)
    {
        $loader->load('session.xml');

        // session storage
        $container->setAlias('session.storage', $config['storage_id'])->setPrivate(true);
        $options = ['cache_limiter' => '0'];
        foreach (['name', 'cookie_lifetime', 'cookie_path', 'cookie_domain', 'cookie_secure', 'cookie_httponly', 'cookie_samesite', 'use_cookies', 'gc_maxlifetime', 'gc_probability', 'gc_divisor', 'sid_length', 'sid_bits_per_character'] as $key) {
            if (isset($config[$key])) {
                $options[$key] = $config[$key];
            }
        }

        if ('auto' === ($options['cookie_secure'] ?? null)) {
            $locator = $container->getDefinition('session_listener')->getArgument(0);
            $locator->setValues($locator->getValues() + [
                'session_storage' => new Reference('session.storage', ContainerInterface::IGNORE_ON_INVALID_REFERENCE),
                'request_stack' => new Reference('request_stack'),
            ]);
        }

        $container->setParameter('session.storage.options', $options);

        // session handler (the internal callback registered with PHP session management)
        if (null === $config['handler_id']) {
            // Set the handler class to be null
            $container->getDefinition('session.storage.native')->replaceArgument(1, null);
            $container->getDefinition('session.storage.php_bridge')->replaceArgument(0, null);
        } else {
            $container->resolveEnvPlaceholders($config['handler_id'], null, $usedEnvs);

            if ($usedEnvs || preg_match('#^[a-z]++://#', $config['handler_id'])) {
                $id = '.cache_connection.'.ContainerBuilder::hash($config['handler_id']);

                $container->getDefinition('session.abstract_handler')
                    ->replaceArgument(0, $container->hasDefinition($id) ? new Reference($id) : $config['handler_id']);

                $container->setAlias('session.handler', 'session.abstract_handler')->setPrivate(true);
            } else {
                $container->setAlias('session.handler', $config['handler_id'])->setPrivate(true);
            }
        }

        $container->setParameter('session.save_path', $config['save_path']);

        $container->setParameter('session.metadata.update_threshold', $config['metadata_update_threshold']);
    }

    private function registerRequestConfiguration(array $config, ContainerBuilder $container, XmlFileLoader $loader)
    {
        if ($config['formats']) {
            $loader->load('request.xml');

            $listener = $container->getDefinition('request.add_request_formats_listener');
            $listener->replaceArgument(0, $config['formats']);
        }
    }

    private function registerTemplatingConfiguration(array $config, ContainerBuilder $container, XmlFileLoader $loader)
    {
        $loader->load('templating.xml');

        $container->setParameter('fragment.renderer.hinclude.global_template', $config['hinclude_default_template']);

        if ($container->getParameter('kernel.debug')) {
            $logger = new Reference('logger', ContainerInterface::IGNORE_ON_INVALID_REFERENCE);

            $container->getDefinition('templating.loader.cache')
                ->addTag('monolog.logger', ['channel' => 'templating'])
                ->addMethodCall('setLogger', [$logger]);
            $container->getDefinition('templating.loader.chain')
                ->addTag('monolog.logger', ['channel' => 'templating'])
                ->addMethodCall('setLogger', [$logger]);
        }

        if (!empty($config['loaders'])) {
            $loaders = array_map(function ($loader) { return new Reference($loader); }, $config['loaders']);

            // Use a delegation unless only a single loader was registered
            if (1 === \count($loaders)) {
                $container->setAlias('templating.loader', (string) reset($loaders))->setPrivate(true);
            } else {
                $container->getDefinition('templating.loader.chain')->addArgument($loaders);
                $container->setAlias('templating.loader', 'templating.loader.chain')->setPrivate(true);
            }
        }

        $container->setParameter('templating.loader.cache.path', null);
        if (isset($config['cache'])) {
            // Wrap the existing loader with cache (must happen after loaders are registered)
            $container->setDefinition('templating.loader.wrapped', $container->findDefinition('templating.loader'));
            $loaderCache = $container->getDefinition('templating.loader.cache');
            $container->setParameter('templating.loader.cache.path', $config['cache']);

            $container->setDefinition('templating.loader', $loaderCache);
        }

        $container->setParameter('templating.engines', $config['engines']);
        $engines = array_map(function ($engine) { return new Reference('templating.engine.'.$engine); }, $config['engines']);

        // Use a delegation unless only a single engine was registered
        if (1 === \count($engines)) {
            $container->setAlias('templating', (string) reset($engines))->setPublic(true);
        } else {
            $templateEngineDefinition = $container->getDefinition('templating.engine.delegating');
            foreach ($engines as $engine) {
                $templateEngineDefinition->addMethodCall('addEngine', [$engine]);
            }
            $container->setAlias('templating', 'templating.engine.delegating')->setPublic(true);
        }

        $container->getDefinition('fragment.renderer.hinclude')
            ->addTag('kernel.fragment_renderer', ['alias' => 'hinclude'])
            ->replaceArgument(0, new Reference('templating'))
        ;

        // configure the PHP engine if needed
        if (\in_array('php', $config['engines'], true)) {
            $loader->load('templating_php.xml');

            $container->setParameter('templating.helper.form.resources', $config['form']['resources']);

            if ($container->getParameter('kernel.debug') && class_exists(Stopwatch::class)) {
                $loader->load('templating_debug.xml');

                $container->setDefinition('templating.engine.php', $container->findDefinition('debug.templating.engine.php'));
                $container->setAlias('debug.templating.engine.php', 'templating.engine.php')->setPrivate(true);
            }

            if ($container->has('assets.packages')) {
                $container->getDefinition('templating.helper.assets')->replaceArgument(0, new Reference('assets.packages'));
            } else {
                $container->removeDefinition('templating.helper.assets');
            }
        }
    }

    private function registerAssetsConfiguration(array $config, ContainerBuilder $container, XmlFileLoader $loader)
    {
        $loader->load('assets.xml');

        if ($config['version_strategy']) {
            $defaultVersion = new Reference($config['version_strategy']);
        } else {
            $defaultVersion = $this->createVersion($container, $config['version'], $config['version_format'], $config['json_manifest_path'], '_default');
        }

        $defaultPackage = $this->createPackageDefinition($config['base_path'], $config['base_urls'], $defaultVersion);
        $container->setDefinition('assets._default_package', $defaultPackage);

        $namedPackages = [];
        foreach ($config['packages'] as $name => $package) {
            if (null !== $package['version_strategy']) {
                $version = new Reference($package['version_strategy']);
            } elseif (!\array_key_exists('version', $package) && null === $package['json_manifest_path']) {
                // if neither version nor json_manifest_path are specified, use the default
                $version = $defaultVersion;
            } else {
                // let format fallback to main version_format
                $format = $package['version_format'] ?: $config['version_format'];
                $version = isset($package['version']) ? $package['version'] : null;
                $version = $this->createVersion($container, $version, $format, $package['json_manifest_path'], $name);
            }

            $container->setDefinition('assets._package_'.$name, $this->createPackageDefinition($package['base_path'], $package['base_urls'], $version));
            $container->registerAliasForArgument('assets._package_'.$name, PackageInterface::class, $name.'.package');
            $namedPackages[$name] = new Reference('assets._package_'.$name);
        }

        $container->getDefinition('assets.packages')
            ->replaceArgument(0, new Reference('assets._default_package'))
            ->replaceArgument(1, $namedPackages)
        ;
    }

    /**
     * Returns a definition for an asset package.
     */
    private function createPackageDefinition(?string $basePath, array $baseUrls, Reference $version): Definition
    {
        if ($basePath && $baseUrls) {
            throw new \LogicException('An asset package cannot have base URLs and base paths.');
        }

        $package = new ChildDefinition($baseUrls ? 'assets.url_package' : 'assets.path_package');
        $package
            ->setPublic(false)
            ->replaceArgument(0, $baseUrls ?: $basePath)
            ->replaceArgument(1, $version)
        ;

        return $package;
    }

    private function createVersion(ContainerBuilder $container, ?string $version, ?string $format, ?string $jsonManifestPath, string $name): Reference
    {
        // Configuration prevents $version and $jsonManifestPath from being set
        if (null !== $version) {
            $def = new ChildDefinition('assets.static_version_strategy');
            $def
                ->replaceArgument(0, $version)
                ->replaceArgument(1, $format)
            ;
            $container->setDefinition('assets._version_'.$name, $def);

            return new Reference('assets._version_'.$name);
        }

        if (null !== $jsonManifestPath) {
            $def = new ChildDefinition('assets.json_manifest_version_strategy');
            $def->replaceArgument(0, $jsonManifestPath);
            $container->setDefinition('assets._version_'.$name, $def);

            return new Reference('assets._version_'.$name);
        }

        return new Reference('assets.empty_version_strategy');
    }

    private function registerTranslatorConfiguration(array $config, ContainerBuilder $container, LoaderInterface $loader, string $defaultLocale)
    {
        if (!$this->isConfigEnabled($container, $config)) {
            $container->removeDefinition('console.command.translation_debug');
            $container->removeDefinition('console.command.translation_update');

            return;
        }

        $loader->load('translation.xml');

        // Use the "real" translator instead of the identity default
        $container->setAlias('translator', 'translator.default')->setPublic(true);
        $container->setAlias('translator.formatter', new Alias($config['formatter'], false));
        $translator = $container->findDefinition('translator.default');
        $translator->addMethodCall('setFallbackLocales', [$config['fallbacks'] ?: [$defaultLocale]]);

        $defaultOptions = $translator->getArgument(4);
        $defaultOptions['cache_dir'] = $config['cache_dir'];
        $translator->setArgument(4, $defaultOptions);

        $container->setParameter('translator.logging', $config['logging']);
        $container->setParameter('translator.default_path', $config['default_path']);

        // Discover translation directories
        $dirs = [];
        $transPaths = [];
        $nonExistingDirs = [];
        if (class_exists('Symfony\Component\Validator\Validation')) {
            $r = new \ReflectionClass('Symfony\Component\Validator\Validation');

            $dirs[] = $transPaths[] = \dirname($r->getFileName()).'/Resources/translations';
        }
        if (class_exists('Symfony\Component\Form\Form')) {
            $r = new \ReflectionClass('Symfony\Component\Form\Form');

            $dirs[] = $transPaths[] = \dirname($r->getFileName()).'/Resources/translations';
        }
        if (class_exists('Symfony\Component\Security\Core\Exception\AuthenticationException')) {
            $r = new \ReflectionClass('Symfony\Component\Security\Core\Exception\AuthenticationException');

            $dirs[] = $transPaths[] = \dirname($r->getFileName(), 2).'/Resources/translations';
        }
        $defaultDir = $container->getParameterBag()->resolveValue($config['default_path']);
        $rootDir = $container->getParameter('kernel.root_dir');
        foreach ($container->getParameter('kernel.bundles_metadata') as $name => $bundle) {
            if ($container->fileExists($dir = $bundle['path'].'/Resources/translations') || $container->fileExists($dir = $bundle['path'].'/translations')) {
                $dirs[] = $dir;
            } else {
                $nonExistingDirs[] = $dir;
            }
            if ($container->fileExists($dir = $rootDir.sprintf('/Resources/%s/translations', $name))) {
                @trigger_error(sprintf('Translations directory "%s" is deprecated since Symfony 4.2, use "%s" instead.', $dir, $defaultDir), E_USER_DEPRECATED);
                $dirs[] = $dir;
            } else {
                $nonExistingDirs[] = $dir;
            }
        }

        foreach ($config['paths'] as $dir) {
            if ($container->fileExists($dir)) {
                $dirs[] = $transPaths[] = $dir;
            } else {
                throw new \UnexpectedValueException(sprintf('%s defined in translator.paths does not exist or is not a directory.', $dir));
            }
        }

        if ($container->hasDefinition('console.command.translation_debug')) {
            $container->getDefinition('console.command.translation_debug')->replaceArgument(5, $transPaths);
        }

        if ($container->hasDefinition('console.command.translation_update')) {
            $container->getDefinition('console.command.translation_update')->replaceArgument(6, $transPaths);
        }

        if ($container->fileExists($defaultDir)) {
            $dirs[] = $defaultDir;
        } else {
            $nonExistingDirs[] = $defaultDir;
        }

        if ($container->fileExists($dir = $rootDir.'/Resources/translations')) {
            if ($dir !== $defaultDir) {
                @trigger_error(sprintf('Translations directory "%s" is deprecated since Symfony 4.2, use "%s" instead.', $dir, $defaultDir), E_USER_DEPRECATED);
            }

            $dirs[] = $dir;
        } else {
            $nonExistingDirs[] = $dir;
        }

        // Register translation resources
        if ($dirs) {
            $files = [];
            $finder = Finder::create()
                ->followLinks()
                ->files()
                ->filter(function (\SplFileInfo $file) {
                    return 2 <= substr_count($file->getBasename(), '.') && preg_match('/\.\w+$/', $file->getBasename());
                })
                ->in($dirs)
                ->sortByName()
            ;

            foreach ($finder as $file) {
                $fileNameParts = explode('.', basename($file));
                $locale = $fileNameParts[\count($fileNameParts) - 2];
                if (!isset($files[$locale])) {
                    $files[$locale] = [];
                }

                $files[$locale][] = (string) $file;
            }

            $projectDir = $container->getParameter('kernel.project_dir');

            $options = array_merge(
                $translator->getArgument(4),
                [
                    'resource_files' => $files,
                    'scanned_directories' => $scannedDirectories = array_merge($dirs, $nonExistingDirs),
                    'cache_vary' => [
                        'scanned_directories' => array_map(static function (string $dir) use ($projectDir): string {
                            return 0 === strpos($dir, $projectDir.'/') ? substr($dir, 1 + \strlen($projectDir)) : $dir;
                        }, $scannedDirectories),
                    ],
                ]
            );

            $translator->replaceArgument(4, $options);
        }
    }

    private function registerValidationConfiguration(array $config, ContainerBuilder $container, XmlFileLoader $loader, bool $propertyInfoEnabled)
    {
        if (!$this->validatorConfigEnabled = $this->isConfigEnabled($container, $config)) {
            return;
        }

        if (!class_exists('Symfony\Component\Validator\Validation')) {
            throw new LogicException('Validation support cannot be enabled as the Validator component is not installed. Try running "composer require symfony/validator".');
        }

        if (!isset($config['email_validation_mode'])) {
            $config['email_validation_mode'] = 'loose';
        }

        $loader->load('validator.xml');

        $validatorBuilder = $container->getDefinition('validator.builder');

        if (interface_exists(TranslatorInterface::class) && class_exists(LegacyTranslatorProxy::class)) {
            $calls = $validatorBuilder->getMethodCalls();
            $calls[1] = ['setTranslator', [new Definition(LegacyTranslatorProxy::class, [new Reference('translator', ContainerInterface::IGNORE_ON_INVALID_REFERENCE)])]];
            $validatorBuilder->setMethodCalls($calls);
        }

        $container->setParameter('validator.translation_domain', $config['translation_domain']);

        $files = ['xml' => [], 'yml' => []];
        $this->registerValidatorMapping($container, $config, $files);

        if (!empty($files['xml'])) {
            $validatorBuilder->addMethodCall('addXmlMappings', [$files['xml']]);
        }

        if (!empty($files['yml'])) {
            $validatorBuilder->addMethodCall('addYamlMappings', [$files['yml']]);
        }

        $definition = $container->findDefinition('validator.email');
        $definition->replaceArgument(0, $config['email_validation_mode']);

        if (\array_key_exists('enable_annotations', $config) && $config['enable_annotations']) {
            if (!$this->annotationsConfigEnabled) {
                throw new \LogicException('"enable_annotations" on the validator cannot be set as Annotations support is disabled.');
            }

            $validatorBuilder->addMethodCall('enableAnnotationMapping', [new Reference('annotation_reader')]);
        }

        if (\array_key_exists('static_method', $config) && $config['static_method']) {
            foreach ($config['static_method'] as $methodName) {
                $validatorBuilder->addMethodCall('addMethodMapping', [$methodName]);
            }
        }

        if (!$container->getParameter('kernel.debug')) {
            $validatorBuilder->addMethodCall('setMappingCache', [new Reference('validator.mapping.cache.adapter')]);
        }

        $container->setParameter('validator.auto_mapping', $config['auto_mapping']);
        if (!$propertyInfoEnabled || !class_exists(PropertyInfoLoader::class)) {
            $container->removeDefinition('validator.property_info_loader');
        }

        $container
            ->getDefinition('validator.not_compromised_password')
            ->setArgument(2, $config['not_compromised_password']['enabled'])
            ->setArgument(3, $config['not_compromised_password']['endpoint'])
        ;
    }

    private function registerValidatorMapping(ContainerBuilder $container, array $config, array &$files)
    {
        $fileRecorder = function ($extension, $path) use (&$files) {
            $files['yaml' === $extension ? 'yml' : $extension][] = $path;
        };

        if (interface_exists('Symfony\Component\Form\FormInterface')) {
            $reflClass = new \ReflectionClass('Symfony\Component\Form\FormInterface');
            $fileRecorder('xml', \dirname($reflClass->getFileName()).'/Resources/config/validation.xml');
        }

        foreach ($container->getParameter('kernel.bundles_metadata') as $bundle) {
            $configDir = is_dir($bundle['path'].'/Resources/config') ? $bundle['path'].'/Resources/config' : $bundle['path'].'/config';

            if (
                $container->fileExists($file = $configDir.'/validation.yaml', false) ||
                $container->fileExists($file = $configDir.'/validation.yml', false)
            ) {
                $fileRecorder('yml', $file);
            }

            if ($container->fileExists($file = $configDir.'/validation.xml', false)) {
                $fileRecorder('xml', $file);
            }

            if ($container->fileExists($dir = $configDir.'/validation', '/^$/')) {
                $this->registerMappingFilesFromDir($dir, $fileRecorder);
            }
        }

        $projectDir = $container->getParameter('kernel.project_dir');
        if ($container->fileExists($dir = $projectDir.'/config/validator', '/^$/')) {
            $this->registerMappingFilesFromDir($dir, $fileRecorder);
        }

        $this->registerMappingFilesFromConfig($container, $config, $fileRecorder);
    }

    private function registerMappingFilesFromDir(string $dir, callable $fileRecorder)
    {
        foreach (Finder::create()->followLinks()->files()->in($dir)->name('/\.(xml|ya?ml)$/')->sortByName() as $file) {
            $fileRecorder($file->getExtension(), $file->getRealPath());
        }
    }

    private function registerMappingFilesFromConfig(ContainerBuilder $container, array $config, callable $fileRecorder)
    {
        foreach ($config['mapping']['paths'] as $path) {
            if (is_dir($path)) {
                $this->registerMappingFilesFromDir($path, $fileRecorder);
                $container->addResource(new DirectoryResource($path, '/^$/'));
            } elseif ($container->fileExists($path, false)) {
                if (!preg_match('/\.(xml|ya?ml)$/', $path, $matches)) {
                    throw new \RuntimeException(sprintf('Unsupported mapping type in "%s", supported types are XML & Yaml.', $path));
                }
                $fileRecorder($matches[1], $path);
            } else {
                throw new \RuntimeException(sprintf('Could not open file or directory "%s".', $path));
            }
        }
    }

    private function registerAnnotationsConfiguration(array $config, ContainerBuilder $container, LoaderInterface $loader)
    {
        if (!$this->annotationsConfigEnabled) {
            return;
        }

        if (!class_exists('Doctrine\Common\Annotations\Annotation')) {
            throw new LogicException('Annotations cannot be enabled as the Doctrine Annotation library is not installed.');
        }

        $loader->load('annotations.xml');

        if (!method_exists(AnnotationRegistry::class, 'registerUniqueLoader')) {
            $container->getDefinition('annotations.dummy_registry')
                ->setMethodCalls([['registerLoader', ['class_exists']]]);
        }

        if ('none' !== $config['cache']) {
            if (!class_exists('Doctrine\Common\Cache\CacheProvider')) {
                throw new LogicException('Annotations cannot be enabled as the Doctrine Cache library is not installed.');
            }

            $cacheService = $config['cache'];

            if ('php_array' === $config['cache']) {
                $cacheService = 'annotations.cache';

                // Enable warmer only if PHP array is used for cache
                $definition = $container->findDefinition('annotations.cache_warmer');
                $definition->addTag('kernel.cache_warmer');
            } elseif ('file' === $config['cache']) {
                $cacheDir = $container->getParameterBag()->resolveValue($config['file_cache_dir']);

                if (!is_dir($cacheDir) && false === @mkdir($cacheDir, 0777, true) && !is_dir($cacheDir)) {
                    throw new \RuntimeException(sprintf('Could not create cache directory "%s".', $cacheDir));
                }

                $container
                    ->getDefinition('annotations.filesystem_cache')
                    ->replaceArgument(0, $cacheDir)
                ;

                $cacheService = 'annotations.filesystem_cache';
            }

            $container
                ->getDefinition('annotations.cached_reader')
                ->replaceArgument(2, $config['debug'])
                // temporary property to lazy-reference the cache provider without using it until AddAnnotationsCachedReaderPass runs
                ->setProperty('cacheProviderBackup', new ServiceClosureArgument(new Reference($cacheService)))
                ->addTag('annotations.cached_reader')
            ;

            $container->setAlias('annotation_reader', 'annotations.cached_reader')->setPrivate(true);
            $container->setAlias(Reader::class, new Alias('annotations.cached_reader', false));
        } else {
            $container->removeDefinition('annotations.cached_reader');
        }
    }

    private function registerPropertyAccessConfiguration(array $config, ContainerBuilder $container, XmlFileLoader $loader)
    {
        if (!class_exists('Symfony\Component\PropertyAccess\PropertyAccessor')) {
            return;
        }

        $loader->load('property_access.xml');

        $container
            ->getDefinition('property_accessor')
            ->replaceArgument(0, $config['magic_call'])
            ->replaceArgument(1, $config['throw_exception_on_invalid_index'])
            ->replaceArgument(3, $config['throw_exception_on_invalid_property_path'])
        ;
    }

    private function registerSecretsConfiguration(array $config, ContainerBuilder $container, XmlFileLoader $loader)
    {
        if (!$this->isConfigEnabled($container, $config)) {
            $container->removeDefinition('console.command.secrets_set');
            $container->removeDefinition('console.command.secrets_list');
            $container->removeDefinition('console.command.secrets_remove');
            $container->removeDefinition('console.command.secrets_generate_key');
            $container->removeDefinition('console.command.secrets_decrypt_to_local');
            $container->removeDefinition('console.command.secrets_encrypt_from_local');

            return;
        }

        $loader->load('secrets.xml');

        $container->getDefinition('secrets.vault')->replaceArgument(0, $config['vault_directory']);

        if ($config['local_dotenv_file']) {
            $container->getDefinition('secrets.local_vault')->replaceArgument(0, $config['local_dotenv_file']);
        } else {
            $container->removeDefinition('secrets.local_vault');
        }

        if ($config['decryption_env_var']) {
            if (!preg_match('/^(?:\w*+:)*+\w++$/', $config['decryption_env_var'])) {
                throw new InvalidArgumentException(sprintf('Invalid value "%s" set as "decryption_env_var": only "word" characters are allowed.', $config['decryption_env_var']));
            }

            $container->getDefinition('secrets.vault')->replaceArgument(1, "%env({$config['decryption_env_var']})%");
        } else {
            $container->getDefinition('secrets.vault')->replaceArgument(1, null);
        }
    }

    private function registerSecurityCsrfConfiguration(array $config, ContainerBuilder $container, XmlFileLoader $loader)
    {
        if (!$this->isConfigEnabled($container, $config)) {
            return;
        }

        if (!class_exists('Symfony\Component\Security\Csrf\CsrfToken')) {
            throw new LogicException('CSRF support cannot be enabled as the Security CSRF component is not installed. Try running "composer require symfony/security-csrf".');
        }

        if (!$this->sessionConfigEnabled) {
            throw new \LogicException('CSRF protection needs sessions to be enabled.');
        }

        // Enable services for CSRF protection (even without forms)
        $loader->load('security_csrf.xml');

        if (!class_exists(CsrfExtension::class)) {
            $container->removeDefinition('twig.extension.security_csrf');
        }
    }

    private function registerSerializerConfiguration(array $config, ContainerBuilder $container, XmlFileLoader $loader)
    {
        $loader->load('serializer.xml');

        if (!class_exists(ConstraintViolationListNormalizer::class)) {
            $container->removeDefinition('serializer.normalizer.constraint_violation_list');
        }

        if (!class_exists(ClassDiscriminatorFromClassMetadata::class)) {
            $container->removeAlias('Symfony\Component\Serializer\Mapping\ClassDiscriminatorResolverInterface');
            $container->removeDefinition('serializer.mapping.class_discriminator_resolver');
        }

        $chainLoader = $container->getDefinition('serializer.mapping.chain_loader');

        if (!class_exists('Symfony\Component\PropertyAccess\PropertyAccessor')) {
            $container->removeAlias('serializer.property_accessor');
            $container->removeDefinition('serializer.normalizer.object');
        }

        if (!class_exists(Yaml::class)) {
            $container->removeDefinition('serializer.encoder.yaml');
        }

        $serializerLoaders = [];
        if (isset($config['enable_annotations']) && $config['enable_annotations']) {
            if (!$this->annotationsConfigEnabled) {
                throw new \LogicException('"enable_annotations" on the serializer cannot be set as Annotations support is disabled.');
            }

            $annotationLoader = new Definition(
                'Symfony\Component\Serializer\Mapping\Loader\AnnotationLoader',
                [new Reference('annotation_reader')]
            );
            $annotationLoader->setPublic(false);

            $serializerLoaders[] = $annotationLoader;
        }

        $fileRecorder = function ($extension, $path) use (&$serializerLoaders) {
            $definition = new Definition(\in_array($extension, ['yaml', 'yml']) ? 'Symfony\Component\Serializer\Mapping\Loader\YamlFileLoader' : 'Symfony\Component\Serializer\Mapping\Loader\XmlFileLoader', [$path]);
            $definition->setPublic(false);
            $serializerLoaders[] = $definition;
        };

        foreach ($container->getParameter('kernel.bundles_metadata') as $bundle) {
            $configDir = is_dir($bundle['path'].'/Resources/config') ? $bundle['path'].'/Resources/config' : $bundle['path'].'/config';

            if ($container->fileExists($file = $configDir.'/serialization.xml', false)) {
                $fileRecorder('xml', $file);
            }

            if (
                $container->fileExists($file = $configDir.'/serialization.yaml', false) ||
                $container->fileExists($file = $configDir.'/serialization.yml', false)
            ) {
                $fileRecorder('yml', $file);
            }

            if ($container->fileExists($dir = $configDir.'/serialization', '/^$/')) {
                $this->registerMappingFilesFromDir($dir, $fileRecorder);
            }
        }

        $projectDir = $container->getParameter('kernel.project_dir');
        if ($container->fileExists($dir = $projectDir.'/config/serializer', '/^$/')) {
            $this->registerMappingFilesFromDir($dir, $fileRecorder);
        }

        $this->registerMappingFilesFromConfig($container, $config, $fileRecorder);

        $chainLoader->replaceArgument(0, $serializerLoaders);
        $container->getDefinition('serializer.mapping.cache_warmer')->replaceArgument(0, $serializerLoaders);

        if ($container->getParameter('kernel.debug')) {
            $container->removeDefinition('serializer.mapping.cache_class_metadata_factory');
        }

        if (isset($config['name_converter']) && $config['name_converter']) {
            $container->getDefinition('serializer.name_converter.metadata_aware')->setArgument(1, new Reference($config['name_converter']));
        }

        if (isset($config['circular_reference_handler']) && $config['circular_reference_handler']) {
            $arguments = $container->getDefinition('serializer.normalizer.object')->getArguments();
            $context = ($arguments[6] ?? []) + ['circular_reference_handler' => new Reference($config['circular_reference_handler'])];
            $container->getDefinition('serializer.normalizer.object')->setArgument(5, null);
            $container->getDefinition('serializer.normalizer.object')->setArgument(6, $context);
        }

        if ($config['max_depth_handler'] ?? false) {
            $defaultContext = $container->getDefinition('serializer.normalizer.object')->getArgument(6);
            $defaultContext += ['max_depth_handler' => new Reference($config['max_depth_handler'])];
            $container->getDefinition('serializer.normalizer.object')->replaceArgument(6, $defaultContext);
        }
    }

    private function registerPropertyInfoConfiguration(ContainerBuilder $container, XmlFileLoader $loader)
    {
        if (!interface_exists(PropertyInfoExtractorInterface::class)) {
            throw new LogicException('PropertyInfo support cannot be enabled as the PropertyInfo component is not installed. Try running "composer require symfony/property-info".');
        }

        $loader->load('property_info.xml');

        if (interface_exists('phpDocumentor\Reflection\DocBlockFactoryInterface')) {
            $definition = $container->register('property_info.php_doc_extractor', 'Symfony\Component\PropertyInfo\Extractor\PhpDocExtractor');
            $definition->setPrivate(true);
            $definition->addTag('property_info.description_extractor', ['priority' => -1000]);
            $definition->addTag('property_info.type_extractor', ['priority' => -1001]);
        }

        if ($container->getParameter('kernel.debug')) {
            $container->removeDefinition('property_info.cache');
        }
    }

    private function registerLockConfiguration(array $config, ContainerBuilder $container, XmlFileLoader $loader)
    {
        $loader->load('lock.xml');

        foreach ($config['resources'] as $resourceName => $resourceStores) {
            if (0 === \count($resourceStores)) {
                continue;
            }

            // Generate stores
            $storeDefinitions = [];
            foreach ($resourceStores as $storeDsn) {
                $storeDsn = $container->resolveEnvPlaceholders($storeDsn, null, $usedEnvs);
                $storeDefinition = new Definition(interface_exists(StoreInterface::class) ? StoreInterface::class : PersistingStoreInterface::class);
                $storeDefinition->setFactory([StoreFactory::class, 'createStore']);
                $storeDefinition->setArguments([$storeDsn]);

                $container->setDefinition($storeDefinitionId = '.lock.'.$resourceName.'.store.'.$container->hash($storeDsn), $storeDefinition);

<<<<<<< HEAD
                $storeDefinition = new Reference($storeDefinitionId);
=======
                        $storeDefinition = new Reference($storeDefinitionId);
                        break;
                    default:
                        throw new InvalidArgumentException(sprintf('Lock store DSN "%s" is not valid in resource "%s".', $storeDsn, $resourceName));
                }
>>>>>>> 13ea421e

                $storeDefinitions[] = $storeDefinition;
            }

            // Wrap array of stores with CombinedStore
            if (\count($storeDefinitions) > 1) {
                $combinedDefinition = new ChildDefinition('lock.store.combined.abstract');
                $combinedDefinition->replaceArgument(0, $storeDefinitions);
                $container->setDefinition('lock.'.$resourceName.'.store', $combinedDefinition);
            } else {
                $container->setAlias('lock.'.$resourceName.'.store', new Alias((string) $storeDefinitions[0], false));
            }

            // Generate factories for each resource
            $factoryDefinition = new ChildDefinition('lock.factory.abstract');
            $factoryDefinition->replaceArgument(0, new Reference('lock.'.$resourceName.'.store'));
            $container->setDefinition('lock.'.$resourceName.'.factory', $factoryDefinition);

            // Generate services for lock instances
            $lockDefinition = new Definition(Lock::class);
            $lockDefinition->setPublic(false);
            $lockDefinition->setFactory([new Reference('lock.'.$resourceName.'.factory'), 'createLock']);
            $lockDefinition->setArguments([$resourceName]);
            $container->setDefinition('lock.'.$resourceName, $lockDefinition);

            // provide alias for default resource
            if ('default' === $resourceName) {
                $container->setAlias('lock.store', new Alias('lock.'.$resourceName.'.store', false));
                $container->setAlias('lock.factory', new Alias('lock.'.$resourceName.'.factory', false));
                $container->setAlias('lock', new Alias('lock.'.$resourceName, false));
                $container->setAlias(StoreInterface::class, new Alias('lock.store', false));
                $container->setAlias(PersistingStoreInterface::class, new Alias('lock.store', false));
                $container->setAlias(Factory::class, new Alias('lock.factory', false));
                $container->setAlias(LockFactory::class, new Alias('lock.factory', false));
                $container->setAlias(LockInterface::class, new Alias('lock', false));
            } else {
                $container->registerAliasForArgument('lock.'.$resourceName.'.store', StoreInterface::class, $resourceName.'.lock.store');
                $container->registerAliasForArgument('lock.'.$resourceName.'.store', PersistingStoreInterface::class, $resourceName.'.lock.store');
                $container->registerAliasForArgument('lock.'.$resourceName.'.factory', Factory::class, $resourceName.'.lock.factory');
                $container->registerAliasForArgument('lock.'.$resourceName.'.factory', LockFactory::class, $resourceName.'.lock.factory');
                $container->registerAliasForArgument('lock.'.$resourceName, LockInterface::class, $resourceName.'.lock');
            }
        }
    }

    private function registerMessengerConfiguration(array $config, ContainerBuilder $container, XmlFileLoader $loader, array $validationConfig)
    {
        if (!interface_exists(MessageBusInterface::class)) {
            throw new LogicException('Messenger support cannot be enabled as the Messenger component is not installed. Try running "composer require symfony/messenger".');
        }

        $loader->load('messenger.xml');

        if (class_exists(AmqpTransportFactory::class)) {
            $container->getDefinition('messenger.transport.amqp.factory')->addTag('messenger.transport_factory');
        }

        if (class_exists(RedisTransportFactory::class)) {
            $container->getDefinition('messenger.transport.redis.factory')->addTag('messenger.transport_factory');
        }

        if (null === $config['default_bus'] && 1 === \count($config['buses'])) {
            $config['default_bus'] = key($config['buses']);
        }

        $defaultMiddleware = [
            'before' => [
                ['id' => 'add_bus_name_stamp_middleware'],
                ['id' => 'reject_redelivered_message_middleware'],
                ['id' => 'dispatch_after_current_bus'],
                ['id' => 'failed_message_processing_middleware'],
            ],
            'after' => [
                ['id' => 'send_message'],
                ['id' => 'handle_message'],
            ],
        ];
        foreach ($config['buses'] as $busId => $bus) {
            $middleware = $bus['middleware'];

            if ($bus['default_middleware']) {
                if ('allow_no_handlers' === $bus['default_middleware']) {
                    $defaultMiddleware['after'][1]['arguments'] = [true];
                } else {
                    unset($defaultMiddleware['after'][1]['arguments']);
                }

                // argument to add_bus_name_stamp_middleware
                $defaultMiddleware['before'][0]['arguments'] = [$busId];

                $middleware = array_merge($defaultMiddleware['before'], $middleware, $defaultMiddleware['after']);
            }

            foreach ($middleware as $middlewareItem) {
                if (!$validationConfig['enabled'] && \in_array($middlewareItem['id'], ['validation', 'messenger.middleware.validation'], true)) {
                    throw new LogicException('The Validation middleware is only available when the Validator component is installed and enabled. Try running "composer require symfony/validator".');
                }
            }

            if ($container->getParameter('kernel.debug') && class_exists(Stopwatch::class)) {
                array_unshift($middleware, ['id' => 'traceable', 'arguments' => [$busId]]);
            }

            $container->setParameter($busId.'.middleware', $middleware);
            $container->register($busId, MessageBus::class)->addArgument([])->addTag('messenger.bus');

            if ($busId === $config['default_bus']) {
                $container->setAlias('message_bus', $busId)->setPublic(true)->setDeprecated(true, 'The "%alias_id%" service is deprecated, use the "messenger.default_bus" service instead.');
                $container->setAlias('messenger.default_bus', $busId)->setPublic(true);
                $container->setAlias(MessageBusInterface::class, $busId);
            } else {
                $container->registerAliasForArgument($busId, MessageBusInterface::class);
            }
        }

        if (empty($config['transports'])) {
            $container->removeDefinition('messenger.transport.symfony_serializer');
            $container->removeDefinition('messenger.transport.amqp.factory');
            $container->removeDefinition('messenger.transport.redis.factory');
        } else {
            $container->getDefinition('messenger.transport.symfony_serializer')
                ->replaceArgument(1, $config['serializer']['symfony_serializer']['format'])
                ->replaceArgument(2, $config['serializer']['symfony_serializer']['context']);
            $container->setAlias('messenger.default_serializer', $config['serializer']['default_serializer']);
        }

        $senderAliases = [];
        $transportRetryReferences = [];
        foreach ($config['transports'] as $name => $transport) {
            $serializerId = $transport['serializer'] ?? 'messenger.default_serializer';

            $transportDefinition = (new Definition(TransportInterface::class))
                ->setFactory([new Reference('messenger.transport_factory'), 'createTransport'])
                ->setArguments([$transport['dsn'], $transport['options'] + ['transport_name' => $name], new Reference($serializerId)])
                ->addTag('messenger.receiver', ['alias' => $name])
            ;
            $container->setDefinition($transportId = 'messenger.transport.'.$name, $transportDefinition);
            $senderAliases[$name] = $transportId;

            if (null !== $transport['retry_strategy']['service']) {
                $transportRetryReferences[$name] = new Reference($transport['retry_strategy']['service']);
            } else {
                $retryServiceId = sprintf('messenger.retry.multiplier_retry_strategy.%s', $name);
                $retryDefinition = new ChildDefinition('messenger.retry.abstract_multiplier_retry_strategy');
                $retryDefinition
                    ->replaceArgument(0, $transport['retry_strategy']['max_retries'])
                    ->replaceArgument(1, $transport['retry_strategy']['delay'])
                    ->replaceArgument(2, $transport['retry_strategy']['multiplier'])
                    ->replaceArgument(3, $transport['retry_strategy']['max_delay']);
                $container->setDefinition($retryServiceId, $retryDefinition);

                $transportRetryReferences[$name] = new Reference($retryServiceId);
            }
        }

        $senderReferences = [];
        // alias => service_id
        foreach ($senderAliases as $alias => $serviceId) {
            $senderReferences[$alias] = new Reference($serviceId);
        }
        // service_id => service_id
        foreach ($senderAliases as $serviceId) {
            $senderReferences[$serviceId] = new Reference($serviceId);
        }

        $messageToSendersMapping = [];
        foreach ($config['routing'] as $message => $messageConfiguration) {
            if ('*' !== $message && !class_exists($message) && !interface_exists($message, false)) {
                throw new LogicException(sprintf('Invalid Messenger routing configuration: class or interface "%s" not found.', $message));
            }

            // make sure senderAliases contains all senders
            foreach ($messageConfiguration['senders'] as $sender) {
                if (!isset($senderReferences[$sender])) {
                    throw new LogicException(sprintf('Invalid Messenger routing configuration: the "%s" class is being routed to a sender called "%s". This is not a valid transport or service id.', $message, $sender));
                }
            }

            $messageToSendersMapping[$message] = $messageConfiguration['senders'];
        }

        $sendersServiceLocator = ServiceLocatorTagPass::register($container, $senderReferences);

        $container->getDefinition('messenger.senders_locator')
            ->replaceArgument(0, $messageToSendersMapping)
            ->replaceArgument(1, $sendersServiceLocator)
        ;

        $container->getDefinition('messenger.retry.send_failed_message_for_retry_listener')
            ->replaceArgument(0, $sendersServiceLocator)
        ;

        $container->getDefinition('messenger.retry_strategy_locator')
            ->replaceArgument(0, $transportRetryReferences);

        if ($config['failure_transport']) {
            if (!isset($senderReferences[$config['failure_transport']])) {
                throw new LogicException(sprintf('Invalid Messenger configuration: the failure transport "%s" is not a valid transport or service id.', $config['failure_transport']));
            }

            $container->getDefinition('messenger.failure.send_failed_message_to_failure_transport_listener')
                ->replaceArgument(0, $senderReferences[$config['failure_transport']]);
            $container->getDefinition('console.command.messenger_failed_messages_retry')
                ->replaceArgument(0, $config['failure_transport']);
            $container->getDefinition('console.command.messenger_failed_messages_show')
                ->replaceArgument(0, $config['failure_transport']);
            $container->getDefinition('console.command.messenger_failed_messages_remove')
                ->replaceArgument(0, $config['failure_transport']);
        } else {
            $container->removeDefinition('messenger.failure.send_failed_message_to_failure_transport_listener');
            $container->removeDefinition('console.command.messenger_failed_messages_retry');
            $container->removeDefinition('console.command.messenger_failed_messages_show');
            $container->removeDefinition('console.command.messenger_failed_messages_remove');
        }
    }

    private function registerCacheConfiguration(array $config, ContainerBuilder $container)
    {
        if (!class_exists(DefaultMarshaller::class)) {
            $container->removeDefinition('cache.default_marshaller');
        }

        $version = new Parameter('container.build_id');
        $container->getDefinition('cache.adapter.apcu')->replaceArgument(2, $version);
        $container->getDefinition('cache.adapter.system')->replaceArgument(2, $version);
        $container->getDefinition('cache.adapter.filesystem')->replaceArgument(2, $config['directory']);

        if (isset($config['prefix_seed'])) {
            $container->setParameter('cache.prefix.seed', $config['prefix_seed']);
        }
        if ($container->hasParameter('cache.prefix.seed')) {
            // Inline any env vars referenced in the parameter
            $container->setParameter('cache.prefix.seed', $container->resolveEnvPlaceholders($container->getParameter('cache.prefix.seed'), true));
        }
        foreach (['doctrine', 'psr6', 'redis', 'memcached', 'pdo'] as $name) {
            if (isset($config[$name = 'default_'.$name.'_provider'])) {
                $container->setAlias('cache.'.$name, new Alias(CachePoolPass::getServiceProvider($container, $config[$name]), false));
            }
        }
        foreach (['app', 'system'] as $name) {
            $config['pools']['cache.'.$name] = [
                'adapters' => [$config[$name]],
                'public' => true,
                'tags' => false,
            ];
        }
        foreach ($config['pools'] as $name => $pool) {
            $pool['adapters'] = $pool['adapters'] ?: ['cache.app'];

            foreach ($pool['adapters'] as $provider => $adapter) {
                if ($config['pools'][$adapter]['tags'] ?? false) {
                    $pool['adapters'][$provider] = $adapter = '.'.$adapter.'.inner';
                }
            }

            if (1 === \count($pool['adapters'])) {
                if (!isset($pool['provider']) && !\is_int($provider)) {
                    $pool['provider'] = $provider;
                }
                $definition = new ChildDefinition($adapter);
            } else {
                $definition = new Definition(ChainAdapter::class, [$pool['adapters'], 0]);
                $pool['reset'] = 'reset';
            }

            if ($pool['tags']) {
                if (true !== $pool['tags'] && ($config['pools'][$pool['tags']]['tags'] ?? false)) {
                    $pool['tags'] = '.'.$pool['tags'].'.inner';
                }
                $container->register($name, TagAwareAdapter::class)
                    ->addArgument(new Reference('.'.$name.'.inner'))
                    ->addArgument(true !== $pool['tags'] ? new Reference($pool['tags']) : null)
                    ->setPublic($pool['public'])
                ;

                $pool['name'] = $name;
                $pool['public'] = false;
                $name = '.'.$name.'.inner';

                if (!\in_array($pool['name'], ['cache.app', 'cache.system'], true)) {
                    $container->registerAliasForArgument($pool['name'], TagAwareCacheInterface::class);
                    $container->registerAliasForArgument($name, CacheInterface::class, $pool['name']);
                    $container->registerAliasForArgument($name, CacheItemPoolInterface::class, $pool['name']);
                }
            } elseif (!\in_array($name, ['cache.app', 'cache.system'], true)) {
                $container->register('.'.$name.'.taggable', TagAwareAdapter::class)
                    ->addArgument(new Reference($name))
                ;
                $container->registerAliasForArgument('.'.$name.'.taggable', TagAwareCacheInterface::class, $name);
                $container->registerAliasForArgument($name, CacheInterface::class);
                $container->registerAliasForArgument($name, CacheItemPoolInterface::class);
            }

            $definition->setPublic($pool['public']);
            unset($pool['adapters'], $pool['public'], $pool['tags']);

            $definition->addTag('cache.pool', $pool);
            $container->setDefinition($name, $definition);
        }

        if (method_exists(PropertyAccessor::class, 'createCache')) {
            $propertyAccessDefinition = $container->register('cache.property_access', AdapterInterface::class);
            $propertyAccessDefinition->setPublic(false);

            if (!$container->getParameter('kernel.debug')) {
                $propertyAccessDefinition->setFactory([PropertyAccessor::class, 'createCache']);
                $propertyAccessDefinition->setArguments([null, 0, $version, new Reference('logger', ContainerInterface::IGNORE_ON_INVALID_REFERENCE)]);
                $propertyAccessDefinition->addTag('cache.pool', ['clearer' => 'cache.system_clearer']);
                $propertyAccessDefinition->addTag('monolog.logger', ['channel' => 'cache']);
            } else {
                $propertyAccessDefinition->setClass(ArrayAdapter::class);
                $propertyAccessDefinition->setArguments([0, false]);
            }
        }
    }

    private function registerHttpClientConfiguration(array $config, ContainerBuilder $container, XmlFileLoader $loader, array $profilerConfig)
    {
        $loader->load('http_client.xml');

        $container->getDefinition('http_client')->setArguments([$config['default_options'] ?? [], $config['max_host_connections'] ?? 6]);

        if (!$hasPsr18 = interface_exists(ClientInterface::class)) {
            $container->removeDefinition('psr18.http_client');
            $container->removeAlias(ClientInterface::class);
        }

        if (!interface_exists(HttpClient::class)) {
            $container->removeDefinition(HttpClient::class);
        }

        $httpClientId = $this->isConfigEnabled($container, $profilerConfig) ? '.debug.http_client.inner' : 'http_client';

        foreach ($config['scoped_clients'] as $name => $scopeConfig) {
            if ('http_client' === $name) {
                throw new InvalidArgumentException(sprintf('Invalid scope name: "%s" is reserved.', $name));
            }

            $scope = $scopeConfig['scope'] ?? null;
            unset($scopeConfig['scope']);

            if (null === $scope) {
                $container->register($name, ScopingHttpClient::class)
                    ->setFactory([ScopingHttpClient::class, 'forBaseUri'])
                    ->setArguments([new Reference($httpClientId), $scopeConfig['base_uri'], $scopeConfig])
                    ->addTag('http_client.client')
                ;
            } else {
                $container->register($name, ScopingHttpClient::class)
                    ->setArguments([new Reference($httpClientId), [$scope => $scopeConfig], $scope])
                    ->addTag('http_client.client')
                ;
            }

            $container->registerAliasForArgument($name, HttpClientInterface::class);

            if ($hasPsr18) {
                $container->setDefinition('psr18.'.$name, new ChildDefinition('psr18.http_client'))
                    ->replaceArgument(0, new Reference($name));

                $container->registerAliasForArgument('psr18.'.$name, ClientInterface::class, $name);
            }
        }
    }

    private function registerMailerConfiguration(array $config, ContainerBuilder $container, XmlFileLoader $loader)
    {
        if (!class_exists(Mailer::class)) {
            throw new LogicException('Mailer support cannot be enabled as the component is not installed. Try running "composer require symfony/mailer".');
        }

        $loader->load('mailer.xml');
        $loader->load('mailer_transports.xml');
        if (!\count($config['transports']) && null === $config['dsn']) {
            $config['dsn'] = 'smtp://null';
        }
        $transports = $config['dsn'] ? ['main' => $config['dsn']] : $config['transports'];
        $container->getDefinition('mailer.transports')->setArgument(0, $transports);
        $container->getDefinition('mailer.default_transport')->setArgument(0, current($transports));

        $classToServices = [
            SesTransportFactory::class => 'mailer.transport_factory.amazon',
            GmailTransportFactory::class => 'mailer.transport_factory.gmail',
            MandrillTransportFactory::class => 'mailer.transport_factory.mailchimp',
            MailgunTransportFactory::class => 'mailer.transport_factory.mailgun',
            PostmarkTransportFactory::class => 'mailer.transport_factory.postmark',
            SendgridTransportFactory::class => 'mailer.transport_factory.sendgrid',
        ];

        foreach ($classToServices as $class => $service) {
            if (!class_exists($class)) {
                $container->removeDefinition($service);
            }
        }

        $recipients = $config['envelope']['recipients'] ?? null;
        $sender = $config['envelope']['sender'] ?? null;

        $envelopeListener = $container->getDefinition('mailer.envelope_listener');
        $envelopeListener->setArgument(0, $sender);
        $envelopeListener->setArgument(1, $recipients);
    }

    /**
     * {@inheritdoc}
     */
    public function getXsdValidationBasePath()
    {
        return \dirname(__DIR__).'/Resources/config/schema';
    }

    public function getNamespace()
    {
        return 'http://symfony.com/schema/dic/symfony';
    }
}<|MERGE_RESOLUTION|>--- conflicted
+++ resolved
@@ -1665,15 +1665,7 @@
 
                 $container->setDefinition($storeDefinitionId = '.lock.'.$resourceName.'.store.'.$container->hash($storeDsn), $storeDefinition);
 
-<<<<<<< HEAD
                 $storeDefinition = new Reference($storeDefinitionId);
-=======
-                        $storeDefinition = new Reference($storeDefinitionId);
-                        break;
-                    default:
-                        throw new InvalidArgumentException(sprintf('Lock store DSN "%s" is not valid in resource "%s".', $storeDsn, $resourceName));
-                }
->>>>>>> 13ea421e
 
                 $storeDefinitions[] = $storeDefinition;
             }
