--- conflicted
+++ resolved
@@ -25,16 +25,7 @@
 
 class UidNormalizerTest extends TestCase
 {
-<<<<<<< HEAD
-    /**
-     * @var UidNormalizer
-     */
-    private $normalizer;
-=======
-    use ExpectDeprecationTrait;
-
     private UidNormalizer $normalizer;
->>>>>>> 8ec0d08d
 
     protected function setUp(): void
     {
