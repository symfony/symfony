--- conflicted
+++ resolved
@@ -23,10 +23,6 @@
         "symfony/property-access": "~2.8|~3.0"
     },
     "require-dev": {
-<<<<<<< HEAD
-        "symfony/phpunit-bridge": "~2.8|~3.0",
-=======
->>>>>>> c8475c93
         "doctrine/collections": "~1.0",
         "symfony/validator": "~2.8|~3.0",
         "symfony/dependency-injection": "~2.8|~3.0",
