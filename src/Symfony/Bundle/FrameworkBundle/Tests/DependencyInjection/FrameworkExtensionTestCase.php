<?php

/*
 * This file is part of the Symfony package.
 *
 * (c) Fabien Potencier <fabien@symfony.com>
 *
 * For the full copyright and license information, please view the LICENSE
 * file that was distributed with this source code.
 */

namespace Symfony\Bundle\FrameworkBundle\Tests\DependencyInjection;

use Psr\Cache\CacheItemPoolInterface;
use Psr\Log\LoggerAwareInterface;
use Symfony\Bundle\FrameworkBundle\DependencyInjection\FrameworkExtension;
use Symfony\Bundle\FrameworkBundle\FrameworkBundle;
use Symfony\Bundle\FrameworkBundle\Tests\Fixtures\Messenger\DummyMessage;
use Symfony\Bundle\FrameworkBundle\Tests\TestCase;
use Symfony\Bundle\FullStack;
use Symfony\Component\Cache\Adapter\AdapterInterface;
use Symfony\Component\Cache\Adapter\ApcuAdapter;
use Symfony\Component\Cache\Adapter\ArrayAdapter;
use Symfony\Component\Cache\Adapter\ChainAdapter;
use Symfony\Component\Cache\Adapter\FilesystemAdapter;
use Symfony\Component\Cache\Adapter\ProxyAdapter;
use Symfony\Component\Cache\Adapter\RedisAdapter;
use Symfony\Component\Cache\Adapter\RedisTagAwareAdapter;
use Symfony\Component\Cache\Adapter\TagAwareAdapter;
use Symfony\Component\Cache\DependencyInjection\CachePoolPass;
use Symfony\Component\Config\Definition\Exception\InvalidConfigurationException;
use Symfony\Component\DependencyInjection\Argument\ServiceClosureArgument;
use Symfony\Component\DependencyInjection\Argument\ServiceLocatorArgument;
use Symfony\Component\DependencyInjection\Argument\TaggedIteratorArgument;
use Symfony\Component\DependencyInjection\ChildDefinition;
use Symfony\Component\DependencyInjection\Compiler\ResolveInstanceofConditionalsPass;
use Symfony\Component\DependencyInjection\Compiler\ResolveTaggedIteratorArgumentPass;
use Symfony\Component\DependencyInjection\ContainerBuilder;
use Symfony\Component\DependencyInjection\ContainerInterface;
use Symfony\Component\DependencyInjection\Definition;
use Symfony\Component\DependencyInjection\Exception\LogicException;
use Symfony\Component\DependencyInjection\Loader\ClosureLoader;
use Symfony\Component\DependencyInjection\Loader\Configurator\ContainerConfigurator;
use Symfony\Component\DependencyInjection\ParameterBag\EnvPlaceholderParameterBag;
use Symfony\Component\DependencyInjection\Reference;
use Symfony\Component\EventDispatcher\EventDispatcherInterface;
use Symfony\Component\Finder\Finder;
use Symfony\Component\Form\Form;
use Symfony\Component\HtmlSanitizer\HtmlSanitizer;
use Symfony\Component\HtmlSanitizer\HtmlSanitizerConfig;
use Symfony\Component\HtmlSanitizer\HtmlSanitizerInterface;
use Symfony\Component\HttpClient\MockHttpClient;
use Symfony\Component\HttpClient\RetryableHttpClient;
use Symfony\Component\HttpClient\ScopingHttpClient;
use Symfony\Component\HttpKernel\DependencyInjection\LoggerPass;
use Symfony\Component\HttpKernel\Fragment\FragmentUriGeneratorInterface;
use Symfony\Component\Messenger\Bridge\AmazonSqs\Transport\AmazonSqsTransportFactory;
use Symfony\Component\Messenger\Bridge\Amqp\Transport\AmqpTransportFactory;
use Symfony\Component\Messenger\Bridge\Beanstalkd\Transport\BeanstalkdTransportFactory;
use Symfony\Component\Messenger\Bridge\Redis\Transport\RedisTransportFactory;
use Symfony\Component\Messenger\Transport\TransportFactory;
use Symfony\Component\Notifier\ChatterInterface;
use Symfony\Component\Notifier\TexterInterface;
use Symfony\Component\PropertyAccess\PropertyAccessor;
use Symfony\Component\Security\Core\AuthenticationEvents;
use Symfony\Component\Serializer\Mapping\Loader\AttributeLoader;
use Symfony\Component\Serializer\Mapping\Loader\XmlFileLoader;
use Symfony\Component\Serializer\Mapping\Loader\YamlFileLoader;
use Symfony\Component\Serializer\Normalizer\ConstraintViolationListNormalizer;
use Symfony\Component\Serializer\Normalizer\DataUriNormalizer;
use Symfony\Component\Serializer\Normalizer\DateIntervalNormalizer;
use Symfony\Component\Serializer\Normalizer\DateTimeNormalizer;
use Symfony\Component\Serializer\Normalizer\FormErrorNormalizer;
use Symfony\Component\Serializer\Normalizer\JsonSerializableNormalizer;
use Symfony\Component\Serializer\Normalizer\ObjectNormalizer;
use Symfony\Component\Serializer\Normalizer\TranslatableNormalizer;
use Symfony\Component\Serializer\Serializer;
use Symfony\Component\Translation\DependencyInjection\TranslatorPass;
use Symfony\Component\Translation\LocaleSwitcher;
use Symfony\Component\Validator\DependencyInjection\AddConstraintValidatorsPass;
use Symfony\Component\Validator\Validation;
use Symfony\Component\Validator\Validator\ValidatorInterface;
use Symfony\Component\Webhook\Client\RequestParser;
use Symfony\Component\Webhook\Controller\WebhookController;
use Symfony\Component\Workflow;
use Symfony\Component\Workflow\Exception\InvalidDefinitionException;
use Symfony\Component\Workflow\Metadata\InMemoryMetadataStore;
use Symfony\Component\Workflow\WorkflowEvents;
use Symfony\Contracts\Cache\CacheInterface;
use Symfony\Contracts\Cache\TagAwareCacheInterface;

abstract class FrameworkExtensionTestCase extends TestCase
{
    private static array $containerCache = [];

    abstract protected function loadFromFile(ContainerBuilder $container, $file);

    public function testFormCsrfProtection()
    {
        $container = $this->createContainerFromFile('full');

        $def = $container->getDefinition('form.type_extension.csrf');

        $this->assertTrue($container->getParameter('form.type_extension.csrf.enabled'));
        $this->assertEquals('%form.type_extension.csrf.enabled%', $def->getArgument(1));
        $this->assertEquals('_csrf', $container->getParameter('form.type_extension.csrf.field_name'));
        $this->assertEquals('%form.type_extension.csrf.field_name%', $def->getArgument(2));
    }

    public function testFormCsrfProtectionWithCsrfDisabled()
    {
        $this->expectException(\LogicException::class);
        $this->expectExceptionMessage('To use form CSRF protection, "framework.csrf_protection" must be enabled.');

        $this->createContainerFromFile('form_csrf_disabled');
    }

    public function testPropertyAccessWithDefaultValue()
    {
        $container = $this->createContainerFromFile('full');

        $def = $container->getDefinition('property_accessor');
        $this->assertSame(PropertyAccessor::MAGIC_SET | PropertyAccessor::MAGIC_GET, $def->getArgument(0));
        $this->assertSame(PropertyAccessor::THROW_ON_INVALID_PROPERTY_PATH, $def->getArgument(1));
    }

    public function testPropertyAccessWithOverriddenValues()
    {
        $container = $this->createContainerFromFile('property_accessor');
        $def = $container->getDefinition('property_accessor');
        $this->assertSame(PropertyAccessor::MAGIC_GET | PropertyAccessor::MAGIC_CALL, $def->getArgument(0));
        $this->assertSame(PropertyAccessor::THROW_ON_INVALID_INDEX, $def->getArgument(1));
    }

    public function testPropertyAccessCache()
    {
        $container = $this->createContainerFromFile('property_accessor');

        if (!method_exists(PropertyAccessor::class, 'createCache')) {
            $this->assertFalse($container->hasDefinition('cache.property_access'));

            return;
        }

        $cache = $container->getDefinition('cache.property_access');
        $this->assertSame([PropertyAccessor::class, 'createCache'], $cache->getFactory(), 'PropertyAccessor::createCache() should be used in non-debug mode');
        $this->assertSame(AdapterInterface::class, $cache->getClass());
    }

    public function testPropertyAccessCacheWithDebug()
    {
        $container = $this->createContainerFromFile('property_accessor', ['kernel.debug' => true]);

        if (!method_exists(PropertyAccessor::class, 'createCache')) {
            $this->assertFalse($container->hasDefinition('cache.property_access'));

            return;
        }

        $cache = $container->getDefinition('cache.property_access');
        $this->assertNull($cache->getFactory());
        $this->assertSame(ArrayAdapter::class, $cache->getClass(), 'ArrayAdapter should be used in debug mode');
    }

    public function testCsrfProtectionNeedsSessionToBeEnabled()
    {
        $this->expectException(\LogicException::class);
        $this->expectExceptionMessage('CSRF protection needs sessions to be enabled.');
        $this->createContainerFromFile('csrf_needs_session');
    }

    public function testCsrfProtectionForFormsEnablesCsrfProtectionAutomatically()
    {
        $container = $this->createContainerFromFile('csrf');

        $this->assertTrue($container->hasDefinition('security.csrf.token_manager'));
    }

    public function testFormsCsrfIsEnabledByDefault()
    {
        if (class_exists(FullStack::class)) {
            $this->markTestSkipped('testing with the FullStack prevents verifying default values');
        }
        $container = $this->createContainerFromFile('form_default_csrf');

        $this->assertTrue($container->hasDefinition('security.csrf.token_manager'));
        $this->assertTrue($container->hasParameter('form.type_extension.csrf.enabled'));
        $this->assertTrue($container->getParameter('form.type_extension.csrf.enabled'));
    }

    public function testHttpMethodOverride()
    {
        $container = $this->createContainerFromFile('full');

        $this->assertFalse($container->getParameter('kernel.http_method_override'));
    }

    public function testTrustXSendfileTypeHeader()
    {
        $container = $this->createContainerFromFile('full');

        $this->assertTrue($container->getParameter('kernel.trust_x_sendfile_type_header'));
    }

    public function testEsi()
    {
        $container = $this->createContainerFromFile('full');

        $this->assertTrue($container->hasDefinition('esi'), '->registerEsiConfiguration() loads esi.xml');
        $this->assertTrue($container->hasDefinition('fragment.renderer.esi'), 'The ESI fragment renderer is registered');
    }

    public function testEsiDisabled()
    {
        $container = $this->createContainerFromFile('esi_disabled');

        $this->assertFalse($container->hasDefinition('fragment.renderer.esi'), 'The ESI fragment renderer is not registered');
        $this->assertFalse($container->hasDefinition('esi'));
    }

    public function testFragmentsAndHinclude()
    {
        $container = $this->createContainerFromFile('fragments_and_hinclude');
        $this->assertTrue($container->has('fragment.uri_generator'));
        $this->assertTrue($container->hasAlias(FragmentUriGeneratorInterface::class));
        $this->assertTrue($container->hasParameter('fragment.renderer.hinclude.global_template'));
        $this->assertEquals('global_hinclude_template', $container->getParameter('fragment.renderer.hinclude.global_template'));
    }

    public function testSsi()
    {
        $container = $this->createContainerFromFile('full');

        $this->assertTrue($container->hasDefinition('ssi'), '->registerSsiConfiguration() loads ssi.xml');
        $this->assertTrue($container->hasDefinition('fragment.renderer.ssi'), 'The SSI fragment renderer is registered');
    }

    public function testSsiDisabled()
    {
        $container = $this->createContainerFromFile('ssi_disabled');

        $this->assertFalse($container->hasDefinition('fragment.renderer.ssi'), 'The SSI fragment renderer is not registered');
        $this->assertFalse($container->hasDefinition('ssi'));
    }

    public function testEsiAndSsiWithoutFragments()
    {
        $container = $this->createContainerFromFile('esi_and_ssi_without_fragments');

        $this->assertFalse($container->hasDefinition('fragment.renderer.hinclude'), 'The HInclude fragment renderer is not registered');
        $this->assertTrue($container->hasDefinition('fragment.renderer.esi'), 'The ESI fragment renderer is registered');
        $this->assertTrue($container->hasDefinition('fragment.renderer.ssi'), 'The SSI fragment renderer is registered');
    }

    public function testEnabledProfiler()
    {
        $container = $this->createContainerFromFile('profiler');

        $this->assertTrue($container->hasDefinition('profiler'), '->registerProfilerConfiguration() loads profiling.xml');
        $this->assertTrue($container->hasDefinition('data_collector.config'), '->registerProfilerConfiguration() loads collectors.xml');
    }

    public function testDisabledProfiler()
    {
        $container = $this->createContainerFromFile('full');

        $this->assertFalse($container->hasDefinition('profiler'), '->registerProfilerConfiguration() does not load profiling.xml');
        $this->assertFalse($container->hasDefinition('data_collector.config'), '->registerProfilerConfiguration() does not load collectors.xml');
    }

    public function testProfilerCollectSerializerDataEnabled()
    {
        $container = $this->createContainerFromFile('profiler_collect_serializer_data');

        $this->assertTrue($container->hasDefinition('profiler'));
        $this->assertTrue($container->hasDefinition('serializer.data_collector'));
        $this->assertTrue($container->hasDefinition('debug.serializer'));
    }

    public function testProfilerCollectSerializerDataDefaultDisabled()
    {
        $container = $this->createContainerFromFile('profiler');

        $this->assertTrue($container->hasDefinition('profiler'));
        $this->assertFalse($container->hasDefinition('serializer.data_collector'));
        $this->assertFalse($container->hasDefinition('debug.serializer'));
    }

    public function testWorkflows()
    {
        $container = $this->createContainerFromFile('workflows');

        $this->assertTrue($container->hasDefinition('workflow.article'), 'Workflow is registered as a service');
        $this->assertSame('workflow.abstract', $container->getDefinition('workflow.article')->getParent());

        $args = $container->getDefinition('workflow.article')->getArguments();
        $this->assertArrayHasKey('index_0', $args);
        $this->assertArrayHasKey('index_1', $args);
        $this->assertArrayHasKey('index_3', $args);
        $this->assertArrayHasKey('index_4', $args);
        $this->assertNull($args['index_4'], 'Workflows has eventsToDispatch=null');

        $this->assertSame(['workflow' => [['name' => 'article']], 'workflow.workflow' => [['name' => 'article']]], $container->getDefinition('workflow.article')->getTags());

        $this->assertTrue($container->hasDefinition('workflow.article.definition'), 'Workflow definition is registered as a service');

        $workflowDefinition = $container->getDefinition('workflow.article.definition');

        $this->assertSame(
            [
                'draft',
                'wait_for_journalist',
                'approved_by_journalist',
                'wait_for_spellchecker',
                'approved_by_spellchecker',
                'published',
            ],
            $workflowDefinition->getArgument(0),
            'Places are passed to the workflow definition'
        );
        $this->assertCount(4, $workflowDefinition->getArgument(1));
        $this->assertSame(['draft'], $workflowDefinition->getArgument(2));
        $metadataStoreDefinition = $container->getDefinition('workflow.article.metadata_store');
        $this->assertSame(InMemoryMetadataStore::class, $metadataStoreDefinition->getClass());
        $this->assertSame([
            'title' => 'article workflow',
            'description' => 'workflow for articles',
        ], $metadataStoreDefinition->getArgument(0));

        $this->assertTrue($container->hasDefinition('state_machine.pull_request'), 'State machine is registered as a service');
        $this->assertSame('state_machine.abstract', $container->getDefinition('state_machine.pull_request')->getParent());
        $this->assertTrue($container->hasDefinition('state_machine.pull_request.definition'), 'State machine definition is registered as a service');

        $this->assertSame(['workflow' => [['name' => 'pull_request']], 'workflow.state_machine' => [['name' => 'pull_request']]], $container->getDefinition('state_machine.pull_request')->getTags());

        $stateMachineDefinition = $container->getDefinition('state_machine.pull_request.definition');

        $this->assertSame(
            [
                'start',
                'coding',
                'travis',
                'review',
                'merged',
                'closed',
            ],
            $stateMachineDefinition->getArgument(0),
            'Places are passed to the state machine definition'
        );
        $this->assertCount(9, $stateMachineDefinition->getArgument(1));
        $this->assertSame(['start'], $stateMachineDefinition->getArgument(2));

        $metadataStoreReference = $stateMachineDefinition->getArgument(3);
        $this->assertInstanceOf(Reference::class, $metadataStoreReference);
        $this->assertSame('state_machine.pull_request.metadata_store', (string) $metadataStoreReference);

        $metadataStoreDefinition = $container->getDefinition('state_machine.pull_request.metadata_store');
        $this->assertSame(Workflow\Metadata\InMemoryMetadataStore::class, $metadataStoreDefinition->getClass());
        $this->assertSame(InMemoryMetadataStore::class, $metadataStoreDefinition->getClass());

        $workflowMetadata = $metadataStoreDefinition->getArgument(0);
        $this->assertSame(['title' => 'workflow title'], $workflowMetadata);

        $placesMetadata = $metadataStoreDefinition->getArgument(1);
        $this->assertArrayHasKey('start', $placesMetadata);
        $this->assertSame(['title' => 'place start title'], $placesMetadata['start']);

        $transitionsMetadata = $metadataStoreDefinition->getArgument(2);
        $this->assertSame(\SplObjectStorage::class, $transitionsMetadata->getClass());
        $transitionsMetadataCall = $transitionsMetadata->getMethodCalls()[0];
        $this->assertSame('attach', $transitionsMetadataCall[0]);
        $params = $transitionsMetadataCall[1];
        $this->assertCount(2, $params);
        $this->assertInstanceOf(Reference::class, $params[0]);
        $this->assertSame('.state_machine.pull_request.transition.0', (string) $params[0]);

        $serviceMarkingStoreWorkflowDefinition = $container->getDefinition('workflow.service_marking_store_workflow');
        /** @var Reference $markingStoreRef */
        $markingStoreRef = $serviceMarkingStoreWorkflowDefinition->getArgument(1);
        $this->assertInstanceOf(Reference::class, $markingStoreRef);
        $this->assertEquals('workflow_service', (string) $markingStoreRef);

        $this->assertTrue($container->hasDefinition('workflow.registry'), 'Workflow registry is registered as a service');
        $registryDefinition = $container->getDefinition('workflow.registry');
        $this->assertGreaterThan(0, \count($registryDefinition->getMethodCalls()));
    }

    public function testWorkflowAreValidated()
    {
        $this->expectException(InvalidDefinitionException::class);
        $this->expectExceptionMessage('A transition from a place/state must have an unique name. Multiple transitions named "go" from place/state "first" were found on StateMachine "my_workflow".');
        $this->createContainerFromFile('workflow_not_valid');
    }

    public function testWorkflowCannotHaveBothSupportsAndSupportStrategy()
    {
        $this->expectException(InvalidConfigurationException::class);
        $this->expectExceptionMessage('"supports" and "support_strategy" cannot be used together.');
        $this->createContainerFromFile('workflow_with_support_and_support_strategy');
    }

    public function testWorkflowShouldHaveOneOfSupportsAndSupportStrategy()
    {
        $this->expectException(InvalidConfigurationException::class);
        $this->expectExceptionMessage('"supports" or "support_strategy" should be configured.');
        $this->createContainerFromFile('workflow_without_support_and_support_strategy');
    }

    public function testWorkflowMultipleTransitionsWithSameName()
    {
        $container = $this->createContainerFromFile('workflow_with_multiple_transitions_with_same_name');

        $this->assertTrue($container->hasDefinition('workflow.article'), 'Workflow is registered as a service');
        $this->assertTrue($container->hasDefinition('workflow.article.definition'), 'Workflow definition is registered as a service');

        $workflowDefinition = $container->getDefinition('workflow.article.definition');

        $transitions = $workflowDefinition->getArgument(1);

        $this->assertCount(5, $transitions);

        $this->assertSame('.workflow.article.transition.0', (string) $transitions[0]);
        $this->assertSame([
            'request_review',
            [
                'draft',
            ],
            [
                'wait_for_journalist', 'wait_for_spellchecker',
            ],
        ], $container->getDefinition($transitions[0])->getArguments());

        $this->assertSame('.workflow.article.transition.1', (string) $transitions[1]);
        $this->assertSame([
            'journalist_approval',
            [
                'wait_for_journalist',
            ],
            [
                'approved_by_journalist',
            ],
        ], $container->getDefinition($transitions[1])->getArguments());

        $this->assertSame('.workflow.article.transition.2', (string) $transitions[2]);
        $this->assertSame([
            'spellchecker_approval',
            [
                'wait_for_spellchecker',
            ],
            [
                'approved_by_spellchecker',
            ],
        ], $container->getDefinition($transitions[2])->getArguments());

        $this->assertSame('.workflow.article.transition.3', (string) $transitions[3]);
        $this->assertSame([
            'publish',
            [
                'approved_by_journalist',
                'approved_by_spellchecker',
            ],
            [
                'published',
            ],
        ], $container->getDefinition($transitions[3])->getArguments());

        $this->assertSame('.workflow.article.transition.4', (string) $transitions[4]);
        $this->assertSame([
            'publish',
            [
                'draft',
            ],
            [
                'published',
            ],
        ], $container->getDefinition($transitions[4])->getArguments());
    }

    public function testWorkflowGuardExpressions()
    {
        $container = $this->createContainerFromFile('workflow_with_guard_expression');

        $this->assertTrue($container->hasDefinition('.workflow.article.listener.guard'), 'Workflow guard listener is registered as a service');
        $this->assertTrue($container->hasParameter('workflow.has_guard_listeners'), 'Workflow guard listeners parameter exists');
        $this->assertTrue(true === $container->getParameter('workflow.has_guard_listeners'), 'Workflow guard listeners parameter is enabled');
        $guardDefinition = $container->getDefinition('.workflow.article.listener.guard');
        $this->assertSame([
            [
                'event' => 'workflow.article.guard.publish',
                'method' => 'onTransition',
            ],
        ], $guardDefinition->getTag('kernel.event_listener'));
        $guardsConfiguration = $guardDefinition->getArgument(0);
        $this->assertTrue(1 === \count($guardsConfiguration), 'Workflow guard configuration contains one element per transition name');
        $transitionGuardExpressions = $guardsConfiguration['workflow.article.guard.publish'];
        $this->assertSame('.workflow.article.transition.3', (string) $transitionGuardExpressions[0]->getArgument(0));
        $this->assertSame('!!true', $transitionGuardExpressions[0]->getArgument(1));
        $this->assertSame('.workflow.article.transition.4', (string) $transitionGuardExpressions[1]->getArgument(0));
        $this->assertSame('!!false', $transitionGuardExpressions[1]->getArgument(1));
    }

    public function testWorkflowServicesCanBeEnabled()
    {
        $container = $this->createContainerFromFile('workflows_enabled');

        $this->assertTrue($container->hasDefinition('workflow.registry'));
        $this->assertTrue($container->hasDefinition('console.command.workflow_dump'));
    }

    public function testWorkflowsExplicitlyEnabled()
    {
        $container = $this->createContainerFromFile('workflows_explicitly_enabled');

        $this->assertTrue($container->hasDefinition('workflow.foo.definition'));
    }

    public function testWorkflowsNamedExplicitlyEnabled()
    {
        $container = $this->createContainerFromFile('workflows_explicitly_enabled_named_workflows');

        $this->assertTrue($container->hasDefinition('workflow.workflows.definition'));
    }

    public function testWorkflowsWithNoDispatchedEvents()
    {
        $container = $this->createContainerFromFile('workflow_with_no_events_to_dispatch');

        $eventsToDispatch = $container->getDefinition('state_machine.my_workflow')->getArgument('index_4');

        $this->assertSame([], $eventsToDispatch);
    }

    public function testWorkflowsWithSpecifiedDispatchedEvents()
    {
        $container = $this->createContainerFromFile('workflow_with_specified_events_to_dispatch');

        $eventsToDispatch = $container->getDefinition('state_machine.my_workflow')->getArgument('index_4');

        $this->assertSame([WorkflowEvents::LEAVE, WorkflowEvents::COMPLETED], $eventsToDispatch);
    }

    public function testEnabledPhpErrorsConfig()
    {
        $container = $this->createContainerFromFile('php_errors_enabled');

        $definition = $container->getDefinition('debug.error_handler_configurator');
        $this->assertEquals(new Reference('logger', ContainerInterface::NULL_ON_INVALID_REFERENCE), $definition->getArgument(0));
        $this->assertNull($definition->getArgument(1));
        $this->assertSame(-1, $container->getParameter('debug.error_handler.throw_at'));
    }

    public function testDisabledPhpErrorsConfig()
    {
        $container = $this->createContainerFromFile('php_errors_disabled');

        $definition = $container->getDefinition('debug.error_handler_configurator');
        $this->assertNull($definition->getArgument(0));
        $this->assertNull($definition->getArgument(1));
        $this->assertSame(0, $container->getParameter('debug.error_handler.throw_at'));
    }

    public function testPhpErrorsWithLogLevel()
    {
        $container = $this->createContainerFromFile('php_errors_log_level');

        $definition = $container->getDefinition('debug.error_handler_configurator');
        $this->assertEquals(new Reference('logger', ContainerInterface::NULL_ON_INVALID_REFERENCE), $definition->getArgument(0));
        $this->assertSame(8, $definition->getArgument(1));
    }

    public function testPhpErrorsWithLogLevels()
    {
        $container = $this->createContainerFromFile('php_errors_log_levels');

        $definition = $container->getDefinition('debug.error_handler_configurator');
        $this->assertEquals(new Reference('logger', ContainerInterface::NULL_ON_INVALID_REFERENCE), $definition->getArgument(0));
        $this->assertSame([
            \E_NOTICE => \Psr\Log\LogLevel::ERROR,
            \E_WARNING => \Psr\Log\LogLevel::ERROR,
        ], $definition->getArgument(1));
    }

    public function testExceptionsConfig()
    {
        $container = $this->createContainerFromFile('exceptions');

        $configuration = $container->getDefinition('exception_listener')->getArgument(3);

        $this->assertSame([
            \Symfony\Component\HttpKernel\Exception\BadRequestHttpException::class,
            \Symfony\Component\HttpKernel\Exception\NotFoundHttpException::class,
            \Symfony\Component\HttpKernel\Exception\ConflictHttpException::class,
            \Symfony\Component\HttpKernel\Exception\ServiceUnavailableHttpException::class,
        ], array_keys($configuration));

        $this->assertEqualsCanonicalizing([
            'log_level' => 'info',
            'status_code' => 422,
        ], $configuration[\Symfony\Component\HttpKernel\Exception\BadRequestHttpException::class]);

        $this->assertEqualsCanonicalizing([
            'log_level' => 'info',
            'status_code' => null,
        ], $configuration[\Symfony\Component\HttpKernel\Exception\NotFoundHttpException::class]);

        $this->assertEqualsCanonicalizing([
            'log_level' => 'info',
            'status_code' => null,
        ], $configuration[\Symfony\Component\HttpKernel\Exception\ConflictHttpException::class]);

        $this->assertEqualsCanonicalizing([
            'log_level' => null,
            'status_code' => 500,
        ], $configuration[\Symfony\Component\HttpKernel\Exception\ServiceUnavailableHttpException::class]);
    }

    public function testRouter()
    {
        $container = $this->createContainerFromFile('full');

        $this->assertTrue($container->has('router'), '->registerRouterConfiguration() loads routing.xml');
        $arguments = $container->findDefinition('router')->getArguments();
        $this->assertEquals($container->getParameter('kernel.project_dir').'/config/routing.xml', $container->getParameter('router.resource'), '->registerRouterConfiguration() sets routing resource');
        $this->assertEquals('%router.resource%', $arguments[1], '->registerRouterConfiguration() sets routing resource');
        $this->assertEquals('xml', $arguments[2]['resource_type'], '->registerRouterConfiguration() sets routing resource type');

        $this->assertSame(['_locale' => 'fr|en'], $container->getDefinition('routing.loader')->getArgument(2));
    }

    public function testRouterRequiresResourceOption()
    {
        $container = $this->createContainer();
        $loader = new FrameworkExtension();

        $this->expectException(InvalidConfigurationException::class);

        $loader->load([['http_method_override' => false, 'handle_all_throwables' => true, 'php_errors' => ['log' => true], 'router' => true]], $container);
    }

    public function testSession()
    {
        $container = $this->createContainerFromFile('full');

        $this->assertEquals('fr', $container->getParameter('kernel.default_locale'));
        $this->assertEquals('session.storage.factory.native', (string) $container->getAlias('session.storage.factory'));
        $this->assertEquals('session.handler.native_file', (string) $container->getAlias('session.handler'));

        $options = $container->getParameter('session.storage.options');
        $this->assertEquals('_SYMFONY', $options['name']);
        $this->assertEquals(86400, $options['cookie_lifetime']);
        $this->assertEquals('/', $options['cookie_path']);
        $this->assertEquals('example.com', $options['cookie_domain']);
        $this->assertTrue($options['cookie_secure']);
        $this->assertFalse($options['cookie_httponly']);
        $this->assertTrue($options['use_cookies']);
        $this->assertEquals(108, $options['gc_divisor']);
        $this->assertEquals(1, $options['gc_probability']);
        $this->assertEquals(90000, $options['gc_maxlifetime']);
        $this->assertEquals(22, $options['sid_length']);
        $this->assertEquals(4, $options['sid_bits_per_character']);

        $this->assertEquals('/path/to/sessions', $container->getParameter('session.save_path'));
    }

    public function testNullSessionHandler()
    {
        $container = $this->createContainerFromFile('session');

        $this->assertNull($container->getParameter('session.save_path'));
        $this->assertSame('session.handler.native', (string) $container->getAlias('session.handler'));

        $expected = ['session_factory', 'logger', 'session_collector'];
        $this->assertEquals($expected, array_keys($container->getDefinition('session_listener')->getArgument(0)->getValues()));
        $this->assertFalse($container->getDefinition('session.storage.factory.native')->getArgument(3));
    }

    public function testRequest()
    {
        $container = $this->createContainerFromFile('full');

        $this->assertTrue($container->hasDefinition('request.add_request_formats_listener'), '->registerRequestConfiguration() loads request.xml');
        $listenerDef = $container->getDefinition('request.add_request_formats_listener');
        $this->assertEquals(['csv' => ['text/csv', 'text/plain'], 'pdf' => ['application/pdf']], $listenerDef->getArgument(0));
    }

    public function testEmptyRequestFormats()
    {
        $container = $this->createContainerFromFile('request');

        $this->assertFalse($container->hasDefinition('request.add_request_formats_listener'), '->registerRequestConfiguration() does not load request.xml when no request formats are defined');
    }

    public function testAssets()
    {
        $container = $this->createContainerFromFile('assets');
        $packages = $container->getDefinition('assets.packages');

        // default package
        $defaultPackage = $container->getDefinition((string) $packages->getArgument(0));
        $this->assertUrlPackage($container, $defaultPackage, ['http://cdn.example.com'], 'SomeVersionScheme', '%%s?version=%%s');

        // packages
        $packageTags = $container->findTaggedServiceIds('assets.package');
        $this->assertCount(10, $packageTags);

        $packages = [];
        foreach ($packageTags as $serviceId => $tagAttributes) {
            $packages[$tagAttributes[0]['package']] = $serviceId;
        }

        $package = $container->getDefinition((string) $packages['images_path']);
        $this->assertPathPackage($container, $package, '/foo', 'SomeVersionScheme', '%%s?version=%%s');

        $package = $container->getDefinition((string) $packages['images']);
        $this->assertUrlPackage($container, $package, ['http://images1.example.com', 'http://images2.example.com'], '1.0.0', '%%s?version=%%s');

        $package = $container->getDefinition((string) $packages['foo']);
        $this->assertPathPackage($container, $package, '', '1.0.0', '%%s-%%s');

        $package = $container->getDefinition((string) $packages['bar']);
        $this->assertUrlPackage($container, $package, ['https://bar2.example.com'], 'SomeVersionScheme', '%%s?version=%%s');

        $package = $container->getDefinition((string) $packages['bar_version_strategy']);
        $this->assertEquals('assets.custom_version_strategy', (string) $package->getArgument(1));

        $package = $container->getDefinition((string) $packages['json_manifest_strategy']);
        $versionStrategy = $container->getDefinition((string) $package->getArgument(1));
        $this->assertEquals('assets.json_manifest_version_strategy', $versionStrategy->getParent());
        $this->assertEquals('/path/to/manifest.json', $versionStrategy->getArgument(0));
        $this->assertFalse($versionStrategy->getArgument(2));

        $package = $container->getDefinition($packages['remote_manifest']);
        $versionStrategy = $container->getDefinition($package->getArgument(1));
        $this->assertSame('assets.json_manifest_version_strategy', $versionStrategy->getParent());
        $this->assertSame('https://cdn.example.com/manifest.json', $versionStrategy->getArgument(0));

        $package = $container->getDefinition($packages['var_manifest']);
        $versionStrategy = $container->getDefinition($package->getArgument(1));
        $this->assertSame('assets.json_manifest_version_strategy', $versionStrategy->getParent());
        $this->assertSame('https://cdn.example.com/manifest.json', $versionStrategy->getArgument(0));
        $this->assertFalse($versionStrategy->getArgument(2));

        $package = $container->getDefinition($packages['env_manifest']);
        $versionStrategy = $container->getDefinition($package->getArgument(1));
        $this->assertSame('assets.json_manifest_version_strategy', $versionStrategy->getParent());
        $this->assertStringMatchesFormat('env_%s', $versionStrategy->getArgument(0));
        $this->assertFalse($versionStrategy->getArgument(2));

        $package = $container->getDefinition((string) $packages['strict_manifest_strategy']);
        $versionStrategy = $container->getDefinition((string) $package->getArgument(1));
        $this->assertEquals('assets.json_manifest_version_strategy', $versionStrategy->getParent());
        $this->assertEquals('/path/to/manifest.json', $versionStrategy->getArgument(0));
        $this->assertTrue($versionStrategy->getArgument(2));
    }

    public function testAssetsDefaultVersionStrategyAsService()
    {
        $container = $this->createContainerFromFile('assets_version_strategy_as_service');
        $packages = $container->getDefinition('assets.packages');

        // default package
        $defaultPackage = $container->getDefinition((string) $packages->getArgument(0));
        $this->assertEquals('assets.custom_version_strategy', (string) $defaultPackage->getArgument(1));
    }

    public function testWebLink()
    {
        $container = $this->createContainerFromFile('web_link');
        $this->assertTrue($container->hasDefinition('web_link.add_link_header_listener'));
    }

    public function testMessengerServicesRemovedWhenDisabled()
    {
        $container = $this->createContainerFromFile('messenger_disabled');
        $messengerDefinitions = array_filter(
            $container->getDefinitions(),
            fn ($name) => str_starts_with($name, 'messenger.'),
            \ARRAY_FILTER_USE_KEY
        );

        $this->assertEmpty($messengerDefinitions);
        $this->assertFalse($container->hasDefinition('console.command.messenger_consume_messages'));
        $this->assertFalse($container->hasDefinition('console.command.messenger_debug'));
        $this->assertFalse($container->hasDefinition('console.command.messenger_stop_workers'));
        $this->assertFalse($container->hasDefinition('console.command.messenger_setup_transports'));
        $this->assertFalse($container->hasDefinition('console.command.messenger_failed_messages_retry'));
        $this->assertFalse($container->hasDefinition('console.command.messenger_failed_messages_show'));
        $this->assertFalse($container->hasDefinition('console.command.messenger_failed_messages_remove'));
        $this->assertFalse($container->hasDefinition('cache.messenger.restart_workers_signal'));
    }

    public function testMessenger()
    {
        $container = $this->createContainerFromFile('messenger', [], true, false);
        $container->addCompilerPass(new ResolveTaggedIteratorArgumentPass());
        $container->compile();

        $expectedFactories = [
            new Reference('scheduler.messenger_transport_factory'),
        ];

        if (class_exists(AmqpTransportFactory::class)) {
            $expectedFactories[] = 'messenger.transport.amqp.factory';
        }

        if (class_exists(RedisTransportFactory::class)) {
            $expectedFactories[] = 'messenger.transport.redis.factory';
        }

        $expectedFactories[] = 'messenger.transport.sync.factory';
        $expectedFactories[] = 'messenger.transport.in_memory.factory';

        if (class_exists(AmazonSqsTransportFactory::class)) {
            $expectedFactories[] = 'messenger.transport.sqs.factory';
        }

        if (class_exists(BeanstalkdTransportFactory::class)) {
            $expectedFactories[] = 'messenger.transport.beanstalkd.factory';
        }

        $this->assertTrue($container->hasDefinition('messenger.receiver_locator'));
        $this->assertTrue($container->hasDefinition('console.command.messenger_consume_messages'));
        $this->assertTrue($container->hasAlias('messenger.default_bus'));
        $this->assertTrue($container->getAlias('messenger.default_bus')->isPublic());
        $this->assertTrue($container->hasDefinition('messenger.transport_factory'));
        $this->assertSame(TransportFactory::class, $container->getDefinition('messenger.transport_factory')->getClass());
        $this->assertInstanceOf(TaggedIteratorArgument::class, $container->getDefinition('messenger.transport_factory')->getArgument(0));
        $this->assertEquals($expectedFactories, $container->getDefinition('messenger.transport_factory')->getArgument(0)->getValues());
        $this->assertTrue($container->hasDefinition('messenger.listener.reset_services'));
        $this->assertSame('messenger.listener.reset_services', (string) $container->getDefinition('console.command.messenger_consume_messages')->getArgument(5));
    }

    public function testMessengerWithoutConsole()
    {
        $extension = $this->createPartialMock(FrameworkExtension::class, ['hasConsole', 'getAlias']);
        $extension->method('hasConsole')->willReturn(false);
        $extension->method('getAlias')->willReturn((new FrameworkExtension())->getAlias());

        $container = $this->createContainerFromFile('messenger', [], true, false, $extension);
        $container->compile();

        $this->assertFalse($container->hasDefinition('console.command.messenger_consume_messages'));
        $this->assertTrue($container->hasAlias('messenger.default_bus'));
        $this->assertTrue($container->getAlias('messenger.default_bus')->isPublic());
        $this->assertTrue($container->hasDefinition('messenger.transport_factory'));
        $this->assertFalse($container->hasDefinition('messenger.listener.reset_services'));
    }

    public function testMessengerMultipleFailureTransports()
    {
        $container = $this->createContainerFromFile('messenger_multiple_failure_transports');

        $failureTransport1Definition = $container->getDefinition('messenger.transport.failure_transport_1');
        $failureTransport1Tags = $failureTransport1Definition->getTag('messenger.receiver')[0];

        $this->assertEquals([
            'alias' => 'failure_transport_1',
            'is_failure_transport' => true,
        ], $failureTransport1Tags);

        $failureTransport3Definition = $container->getDefinition('messenger.transport.failure_transport_3');
        $failureTransport3Tags = $failureTransport3Definition->getTag('messenger.receiver')[0];

        $this->assertEquals([
            'alias' => 'failure_transport_3',
            'is_failure_transport' => true,
        ], $failureTransport3Tags);

        // transport 2 exists but does not appear in the mapping
        $this->assertFalse($container->hasDefinition('messenger.transport.failure_transport_2'));

        $failureTransportsByTransportNameServiceLocator = $container->getDefinition('messenger.failure.send_failed_message_to_failure_transport_listener')->getArgument(0);
        $failureTransports = $container->getDefinition((string) $failureTransportsByTransportNameServiceLocator)->getArgument(0);
        $expectedTransportsByFailureTransports = [
            'transport_1' => new Reference('messenger.transport.failure_transport_1'),
            'transport_3' => new Reference('messenger.transport.failure_transport_3'),
        ];

        $failureTransportsReferences = array_map(function (ServiceClosureArgument $serviceClosureArgument) {
            $values = $serviceClosureArgument->getValues();

            return array_shift($values);
        }, $failureTransports);
        $this->assertEquals($expectedTransportsByFailureTransports, $failureTransportsReferences);
    }

    public function testMessengerMultipleFailureTransportsWithGlobalFailureTransport()
    {
        $container = $this->createContainerFromFile('messenger_multiple_failure_transports_global');

        $this->assertEquals('messenger.transport.failure_transport_global', (string) $container->getAlias('messenger.failure_transports.default'));

        $failureTransport1Definition = $container->getDefinition('messenger.transport.failure_transport_1');
        $failureTransport1Tags = $failureTransport1Definition->getTag('messenger.receiver')[0];

        $this->assertEquals([
            'alias' => 'failure_transport_1',
            'is_failure_transport' => true,
        ], $failureTransport1Tags);

        $failureTransport3Definition = $container->getDefinition('messenger.transport.failure_transport_3');
        $failureTransport3Tags = $failureTransport3Definition->getTag('messenger.receiver')[0];

        $this->assertEquals([
            'alias' => 'failure_transport_3',
            'is_failure_transport' => true,
        ], $failureTransport3Tags);

        $failureTransportsByTransportNameServiceLocator = $container->getDefinition('messenger.failure.send_failed_message_to_failure_transport_listener')->getArgument(0);
        $failureTransports = $container->getDefinition((string) $failureTransportsByTransportNameServiceLocator)->getArgument(0);
        $expectedTransportsByFailureTransports = [
            'failure_transport_1' => new Reference('messenger.transport.failure_transport_global'),
            'failure_transport_3' => new Reference('messenger.transport.failure_transport_global'),
            'failure_transport_global' => new Reference('messenger.transport.failure_transport_global'),
            'transport_1' => new Reference('messenger.transport.failure_transport_1'),
            'transport_2' => new Reference('messenger.transport.failure_transport_global'),
            'transport_3' => new Reference('messenger.transport.failure_transport_3'),
        ];

        $failureTransportsReferences = array_map(function (ServiceClosureArgument $serviceClosureArgument) {
            $values = $serviceClosureArgument->getValues();

            return array_shift($values);
        }, $failureTransports);
        $this->assertEquals($expectedTransportsByFailureTransports, $failureTransportsReferences);
    }

    public function testMessengerTransports()
    {
        $container = $this->createContainerFromFile('messenger_transports');
        $this->assertTrue($container->hasDefinition('messenger.transport.default'));
        $this->assertTrue($container->getDefinition('messenger.transport.default')->hasTag('messenger.receiver'));
        $this->assertEquals([
            ['alias' => 'default', 'is_failure_transport' => false], ], $container->getDefinition('messenger.transport.default')->getTag('messenger.receiver'));
        $transportArguments = $container->getDefinition('messenger.transport.default')->getArguments();
        $this->assertEquals(new Reference('messenger.default_serializer'), $transportArguments[2]);

        $this->assertTrue($container->hasDefinition('messenger.transport.customised'));
        $transportFactory = $container->getDefinition('messenger.transport.customised')->getFactory();
        $transportArguments = $container->getDefinition('messenger.transport.customised')->getArguments();

        $this->assertEquals([new Reference('messenger.transport_factory'), 'createTransport'], $transportFactory);
        $this->assertCount(3, $transportArguments);
        $this->assertSame('amqp://localhost/%2f/messages?exchange_name=exchange_name', $transportArguments[0]);
        $this->assertEquals(['queue' => ['name' => 'Queue'], 'transport_name' => 'customised'], $transportArguments[1]);
        $this->assertEquals(new Reference('messenger.transport.native_php_serializer'), $transportArguments[2]);

        $this->assertTrue($container->hasDefinition('messenger.transport.amqp.factory'));

        $this->assertTrue($container->hasDefinition('messenger.transport.redis'));
        $transportFactory = $container->getDefinition('messenger.transport.redis')->getFactory();
        $transportArguments = $container->getDefinition('messenger.transport.redis')->getArguments();

        $this->assertEquals([new Reference('messenger.transport_factory'), 'createTransport'], $transportFactory);
        $this->assertCount(3, $transportArguments);
        $this->assertSame('redis://127.0.0.1:6379/messages', $transportArguments[0]);

        $this->assertTrue($container->hasDefinition('messenger.transport.redis.factory'));

        $this->assertTrue($container->hasDefinition('messenger.transport.beanstalkd'));
        $transportFactory = $container->getDefinition('messenger.transport.beanstalkd')->getFactory();
        $transportArguments = $container->getDefinition('messenger.transport.beanstalkd')->getArguments();

        $this->assertEquals([new Reference('messenger.transport_factory'), 'createTransport'], $transportFactory);
        $this->assertCount(3, $transportArguments);
        $this->assertSame('beanstalkd://127.0.0.1:11300', $transportArguments[0]);

        $this->assertTrue($container->hasDefinition('messenger.transport.beanstalkd.factory'));

        $this->assertTrue($container->hasDefinition('messenger.transport.schedule'));
        $transportFactory = $container->getDefinition('messenger.transport.schedule')->getFactory();
        $transportArguments = $container->getDefinition('messenger.transport.schedule')->getArguments();

        $this->assertEquals([new Reference('messenger.transport_factory'), 'createTransport'], $transportFactory);
        $this->assertCount(3, $transportArguments);
        $this->assertSame('schedule://default', $transportArguments[0]);

        $this->assertSame(10, $container->getDefinition('messenger.retry.multiplier_retry_strategy.customised')->getArgument(0));
        $this->assertSame(7, $container->getDefinition('messenger.retry.multiplier_retry_strategy.customised')->getArgument(1));
        $this->assertSame(3, $container->getDefinition('messenger.retry.multiplier_retry_strategy.customised')->getArgument(2));
        $this->assertSame(100, $container->getDefinition('messenger.retry.multiplier_retry_strategy.customised')->getArgument(3));

        $failureTransportsByTransportNameServiceLocator = $container->getDefinition('messenger.failure.send_failed_message_to_failure_transport_listener')->getArgument(0);
        $failureTransports = $container->getDefinition((string) $failureTransportsByTransportNameServiceLocator)->getArgument(0);
        $expectedTransportsByFailureTransports = [
            'beanstalkd' => new Reference('messenger.transport.failed'),
            'customised' => new Reference('messenger.transport.failed'),
            'default' => new Reference('messenger.transport.failed'),
            'failed' => new Reference('messenger.transport.failed'),
            'redis' => new Reference('messenger.transport.failed'),
            'schedule' => new Reference('messenger.transport.failed'),
        ];

        $failureTransportsReferences = array_map(function (ServiceClosureArgument $serviceClosureArgument) {
            $values = $serviceClosureArgument->getValues();

            return array_shift($values);
        }, $failureTransports);
        $this->assertEquals($expectedTransportsByFailureTransports, $failureTransportsReferences);

        $rateLimitedTransports = $container->getDefinition('messenger.rate_limiter_locator')->getArgument(0);
        $expectedRateLimitersByRateLimitedTransports = [
            'customised' => new Reference('limiter.customised_worker'),
        ];
        $this->assertEquals($expectedRateLimitersByRateLimitedTransports, $rateLimitedTransports);
    }

    public function testMessengerRouting()
    {
        $container = $this->createContainerFromFile('messenger_routing');
        $senderLocatorDefinition = $container->getDefinition('messenger.senders_locator');

        $sendersMapping = $senderLocatorDefinition->getArgument(0);
        $this->assertEquals(['amqp', 'messenger.transport.audit'], $sendersMapping[DummyMessage::class]);
        $sendersLocator = $container->getDefinition((string) $senderLocatorDefinition->getArgument(1));
        $this->assertSame(['amqp', 'audit', 'messenger.transport.amqp', 'messenger.transport.audit'], array_keys($sendersLocator->getArgument(0)));
        $this->assertEquals(new Reference('messenger.transport.amqp'), $sendersLocator->getArgument(0)['amqp']->getValues()[0]);
        $this->assertEquals(new Reference('messenger.transport.audit'), $sendersLocator->getArgument(0)['messenger.transport.audit']->getValues()[0]);
    }

    public function testMessengerRoutingSingle()
    {
        $container = $this->createContainerFromFile('messenger_routing_single');
        $senderLocatorDefinition = $container->getDefinition('messenger.senders_locator');

        $sendersMapping = $senderLocatorDefinition->getArgument(0);
        $this->assertEquals(['amqp'], $sendersMapping[DummyMessage::class]);
    }

    public function testMessengerTransportConfiguration()
    {
        $container = $this->createContainerFromFile('messenger_transport');

        $this->assertSame('messenger.transport.symfony_serializer', (string) $container->getAlias('messenger.default_serializer'));

        $serializerTransportDefinition = $container->getDefinition('messenger.transport.symfony_serializer');
        $this->assertSame('csv', $serializerTransportDefinition->getArgument(1));
        $this->assertSame(['enable_max_depth' => true], $serializerTransportDefinition->getArgument(2));
    }

    public function testMessengerWithMultipleBuses()
    {
        $container = $this->createContainerFromFile('messenger_multiple_buses');

        $this->assertTrue($container->has('messenger.bus.commands'));
        $this->assertSame([], $container->getDefinition('messenger.bus.commands')->getArgument(0));
        $this->assertEquals([
            ['id' => 'add_bus_name_stamp_middleware', 'arguments' => ['messenger.bus.commands']],
            ['id' => 'reject_redelivered_message_middleware'],
            ['id' => 'dispatch_after_current_bus'],
            ['id' => 'failed_message_processing_middleware'],
            ['id' => 'send_message', 'arguments' => [true]],
            ['id' => 'handle_message', 'arguments' => [false]],
        ], $container->getParameter('messenger.bus.commands.middleware'));
        $this->assertTrue($container->has('messenger.bus.events'));
        $this->assertSame([], $container->getDefinition('messenger.bus.events')->getArgument(0));
        $this->assertEquals([
            ['id' => 'add_bus_name_stamp_middleware', 'arguments' => ['messenger.bus.events']],
            ['id' => 'reject_redelivered_message_middleware'],
            ['id' => 'dispatch_after_current_bus'],
            ['id' => 'failed_message_processing_middleware'],
            ['id' => 'with_factory', 'arguments' => ['foo', true, ['bar' => 'baz']]],
            ['id' => 'send_message', 'arguments' => [true]],
            ['id' => 'handle_message', 'arguments' => [false]],
        ], $container->getParameter('messenger.bus.events.middleware'));
        $this->assertTrue($container->has('messenger.bus.queries'));
        $this->assertSame([], $container->getDefinition('messenger.bus.queries')->getArgument(0));
        $this->assertEquals([
            ['id' => 'send_message', 'arguments' => []],
            ['id' => 'handle_message', 'arguments' => []],
        ], $container->getParameter('messenger.bus.queries.middleware'));

        $this->assertTrue($container->hasAlias('messenger.default_bus'));
        $this->assertSame('messenger.bus.commands', (string) $container->getAlias('messenger.default_bus'));
    }

    public function testMessengerMiddlewareFactoryErroneousFormat()
    {
        $this->expectException(\InvalidArgumentException::class);
        $this->expectExceptionMessage('Invalid middleware at path "framework.messenger": a map with a single factory id as key and its arguments as value was expected, {"foo":["qux"],"bar":["baz"]} given.');
        $this->createContainerFromFile('messenger_middleware_factory_erroneous_format');
    }

    public function testMessengerInvalidTransportRouting()
    {
        $this->expectException(\LogicException::class);
        $this->expectExceptionMessage('Invalid Messenger routing configuration: invalid namespace "Symfony\*\DummyMessage" wildcard.');
        $this->createContainerFromFile('messenger_routing_invalid_wildcard');
    }

    public function testMessengerInvalidWildcardRouting()
    {
        $this->expectException(\LogicException::class);
        $this->expectExceptionMessage('Invalid Messenger routing configuration: the "Symfony\Bundle\FrameworkBundle\Tests\Fixtures\Messenger\DummyMessage" class is being routed to a sender called "invalid". This is not a valid transport or service id.');
        $this->createContainerFromFile('messenger_routing_invalid_transport');
    }

    public function testTranslator()
    {
        $container = $this->createContainerFromFile('full');
        $this->assertTrue($container->hasDefinition('translator.default'), '->registerTranslatorConfiguration() loads translation.php');
        $this->assertEquals('translator.default', (string) $container->getAlias('translator'), '->registerTranslatorConfiguration() redefines translator service from identity to real translator');
        $options = $container->getDefinition('translator.default')->getArgument(4);

        $this->assertArrayHasKey('cache_dir', $options);
        $this->assertSame($container->getParameter('kernel.cache_dir').'/translations', $options['cache_dir']);

        $files = array_map('realpath', $options['resource_files']['en']);
        $ref = new \ReflectionClass(Validation::class);
        $this->assertContains(
            strtr(\dirname($ref->getFileName()).'/Resources/translations/validators.en.xlf', '/', \DIRECTORY_SEPARATOR),
            $files,
            '->registerTranslatorConfiguration() finds Validator translation resources'
        );
        $ref = new \ReflectionClass(Form::class);
        $this->assertContains(
            strtr(\dirname($ref->getFileName()).'/Resources/translations/validators.en.xlf', '/', \DIRECTORY_SEPARATOR),
            $files,
            '->registerTranslatorConfiguration() finds Form translation resources'
        );
        $ref = new \ReflectionClass(AuthenticationEvents::class);
        $this->assertContains(
            strtr(\dirname($ref->getFileName()).'/Resources/translations/security.en.xlf', '/', \DIRECTORY_SEPARATOR),
            $files,
            '->registerTranslatorConfiguration() finds Security translation resources'
        );
        $this->assertContains(
            strtr(__DIR__.'/Fixtures/translations/test_paths.en.yml', '/', \DIRECTORY_SEPARATOR),
            $files,
            '->registerTranslatorConfiguration() finds translation resources in custom paths'
        );
        $this->assertContains(
            strtr(__DIR__.'/translations/test_default.en.xlf', '/', \DIRECTORY_SEPARATOR),
            $files,
            '->registerTranslatorConfiguration() finds translation resources in default path'
        );
        $this->assertContains(
            strtr(__DIR__.'/Fixtures/translations/domain.with.dots.en.yml', '/', \DIRECTORY_SEPARATOR),
            $files,
            '->registerTranslatorConfiguration() finds translation resources with dots in domain'
        );
        $this->assertContains(strtr(__DIR__.'/translations/security.en.yaml', '/', \DIRECTORY_SEPARATOR), $files);

        $positionOverridingTranslationFile = array_search(strtr(realpath(__DIR__.'/translations/security.en.yaml'), '/', \DIRECTORY_SEPARATOR), $files);

        if (false !== $positionCoreTranslationFile = array_search(strtr(realpath(__DIR__.'/../../../../Component/Security/Core/Resources/translations/security.en.xlf'), '/', \DIRECTORY_SEPARATOR), $files)) {
            $this->assertContains(strtr(realpath(__DIR__.'/../../../../Component/Security/Core/Resources/translations/security.en.xlf'), '/', \DIRECTORY_SEPARATOR), $files);
        } else {
            $this->assertContains(strtr(realpath(__DIR__.'/../../vendor/symfony/security-core/Resources/translations/security.en.xlf'), '/', \DIRECTORY_SEPARATOR), $files);

            $positionCoreTranslationFile = array_search(strtr(realpath(__DIR__.'/../../vendor/symfony/security-core/Resources/translations/security.en.xlf'), '/', \DIRECTORY_SEPARATOR), $files);
        }

        $this->assertGreaterThan($positionCoreTranslationFile, $positionOverridingTranslationFile);

        $calls = $container->getDefinition('translator.default')->getMethodCalls();
        $this->assertEquals(['fr'], $calls[1][1][0]);

        $nonExistingDirectories = array_filter(
            $options['scanned_directories'],
            fn ($directory) => !file_exists($directory)
        );

        $this->assertNotEmpty($nonExistingDirectories, 'FrameworkBundle should pass non existing directories to Translator');

        $this->assertSame('Fixtures/translations', $options['cache_vary']['scanned_directories'][3]);
    }

    public function testTranslatorMultipleFallbacks()
    {
        $container = $this->createContainerFromFile('translator_fallbacks');

        $calls = $container->getDefinition('translator.default')->getMethodCalls();
        $this->assertEquals(['en', 'fr'], $calls[1][1][0]);
    }

    public function testTranslatorCacheDirDisabled()
    {
        $container = $this->createContainerFromFile('translator_cache_dir_disabled');
        $options = $container->getDefinition('translator.default')->getArgument(4);
        $this->assertNull($options['cache_dir']);
    }

    public function testValidation()
    {
        $container = $this->createContainerFromFile('full');
        $projectDir = $container->getParameter('kernel.project_dir');

        $ref = new \ReflectionClass(Form::class);
        $xmlMappings = [
            \dirname($ref->getFileName()).'/Resources/config/validation.xml',
            strtr($projectDir.'/config/validator/foo.xml', '/', \DIRECTORY_SEPARATOR),
        ];

        $calls = $container->getDefinition('validator.builder')->getMethodCalls();

        $annotations = !class_exists(FullStack::class);

        $this->assertCount($annotations ? 8 : 7, $calls);
        $this->assertSame('setConstraintValidatorFactory', $calls[0][0]);
        $this->assertEquals([new Reference('validator.validator_factory')], $calls[0][1]);
        $this->assertSame('setGroupProviderLocator', $calls[1][0]);
        $this->assertInstanceOf(ServiceLocatorArgument::class, $calls[1][1][0]);
        $this->assertSame('setTranslator', $calls[2][0]);
        $this->assertEquals([new Reference('translator', ContainerBuilder::IGNORE_ON_INVALID_REFERENCE)], $calls[2][1]);
        $this->assertSame('setTranslationDomain', $calls[3][0]);
        $this->assertSame(['%validator.translation_domain%'], $calls[3][1]);
        $this->assertSame('addXmlMappings', $calls[4][0]);
        $this->assertSame([$xmlMappings], $calls[4][1]);
        $i = 4;
        if ($annotations) {
            $this->assertSame('enableAttributeMapping', $calls[++$i][0]);
        }
        $this->assertSame('addMethodMapping', $calls[++$i][0]);
        $this->assertSame(['loadValidatorMetadata'], $calls[$i][1]);
        $this->assertSame('setMappingCache', $calls[++$i][0]);
        $this->assertEquals([new Reference('validator.mapping.cache.adapter')], $calls[$i][1]);
    }

    public function testValidationService()
    {
        $container = $this->createContainerFromFile('validation_attributes', ['kernel.charset' => 'UTF-8'], false);

        $this->assertInstanceOf(ValidatorInterface::class, $container->get('validator.alias'));
    }

    public function testAnnotations()
    {
        $this->expectException(InvalidConfigurationException::class);
        $this->expectExceptionMessage('Invalid configuration for path "framework.annotations": Enabling the doctrine/annotations integration is not supported anymore.');

        $this->createContainerFromClosure(function (ContainerBuilder $container) {
            $container->loadFromExtension('framework', [
                'annotations' => true,
            ]);
        });
    }

    public function testFileLinkFormat()
    {
        if (\ini_get('xdebug.file_link_format') || get_cfg_var('xdebug.file_link_format')) {
            $this->markTestSkipped('A custom file_link_format is defined.');
        }

        $container = $this->createContainerFromFile('full');

        $this->assertEquals('file%link%format', $container->getParameter('debug.file_link_format'));
    }

    public function testValidationAttributes()
    {
        $container = $this->createContainerFromFile('validation_attributes');

        $calls = $container->getDefinition('validator.builder')->getMethodCalls();

        $this->assertCount(8, $calls);
        $this->assertSame('enableAttributeMapping', $calls[5][0]);
        $this->assertSame('addMethodMapping', $calls[6][0]);
        $this->assertSame(['loadValidatorMetadata'], $calls[6][1]);
        $this->assertSame('setMappingCache', $calls[7][0]);
        $this->assertEquals([new Reference('validator.mapping.cache.adapter')], $calls[7][1]);
        // no cache this time
    }

    public function testValidationPaths()
    {
        require_once __DIR__.'/Fixtures/TestBundle/TestBundle.php';

        $container = $this->createContainerFromFile('validation_attributes', [
            'kernel.bundles' => ['TestBundle' => 'Symfony\\Bundle\\FrameworkBundle\\Tests\\TestBundle'],
            'kernel.bundles_metadata' => ['TestBundle' => ['namespace' => 'Symfony\\Bundle\\FrameworkBundle\\Tests', 'path' => __DIR__.'/Fixtures/TestBundle']],
        ]);

        $calls = $container->getDefinition('validator.builder')->getMethodCalls();

        $this->assertCount(9, $calls);
        $this->assertSame('addXmlMappings', $calls[4][0]);
        $this->assertSame('addYamlMappings', $calls[5][0]);
        $this->assertSame('enableAttributeMapping', $calls[6][0]);
        $this->assertSame('addMethodMapping', $calls[7][0]);
        $this->assertSame(['loadValidatorMetadata'], $calls[7][1]);
        $this->assertSame('setMappingCache', $calls[8][0]);
        $this->assertEquals([new Reference('validator.mapping.cache.adapter')], $calls[8][1]);

        $xmlMappings = $calls[4][1][0];
        $this->assertCount(3, $xmlMappings);
        try {
            // Testing symfony/symfony
            $this->assertStringEndsWith('Component'.\DIRECTORY_SEPARATOR.'Form/Resources/config/validation.xml', $xmlMappings[0]);
        } catch (\Exception $e) {
            // Testing symfony/framework-bundle with deps=high
            $this->assertStringEndsWith('symfony'.\DIRECTORY_SEPARATOR.'form/Resources/config/validation.xml', $xmlMappings[0]);
        }
        $this->assertStringEndsWith('TestBundle/Resources/config/validation.xml', $xmlMappings[1]);

        $yamlMappings = $calls[5][1][0];
        $this->assertCount(1, $yamlMappings);
        $this->assertStringEndsWith('TestBundle/Resources/config/validation.yml', $yamlMappings[0]);
    }

    public function testValidationPathsUsingCustomBundlePath()
    {
        require_once __DIR__.'/Fixtures/CustomPathBundle/src/CustomPathBundle.php';

        $container = $this->createContainerFromFile('validation_attributes', [
            'kernel.bundles' => ['CustomPathBundle' => 'Symfony\\Bundle\\FrameworkBundle\\Tests\\CustomPathBundle'],
            'kernel.bundles_metadata' => ['TestBundle' => ['namespace' => 'Symfony\\Bundle\\FrameworkBundle\\Tests', 'path' => __DIR__.'/Fixtures/CustomPathBundle']],
        ]);

        $calls = $container->getDefinition('validator.builder')->getMethodCalls();
        $xmlMappings = $calls[4][1][0];
        $this->assertCount(3, $xmlMappings);

        try {
            // Testing symfony/symfony
            $this->assertStringEndsWith('Component'.\DIRECTORY_SEPARATOR.'Form/Resources/config/validation.xml', $xmlMappings[0]);
        } catch (\Exception $e) {
            // Testing symfony/framework-bundle with deps=high
            $this->assertStringEndsWith('symfony'.\DIRECTORY_SEPARATOR.'form/Resources/config/validation.xml', $xmlMappings[0]);
        }
        $this->assertStringEndsWith('CustomPathBundle/Resources/config/validation.xml', $xmlMappings[1]);

        $yamlMappings = $calls[5][1][0];
        $this->assertCount(1, $yamlMappings);
        $this->assertStringEndsWith('CustomPathBundle/Resources/config/validation.yml', $yamlMappings[0]);
    }

    public function testValidationNoStaticMethod()
    {
        $container = $this->createContainerFromFile('validation_no_static_method');

        $calls = $container->getDefinition('validator.builder')->getMethodCalls();

        $annotations = !class_exists(FullStack::class);

        $this->assertCount($annotations ? 7 : 6, $calls);
        $this->assertSame('addXmlMappings', $calls[4][0]);
        $i = 4;
        if ($annotations) {
            $this->assertSame('enableAttributeMapping', $calls[++$i][0]);
        }
        $this->assertSame('setMappingCache', $calls[++$i][0]);
        $this->assertEquals([new Reference('validator.mapping.cache.adapter')], $calls[$i][1]);
        // no cache, no annotations, no static methods
    }

    public function testEmailValidationModeIsPassedToEmailValidator()
    {
        $container = $this->createContainerFromFile('validation_email_validation_mode');

        $this->assertSame('html5', $container->getDefinition('validator.email')->getArgument(0));
    }

    public function testValidationTranslationDomain()
    {
        $container = $this->createContainerFromFile('validation_translation_domain');

        $this->assertSame('messages', $container->getParameter('validator.translation_domain'));
    }

    public function testValidationMapping()
    {
        $container = $this->createContainerFromFile('validation_mapping');

        $calls = $container->getDefinition('validator.builder')->getMethodCalls();

        $this->assertSame('addXmlMappings', $calls[4][0]);
        $this->assertCount(3, $calls[4][1][0]);

        $this->assertSame('addYamlMappings', $calls[5][0]);
        $this->assertCount(3, $calls[5][1][0]);
        $this->assertStringContainsString('foo.yml', $calls[5][1][0][0]);
        $this->assertStringContainsString('validation.yml', $calls[5][1][0][1]);
        $this->assertStringContainsString('validation.yaml', $calls[5][1][0][2]);
    }

    public function testValidationAutoMapping()
    {
        $container = $this->createContainerFromFile('validation_auto_mapping');
        $parameter = [
            'App\\' => ['services' => ['foo', 'bar']],
            'Symfony\\' => ['services' => ['a', 'b']],
            'Foo\\' => ['services' => []],
        ];

        $this->assertSame($parameter, $container->getParameter('validator.auto_mapping'));
        $this->assertTrue($container->hasDefinition('validator.property_info_loader'));
    }

    public function testFormsCanBeEnabledWithoutCsrfProtection()
    {
        $container = $this->createContainerFromFile('form_no_csrf');

        $this->assertFalse($container->getParameter('form.type_extension.csrf.enabled'));
    }

    public function testStopwatchEnabledWithDebugModeEnabled()
    {
        $container = $this->createContainerFromFile('default_config', [
            'kernel.container_class' => 'foo',
            'kernel.debug' => true,
        ]);

        $this->assertTrue($container->has('debug.stopwatch'));
    }

    public function testStopwatchEnabledWithDebugModeDisabled()
    {
        $container = $this->createContainerFromFile('default_config', [
            'kernel.container_class' => 'foo',
        ]);

        $this->assertTrue($container->has('debug.stopwatch'));
    }

    public function testSerializerDisabled()
    {
        $container = $this->createContainerFromFile('default_config');
        $this->assertSame(!class_exists(FullStack::class) && class_exists(Serializer::class), $container->has('serializer'));
    }

    public function testSerializerEnabled()
    {
        $container = $this->createContainerFromFile('full');
        $this->assertTrue($container->has('serializer'));

        $argument = $container->getDefinition('serializer.mapping.chain_loader')->getArgument(0);

        $this->assertCount(2, $argument);
        $this->assertEquals(AttributeLoader::class, $argument[0]->getClass());
        $this->assertEquals(new Reference('serializer.name_converter.camel_case_to_snake_case'), $container->getDefinition('serializer.name_converter.metadata_aware')->getArgument(1));
        $this->assertEquals(new Reference('property_info', ContainerBuilder::IGNORE_ON_INVALID_REFERENCE), $container->getDefinition('serializer.normalizer.object')->getArgument(3));
        $this->assertArrayHasKey('circular_reference_handler', $container->getDefinition('serializer.normalizer.object')->getArgument(6));
        $this->assertArrayHasKey('max_depth_handler', $container->getDefinition('serializer.normalizer.object')->getArgument(6));
        $this->assertEquals($container->getDefinition('serializer.normalizer.object')->getArgument(6)['max_depth_handler'], new Reference('my.max.depth.handler'));
    }

    public function testSerializerWithoutTranslator()
    {
        $container = $this->createContainerFromFile('serializer_without_translator');
        $this->assertFalse($container->hasDefinition('serializer.normalizer.translatable'));
    }

    public function testRegisterSerializerExtractor()
    {
        $container = $this->createContainerFromFile('full');

        $serializerExtractorDefinition = $container->getDefinition('property_info.serializer_extractor');

        $this->assertEquals('serializer.mapping.class_metadata_factory', $serializerExtractorDefinition->getArgument(0)->__toString());
        $this->assertTrue(!$serializerExtractorDefinition->isPublic() || $serializerExtractorDefinition->isPrivate());
        $tag = $serializerExtractorDefinition->getTag('property_info.list_extractor');
        $this->assertEquals(['priority' => -999], $tag[0]);
    }

    public function testDataUriNormalizerRegistered()
    {
        $container = $this->createContainerFromFile('full');

        $definition = $container->getDefinition('serializer.normalizer.data_uri');
        $tag = $definition->getTag('serializer.normalizer');

        $this->assertEquals(DataUriNormalizer::class, $definition->getClass());
        $this->assertEquals(-920, $tag[0]['priority']);
    }

    public function testDateIntervalNormalizerRegistered()
    {
        $container = $this->createContainerFromFile('full');

        $definition = $container->getDefinition('serializer.normalizer.dateinterval');
        $tag = $definition->getTag('serializer.normalizer');

        $this->assertEquals(DateIntervalNormalizer::class, $definition->getClass());
        $this->assertEquals(-915, $tag[0]['priority']);
    }

    public function testDateTimeNormalizerRegistered()
    {
        $container = $this->createContainerFromFile('full');

        $definition = $container->getDefinition('serializer.normalizer.datetime');
        $tag = $definition->getTag('serializer.normalizer');

        $this->assertEquals(DateTimeNormalizer::class, $definition->getClass());
        $this->assertEquals(-910, $tag[0]['priority']);
    }

    public function testFormErrorNormalizerRegistred()
    {
        $container = $this->createContainerFromFile('full');

        $definition = $container->getDefinition('serializer.normalizer.form_error');
        $tag = $definition->getTag('serializer.normalizer');

        $this->assertEquals(FormErrorNormalizer::class, $definition->getClass());
        $this->assertEquals(-915, $tag[0]['priority']);
    }

    public function testJsonSerializableNormalizerRegistered()
    {
        $container = $this->createContainerFromFile('full');

        $definition = $container->getDefinition('serializer.normalizer.json_serializable');
        $tag = $definition->getTag('serializer.normalizer');

        $this->assertEquals(JsonSerializableNormalizer::class, $definition->getClass());
        $this->assertEquals(-950, $tag[0]['priority']);
    }

    public function testObjectNormalizerRegistered()
    {
        $container = $this->createContainerFromFile('full');

        $definition = $container->getDefinition('serializer.normalizer.object');
        $tag = $definition->getTag('serializer.normalizer');

        $this->assertEquals(ObjectNormalizer::class, $definition->getClass());
        $this->assertEquals(-1000, $tag[0]['priority']);
    }

    public function testConstraintViolationListNormalizerRegistered()
    {
        $container = $this->createContainerFromFile('full');

        $definition = $container->getDefinition('serializer.normalizer.constraint_violation_list');
        $tag = $definition->getTag('serializer.normalizer');

        $this->assertEquals(ConstraintViolationListNormalizer::class, $definition->getClass());
        $this->assertEquals(-915, $tag[0]['priority']);
        $this->assertEquals(new Reference('serializer.name_converter.metadata_aware'), $definition->getArgument(1));
    }

    public function testTranslatableNormalizerRegistered()
    {
        $container = $this->createContainerFromFile('full');

        $definition = $container->getDefinition('serializer.normalizer.translatable');
        $tag = $definition->getTag('serializer.normalizer');

        $this->assertSame(TranslatableNormalizer::class, $definition->getClass());
        $this->assertSame(-890, $tag[0]['priority']);
        $this->assertEquals(new Reference('translator'), $definition->getArgument('$translator'));
    }

    public function testSerializerCacheActivated()
    {
        $container = $this->createContainerFromFile('serializer_enabled');

        $this->assertTrue($container->hasDefinition('serializer.mapping.cache_class_metadata_factory'));

        $cache = $container->getDefinition('serializer.mapping.cache_class_metadata_factory')->getArgument(1);
        $this->assertEquals(new Reference('serializer.mapping.cache.symfony'), $cache);
    }

    public function testSerializerCacheUsedWithoutAnnotationsAndMappingFiles()
    {
        $container = $this->createContainerFromFile('serializer_mapping_without_annotations', ['kernel.debug' => true, 'kernel.container_class' => __CLASS__]);
        $this->assertFalse($container->hasDefinition('serializer.mapping.cache_class_metadata_factory'));
    }

    public function testSerializerCacheUsedWithoutAnnotationsAndMappingFilesNoDebug()
    {
        $container = $this->createContainerFromFile('serializer_mapping_without_annotations', ['kernel.debug' => false, 'kernel.container_class' => __CLASS__]);
        $this->assertTrue($container->hasDefinition('serializer.mapping.cache_class_metadata_factory'));
    }

    public function testSerializerCacheNotActivatedWithAnnotations()
    {
        $container = $this->createContainerFromFile('serializer_mapping', ['kernel.debug' => true, 'kernel.container_class' => __CLASS__]);
        $this->assertFalse($container->hasDefinition('serializer.mapping.cache_class_metadata_factory'));
    }

    public function testSerializerMapping()
    {
        $container = $this->createContainerFromFile('serializer_mapping_without_annotations', ['kernel.bundles_metadata' => ['TestBundle' => ['namespace' => 'Symfony\\Bundle\\FrameworkBundle\\Tests', 'path' => __DIR__.'/Fixtures/TestBundle']]]);
        $projectDir = $container->getParameter('kernel.project_dir');
        $configDir = __DIR__.'/Fixtures/TestBundle/Resources/config';
        $expectedLoaders = [
            new Definition(XmlFileLoader::class, [$configDir.'/serialization.xml']),
            new Definition(YamlFileLoader::class, [$configDir.'/serialization.yml']),
            new Definition(YamlFileLoader::class, [$projectDir.'/config/serializer/foo.yml']),
            new Definition(XmlFileLoader::class, [$configDir.'/serializer_mapping/files/foo.xml']),
            new Definition(YamlFileLoader::class, [$configDir.'/serializer_mapping/files/foo.yml']),
            new Definition(YamlFileLoader::class, [$configDir.'/serializer_mapping/serialization.yml']),
            new Definition(YamlFileLoader::class, [$configDir.'/serializer_mapping/serialization.yaml']),
        ];

        foreach ($expectedLoaders as $definition) {
            if (is_file($arg = $definition->getArgument(0))) {
                $definition->replaceArgument(0, strtr($arg, '/', \DIRECTORY_SEPARATOR));
            }
        }

        $loaders = $container->getDefinition('serializer.mapping.chain_loader')->getArgument(0);
        foreach ($loaders as $loader) {
            if (is_file($arg = $loader->getArgument(0))) {
                $loader->replaceArgument(0, strtr($arg, '/', \DIRECTORY_SEPARATOR));
            }
        }
        $this->assertEquals($expectedLoaders, $loaders);
    }

    public function testSerializerServiceIsRegisteredWhenEnabled()
    {
        $container = $this->createContainerFromFile('serializer_enabled');

        $this->assertTrue($container->hasDefinition('serializer'));
    }

    public function testSerializerServiceIsNotRegisteredWhenDisabled()
    {
        $container = $this->createContainerFromFile('serializer_disabled');

        $this->assertFalse($container->hasDefinition('serializer'));
    }

    public function testPropertyInfoEnabled()
    {
        $container = $this->createContainerFromFile('property_info');
        $this->assertTrue($container->has('property_info'));
    }

    public function testPropertyInfoCacheActivated()
    {
        $container = $this->createContainerFromFile('property_info');

        $this->assertTrue($container->hasDefinition('property_info.cache'));

        $cache = $container->getDefinition('property_info.cache')->getArgument(1);
        $this->assertEquals(new Reference('cache.property_info'), $cache);
    }

    public function testPropertyInfoCacheDisabled()
    {
        $container = $this->createContainerFromFile('property_info', ['kernel.debug' => true, 'kernel.container_class' => __CLASS__]);
        $this->assertFalse($container->hasDefinition('property_info.cache'));
    }

    public function testEventDispatcherService()
    {
        $container = $this->createContainer(['kernel.charset' => 'UTF-8', 'kernel.secret' => 'secret']);
        $container->registerExtension(new FrameworkExtension());
        $container->getCompilerPassConfig()->setBeforeOptimizationPasses([new LoggerPass()]);
        $this->loadFromFile($container, 'default_config');
        $container
            ->register('foo', \stdClass::class)
            ->setPublic(true)
            ->setProperty('dispatcher', new Reference('event_dispatcher'));
        $container->compile();
        $this->assertInstanceOf(EventDispatcherInterface::class, $container->get('foo')->dispatcher);
    }

    public function testCacheDefaultRedisProvider()
    {
        $container = $this->createContainerFromFile('cache');

        $redisUrl = 'redis://localhost';
        $providerId = '.cache_connection.'.ContainerBuilder::hash($redisUrl);

        $this->assertTrue($container->hasDefinition($providerId));

        $url = $container->getDefinition($providerId)->getArgument(0);

        $this->assertSame($redisUrl, $url);
    }

    public function testCachePoolServices()
    {
        $container = $this->createContainerFromFile('cache', [], true, false);
        $container->setParameter('cache.prefix.seed', 'test');
        $container->addCompilerPass(new CachePoolPass());
        $container->compile();

        $this->assertCachePoolServiceDefinitionIsCreated($container, 'cache.foo', 'cache.adapter.apcu', 30);
        $this->assertCachePoolServiceDefinitionIsCreated($container, 'cache.baz', 'cache.adapter.filesystem', 7);
        $this->assertCachePoolServiceDefinitionIsCreated($container, 'cache.foobar', 'cache.adapter.psr6', 10);
        $this->assertCachePoolServiceDefinitionIsCreated($container, 'cache.def', 'cache.app', 'PT11S');
        $this->assertCachePoolServiceDefinitionIsCreated($container, 'cache.expr', 'cache.app', '13 seconds');

        $chain = $container->getDefinition('cache.chain');

        $this->assertSame(ChainAdapter::class, $chain->getClass());

        $this->assertCount(2, $chain->getArguments());
        $this->assertCount(3, $chain->getArguments()[0]);

        $expectedSeed = $chain->getArgument(0)[1]->getArgument(0);
        $expected = [
            [
                (new ChildDefinition('cache.adapter.array'))
                    ->replaceArgument(0, 12),
                (new ChildDefinition('cache.adapter.filesystem'))
                    ->replaceArgument(0, $expectedSeed)
                    ->replaceArgument(1, 12),
                (new ChildDefinition('cache.adapter.redis'))
                    ->replaceArgument(0, new Reference('.cache_connection.'.(\count((new \ReflectionMethod(ContainerConfigurator::class, 'extension'))->getParameters()) > 2 ? 'U5HliuY' : 'kYdiLgf')))
                    ->replaceArgument(1, $expectedSeed)
                    ->replaceArgument(2, 12),
            ],
            12,
        ];
        $this->assertEquals($expected, $chain->getArguments());

        // Test "tags: true" wrapping logic
        $tagAwareDefinition = $container->getDefinition('cache.ccc');
        $this->assertSame(TagAwareAdapter::class, $tagAwareDefinition->getClass());
        $this->assertCachePoolServiceDefinitionIsCreated($container, (string) $tagAwareDefinition->getArgument(0), 'cache.adapter.array', 410);

        if (method_exists(TagAwareAdapter::class, 'setLogger')) {
            $this->assertEquals([
                ['setLogger', [new Reference('logger', ContainerInterface::IGNORE_ON_INVALID_REFERENCE)]],
            ], $tagAwareDefinition->getMethodCalls());
            $this->assertSame([['channel' => 'cache']], $tagAwareDefinition->getTag('monolog.logger'));
        }
    }

    public function testRedisTagAwareAdapter()
    {
        $container = $this->createContainerFromFile('cache', [], true);

        $aliasesForArguments = [];
        $argNames = [
            'cacheRedisTagAwareFoo',
            'cacheRedisTagAwareFoo2',
            'cacheRedisTagAwareBar',
            'cacheRedisTagAwareBar2',
            'cacheRedisTagAwareBaz',
            'cacheRedisTagAwareBaz2',
        ];
        foreach ($argNames as $argumentName) {
            $aliasesForArguments[] = sprintf('%s $%s', TagAwareCacheInterface::class, $argumentName);
            $aliasesForArguments[] = sprintf('%s $%s', CacheInterface::class, $argumentName);
            $aliasesForArguments[] = sprintf('%s $%s', CacheItemPoolInterface::class, $argumentName);
        }

        foreach ($aliasesForArguments as $aliasForArgumentStr) {
            $aliasForArgument = $container->getAlias($aliasForArgumentStr);
            $this->assertNotNull($aliasForArgument, sprintf("No alias found for '%s'", $aliasForArgumentStr));

            $def = $container->getDefinition((string) $aliasForArgument);
            $this->assertInstanceOf(ChildDefinition::class, $def, sprintf("No definition found for '%s'", $aliasForArgumentStr));

            $defParent = $container->getDefinition($def->getParent());
            if ($defParent instanceof ChildDefinition) {
                $defParent = $container->getDefinition($defParent->getParent());
            }

            $this->assertSame(RedisTagAwareAdapter::class, $defParent->getClass(), sprintf("'%s' is not %s", $aliasForArgumentStr, RedisTagAwareAdapter::class));
        }
    }

    /**
     * @dataProvider appRedisTagAwareConfigProvider
     */
    public function testAppRedisTagAwareAdapter(string $configFile)
    {
        $container = $this->createContainerFromFile($configFile);

        foreach ([TagAwareCacheInterface::class, CacheInterface::class, CacheItemPoolInterface::class] as $alias) {
            $def = $container->findDefinition($alias);

            while ($def instanceof ChildDefinition) {
                $def = $container->getDefinition($def->getParent());
            }

            $this->assertSame(RedisTagAwareAdapter::class, $def->getClass());
        }
    }

    public static function appRedisTagAwareConfigProvider(): array
    {
        return [
            ['cache_app_redis_tag_aware'],
            ['cache_app_redis_tag_aware_pool'],
        ];
    }

    public function testCacheTaggableTagAppliedToPools()
    {
        $container = $this->createContainerFromFile('cache');

        $servicesToCheck = [
            'cache.app.taggable' => 'cache.app',
            'cache.redis_tag_aware.bar' => 'cache.redis_tag_aware.bar',
            '.cache.foobar.taggable' => 'cache.foobar',
        ];

        foreach ($servicesToCheck as $id => $expectedPool) {
            $this->assertTrue($container->hasDefinition($id));

            $def = $container->getDefinition($id);

            $this->assertTrue($def->hasTag('cache.taggable'));
            $this->assertSame($expectedPool, $def->getTag('cache.taggable')[0]['pool'] ?? null);
        }
    }

    /**
     * @dataProvider appRedisTagAwareConfigProvider
     */
    public function testCacheTaggableTagAppliedToRedisAwareAppPool(string $configFile)
    {
        $container = $this->createContainerFromFile($configFile);

        $def = $container->getDefinition('cache.app');

        $this->assertTrue($def->hasTag('cache.taggable'));
        $this->assertSame('cache.app', $def->getTag('cache.taggable')[0]['pool'] ?? null);
    }

    public function testCachePoolInvalidateTagsCommandRegistered()
    {
        $container = $this->createContainerFromFile('cache');
        $this->assertTrue($container->hasDefinition('console.command.cache_pool_invalidate_tags'));

        $locator = $container->getDefinition('console.command.cache_pool_invalidate_tags')->getArgument(0);
        $this->assertInstanceOf(ServiceLocatorArgument::class, $locator);

        $iterator = $locator->getTaggedIteratorArgument();
        $this->assertInstanceOf(TaggedIteratorArgument::class, $iterator);

        $this->assertSame('cache.taggable', $iterator->getTag());
        $this->assertSame('pool', $iterator->getIndexAttribute());
        $this->assertTrue($iterator->needsIndexes());
    }

    public function testRemovesResourceCheckerConfigCacheFactoryArgumentOnlyIfNoDebug()
    {
        $container = $this->createContainer(['kernel.debug' => true]);
        (new FrameworkExtension())->load([['annotations' => false, 'http_method_override' => false, 'handle_all_throwables' => true, 'php_errors' => ['log' => true]]], $container);
        $this->assertCount(1, $container->getDefinition('config_cache_factory')->getArguments());

        $container = $this->createContainer(['kernel.debug' => false]);
        (new FrameworkExtension())->load([['annotations' => false, 'http_method_override' => false, 'handle_all_throwables' => true, 'php_errors' => ['log' => true]]], $container);
        $this->assertEmpty($container->getDefinition('config_cache_factory')->getArguments());
    }

    public function testLoggerAwareRegistration()
    {
        $container = $this->createContainerFromFile('full', [], true, false);
        $container->addCompilerPass(new ResolveInstanceofConditionalsPass());
        $container->register('foo', LoggerAwareInterface::class)
            ->setAutoconfigured(true);
        $container->compile();

        $calls = $container->findDefinition('foo')->getMethodCalls();

        $this->assertCount(1, $calls, 'Definition should contain 1 method call');
        $this->assertSame('setLogger', $calls[0][0], 'Method name should be "setLogger"');
        $this->assertInstanceOf(Reference::class, $calls[0][1][0]);
        $this->assertSame('logger', (string) $calls[0][1][0], 'Argument should be a reference to "logger"');
    }

    public function testSessionCookieSecureAuto()
    {
        $container = $this->createContainerFromFile('session_cookie_secure_auto');

        $expected = ['session_factory', 'logger', 'session_collector'];
        $this->assertEquals($expected, array_keys($container->getDefinition('session_listener')->getArgument(0)->getValues()));
    }

    public function testRobotsTagListenerIsRegisteredInDebugMode()
    {
        $container = $this->createContainer(['kernel.debug' => true]);
        (new FrameworkExtension())->load([['annotations' => false, 'http_method_override' => false, 'handle_all_throwables' => true, 'php_errors' => ['log' => true]]], $container);
        $this->assertTrue($container->has('disallow_search_engine_index_response_listener'), 'DisallowRobotsIndexingListener should be registered');

        $definition = $container->getDefinition('disallow_search_engine_index_response_listener');
        $this->assertTrue($definition->hasTag('kernel.event_subscriber'), 'DisallowRobotsIndexingListener should have the correct tag');

        $container = $this->createContainer(['kernel.debug' => true]);
        (new FrameworkExtension())->load([['annotations' => false, 'http_method_override' => false, 'handle_all_throwables' => true, 'php_errors' => ['log' => true], 'disallow_search_engine_index' => false]], $container);
        $this->assertFalse(
            $container->has('disallow_search_engine_index_response_listener'),
            'DisallowRobotsIndexingListener should not be registered when explicitly disabled'
        );

        $container = $this->createContainer(['kernel.debug' => false]);
        (new FrameworkExtension())->load([['annotations' => false, 'http_method_override' => false, 'handle_all_throwables' => true, 'php_errors' => ['log' => true]]], $container);
        $this->assertFalse($container->has('disallow_search_engine_index_response_listener'), 'DisallowRobotsIndexingListener should NOT be registered');
    }

    public function testHttpClientDefaultOptions()
    {
        $container = $this->createContainerFromFile('http_client_default_options');
        $this->assertTrue($container->hasDefinition('http_client.transport'), '->registerHttpClientConfiguration() loads http_client.xml');

        $defaultOptions = [
            'headers' => [],
            'resolve' => [],
            'extra' => [],
        ];
        $this->assertSame([$defaultOptions, 4], $container->getDefinition('http_client.transport')->getArguments());

        $this->assertTrue($container->hasDefinition('foo'), 'should have the "foo" service.');
        $this->assertSame(ScopingHttpClient::class, $container->getDefinition('foo')->getClass());
    }

    public function testScopedHttpClientWithoutQueryOption()
    {
        $container = $this->createContainerFromFile('http_client_scoped_without_query_option');

        $this->assertTrue($container->hasDefinition('foo'), 'should have the "foo" service.');
        $this->assertSame(ScopingHttpClient::class, $container->getDefinition('foo')->getClass());
    }

    public function testHttpClientOverrideDefaultOptions()
    {
        $container = $this->createContainerFromFile('http_client_override_default_options');

        $this->assertSame(['foo' => 'bar'], $container->getDefinition('http_client.transport')->getArgument(0)['headers']);
        $this->assertSame(['foo' => 'bar'], $container->getDefinition('http_client.transport')->getArgument(0)['extra']);
        $this->assertSame(4, $container->getDefinition('http_client.transport')->getArgument(1));
        $this->assertSame('http://example.com', $container->getDefinition('foo')->getArgument(1));

        $expected = [
            'headers' => [
                'bar' => 'baz',
            ],
            'extra' => [
                'bar' => 'baz',
            ],
            'query' => [],
            'resolve' => [],
        ];
        $this->assertEquals($expected, $container->getDefinition('foo')->getArgument(2));
    }

    public function testHttpClientRetry()
    {
        if (!class_exists(RetryableHttpClient::class)) {
            $this->expectException(LogicException::class);
        }
        $container = $this->createContainerFromFile('http_client_retry');

        $this->assertSame([429, 500 => ['GET', 'HEAD']], $container->getDefinition('http_client.retry_strategy')->getArgument(0));
        $this->assertSame(100, $container->getDefinition('http_client.retry_strategy')->getArgument(1));
        $this->assertSame(2, $container->getDefinition('http_client.retry_strategy')->getArgument(2));
        $this->assertSame(0, $container->getDefinition('http_client.retry_strategy')->getArgument(3));
        $this->assertSame(0.3, $container->getDefinition('http_client.retry_strategy')->getArgument(4));
        $this->assertSame(2, $container->getDefinition('http_client.retryable')->getArgument(2));

        $this->assertSame(RetryableHttpClient::class, $container->getDefinition('foo.retryable')->getClass());
        $this->assertSame(4, $container->getDefinition('foo.retry_strategy')->getArgument(2));
    }

    public function testHttpClientWithQueryParameterKey()
    {
        $container = $this->createContainerFromFile('http_client_xml_key');

        $expected = [
            'key' => 'foo',
        ];
        $this->assertSame($expected, $container->getDefinition('foo')->getArgument(2)['query']);

        $expected = [
            'host' => '127.0.0.1',
        ];
        $this->assertSame($expected, $container->getDefinition('foo')->getArgument(2)['resolve']);
    }

    public function testHttpClientFullDefaultOptions()
    {
        $container = $this->createContainerFromFile('http_client_full_default_options');

        $defaultOptions = $container->getDefinition('http_client.transport')->getArgument(0);

        $this->assertSame(['X-powered' => 'PHP'], $defaultOptions['headers']);
        $this->assertSame(2, $defaultOptions['max_redirects']);
        $this->assertSame(2.0, (float) $defaultOptions['http_version']);
        $this->assertSame(['localhost' => '127.0.0.1'], $defaultOptions['resolve']);
        $this->assertSame('proxy.org', $defaultOptions['proxy']);
        $this->assertSame(3.5, $defaultOptions['timeout']);
        $this->assertSame(10.1, $defaultOptions['max_duration']);
        $this->assertSame('127.0.0.1', $defaultOptions['bindto']);
        $this->assertTrue($defaultOptions['verify_peer']);
        $this->assertTrue($defaultOptions['verify_host']);
        $this->assertSame('/etc/ssl/cafile', $defaultOptions['cafile']);
        $this->assertSame('/etc/ssl', $defaultOptions['capath']);
        $this->assertSame('/etc/ssl/cert.pem', $defaultOptions['local_cert']);
        $this->assertSame('/etc/ssl/private_key.pem', $defaultOptions['local_pk']);
        $this->assertSame('password123456', $defaultOptions['passphrase']);
        $this->assertSame('RC4-SHA:TLS13-AES-128-GCM-SHA256', $defaultOptions['ciphers']);
        $this->assertSame([
            'pin-sha256' => ['14s5erg62v1v8471g2revg48r7==', 'jsda84hjtyd4821bgfesd215bsfg5412='],
            'md5' => 'sdhtb481248721thbr=',
        ], $defaultOptions['peer_fingerprint']);
        $this->assertSame(['foo' => ['bar' => 'baz']], $defaultOptions['extra']);
    }

    public static function provideMailer(): array
    {
        return [
            ['mailer_with_dsn', ['main' => 'smtp://example.com']],
            ['mailer_with_transports', [
                'transport1' => 'smtp://example1.com',
                'transport2' => 'smtp://example2.com',
            ]],
        ];
    }

    /**
     * @dataProvider provideMailer
     */
    public function testMailer(string $configFile, array $expectedTransports)
    {
        $container = $this->createContainerFromFile($configFile);

        $this->assertTrue($container->hasAlias('mailer'));
        $this->assertTrue($container->hasDefinition('mailer.transports'));
        $this->assertSame($expectedTransports, $container->getDefinition('mailer.transports')->getArgument(0));
        $this->assertTrue($container->hasDefinition('mailer.default_transport'));
        $this->assertSame(current($expectedTransports), $container->getDefinition('mailer.default_transport')->getArgument(0));
        $this->assertTrue($container->hasDefinition('mailer.envelope_listener'));
        $l = $container->getDefinition('mailer.envelope_listener');
        $this->assertSame('sender@example.org', $l->getArgument(0));
        $this->assertSame(['redirected@example.org', 'redirected1@example.org'], $l->getArgument(1));
        $this->assertEquals(new Reference('messenger.default_bus', ContainerInterface::NULL_ON_INVALID_REFERENCE), $container->getDefinition('mailer.mailer')->getArgument(1));

        $this->assertTrue($container->hasDefinition('mailer.message_listener'));
        $l = $container->getDefinition('mailer.message_listener');
        $h = $l->getArgument(0);
        $this->assertCount(3, $h->getMethodCalls());
    }

    public function testMailerWithDisabledMessageBus()
    {
        $container = $this->createContainerFromFile('mailer_with_disabled_message_bus');

        $this->assertNull($container->getDefinition('mailer.mailer')->getArgument(1));
    }

    public function testMailerWithSpecificMessageBus()
    {
        $container = $this->createContainerFromFile('mailer_with_specific_message_bus');

        $this->assertEquals(new Reference('app.another_bus'), $container->getDefinition('mailer.mailer')->getArgument(1));
    }

    public function testHttpClientMockResponseFactory()
    {
        $container = $this->createContainerFromFile('http_client_mock_response_factory');

        $definition = $container->getDefinition('http_client.mock_client');

        $this->assertSame(MockHttpClient::class, $definition->getClass());
        $this->assertCount(1, $definition->getArguments());

        $argument = $definition->getArgument(0);

        $this->assertInstanceOf(Reference::class, $argument);
        $this->assertSame('http_client.transport', current($definition->getDecoratedService()));
        $this->assertSame('my_response_factory', (string) $argument);
    }

    public function testRegisterParameterCollectingBehaviorDescribingTags()
    {
        $container = $this->createContainerFromFile('default_config');

        $this->assertTrue($container->hasParameter('container.behavior_describing_tags'));
        $this->assertEquals([
            'container.do_not_inline',
            'container.service_locator',
            'container.service_subscriber',
            'kernel.event_subscriber',
            'kernel.event_listener',
            'kernel.locale_aware',
            'kernel.reset',
        ], $container->getParameter('container.behavior_describing_tags'));
    }

    public function testNotifierWithoutMailer()
    {
        $container = $this->createContainerFromFile('notifier_without_mailer');

        $this->assertFalse($container->hasDefinition('notifier.channel.email'));
    }

    public function testNotifierWithoutMessenger()
    {
        $container = $this->createContainerFromFile('notifier_without_messenger');

        $this->assertFalse($container->getDefinition('notifier.failed_message_listener')->hasTag('kernel.event_subscriber'));
    }

    public function testNotifierWithMailerAndMessenger()
    {
        $container = $this->createContainerFromFile('notifier');

        $this->assertTrue($container->hasDefinition('notifier'));
        $this->assertTrue($container->hasDefinition('chatter'));
        $this->assertTrue($container->hasDefinition('texter'));
        $this->assertTrue($container->hasDefinition('notifier.channel.chat'));
        $this->assertTrue($container->hasDefinition('notifier.channel.email'));
        $this->assertTrue($container->hasDefinition('notifier.channel.sms'));
        $this->assertTrue($container->hasDefinition('notifier.channel_policy'));
        $this->assertTrue($container->getDefinition('notifier.failed_message_listener')->hasTag('kernel.event_subscriber'));
    }

    public function testNotifierWithoutTransports()
    {
        $container = $this->createContainerFromFile('notifier_without_transports');

        $this->assertTrue($container->hasDefinition('notifier'));
        $this->assertFalse($container->hasDefinition('chatter'));
        $this->assertFalse($container->hasAlias(ChatterInterface::class));
        $this->assertFalse($container->hasDefinition('texter'));
        $this->assertFalse($container->hasAlias(TexterInterface::class));
    }

    public function testIfNotifierTransportsAreKnownByFrameworkExtension()
    {
        if (!class_exists(FullStack::class)) {
            $this->markTestSkipped('This test can only run in fullstack test suites');
        }

        $container = $this->createContainerFromFile('notifier');

        foreach ((new Finder())->in(\dirname(__DIR__, 4).'/Component/Notifier/Bridge')->directories()->depth(0)->exclude('Mercure') as $bridgeDirectory) {
            $transportFactoryName = strtolower(preg_replace('/(.)([A-Z])/', '$1-$2', $bridgeDirectory->getFilename()));
            $this->assertTrue($container->hasDefinition('notifier.transport_factory.'.$transportFactoryName), sprintf('Did you forget to add the "%s" TransportFactory to the $classToServices array in FrameworkExtension?', $bridgeDirectory->getFilename()));
        }
    }

    public function testLocaleSwitcherServiceRegistered()
    {
        if (!class_exists(LocaleSwitcher::class)) {
            $this->markTestSkipped('LocaleSwitcher not available.');
        }

        $container = $this->createContainerFromFile('full', compile: false);
        $container->addCompilerPass(new ResolveTaggedIteratorArgumentPass());
        $container->compile();

        $this->assertTrue($container->has('translation.locale_switcher'));

        $switcherDef = $container->getDefinition('translation.locale_switcher');

        $this->assertSame('%kernel.default_locale%', $switcherDef->getArgument(0));
        $this->assertInstanceOf(TaggedIteratorArgument::class, $switcherDef->getArgument(1));
        $this->assertSame('kernel.locale_aware', $switcherDef->getArgument(1)->getTag());
        $this->assertEquals(new Reference('router.request_context', ContainerBuilder::IGNORE_ON_INVALID_REFERENCE), $switcherDef->getArgument(2));

        $localeAwareServices = array_map(fn (Reference $r) => (string) $r, $switcherDef->getArgument(1)->getValues());

        $this->assertNotContains('translation.locale_switcher', $localeAwareServices);
    }

    public function testHtmlSanitizer()
    {
        $container = $this->createContainerFromFile('html_sanitizer');

        // html_sanitizer service
        $this->assertSame(HtmlSanitizer::class, $container->getDefinition('html_sanitizer.sanitizer.custom')->getClass());
        $this->assertCount(1, $args = $container->getDefinition('html_sanitizer.sanitizer.custom')->getArguments());
        $this->assertSame('html_sanitizer.config.custom', (string) $args[0]);

        // config
        $this->assertTrue($container->hasDefinition('html_sanitizer.config.custom'), '->registerHtmlSanitizerConfiguration() loads custom sanitizer');
        $this->assertSame(HtmlSanitizerConfig::class, $container->getDefinition('html_sanitizer.config.custom')->getClass());
        $this->assertCount(23, $calls = $container->getDefinition('html_sanitizer.config.custom')->getMethodCalls());
        $this->assertSame(
            [
                ['allowSafeElements', [], true],
                ['allowStaticElements', [], true],
                ['allowElement', ['iframe', 'src'], true],
                ['allowElement', ['custom-tag', ['data-attr', 'data-attr-1']], true],
                ['allowElement', ['custom-tag-2', '*'], true],
                ['blockElement', ['section'], true],
                ['dropElement', ['video'], true],
                ['allowAttribute', ['src', $this instanceof XmlFrameworkExtensionTest ? 'iframe' : ['iframe']], true],
                ['allowAttribute', ['data-attr', '*'], true],
                ['dropAttribute', ['data-attr', $this instanceof XmlFrameworkExtensionTest ? 'custom-tag' : ['custom-tag']], true],
                ['dropAttribute', ['data-attr-1', []], true],
                ['dropAttribute', ['data-attr-2', '*'], true],
                ['forceAttribute', ['a', 'rel', 'noopener noreferrer'], true],
                ['forceAttribute', ['h1', 'class', 'bp4-heading'], true],
                ['forceHttpsUrls', [true], true],
                ['allowLinkSchemes', [['http', 'https', 'mailto']], true],
                ['allowLinkHosts', [['symfony.com']], true],
                ['allowRelativeLinks', [true], true],
                ['allowMediaSchemes', [['http', 'https', 'data']], true],
                ['allowMediaHosts', [['symfony.com']], true],
                ['allowRelativeMedias', [true], true],
                ['withAttributeSanitizer', ['@App\\Sanitizer\\CustomAttributeSanitizer'], true],
                ['withoutAttributeSanitizer', ['@App\\Sanitizer\\OtherCustomAttributeSanitizer'], true],
            ],

            // Convert references to their names for easier assertion
            array_map(
                static function ($call) {
                    foreach ($call[1] as $k => $arg) {
                        $call[1][$k] = $arg instanceof Reference ? '@'.$arg : $arg;
                    }

                    return $call;
                },
                $calls
            )
        );

        // Named alias
        $this->assertSame('html_sanitizer.sanitizer.all.sanitizer', (string) $container->getAlias(HtmlSanitizerInterface::class.' $allSanitizer'));
        $this->assertFalse($container->hasAlias(HtmlSanitizerInterface::class.' $default'));
    }

    public function testHtmlSanitizerDefaultNullAllowedLinkMediaHost()
    {
        $container = $this->createContainerFromFile('html_sanitizer_default_allowed_link_and_media_hosts');

        $calls = $container->getDefinition('html_sanitizer.config.custom_default')->getMethodCalls();
        $this->assertContains(['allowLinkHosts', [null], true], $calls);
        $this->assertContains(['allowRelativeLinks', [false], true], $calls);
        $this->assertContains(['allowMediaHosts', [null], true], $calls);
        $this->assertContains(['allowRelativeMedias', [false], true], $calls);
    }

    public function testHtmlSanitizerDefaultConfig()
    {
        $container = $this->createContainerFromFile('html_sanitizer_default_config');

        // html_sanitizer service
        $this->assertTrue($container->hasAlias('html_sanitizer'), '->registerHtmlSanitizerConfiguration() loads default_config');
        $this->assertSame('html_sanitizer.sanitizer.default', (string) $container->getAlias('html_sanitizer'));
        $this->assertSame(HtmlSanitizer::class, $container->getDefinition('html_sanitizer.sanitizer.default')->getClass());
        $this->assertCount(1, $args = $container->getDefinition('html_sanitizer.sanitizer.default')->getArguments());
        $this->assertSame('html_sanitizer.config.default', (string) $args[0]);

        // config
        $this->assertTrue($container->hasDefinition('html_sanitizer.config.default'), '->registerHtmlSanitizerConfiguration() loads custom sanitizer');
        $this->assertSame(HtmlSanitizerConfig::class, $container->getDefinition('html_sanitizer.config.default')->getClass());
        $this->assertCount(1, $calls = $container->getDefinition('html_sanitizer.config.default')->getMethodCalls());
        $this->assertSame(
            ['allowSafeElements', [], true],
            $calls[0]
        );

        // Named alias
        $this->assertFalse($container->hasAlias(HtmlSanitizerInterface::class.' $default'));

        // Default alias
        $this->assertSame('html_sanitizer', (string) $container->getAlias(HtmlSanitizerInterface::class));
    }

    public function testNotifierWithDisabledMessageBus()
    {
        $container = $this->createContainerFromFile('notifier_with_disabled_message_bus');

        $this->assertNull($container->getDefinition('chatter')->getArgument(1));
        $this->assertNull($container->getDefinition('texter')->getArgument(1));
        $this->assertNull($container->getDefinition('notifier.channel.chat')->getArgument(1));
        $this->assertNull($container->getDefinition('notifier.channel.email')->getArgument(1));
        $this->assertNull($container->getDefinition('notifier.channel.sms')->getArgument(1));
    }

    public function testNotifierWithSpecificMessageBus()
    {
        $container = $this->createContainerFromFile('notifier_with_specific_message_bus');

        $this->assertEquals(new Reference('app.another_bus'), $container->getDefinition('chatter')->getArgument(1));
        $this->assertEquals(new Reference('app.another_bus'), $container->getDefinition('texter')->getArgument(1));
        $this->assertEquals(new Reference('app.another_bus'), $container->getDefinition('notifier.channel.chat')->getArgument(1));
        $this->assertEquals(new Reference('app.another_bus'), $container->getDefinition('notifier.channel.email')->getArgument(1));
        $this->assertEquals(new Reference('app.another_bus'), $container->getDefinition('notifier.channel.sms')->getArgument(1));
    }

    public function testWebhook()
    {
        if (!class_exists(WebhookController::class)) {
            $this->markTestSkipped('Webhook not available.');
        }

        $container = $this->createContainerFromFile('webhook');

        $this->assertTrue($container->hasAlias(RequestParser::class));
        $this->assertSame('webhook.request_parser', (string) $container->getAlias(RequestParser::class));
        $this->assertSame(RequestParser::class, $container->getDefinition('webhook.request_parser')->getClass());

        $this->assertFalse($container->getDefinition('webhook.transport')->hasErrors());
        $this->assertFalse($container->getDefinition('webhook.body_configurator.json')->hasErrors());
    }

    public function testWebhookWithoutSerializer()
    {
        if (!class_exists(WebhookController::class)) {
            $this->markTestSkipped('Webhook not available.');
        }

        $container = $this->createContainerFromFile('webhook_without_serializer');

        $this->assertFalse($container->getDefinition('webhook.transport')->hasErrors());
        $this->assertTrue($container->getDefinition('webhook.body_configurator.json')->hasErrors());
        $this->assertSame(
            ['You cannot use the "webhook transport" service since the Serializer component is not enabled. Try setting "framework.serializer.enabled" to true.'],
            $container->getDefinition('webhook.body_configurator.json')->getErrors()
        );
    }

    protected function createContainer(array $data = [])
    {
        return new ContainerBuilder(new EnvPlaceholderParameterBag(array_merge([
            'kernel.bundles' => ['FrameworkBundle' => FrameworkBundle::class],
            'kernel.bundles_metadata' => ['FrameworkBundle' => ['namespace' => 'Symfony\\Bundle\\FrameworkBundle', 'path' => __DIR__.'/../..']],
            'kernel.cache_dir' => __DIR__,
            'kernel.build_dir' => __DIR__,
            'kernel.project_dir' => __DIR__,
            'kernel.debug' => false,
            'kernel.environment' => 'test',
            'kernel.runtime_mode.web' => true,
            'kernel.name' => 'kernel',
            'kernel.container_class' => 'testContainer',
            'container.build_hash' => 'Abc1234',
            'container.build_id' => hash('crc32', 'Abc123423456789'),
            'container.build_time' => 23456789,
        ], $data)));
    }

<<<<<<< HEAD
    protected function createContainerFromFile(string $file, array $data = [], bool $resetCompilerPasses = true, bool $compile = true, FrameworkExtension $extension = null): ContainerBuilder
=======
    protected function createContainerFromFile(string $file, array $data = [], bool $resetCompilerPasses = true, bool $compile = true, ?FrameworkExtension $extension = null)
>>>>>>> 115fb5be
    {
        $cacheKey = md5(static::class.$file.serialize($data));
        if ($compile && isset(self::$containerCache[$cacheKey])) {
            return self::$containerCache[$cacheKey];
        }
        $container = $this->createContainer($data);
        $container->registerExtension($extension ?: new FrameworkExtension());
        $this->loadFromFile($container, $file);

        if ($resetCompilerPasses) {
            $container->getCompilerPassConfig()->setOptimizationPasses([]);
            $container->getCompilerPassConfig()->setRemovingPasses([]);
            $container->getCompilerPassConfig()->setAfterRemovingPasses([]);
        }
        $container->getCompilerPassConfig()->setBeforeOptimizationPasses([new LoggerPass()]);
        $container->getCompilerPassConfig()->setBeforeRemovingPasses([new AddConstraintValidatorsPass(), new TranslatorPass()]);

        if (!$compile) {
            return $container;
        }
        $container->compile();

        return self::$containerCache[$cacheKey] = $container;
    }

    protected function createContainerFromClosure($closure, $data = []): ContainerBuilder
    {
        $container = $this->createContainer($data);
        $container->registerExtension(new FrameworkExtension());
        $loader = new ClosureLoader($container);
        $loader->load($closure);

        $container->getCompilerPassConfig()->setOptimizationPasses([]);
        $container->getCompilerPassConfig()->setRemovingPasses([]);
        $container->getCompilerPassConfig()->setAfterRemovingPasses([]);
        $container->compile();

        return $container;
    }

    private function assertPathPackage(ContainerBuilder $container, ChildDefinition $package, $basePath, $version, $format)
    {
        $this->assertEquals('assets.path_package', $package->getParent());
        $this->assertEquals($basePath, $package->getArgument(0));
        $this->assertVersionStrategy($container, $package->getArgument(1), $version, $format);
    }

    private function assertUrlPackage(ContainerBuilder $container, ChildDefinition $package, $baseUrls, $version, $format)
    {
        $this->assertEquals('assets.url_package', $package->getParent());
        $this->assertEquals($baseUrls, $package->getArgument(0));
        $this->assertVersionStrategy($container, $package->getArgument(1), $version, $format);
    }

    private function assertVersionStrategy(ContainerBuilder $container, Reference $reference, $version, $format)
    {
        $versionStrategy = $container->getDefinition((string) $reference);
        if (null === $version) {
            $this->assertEquals('assets.empty_version_strategy', (string) $reference);
        } else {
            $this->assertEquals('assets.static_version_strategy', $versionStrategy->getParent());
            $this->assertEquals($version, $versionStrategy->getArgument(0));
            $this->assertEquals($format, $versionStrategy->getArgument(1));
        }
    }

    private function assertCachePoolServiceDefinitionIsCreated(ContainerBuilder $container, $id, $adapter, $defaultLifetime)
    {
        $this->assertTrue($container->has($id), sprintf('Service definition "%s" for cache pool of type "%s" is registered', $id, $adapter));

        $poolDefinition = $container->getDefinition($id);

        $this->assertInstanceOf(ChildDefinition::class, $poolDefinition, sprintf('Cache pool "%s" is based on an abstract cache pool.', $id));

        $this->assertTrue($poolDefinition->hasTag('cache.pool'), sprintf('Service definition "%s" is tagged with the "cache.pool" tag.', $id));
        $this->assertFalse($poolDefinition->isAbstract(), sprintf('Service definition "%s" is not abstract.', $id));

        $tag = $poolDefinition->getTag('cache.pool');
        $this->assertArrayHasKey('default_lifetime', $tag[0], 'The default lifetime is stored as an attribute of the "cache.pool" tag.');
        $this->assertSame($defaultLifetime, $tag[0]['default_lifetime'], 'The default lifetime is stored as an attribute of the "cache.pool" tag.');

        $parentDefinition = $poolDefinition;
        do {
            $parentId = $parentDefinition->getParent();
            $parentDefinition = $container->findDefinition($parentId);
        } while ($parentDefinition instanceof ChildDefinition);

        match ($adapter) {
            'cache.adapter.apcu' => $this->assertSame(ApcuAdapter::class, $parentDefinition->getClass()),
            'cache.app', 'cache.adapter.filesystem' => $this->assertSame(FilesystemAdapter::class, $parentDefinition->getClass()),
            'cache.adapter.psr6' => $this->assertSame(ProxyAdapter::class, $parentDefinition->getClass()),
            'cache.adapter.redis' => $this->assertSame(RedisAdapter::class, $parentDefinition->getClass()),
            'cache.adapter.array' => $this->assertSame(ArrayAdapter::class, $parentDefinition->getClass()),
            default => $this->fail('Unresolved adapter: '.$adapter),
        };
    }
}<|MERGE_RESOLUTION|>--- conflicted
+++ resolved
@@ -2316,11 +2316,7 @@
         ], $data)));
     }
 
-<<<<<<< HEAD
-    protected function createContainerFromFile(string $file, array $data = [], bool $resetCompilerPasses = true, bool $compile = true, FrameworkExtension $extension = null): ContainerBuilder
-=======
-    protected function createContainerFromFile(string $file, array $data = [], bool $resetCompilerPasses = true, bool $compile = true, ?FrameworkExtension $extension = null)
->>>>>>> 115fb5be
+    protected function createContainerFromFile(string $file, array $data = [], bool $resetCompilerPasses = true, bool $compile = true, ?FrameworkExtension $extension = null): ContainerBuilder
     {
         $cacheKey = md5(static::class.$file.serialize($data));
         if ($compile && isset(self::$containerCache[$cacheKey])) {
