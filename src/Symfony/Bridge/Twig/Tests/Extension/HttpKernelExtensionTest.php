<?php

/*
 * This file is part of the Symfony package.
 *
 * (c) Fabien Potencier <fabien@symfony.com>
 *
 * For the full copyright and license information, please view the LICENSE
 * file that was distributed with this source code.
 */

namespace Symfony\Bridge\Twig\Tests\Extension;

use PHPUnit\Framework\TestCase;
use Symfony\Bridge\Twig\Extension\HttpKernelExtension;
use Symfony\Bridge\Twig\Extension\HttpKernelRuntime;
use Symfony\Bundle\FrameworkBundle\Controller\TemplateController;
use Symfony\Component\HttpFoundation\Request;
use Symfony\Component\HttpFoundation\RequestStack;
use Symfony\Component\HttpFoundation\Response;
use Symfony\Component\HttpFoundation\UriSigner;
use Symfony\Component\HttpKernel\Fragment\FragmentHandler;
use Symfony\Component\HttpKernel\Fragment\FragmentRendererInterface;
use Symfony\Component\HttpKernel\Fragment\FragmentUriGenerator;
use Twig\Environment;
use Twig\Loader\ArrayLoader;
use Twig\RuntimeLoader\RuntimeLoaderInterface;

class HttpKernelExtensionTest extends TestCase
{
    public function testFragmentWithError()
    {
<<<<<<< HEAD
        $renderer = $this->getFragmentHandler($this->throwException(new \Exception('foo')));
=======
        $this->expectException(\Twig\Error\RuntimeError::class);
        $renderer = $this->getFragmentHandler(new \Exception('foo'));
>>>>>>> 6284bb52

        $this->expectException(\Twig\Error\RuntimeError::class);

        $this->renderTemplate($renderer);
    }

    public function testRenderFragment()
    {
        $renderer = $this->getFragmentHandler(new Response('html'));

        $response = $this->renderTemplate($renderer);

        $this->assertEquals('html', $response);
    }

    public function testUnknownFragmentRenderer()
    {
        $context = $this->createMock(RequestStack::class);
        $renderer = new FragmentHandler($context);

        $this->expectException(\InvalidArgumentException::class);
        $this->expectExceptionMessage('The "inline" renderer does not exist.');

        $renderer->render('/foo');
    }

    public function testGenerateFragmentUri()
    {
        $requestStack = new RequestStack();
        $requestStack->push(Request::create('/'));

        $fragmentHandler = new FragmentHandler($requestStack);
        $fragmentUriGenerator = new FragmentUriGenerator('/_fragment', new UriSigner('s3cr3t'), $requestStack);

        $kernelRuntime = new HttpKernelRuntime($fragmentHandler, $fragmentUriGenerator);

        $loader = new ArrayLoader([
            'index' => sprintf(<<<TWIG
{{ fragment_uri(controller("%s::templateAction", {template: "foo.html.twig"})) }}
TWIG
                , TemplateController::class), ]);
        $twig = new Environment($loader, ['debug' => true, 'cache' => false]);
        $twig->addExtension(new HttpKernelExtension());

        $loader = $this->createMock(RuntimeLoaderInterface::class);
        $loader->expects($this->any())->method('load')->willReturnMap([
            [HttpKernelRuntime::class, $kernelRuntime],
        ]);
        $twig->addRuntimeLoader($loader);

        $this->assertSame('/_fragment?_hash=PP8%2FeEbn1pr27I9wmag%2FM6jYGVwUZ0l2h0vhh2OJ6CI%3D&amp;_path=template%3Dfoo.html.twig%26_format%3Dhtml%26_locale%3Den%26_controller%3DSymfonyBundleFrameworkBundleControllerTemplateController%253A%253AtemplateAction', $twig->render('index'));
    }

    protected function getFragmentHandler($returnOrException): FragmentHandler
    {
        $strategy = $this->createMock(FragmentRendererInterface::class);
        $strategy->expects($this->once())->method('getName')->willReturn('inline');

        $mocker = $strategy->expects($this->once())->method('render');
        if ($returnOrException instanceof \Exception) {
            $mocker->willThrowException($returnOrException);
        } else {
            $mocker->willReturn($returnOrException);
        }

        $context = $this->createMock(RequestStack::class);

        $context->expects($this->any())->method('getCurrentRequest')->willReturn(Request::create('/'));

        return new FragmentHandler($context, [$strategy], false);
    }

    protected function renderTemplate(FragmentHandler $renderer, $template = '{{ render("foo") }}')
    {
        $loader = new ArrayLoader(['index' => $template]);
        $twig = new Environment($loader, ['debug' => true, 'cache' => false]);
        $twig->addExtension(new HttpKernelExtension());

        $loader = $this->createMock(RuntimeLoaderInterface::class);
        $loader->expects($this->any())->method('load')->willReturnMap([
            ['Symfony\Bridge\Twig\Extension\HttpKernelRuntime', new HttpKernelRuntime($renderer)],
        ]);
        $twig->addRuntimeLoader($loader);

        return $twig->render('index');
    }
}<|MERGE_RESOLUTION|>--- conflicted
+++ resolved
@@ -30,12 +30,7 @@
 {
     public function testFragmentWithError()
     {
-<<<<<<< HEAD
-        $renderer = $this->getFragmentHandler($this->throwException(new \Exception('foo')));
-=======
-        $this->expectException(\Twig\Error\RuntimeError::class);
         $renderer = $this->getFragmentHandler(new \Exception('foo'));
->>>>>>> 6284bb52
 
         $this->expectException(\Twig\Error\RuntimeError::class);
 
