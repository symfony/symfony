--- conflicted
+++ resolved
@@ -91,14 +91,7 @@
     public function load(array $configs, ContainerBuilder $container): void
     {
         if (!array_filter($configs)) {
-<<<<<<< HEAD
-            throw new InvalidArgumentException(sprintf('Enabling bundle "%s" and not configuring it is not allowed.', SecurityBundle::class));
-=======
-            trigger_deprecation('symfony/security-bundle', '6.3', 'Enabling bundle "%s" and not configuring it is deprecated.', SecurityBundle::class);
-            // uncomment the following line in 7.0
-            // throw new InvalidConfigurationException(sprintf('Enabling bundle "%s" and not configuring it is not allowed.', SecurityBundle::class));
-            return;
->>>>>>> 29c1efae
+            throw new InvalidConfigurationException(sprintf('Enabling bundle "%s" and not configuring it is not allowed.', SecurityBundle::class));
         }
 
         $mainConfig = $this->getConfiguration($configs, $container);
