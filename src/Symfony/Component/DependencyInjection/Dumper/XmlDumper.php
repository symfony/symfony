<?php

/*
 * This file is part of the Symfony package.
 *
 * (c) Fabien Potencier <fabien@symfony.com>
 *
 * For the full copyright and license information, please view the LICENSE
 * file that was distributed with this source code.
 */

namespace Symfony\Component\DependencyInjection\Dumper;

use Symfony\Component\DependencyInjection\Alias;
use Symfony\Component\DependencyInjection\Argument\IteratorArgument;
use Symfony\Component\DependencyInjection\Argument\ServiceClosureArgument;
use Symfony\Component\DependencyInjection\Argument\ServiceLocatorArgument;
use Symfony\Component\DependencyInjection\Argument\TaggedIteratorArgument;
use Symfony\Component\DependencyInjection\ContainerInterface;
use Symfony\Component\DependencyInjection\Definition;
use Symfony\Component\DependencyInjection\Exception\RuntimeException;
use Symfony\Component\DependencyInjection\Parameter;
use Symfony\Component\DependencyInjection\Reference;
use Symfony\Component\ExpressionLanguage\Expression;

/**
 * XmlDumper dumps a service container as an XML string.
 *
 * @author Fabien Potencier <fabien@symfony.com>
 * @author Martin Hasoň <martin.hason@gmail.com>
 */
class XmlDumper extends Dumper
{
    /**
     * @var \DOMDocument
     */
    private $document;

    /**
     * Dumps the service container as an XML string.
     *
     * @return string An xml string representing of the service container
     */
    public function dump(array $options = [])
    {
        $this->document = new \DOMDocument('1.0', 'utf-8');
        $this->document->formatOutput = true;

        $container = $this->document->createElementNS('http://symfony.com/schema/dic/services', 'container');
        $container->setAttribute('xmlns:xsi', 'http://www.w3.org/2001/XMLSchema-instance');
        $container->setAttribute('xsi:schemaLocation', 'http://symfony.com/schema/dic/services https://symfony.com/schema/dic/services/services-1.0.xsd');

        $this->addParameters($container);
        $this->addServices($container);

        $this->document->appendChild($container);
        $xml = $this->document->saveXML();
        $this->document = null;

        return $this->container->resolveEnvPlaceholders($xml);
    }

    private function addParameters(\DOMElement $parent)
    {
        $data = $this->container->getParameterBag()->all();
        if (!$data) {
            return;
        }

        if ($this->container->isCompiled()) {
            $data = $this->escape($data);
        }

        $parameters = $this->document->createElement('parameters');
        $parent->appendChild($parameters);
        $this->convertParameters($data, 'parameter', $parameters);
    }

    private function addMethodCalls(array $methodcalls, \DOMElement $parent)
    {
        foreach ($methodcalls as $methodcall) {
            $call = $this->document->createElement('call');
            $call->setAttribute('method', $methodcall[0]);
            if (\count($methodcall[1])) {
                $this->convertParameters($methodcall[1], 'argument', $call);
            }
            if ($methodcall[2] ?? false) {
                $call->setAttribute('returns-clone', 'true');
            }
            $parent->appendChild($call);
        }
    }

<<<<<<< HEAD
    /**
     * Adds a service.
     */
=======
>>>>>>> 7f62b7b8
    private function addService(Definition $definition, ?string $id, \DOMElement $parent)
    {
        $service = $this->document->createElement('service');
        if (null !== $id) {
            $service->setAttribute('id', $id);
        }
        if ($class = $definition->getClass()) {
            if ('\\' === substr($class, 0, 1)) {
                $class = substr($class, 1);
            }

            $service->setAttribute('class', $class);
        }
        if (!$definition->isShared()) {
            $service->setAttribute('shared', 'false');
        }
        if (!$definition->isPrivate()) {
            $service->setAttribute('public', $definition->isPublic() ? 'true' : 'false');
        }
        if ($definition->isSynthetic()) {
            $service->setAttribute('synthetic', 'true');
        }
        if ($definition->isLazy()) {
            $service->setAttribute('lazy', 'true');
        }
        if (null !== $decorated = $definition->getDecoratedService()) {
            list($decorated, $renamedId, $priority) = $decorated;
            $service->setAttribute('decorates', $decorated);
            if (null !== $renamedId) {
                $service->setAttribute('decoration-inner-name', $renamedId);
            }
            if (0 !== $priority) {
                $service->setAttribute('decoration-priority', $priority);
            }
        }

        foreach ($definition->getTags() as $name => $tags) {
            foreach ($tags as $attributes) {
                $tag = $this->document->createElement('tag');
                $tag->setAttribute('name', $name);
                foreach ($attributes as $key => $value) {
                    $tag->setAttribute($key, $value);
                }
                $service->appendChild($tag);
            }
        }

        if ($definition->getFile()) {
            $file = $this->document->createElement('file');
            $file->appendChild($this->document->createTextNode($definition->getFile()));
            $service->appendChild($file);
        }

        if ($parameters = $definition->getArguments()) {
            $this->convertParameters($parameters, 'argument', $service);
        }

        if ($parameters = $definition->getProperties()) {
            $this->convertParameters($parameters, 'property', $service, 'name');
        }

        $this->addMethodCalls($definition->getMethodCalls(), $service);

        if ($callable = $definition->getFactory()) {
            $factory = $this->document->createElement('factory');

            if (\is_array($callable) && $callable[0] instanceof Definition) {
                $this->addService($callable[0], null, $factory);
                $factory->setAttribute('method', $callable[1]);
            } elseif (\is_array($callable)) {
                if (null !== $callable[0]) {
                    $factory->setAttribute($callable[0] instanceof Reference ? 'service' : 'class', $callable[0]);
                }
                $factory->setAttribute('method', $callable[1]);
            } else {
                $factory->setAttribute('function', $callable);
            }
            $service->appendChild($factory);
        }

        if ($definition->isDeprecated()) {
            $deprecated = $this->document->createElement('deprecated');
            $deprecated->appendChild($this->document->createTextNode($definition->getDeprecationMessage('%service_id%')));

            $service->appendChild($deprecated);
        }

        if ($definition->isAutowired()) {
            $service->setAttribute('autowire', 'true');
        }

        if ($definition->isAutoconfigured()) {
            $service->setAttribute('autoconfigure', 'true');
        }

        if ($definition->isAbstract()) {
            $service->setAttribute('abstract', 'true');
        }

        if ($callable = $definition->getConfigurator()) {
            $configurator = $this->document->createElement('configurator');

            if (\is_array($callable) && $callable[0] instanceof Definition) {
                $this->addService($callable[0], null, $configurator);
                $configurator->setAttribute('method', $callable[1]);
            } elseif (\is_array($callable)) {
                $configurator->setAttribute($callable[0] instanceof Reference ? 'service' : 'class', $callable[0]);
                $configurator->setAttribute('method', $callable[1]);
            } else {
                $configurator->setAttribute('function', $callable);
            }
            $service->appendChild($configurator);
        }

        $parent->appendChild($service);
    }

<<<<<<< HEAD
    /**
     * Adds a service alias.
     */
=======
>>>>>>> 7f62b7b8
    private function addServiceAlias(string $alias, Alias $id, \DOMElement $parent)
    {
        $service = $this->document->createElement('service');
        $service->setAttribute('id', $alias);
        $service->setAttribute('alias', $id);
        if (!$id->isPrivate()) {
            $service->setAttribute('public', $id->isPublic() ? 'true' : 'false');
        }

        if ($id->isDeprecated()) {
            $deprecated = $this->document->createElement('deprecated');
            $deprecated->appendChild($this->document->createTextNode($id->getDeprecationMessage('%alias_id%')));

            $service->appendChild($deprecated);
        }

        $parent->appendChild($service);
    }

    private function addServices(\DOMElement $parent)
    {
        $definitions = $this->container->getDefinitions();
        if (!$definitions) {
            return;
        }

        $services = $this->document->createElement('services');
        foreach ($definitions as $id => $definition) {
            $this->addService($definition, $id, $services);
        }

        $aliases = $this->container->getAliases();
        foreach ($aliases as $alias => $id) {
            while (isset($aliases[(string) $id])) {
                $id = $aliases[(string) $id];
            }
            $this->addServiceAlias($alias, $id, $services);
        }
        $parent->appendChild($services);
    }

<<<<<<< HEAD
    /**
     * Converts parameters.
     */
=======
>>>>>>> 7f62b7b8
    private function convertParameters(array $parameters, string $type, \DOMElement $parent, string $keyAttribute = 'key')
    {
        $withKeys = array_keys($parameters) !== range(0, \count($parameters) - 1);
        foreach ($parameters as $key => $value) {
            $element = $this->document->createElement($type);
            if ($withKeys) {
                $element->setAttribute($keyAttribute, $key);
            }

            if ($value instanceof ServiceClosureArgument) {
                $value = $value->getValues()[0];
            }
            if (\is_array($tag = $value)) {
                $element->setAttribute('type', 'collection');
                $this->convertParameters($value, $type, $element, 'key');
            } elseif ($value instanceof TaggedIteratorArgument || ($value instanceof ServiceLocatorArgument && $tag = $value->getTaggedIteratorArgument())) {
                $element->setAttribute('type', $value instanceof TaggedIteratorArgument ? 'tagged_iterator' : 'tagged_locator');
                $element->setAttribute('tag', $tag->getTag());

                if (null !== $tag->getIndexAttribute()) {
                    $element->setAttribute('index-by', $tag->getIndexAttribute());

                    if (null !== $tag->getDefaultIndexMethod()) {
                        $element->setAttribute('default-index-method', $tag->getDefaultIndexMethod());
                    }
                }
            } elseif ($value instanceof IteratorArgument) {
                $element->setAttribute('type', 'iterator');
                $this->convertParameters($value->getValues(), $type, $element, 'key');
            } elseif ($value instanceof ServiceLocatorArgument) {
                $element->setAttribute('type', 'service_locator');
                $this->convertParameters($value->getValues(), $type, $element, 'key');
            } elseif ($value instanceof Reference) {
                $element->setAttribute('type', 'service');
                $element->setAttribute('id', (string) $value);
                $behavior = $value->getInvalidBehavior();
                if (ContainerInterface::NULL_ON_INVALID_REFERENCE == $behavior) {
                    $element->setAttribute('on-invalid', 'null');
                } elseif (ContainerInterface::IGNORE_ON_INVALID_REFERENCE == $behavior) {
                    $element->setAttribute('on-invalid', 'ignore');
                } elseif (ContainerInterface::IGNORE_ON_UNINITIALIZED_REFERENCE == $behavior) {
                    $element->setAttribute('on-invalid', 'ignore_uninitialized');
                }
            } elseif ($value instanceof Definition) {
                $element->setAttribute('type', 'service');
                $this->addService($value, null, $element);
            } elseif ($value instanceof Expression) {
                $element->setAttribute('type', 'expression');
                $text = $this->document->createTextNode(self::phpToXml((string) $value));
                $element->appendChild($text);
            } elseif (\is_string($value) && !preg_match('/^[^\x00-\x08\x0B\x0E-\x1A\x1C-\x1F\x7F]*+$/u', $value)) {
                $element->setAttribute('type', 'binary');
                $text = $this->document->createTextNode(self::phpToXml(base64_encode($value)));
                $element->appendChild($text);
            } else {
                if (\in_array($value, ['null', 'true', 'false'], true)) {
                    $element->setAttribute('type', 'string');
                }
                $text = $this->document->createTextNode(self::phpToXml($value));
                $element->appendChild($text);
            }
            $parent->appendChild($element);
        }
    }

    /**
     * Escapes arguments.
     *
     * @return array
     */
    private function escape(array $arguments)
    {
        $args = [];
        foreach ($arguments as $k => $v) {
            if (\is_array($v)) {
                $args[$k] = $this->escape($v);
            } elseif (\is_string($v)) {
                $args[$k] = str_replace('%', '%%', $v);
            } else {
                $args[$k] = $v;
            }
        }

        return $args;
    }

    /**
     * Converts php types to xml types.
     *
     * @param mixed $value Value to convert
     *
     * @return string
     *
     * @throws RuntimeException When trying to dump object or resource
     */
    public static function phpToXml($value)
    {
        switch (true) {
            case null === $value:
                return 'null';
            case true === $value:
                return 'true';
            case false === $value:
                return 'false';
            case $value instanceof Parameter:
                return '%'.$value.'%';
            case \is_object($value) || \is_resource($value):
                throw new RuntimeException('Unable to dump a service container if a parameter is an object or a resource.');
            default:
                return (string) $value;
        }
    }
}<|MERGE_RESOLUTION|>--- conflicted
+++ resolved
@@ -91,12 +91,6 @@
         }
     }
 
-<<<<<<< HEAD
-    /**
-     * Adds a service.
-     */
-=======
->>>>>>> 7f62b7b8
     private function addService(Definition $definition, ?string $id, \DOMElement $parent)
     {
         $service = $this->document->createElement('service');
@@ -214,12 +208,6 @@
         $parent->appendChild($service);
     }
 
-<<<<<<< HEAD
-    /**
-     * Adds a service alias.
-     */
-=======
->>>>>>> 7f62b7b8
     private function addServiceAlias(string $alias, Alias $id, \DOMElement $parent)
     {
         $service = $this->document->createElement('service');
@@ -261,12 +249,6 @@
         $parent->appendChild($services);
     }
 
-<<<<<<< HEAD
-    /**
-     * Converts parameters.
-     */
-=======
->>>>>>> 7f62b7b8
     private function convertParameters(array $parameters, string $type, \DOMElement $parent, string $keyAttribute = 'key')
     {
         $withKeys = array_keys($parameters) !== range(0, \count($parameters) - 1);
