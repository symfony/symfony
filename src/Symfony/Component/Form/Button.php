--- conflicted
+++ resolved
@@ -50,16 +50,9 @@
      *
      * This method should not be invoked.
      *
-<<<<<<< HEAD
-=======
-     * @param mixed $offset
-     *
-     * @return FormInterface
-     *
->>>>>>> 175e3f72
-     * @throws BadMethodCallException
-     */
-    public function offsetGet(mixed $offset): mixed
+     * @throws BadMethodCallException
+     */
+    public function offsetGet(mixed $offset): FormInterface
     {
         throw new BadMethodCallException('Buttons cannot have children.');
     }
