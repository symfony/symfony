--- conflicted
+++ resolved
@@ -109,17 +109,12 @@
         return $this->decoratedFactory->createListFromLoader($loader, $value, $filter);
     }
 
-<<<<<<< HEAD
     /**
      * @param bool $duplicatePreferredChoices
      */
     public function createView(ChoiceListInterface $list, mixed $preferredChoices = null, mixed $label = null, mixed $index = null, mixed $groupBy = null, mixed $attr = null, mixed $labelTranslationParameters = []/* , bool $duplicatePreferredChoices = true */): ChoiceListView
     {
         $duplicatePreferredChoices = \func_num_args() > 7 ? func_get_arg(7) : true;
-=======
-    public function createView(ChoiceListInterface $list, mixed $preferredChoices = null, mixed $label = null, mixed $index = null, mixed $groupBy = null, mixed $attr = null, mixed $labelTranslationParameters = []): ChoiceListView
-    {
->>>>>>> a44829e2
         $accessor = $this->propertyAccessor;
 
         if (\is_string($label)) {
