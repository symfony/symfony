--- conflicted
+++ resolved
@@ -105,11 +105,6 @@
     /**
      * Sets the insulated flag.
      *
-<<<<<<< HEAD
-     * @param bool $insulated Whether to insulate the requests or not
-     *
-=======
->>>>>>> f1643e87
      * @throws \RuntimeException When Symfony Process Component is not installed
      */
     public function insulate(bool $insulated = true)
@@ -123,11 +118,6 @@
 
     /**
      * Sets server parameters.
-<<<<<<< HEAD
-     *
-     * @param array $server An array of server parameters
-=======
->>>>>>> f1643e87
      */
     public function setServerParameters(array $server)
     {
@@ -149,11 +139,7 @@
      *
      * @param mixed $default A default value when key is undefined
      *
-<<<<<<< HEAD
-     * @return mixed A value of the parameter
-=======
      * @return mixed
->>>>>>> f1643e87
      */
     public function getServerParameter(string $key, $default = '')
     {
@@ -192,11 +178,7 @@
     /**
      * Returns the History instance.
      *
-<<<<<<< HEAD
-     * @return History A History instance
-=======
      * @return History
->>>>>>> f1643e87
      */
     public function getHistory()
     {
@@ -206,11 +188,7 @@
     /**
      * Returns the CookieJar instance.
      *
-<<<<<<< HEAD
-     * @return CookieJar A CookieJar instance
-=======
      * @return CookieJar
->>>>>>> f1643e87
      */
     public function getCookieJar()
     {
@@ -220,11 +198,7 @@
     /**
      * Returns the current Crawler instance.
      *
-<<<<<<< HEAD
-     * @return Crawler A Crawler instance
-=======
-     * @return Crawler
->>>>>>> f1643e87
+     * @return Crawler
      */
     public function getCrawler()
     {
@@ -238,11 +212,7 @@
     /**
      * Returns the current BrowserKit Response instance.
      *
-<<<<<<< HEAD
-     * @return Response A BrowserKit Response instance
-=======
      * @return Response
->>>>>>> f1643e87
      */
     public function getInternalResponse()
     {
@@ -259,11 +229,7 @@
      * The origin response is the response instance that is returned
      * by the code that handles requests.
      *
-<<<<<<< HEAD
-     * @return object A response instance
-=======
      * @return object
->>>>>>> f1643e87
      *
      * @see doRequest()
      */
@@ -279,11 +245,7 @@
     /**
      * Returns the current BrowserKit Request instance.
      *
-<<<<<<< HEAD
-     * @return Request A BrowserKit Request instance
-=======
      * @return Request
->>>>>>> f1643e87
      */
     public function getInternalRequest()
     {
@@ -300,11 +262,7 @@
      * The origin request is the request instance that is sent
      * to the code that handles requests.
      *
-<<<<<<< HEAD
-     * @return object A Request instance
-=======
      * @return object
->>>>>>> f1643e87
      *
      * @see doRequest()
      */
@@ -473,13 +431,7 @@
     /**
      * Makes a request in another process.
      *
-<<<<<<< HEAD
-     * @param object $request An origin request instance
-     *
-     * @return object An origin response instance
-=======
      * @return object
->>>>>>> f1643e87
      *
      * @throws \RuntimeException When processing returns exit code
      */
@@ -514,36 +466,26 @@
     /**
      * Makes a request.
      *
-<<<<<<< HEAD
+     * @return object
+     */
+    abstract protected function doRequest(object $request);
+
+    /**
+     * Returns the script to execute when the request must be insulated.
+     *
      * @param object $request An origin request instance
      *
-     * @return object An origin response instance
-=======
+     * @throws \LogicException When this abstract class is not implemented
+     */
+    protected function getScript(object $request)
+    {
+        throw new \LogicException('To insulate requests, you need to override the getScript() method.');
+    }
+
+    /**
+     * Filters the BrowserKit request to the origin one.
+     *
      * @return object
->>>>>>> f1643e87
-     */
-    abstract protected function doRequest(object $request);
-
-    /**
-     * Returns the script to execute when the request must be insulated.
-     *
-     * @param object $request An origin request instance
-     *
-     * @throws \LogicException When this abstract class is not implemented
-     */
-    protected function getScript(object $request)
-    {
-        throw new \LogicException('To insulate requests, you need to override the getScript() method.');
-    }
-
-    /**
-     * Filters the BrowserKit request to the origin one.
-     *
-<<<<<<< HEAD
-     * @return object An origin request instance
-=======
-     * @return object
->>>>>>> f1643e87
      */
     protected function filterRequest(Request $request)
     {
@@ -553,13 +495,7 @@
     /**
      * Filters the origin response to the BrowserKit one.
      *
-<<<<<<< HEAD
-     * @param object $response The origin response to filter
-     *
-     * @return Response An BrowserKit Response instance
-=======
      * @return Response
->>>>>>> f1643e87
      */
     protected function filterResponse(object $response)
     {
@@ -703,13 +639,7 @@
     /**
      * Takes a URI and converts it to absolute if it is not already absolute.
      *
-<<<<<<< HEAD
-     * @param string $uri A URI
-     *
-     * @return string An absolute URI
-=======
      * @return string
->>>>>>> f1643e87
      */
     protected function getAbsoluteUri(string $uri)
     {
