<?php

/*
 * This file is part of the Symfony package.
 *
 * (c) Fabien Potencier <fabien@symfony.com>
 *
 * For the full copyright and license information, please view the LICENSE
 * file that was distributed with this source code.
 */

namespace Symfony\Bundle\SecurityBundle\Tests\DependencyInjection;

use PHPUnit\Framework\TestCase;
<<<<<<< HEAD
use Symfony\Bundle\SecurityBundle\DependencyInjection\Security\Factory\AuthenticatorFactoryInterface;
=======
use Symfony\Bridge\PhpUnit\ExpectDeprecationTrait;
use Symfony\Bundle\FrameworkBundle\DependencyInjection\FrameworkExtension;
>>>>>>> acbd7b44
use Symfony\Bundle\SecurityBundle\DependencyInjection\Security\Factory\FirewallListenerFactoryInterface;
use Symfony\Bundle\SecurityBundle\DependencyInjection\SecurityExtension;
use Symfony\Bundle\SecurityBundle\SecurityBundle;
use Symfony\Bundle\SecurityBundle\Tests\DependencyInjection\Fixtures\UserProvider\DummyProvider;
use Symfony\Component\Config\Definition\Builder\NodeDefinition;
use Symfony\Component\Config\Definition\Exception\InvalidConfigurationException;
use Symfony\Component\DependencyInjection\Argument\IteratorArgument;
use Symfony\Component\DependencyInjection\Compiler\ResolveChildDefinitionsPass;
use Symfony\Component\DependencyInjection\ContainerBuilder;
use Symfony\Component\DependencyInjection\Reference;
use Symfony\Component\ExpressionLanguage\Expression;
use Symfony\Component\HttpFoundation\Request;
use Symfony\Component\HttpFoundation\Response;
use Symfony\Component\Security\Core\Authentication\Token\TokenInterface;
use Symfony\Component\Security\Core\Exception\AuthenticationException;
use Symfony\Component\Security\Core\User\InMemoryUserChecker;
use Symfony\Component\Security\Core\User\UserCheckerInterface;
use Symfony\Component\Security\Core\User\UserInterface;
use Symfony\Component\Security\Core\User\UserProviderInterface;
use Symfony\Component\Security\Http\Authenticator\AuthenticatorInterface;
use Symfony\Component\Security\Http\Authenticator\HttpBasicAuthenticator;
use Symfony\Component\Security\Http\Authenticator\Passport\Passport;
use Symfony\Component\Security\Http\Authenticator\Passport\PassportInterface;

class SecurityExtensionTest extends TestCase
{
    use ExpectDeprecationTrait;

    public function testInvalidCheckPath()
    {
        $this->expectException(InvalidConfigurationException::class);
        $this->expectExceptionMessage('The check_path "/some_area/login_check" for login method "form_login" is not matched by the firewall pattern "/secured_area/.*".');
        $container = $this->getRawContainer();

        $container->loadFromExtension('security', [
            'enable_authenticator_manager' => true,
            'providers' => [
                'default' => ['id' => 'foo'],
            ],

            'firewalls' => [
                'some_firewall' => [
                    'pattern' => '/secured_area/.*',
                    'form_login' => [
                        'check_path' => '/some_area/login_check',
                    ],
                ],
            ],
        ]);

        $container->compile();
    }

    public function testFirewallWithInvalidUserProvider()
    {
        $this->expectException(InvalidConfigurationException::class);
        $this->expectExceptionMessage('Unable to create definition for "security.user.provider.concrete.my_foo" user provider');
        $container = $this->getRawContainer();

        $extension = $container->getExtension('security');
        $extension->addUserProviderFactory(new DummyProvider());

        $container->loadFromExtension('security', [
            'enable_authenticator_manager' => true,
            'providers' => [
                'my_foo' => ['foo' => []],
            ],

            'firewalls' => [
                'some_firewall' => [
                    'pattern' => '/.*',
                    'http_basic' => [],
                ],
            ],
        ]);

        $container->compile();
    }

    public function testDisableRoleHierarchyVoter()
    {
        $container = $this->getRawContainer();

        $container->loadFromExtension('security', [
            'enable_authenticator_manager' => true,
            'providers' => [
                'default' => ['id' => 'foo'],
            ],

            'role_hierarchy' => null,

            'firewalls' => [
                'some_firewall' => [
                    'pattern' => '/.*',
                    'http_basic' => null,
                ],
            ],
        ]);

        $container->compile();

        $this->assertFalse($container->hasDefinition('security.access.role_hierarchy_voter'));
    }

    public function testSwitchUserNotStatelessOnStatelessFirewall()
    {
        $container = $this->getRawContainer();

        $container->loadFromExtension('security', [
            'enable_authenticator_manager' => true,
            'providers' => [
                'default' => ['id' => 'foo'],
            ],

            'firewalls' => [
                'some_firewall' => [
                    'stateless' => true,
                    'http_basic' => null,
                    'switch_user' => true,
                ],
            ],
        ]);

        $container->compile();

        $this->assertTrue($container->getDefinition('security.authentication.switchuser_listener.some_firewall')->getArgument(9));
    }

    public function testPerListenerProvider()
    {
        $container = $this->getRawContainer();
        $container->loadFromExtension('security', [
            'enable_authenticator_manager' => true,
            'providers' => [
                'first' => ['id' => 'foo'],
                'second' => ['id' => 'bar'],
            ],

            'firewalls' => [
                'default' => [
                    'http_basic' => ['provider' => 'second'],
                ],
            ],
        ]);

        $container->compile();
        $this->addToAssertionCount(1);
    }

    public function testMissingProviderForListener()
    {
        $this->expectException(InvalidConfigurationException::class);
        $this->expectExceptionMessage('Not configuring explicitly the provider for the "http_basic" listener on "ambiguous" firewall is ambiguous as there is more than one registered provider.');
        $container = $this->getRawContainer();
        $container->loadFromExtension('security', [
            'enable_authenticator_manager' => true,
            'providers' => [
                'first' => ['id' => 'foo'],
                'second' => ['id' => 'bar'],
            ],

            'firewalls' => [
                'ambiguous' => [
                    'http_basic' => true,
                    'form_login' => ['provider' => 'second'],
                ],
            ],
        ]);

        $container->compile();
    }

    public function testPerListenerProviderWithRememberMeAndAnonymous()
    {
        $container = $this->getRawContainer();
        $container->loadFromExtension('security', [
            'enable_authenticator_manager' => true,
            'providers' => [
                'first' => ['id' => 'foo'],
                'second' => ['id' => 'bar'],
            ],

            'firewalls' => [
                'default' => [
                    'form_login' => ['provider' => 'second'],
                    'remember_me' => ['secret' => 'baz'],
                ],
            ],
        ]);

        $container->compile();
        $this->addToAssertionCount(1);
    }

    public function testRegisterRequestMatchersWithAllowIfExpression()
    {
        $container = $this->getRawContainer();

        $rawExpression = "'foo' == 'bar' or 1 in [1, 3, 3]";

        $container->loadFromExtension('security', [
            'enable_authenticator_manager' => true,
            'providers' => [
                'default' => ['id' => 'foo'],
            ],
            'firewalls' => [
                'some_firewall' => [
                    'pattern' => '/.*',
                    'http_basic' => [],
                ],
            ],
            'access_control' => [
                ['path' => '/', 'allow_if' => $rawExpression],
            ],
        ]);

        $container->compile();
        $accessMap = $container->getDefinition('security.access_map');
        $this->assertCount(1, $accessMap->getMethodCalls());
        $call = $accessMap->getMethodCalls()[0];
        $this->assertSame('add', $call[0]);
        $args = $call[1];
        $this->assertCount(3, $args);
        $expressionId = $args[1][0];
        $this->assertTrue($container->hasDefinition($expressionId));
        $expressionDef = $container->getDefinition($expressionId);
        $this->assertSame(Expression::class, $expressionDef->getClass());
        $this->assertSame($rawExpression, $expressionDef->getArgument(0));

        $this->assertTrue($container->hasDefinition('security.cache_warmer.expression'));
        $this->assertEquals(
            new IteratorArgument([new Reference($expressionId)]),
            $container->getDefinition('security.cache_warmer.expression')->getArgument(0)
        );
    }

    public function testRemovesExpressionCacheWarmerDefinitionIfNoExpressions()
    {
        $container = $this->getRawContainer();
        $container->loadFromExtension('security', [
            'enable_authenticator_manager' => true,
            'providers' => [
                'default' => ['id' => 'foo'],
            ],
            'firewalls' => [
                'some_firewall' => [
                    'pattern' => '/.*',
                    'http_basic' => [],
                ],
            ],
        ]);
        $container->compile();

        $this->assertFalse($container->hasDefinition('security.cache_warmer.expression'));
    }

    public function testRegisterTheUserProviderAlias()
    {
        $container = $this->getRawContainer();

        $container->loadFromExtension('security', [
            'enable_authenticator_manager' => true,
            'providers' => [
                'default' => ['id' => 'foo'],
            ],

            'firewalls' => [
                'some_firewall' => [
                    'pattern' => '/.*',
                    'http_basic' => null,
                ],
            ],
        ]);

        $container->compile();

        $this->assertTrue($container->hasAlias(UserProviderInterface::class));
    }

    public function testDoNotRegisterTheUserProviderAliasWithMultipleProviders()
    {
        $container = $this->getRawContainer();

        $container->loadFromExtension('security', [
            'enable_authenticator_manager' => true,
            'providers' => [
                'first' => ['id' => 'foo'],
                'second' => ['id' => 'bar'],
            ],

            'firewalls' => [
                'some_firewall' => [
                    'pattern' => '/.*',
                    'http_basic' => ['provider' => 'second'],
                ],
            ],
        ]);

        $container->compile();

        $this->assertFalse($container->has(UserProviderInterface::class));
    }

    /**
<<<<<<< HEAD
=======
     * @group legacy
     */
    public function testFirewallWithNoUserProviderTriggerDeprecation()
    {
        $container = $this->getRawContainer();

        $container->loadFromExtension('security', [
            'enable_authenticator_manager' => true,

            'providers' => [
                'first' => ['id' => 'foo'],
                'second' => ['id' => 'foo'],
            ],

            'firewalls' => [
                'some_firewall' => [
                    'custom_authenticator' => 'my_authenticator',
                ],
            ],
        ]);

        $this->expectDeprecation('Since symfony/security-bundle 5.4: Not configuring explicitly the provider for the "custom_authenticators" listener on "some_firewall" firewall is deprecated because it\'s ambiguous as there is more than one registered provider.');

        $container->compile();
    }

    /**
     * @dataProvider sessionConfigurationProvider
     * @group legacy
     */
    public function testRememberMeCookieInheritFrameworkSessionCookie($config, $samesite, $secure)
    {
        $container = $this->getRawContainer();

        $container->registerExtension(new FrameworkExtension());
        $container->setParameter('kernel.bundles_metadata', []);
        $container->setParameter('kernel.project_dir', __DIR__);
        $container->setParameter('kernel.cache_dir', __DIR__);
        $container->setParameter('kernel.container_class', 'FooContainer');

        $container->loadFromExtension('security', [
            'firewalls' => [
                'default' => [
                    'form_login' => null,
                    'remember_me' => ['secret' => 'baz'],
                ],
            ],
        ]);
        $container->loadFromExtension('framework', [
            'session' => $config,
        ]);

        $container->compile();

        $definition = $container->getDefinition('security.authentication.rememberme.services.simplehash.default');

        $this->assertEquals($samesite, $definition->getArgument(3)['samesite']);
        $this->assertEquals($secure, $definition->getArgument(3)['secure']);
    }

    /**
>>>>>>> acbd7b44
     * @dataProvider acceptableIpsProvider
     */
    public function testAcceptableAccessControlIps($ips)
    {
        $container = $this->getRawContainer();

        $container->loadFromExtension('security', [
            'enable_authenticator_manager' => true,
            'providers' => [
                'default' => ['id' => 'foo'],
            ],
            'firewalls' => [
                'some_firewall' => [
                    'pattern' => '/.*',
                    'http_basic' => [],
                ],
            ],
            'access_control' => [
                ['ips' => $ips, 'path' => '/somewhere', 'roles' => 'IS_AUTHENTICATED_FULLY'],
            ],
        ]);

        $container->compile();

        $this->assertTrue(true, 'Ip addresses is successfully consumed: '.(\is_string($ips) ? $ips : json_encode($ips)));
    }

    public function testCustomRememberMeHandler()
    {
        $container = $this->getRawContainer();

        $container->register('custom_remember_me', \stdClass::class);
        $container->loadFromExtension('security', [
            'enable_authenticator_manager' => true,
            'firewalls' => [
                'default' => [
                    'remember_me' => ['secret' => 'very', 'service' => 'custom_remember_me'],
                ],
            ],
        ]);

        $container->compile();

        $handler = $container->getDefinition('security.authenticator.remember_me_handler.default');
        $this->assertEquals(\stdClass::class, $handler->getClass());
        $this->assertEquals([['firewall' => 'default']], $handler->getTag('security.remember_me_handler'));
    }

    public function sessionConfigurationProvider()
    {
        return [
            [
                false,
                null,
                false,
            ],
            [
                [
                    'storage_factory_id' => 'session.storage.factory.native',
                    'cookie_secure' => true,
                    'cookie_samesite' => 'lax',
                    'save_path' => null,
                ],
                'lax',
                true,
            ],
        ];
    }

    public function acceptableIpsProvider(): iterable
    {
        yield [['127.0.0.1']];
        yield ['127.0.0.1'];
        yield ['127.0.0.1, 127.0.0.2'];
        yield ['127.0.0.1/8, 127.0.0.2/16'];
        yield [['127.0.0.1/8, 127.0.0.2/16']];
        yield [['127.0.0.1/8', '127.0.0.2/16']];
    }

    public function testSwitchUserWithSeveralDefinedProvidersButNoFirewallRootProviderConfigured()
    {
        $container = $this->getRawContainer();
        $container->loadFromExtension('security', [
            'enable_authenticator_manager' => true,
            'providers' => [
                'first' => ['id' => 'foo'],
                'second' => ['id' => 'bar'],
            ],

            'firewalls' => [
                'foobar' => [
                    'switch_user' => [
                        'provider' => 'second',
                    ],
                ],
            ],
        ]);

        $container->compile();

        $this->assertEquals(new Reference('security.user.provider.concrete.second'), $container->getDefinition('security.authentication.switchuser_listener.foobar')->getArgument(1));
    }

    public function testInvalidAccessControlWithEmptyRow()
    {
        $container = $this->getRawContainer();

        $container->loadFromExtension('security', [
            'enable_authenticator_manager' => true,
            'providers' => [
                'default' => ['id' => 'foo'],
            ],
            'firewalls' => [
                'some_firewall' => [
                    'pattern' => '/.*',
                    'http_basic' => [],
                ],
            ],
            'access_control' => [
                [],
                ['path' => '/admin', 'roles' => 'ROLE_ADMIN'],
            ],
        ]);

        $this->expectException(InvalidConfigurationException::class);
        $this->expectExceptionMessage('One or more access control items are empty. Did you accidentally add lines only containing a "-" under "security.access_control"?');
        $container->compile();
    }

    public function testValidAccessControlWithEmptyRow()
    {
        $container = $this->getRawContainer();

        $container->loadFromExtension('security', [
            'enable_authenticator_manager' => true,
            'providers' => [
                'default' => ['id' => 'foo'],
            ],
            'firewalls' => [
                'some_firewall' => [
                    'pattern' => '/.*',
                    'http_basic' => [],
                ],
            ],
            'access_control' => [
                ['path' => '^/login'],
                ['path' => '^/', 'roles' => 'ROLE_USER'],
            ],
        ]);

        $container->compile();

        $this->assertTrue(true, 'extension throws an InvalidConfigurationException if there is one more more empty access control items');
    }

    /**
     * @dataProvider provideEntryPointRequiredData
     */
    public function testEntryPointRequired(array $firewall, $messageRegex)
    {
        $this->expectException(InvalidConfigurationException::class);
        $this->expectExceptionMessageMatches($messageRegex);

        $container = $this->getRawContainer();
        $container->loadFromExtension('security', [
            'enable_authenticator_manager' => true,
            'providers' => [
                'first' => ['id' => 'users'],
            ],

            'firewalls' => [
                'main' => $firewall,
            ],
        ]);

        $container->compile();
    }

    public function provideEntryPointRequiredData()
    {
        // more than one entry point available and not explicitly set
        yield [
            ['http_basic' => true, 'form_login' => true],
            '/Because you have multiple authenticators in firewall "main", you need to set the "entry_point" key to one of your authenticators \("form_login", "http_basic"\) or a service ID implementing/',
        ];
    }

    /**
     * @dataProvider provideConfigureCustomAuthenticatorData
     */
    public function testConfigureCustomAuthenticator(array $firewall, array $expectedAuthenticators)
    {
        $container = $this->getRawContainer();
        $container->register(TestAuthenticator::class);
        $container->loadFromExtension('security', [
            'enable_authenticator_manager' => true,
            'providers' => [
                'first' => ['id' => 'users'],
            ],

            'firewalls' => [
                'main' => $firewall,
            ],
        ]);

        $container->compile();

        $this->assertEquals($expectedAuthenticators, array_map('strval', $container->getDefinition('security.authenticator.manager.main')->getArgument(0)));
    }

    public function provideConfigureCustomAuthenticatorData()
    {
        yield [
            ['custom_authenticator' => TestAuthenticator::class],
            [TestAuthenticator::class],
        ];

        yield [
            ['custom_authenticators' => [TestAuthenticator::class, HttpBasicAuthenticator::class]],
            [TestAuthenticator::class, HttpBasicAuthenticator::class],
        ];
    }

    public function testCompilesWithoutSessionListenerWithStatelessFirewallWithAuthenticatorManager()
    {
        $container = $this->getRawContainer();

        $firewallId = 'stateless_firewall';
        $container->loadFromExtension('security', [
            'enable_authenticator_manager' => true,
            'firewalls' => [
                $firewallId => [
                    'pattern' => '/.*',
                    'stateless' => true,
                    'http_basic' => null,
                ],
            ],
        ]);

        $container->compile();

        $this->assertFalse($container->has('security.listener.session.'.$firewallId));
    }

    public function testCompilesWithSessionListenerWithStatefulllFirewallWithAuthenticatorManager()
    {
        $container = $this->getRawContainer();

        $firewallId = 'statefull_firewall';
        $container->loadFromExtension('security', [
            'enable_authenticator_manager' => true,
            'firewalls' => [
                $firewallId => [
                    'pattern' => '/.*',
                    'stateless' => false,
                    'http_basic' => null,
                ],
            ],
        ]);

        $container->compile();

        $this->assertTrue($container->has('security.listener.session.'.$firewallId));
    }

    /**
     * @dataProvider provideUserCheckerConfig
     */
    public function testUserCheckerWithAuthenticatorManager(array $config, string $expectedUserCheckerClass)
    {
        $container = $this->getRawContainer();
        $container->register(TestUserChecker::class);

        $container->loadFromExtension('security', [
            'enable_authenticator_manager' => true,
            'firewalls' => [
                'main' => array_merge([
                    'pattern' => '/.*',
                    'http_basic' => true,
                ], $config),
            ],
        ]);

        $container->compile();

        $userCheckerId = (string) $container->getDefinition('security.listener.user_checker.main')->getArgument(0);
        $this->assertTrue($container->has($userCheckerId));
        $this->assertEquals($expectedUserCheckerClass, $container->findDefinition($userCheckerId)->getClass());
    }

    public function provideUserCheckerConfig()
    {
        yield [[], InMemoryUserChecker::class];
        yield [['user_checker' => TestUserChecker::class], TestUserChecker::class];
    }

    public function testConfigureCustomFirewallListener()
    {
        $container = $this->getRawContainer();
        /** @var SecurityExtension $extension */
        $extension = $container->getExtension('security');
        $extension->addAuthenticatorFactory(new TestFirewallListenerFactory());

        $container->loadFromExtension('security', [
            'enable_authenticator_manager' => true,
            'firewalls' => [
                'main' => [
                    'custom_listener' => true,
                ],
            ],
        ]);

        $container->compile();

        /** @var IteratorArgument $listenersIteratorArgument */
        $listenersIteratorArgument = $container->getDefinition('security.firewall.map.context.main')->getArgument(0);
        $firewallListeners = array_map('strval', $listenersIteratorArgument->getValues());
        $this->assertContains('custom_firewall_listener_id', $firewallListeners);
    }

    protected function getRawContainer()
    {
        $container = new ContainerBuilder();
        $container->setParameter('kernel.debug', false);

        $security = new SecurityExtension();
        $container->registerExtension($security);

        $container->getCompilerPassConfig()->setOptimizationPasses([new ResolveChildDefinitionsPass()]);
        $container->getCompilerPassConfig()->setRemovingPasses([]);
        $container->getCompilerPassConfig()->setAfterRemovingPasses([]);

        $bundle = new SecurityBundle();
        $bundle->build($container);

        return $container;
    }

    protected function getContainer()
    {
        $container = $this->getRawContainer();
        $container->compile();

        return $container;
    }
}

class TestAuthenticator implements AuthenticatorInterface
{
    public function supports(Request $request): ?bool
    {
    }

    public function authenticate(Request $request): Passport
    {
    }

    /**
     * @internal for compatibility with Symfony 5.4
     */
    public function createAuthenticatedToken(PassportInterface $passport, string $firewallName): TokenInterface
    {
    }

    public function createToken(Passport $passport, string $firewallName): TokenInterface
    {
    }

    public function onAuthenticationSuccess(Request $request, TokenInterface $token, string $firewallName): ?Response
    {
    }

    public function onAuthenticationFailure(Request $request, AuthenticationException $exception): ?Response
    {
    }
}

class TestUserChecker implements UserCheckerInterface
{
    public function checkPreAuth(UserInterface $user)
    {
    }

    public function checkPostAuth(UserInterface $user)
    {
    }
}

class TestFirewallListenerFactory implements AuthenticatorFactoryInterface, FirewallListenerFactoryInterface
{
    public function createListeners(ContainerBuilder $container, string $firewallName, array $config): array
    {
        $container->register('custom_firewall_listener_id', \stdClass::class);

        return ['custom_firewall_listener_id'];
    }

    public function createAuthenticator(ContainerBuilder $container, string $firewallName, array $config, string $userProviderId): string
    {
        return 'test_authenticator_id';
    }

    public function getPriority(): int
    {
        return 0;
    }

    public function getKey(): string
    {
        return 'custom_listener';
    }

    public function addConfiguration(NodeDefinition $builder)
    {
    }
}<|MERGE_RESOLUTION|>--- conflicted
+++ resolved
@@ -12,12 +12,8 @@
 namespace Symfony\Bundle\SecurityBundle\Tests\DependencyInjection;
 
 use PHPUnit\Framework\TestCase;
-<<<<<<< HEAD
+use Symfony\Bridge\PhpUnit\ExpectDeprecationTrait;
 use Symfony\Bundle\SecurityBundle\DependencyInjection\Security\Factory\AuthenticatorFactoryInterface;
-=======
-use Symfony\Bridge\PhpUnit\ExpectDeprecationTrait;
-use Symfony\Bundle\FrameworkBundle\DependencyInjection\FrameworkExtension;
->>>>>>> acbd7b44
 use Symfony\Bundle\SecurityBundle\DependencyInjection\Security\Factory\FirewallListenerFactoryInterface;
 use Symfony\Bundle\SecurityBundle\DependencyInjection\SecurityExtension;
 use Symfony\Bundle\SecurityBundle\SecurityBundle;
@@ -322,8 +318,6 @@
     }
 
     /**
-<<<<<<< HEAD
-=======
      * @group legacy
      */
     public function testFirewallWithNoUserProviderTriggerDeprecation()
@@ -351,41 +345,6 @@
     }
 
     /**
-     * @dataProvider sessionConfigurationProvider
-     * @group legacy
-     */
-    public function testRememberMeCookieInheritFrameworkSessionCookie($config, $samesite, $secure)
-    {
-        $container = $this->getRawContainer();
-
-        $container->registerExtension(new FrameworkExtension());
-        $container->setParameter('kernel.bundles_metadata', []);
-        $container->setParameter('kernel.project_dir', __DIR__);
-        $container->setParameter('kernel.cache_dir', __DIR__);
-        $container->setParameter('kernel.container_class', 'FooContainer');
-
-        $container->loadFromExtension('security', [
-            'firewalls' => [
-                'default' => [
-                    'form_login' => null,
-                    'remember_me' => ['secret' => 'baz'],
-                ],
-            ],
-        ]);
-        $container->loadFromExtension('framework', [
-            'session' => $config,
-        ]);
-
-        $container->compile();
-
-        $definition = $container->getDefinition('security.authentication.rememberme.services.simplehash.default');
-
-        $this->assertEquals($samesite, $definition->getArgument(3)['samesite']);
-        $this->assertEquals($secure, $definition->getArgument(3)['secure']);
-    }
-
-    /**
->>>>>>> acbd7b44
      * @dataProvider acceptableIpsProvider
      */
     public function testAcceptableAccessControlIps($ips)
