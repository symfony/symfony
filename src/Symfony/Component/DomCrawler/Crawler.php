--- conflicted
+++ resolved
@@ -817,12 +817,6 @@
                 return $node;
             }
         }
-<<<<<<< HEAD
-
-        return null;
-=======
-        // @codeCoverageIgnoreEnd
->>>>>>> e50d263f
     }
 
     /**
