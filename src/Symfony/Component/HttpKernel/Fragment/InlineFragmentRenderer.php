<?php

/*
 * This file is part of the Symfony package.
 *
 * (c) Fabien Potencier <fabien@symfony.com>
 *
 * For the full copyright and license information, please view the LICENSE
 * file that was distributed with this source code.
 */

namespace Symfony\Component\HttpKernel\Fragment;

use Symfony\Component\EventDispatcher\EventDispatcherInterface;
use Symfony\Component\HttpFoundation\Request;
use Symfony\Component\HttpFoundation\Response;
use Symfony\Component\HttpKernel\Controller\ControllerReference;
use Symfony\Component\HttpKernel\Event\GetResponseForExceptionEvent;
use Symfony\Component\HttpKernel\HttpCache\SubRequestHandler;
use Symfony\Component\HttpKernel\HttpKernelInterface;
use Symfony\Component\HttpKernel\KernelEvents;

/**
 * Implements the inline rendering strategy where the Request is rendered by the current HTTP kernel.
 *
 * @author Fabien Potencier <fabien@symfony.com>
 */
class InlineFragmentRenderer extends RoutableFragmentRenderer
{
    private $kernel;
    private $dispatcher;

    public function __construct(HttpKernelInterface $kernel, EventDispatcherInterface $dispatcher = null)
    {
        $this->kernel = $kernel;
        $this->dispatcher = $dispatcher;
    }

    /**
     * {@inheritdoc}
     *
     * Additional available options:
     *
     *  * alt: an alternative URI to render in case of an error
     */
    public function render($uri, Request $request, array $options = array())
    {
        $reference = null;
        if ($uri instanceof ControllerReference) {
            $reference = $uri;

            // Remove attributes from the generated URI because if not, the Symfony
            // routing system will use them to populate the Request attributes. We don't
            // want that as we want to preserve objects (so we manually set Request attributes
            // below instead)
            $attributes = $reference->attributes;
            $reference->attributes = array();

            // The request format and locale might have been overridden by the user
            foreach (array('_format', '_locale') as $key) {
                if (isset($attributes[$key])) {
                    $reference->attributes[$key] = $attributes[$key];
                }
            }

            $uri = $this->generateFragmentUri($uri, $request, false, false);

            $reference->attributes = array_merge($attributes, $reference->attributes);
        }

        $subRequest = $this->createSubRequest($uri, $request);

        // override Request attributes as they can be objects (which are not supported by the generated URI)
        if (null !== $reference) {
            $subRequest->attributes->add($reference->attributes);
        }

        $level = ob_get_level();
        try {
            return SubRequestHandler::handle($this->kernel, $subRequest, HttpKernelInterface::SUB_REQUEST, false);
        } catch (\Exception $e) {
            // we dispatch the exception event to trigger the logging
            // the response that comes back is simply ignored
            if (isset($options['ignore_errors']) && $options['ignore_errors'] && $this->dispatcher) {
                $event = new GetResponseForExceptionEvent($this->kernel, $request, HttpKernelInterface::SUB_REQUEST, $e);

                $this->dispatcher->dispatch(KernelEvents::EXCEPTION, $event);
            }

            // let's clean up the output buffers that were created by the sub-request
            Response::closeOutputBuffers($level, false);

            if (isset($options['alt'])) {
                $alt = $options['alt'];
                unset($options['alt']);

                return $this->render($alt, $request, $options);
            }

            if (!isset($options['ignore_errors']) || !$options['ignore_errors']) {
                throw $e;
            }

            return new Response();
        }
    }

    protected function createSubRequest($uri, Request $request)
    {
        $cookies = $request->cookies->all();
        $server = $request->server->all();

<<<<<<< HEAD
        // Override the arguments to emulate a sub-request.
        // Sub-request object will point to localhost as client ip and real client ip
        // will be included into trusted header for client ip
        try {
            if (Request::HEADER_X_FORWARDED_FOR & Request::getTrustedHeaderSet()) {
                $currentXForwardedFor = $request->headers->get('X_FORWARDED_FOR', '');

                $server['HTTP_X_FORWARDED_FOR'] = ($currentXForwardedFor ? $currentXForwardedFor.', ' : '').$request->getClientIp();
            } elseif (method_exists(Request::class, 'getTrustedHeaderName') && $trustedHeaderName = Request::getTrustedHeaderName(Request::HEADER_CLIENT_IP, false)) {
                $currentXForwardedFor = $request->headers->get($trustedHeaderName, '');

                $server['HTTP_'.$trustedHeaderName] = ($currentXForwardedFor ? $currentXForwardedFor.', ' : '').$request->getClientIp();
            }
        } catch (\InvalidArgumentException $e) {
            // Do nothing
        }

        $server['REMOTE_ADDR'] = $this->resolveTrustedProxy();

=======
>>>>>>> 0f7667d6
        unset($server['HTTP_IF_MODIFIED_SINCE']);
        unset($server['HTTP_IF_NONE_MATCH']);

        $subRequest = Request::create($uri, 'get', array(), $cookies, array(), $server);
        if ($request->headers->has('Surrogate-Capability')) {
            $subRequest->headers->set('Surrogate-Capability', $request->headers->get('Surrogate-Capability'));
        }

        if ($session = $request->getSession()) {
            $subRequest->setSession($session);
        }

        return $subRequest;
    }

    /**
     * {@inheritdoc}
     */
    public function getName()
    {
        return 'inline';
    }
}<|MERGE_RESOLUTION|>--- conflicted
+++ resolved
@@ -110,28 +110,6 @@
         $cookies = $request->cookies->all();
         $server = $request->server->all();
 
-<<<<<<< HEAD
-        // Override the arguments to emulate a sub-request.
-        // Sub-request object will point to localhost as client ip and real client ip
-        // will be included into trusted header for client ip
-        try {
-            if (Request::HEADER_X_FORWARDED_FOR & Request::getTrustedHeaderSet()) {
-                $currentXForwardedFor = $request->headers->get('X_FORWARDED_FOR', '');
-
-                $server['HTTP_X_FORWARDED_FOR'] = ($currentXForwardedFor ? $currentXForwardedFor.', ' : '').$request->getClientIp();
-            } elseif (method_exists(Request::class, 'getTrustedHeaderName') && $trustedHeaderName = Request::getTrustedHeaderName(Request::HEADER_CLIENT_IP, false)) {
-                $currentXForwardedFor = $request->headers->get($trustedHeaderName, '');
-
-                $server['HTTP_'.$trustedHeaderName] = ($currentXForwardedFor ? $currentXForwardedFor.', ' : '').$request->getClientIp();
-            }
-        } catch (\InvalidArgumentException $e) {
-            // Do nothing
-        }
-
-        $server['REMOTE_ADDR'] = $this->resolveTrustedProxy();
-
-=======
->>>>>>> 0f7667d6
         unset($server['HTTP_IF_MODIFIED_SINCE']);
         unset($server['HTTP_IF_NONE_MATCH']);
 
