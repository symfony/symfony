<?php

/*
 * This file is part of the Symfony package.
 *
 * (c) Fabien Potencier <fabien@symfony.com>
 *
 * For the full copyright and license information, please view the LICENSE
 * file that was distributed with this source code.
 */

namespace Symfony\Component\HttpFoundation;

// Help opcache.preload discover always-needed symbols
class_exists(ResponseHeaderBag::class);

/**
 * Response represents an HTTP response.
 *
 * @author Fabien Potencier <fabien@symfony.com>
 */
class Response
{
    public const HTTP_CONTINUE = 100;
    public const HTTP_SWITCHING_PROTOCOLS = 101;
    public const HTTP_PROCESSING = 102;            // RFC2518
    public const HTTP_EARLY_HINTS = 103;           // RFC8297
    public const HTTP_OK = 200;
    public const HTTP_CREATED = 201;
    public const HTTP_ACCEPTED = 202;
    public const HTTP_NON_AUTHORITATIVE_INFORMATION = 203;
    public const HTTP_NO_CONTENT = 204;
    public const HTTP_RESET_CONTENT = 205;
    public const HTTP_PARTIAL_CONTENT = 206;
    public const HTTP_MULTI_STATUS = 207;          // RFC4918
    public const HTTP_ALREADY_REPORTED = 208;      // RFC5842
    public const HTTP_IM_USED = 226;               // RFC3229
    public const HTTP_MULTIPLE_CHOICES = 300;
    public const HTTP_MOVED_PERMANENTLY = 301;
    public const HTTP_FOUND = 302;
    public const HTTP_SEE_OTHER = 303;
    public const HTTP_NOT_MODIFIED = 304;
    public const HTTP_USE_PROXY = 305;
    public const HTTP_RESERVED = 306;
    public const HTTP_TEMPORARY_REDIRECT = 307;
    public const HTTP_PERMANENTLY_REDIRECT = 308;  // RFC7238
    public const HTTP_BAD_REQUEST = 400;
    public const HTTP_UNAUTHORIZED = 401;
    public const HTTP_PAYMENT_REQUIRED = 402;
    public const HTTP_FORBIDDEN = 403;
    public const HTTP_NOT_FOUND = 404;
    public const HTTP_METHOD_NOT_ALLOWED = 405;
    public const HTTP_NOT_ACCEPTABLE = 406;
    public const HTTP_PROXY_AUTHENTICATION_REQUIRED = 407;
    public const HTTP_REQUEST_TIMEOUT = 408;
    public const HTTP_CONFLICT = 409;
    public const HTTP_GONE = 410;
    public const HTTP_LENGTH_REQUIRED = 411;
    public const HTTP_PRECONDITION_FAILED = 412;
    public const HTTP_REQUEST_ENTITY_TOO_LARGE = 413;
    public const HTTP_REQUEST_URI_TOO_LONG = 414;
    public const HTTP_UNSUPPORTED_MEDIA_TYPE = 415;
    public const HTTP_REQUESTED_RANGE_NOT_SATISFIABLE = 416;
    public const HTTP_EXPECTATION_FAILED = 417;
    public const HTTP_I_AM_A_TEAPOT = 418;                                               // RFC2324
    public const HTTP_MISDIRECTED_REQUEST = 421;                                         // RFC7540
    public const HTTP_UNPROCESSABLE_ENTITY = 422;                                        // RFC4918
    public const HTTP_LOCKED = 423;                                                      // RFC4918
    public const HTTP_FAILED_DEPENDENCY = 424;                                           // RFC4918
    public const HTTP_TOO_EARLY = 425;                                                   // RFC-ietf-httpbis-replay-04
    public const HTTP_UPGRADE_REQUIRED = 426;                                            // RFC2817
    public const HTTP_PRECONDITION_REQUIRED = 428;                                       // RFC6585
    public const HTTP_TOO_MANY_REQUESTS = 429;                                           // RFC6585
    public const HTTP_REQUEST_HEADER_FIELDS_TOO_LARGE = 431;                             // RFC6585
    public const HTTP_UNAVAILABLE_FOR_LEGAL_REASONS = 451;                               // RFC7725
    public const HTTP_INTERNAL_SERVER_ERROR = 500;
    public const HTTP_NOT_IMPLEMENTED = 501;
    public const HTTP_BAD_GATEWAY = 502;
    public const HTTP_SERVICE_UNAVAILABLE = 503;
    public const HTTP_GATEWAY_TIMEOUT = 504;
    public const HTTP_VERSION_NOT_SUPPORTED = 505;
    public const HTTP_VARIANT_ALSO_NEGOTIATES_EXPERIMENTAL = 506;                        // RFC2295
    public const HTTP_INSUFFICIENT_STORAGE = 507;                                        // RFC4918
    public const HTTP_LOOP_DETECTED = 508;                                               // RFC5842
    public const HTTP_NOT_EXTENDED = 510;                                                // RFC2774
    public const HTTP_NETWORK_AUTHENTICATION_REQUIRED = 511;                             // RFC6585

    /**
     * @see https://developer.mozilla.org/en-US/docs/Web/HTTP/Headers/Cache-Control
     */
    private const HTTP_RESPONSE_CACHE_CONTROL_DIRECTIVES = [
        'must_revalidate' => false,
        'no_cache' => false,
        'no_store' => false,
        'no_transform' => false,
        'public' => false,
        'private' => false,
        'proxy_revalidate' => false,
        'max_age' => true,
        's_maxage' => true,
        'stale_if_error' => true,         // RFC5861
        'stale_while_revalidate' => true, // RFC5861
        'immutable' => false,
        'last_modified' => true,
        'etag' => true,
    ];

    public ResponseHeaderBag $headers;

    protected string $content;
    protected string $version;
    protected int $statusCode;
    protected string $statusText;
    protected ?string $charset = null;

    /**
     * Status codes translation table.
     *
     * The list of codes is complete according to the
     * {@link https://www.iana.org/assignments/http-status-codes/http-status-codes.xhtml Hypertext Transfer Protocol (HTTP) Status Code Registry}
     * (last updated 2021-10-01).
     *
     * Unless otherwise noted, the status code is defined in RFC2616.
     */
    public static array $statusTexts = [
        100 => 'Continue',
        101 => 'Switching Protocols',
        102 => 'Processing',            // RFC2518
        103 => 'Early Hints',
        200 => 'OK',
        201 => 'Created',
        202 => 'Accepted',
        203 => 'Non-Authoritative Information',
        204 => 'No Content',
        205 => 'Reset Content',
        206 => 'Partial Content',
        207 => 'Multi-Status',          // RFC4918
        208 => 'Already Reported',      // RFC5842
        226 => 'IM Used',               // RFC3229
        300 => 'Multiple Choices',
        301 => 'Moved Permanently',
        302 => 'Found',
        303 => 'See Other',
        304 => 'Not Modified',
        305 => 'Use Proxy',
        307 => 'Temporary Redirect',
        308 => 'Permanent Redirect',    // RFC7238
        400 => 'Bad Request',
        401 => 'Unauthorized',
        402 => 'Payment Required',
        403 => 'Forbidden',
        404 => 'Not Found',
        405 => 'Method Not Allowed',
        406 => 'Not Acceptable',
        407 => 'Proxy Authentication Required',
        408 => 'Request Timeout',
        409 => 'Conflict',
        410 => 'Gone',
        411 => 'Length Required',
        412 => 'Precondition Failed',
        413 => 'Content Too Large',                                           // RFC-ietf-httpbis-semantics
        414 => 'URI Too Long',
        415 => 'Unsupported Media Type',
        416 => 'Range Not Satisfiable',
        417 => 'Expectation Failed',
        418 => 'I\'m a teapot',                                               // RFC2324
        421 => 'Misdirected Request',                                         // RFC7540
        422 => 'Unprocessable Content',                                       // RFC-ietf-httpbis-semantics
        423 => 'Locked',                                                      // RFC4918
        424 => 'Failed Dependency',                                           // RFC4918
        425 => 'Too Early',                                                   // RFC-ietf-httpbis-replay-04
        426 => 'Upgrade Required',                                            // RFC2817
        428 => 'Precondition Required',                                       // RFC6585
        429 => 'Too Many Requests',                                           // RFC6585
        431 => 'Request Header Fields Too Large',                             // RFC6585
        451 => 'Unavailable For Legal Reasons',                               // RFC7725
        500 => 'Internal Server Error',
        501 => 'Not Implemented',
        502 => 'Bad Gateway',
        503 => 'Service Unavailable',
        504 => 'Gateway Timeout',
        505 => 'HTTP Version Not Supported',
        506 => 'Variant Also Negotiates',                                     // RFC2295
        507 => 'Insufficient Storage',                                        // RFC4918
        508 => 'Loop Detected',                                               // RFC5842
        510 => 'Not Extended',                                                // RFC2774
        511 => 'Network Authentication Required',                             // RFC6585
    ];

    /**
     * Tracks headers already sent in informational responses.
     */
    private array $sentHeaders;

    /**
     * @param int $status The HTTP status code (200 "OK" by default)
     *
     * @throws \InvalidArgumentException When the HTTP status code is not valid
     */
    public function __construct(?string $content = '', int $status = 200, array $headers = [])
    {
        $this->headers = new ResponseHeaderBag($headers);
        $this->setContent($content);
        $this->setStatusCode($status);
        $this->setProtocolVersion('1.0');
    }

    /**
     * Returns the Response as an HTTP string.
     *
     * The string representation of the Response is the same as the
     * one that will be sent to the client only if the prepare() method
     * has been called before.
     *
     * @see prepare()
     */
    public function __toString(): string
    {
        return
            sprintf('HTTP/%s %s %s', $this->version, $this->statusCode, $this->statusText)."\r\n".
            $this->headers."\r\n".
            $this->getContent();
    }

    /**
     * Clones the current Response instance.
     */
    public function __clone()
    {
        $this->headers = clone $this->headers;
    }

    /**
     * Prepares the Response before it is sent to the client.
     *
     * This method tweaks the Response to ensure that it is
     * compliant with RFC 2616. Most of the changes are based on
     * the Request that is "associated" with this Response.
     *
     * @return $this
     */
    public function prepare(Request $request): static
    {
        $headers = $this->headers;

        if ($this->isInformational() || $this->isEmpty()) {
            $this->setContent(null);
            $headers->remove('Content-Type');
            $headers->remove('Content-Length');
            // prevent PHP from sending the Content-Type header based on default_mimetype
            ini_set('default_mimetype', '');
        } else {
            // Content-type based on the Request
            if (!$headers->has('Content-Type')) {
                $format = $request->getRequestFormat(null);
                if (null !== $format && $mimeType = $request->getMimeType($format)) {
                    $headers->set('Content-Type', $mimeType);
                }
            }

            // Fix Content-Type
            $charset = $this->charset ?: 'UTF-8';
            if (!$headers->has('Content-Type')) {
                $headers->set('Content-Type', 'text/html; charset='.$charset);
            } elseif (0 === stripos($headers->get('Content-Type') ?? '', 'text/') && false === stripos($headers->get('Content-Type') ?? '', 'charset')) {
                // add the charset
                $headers->set('Content-Type', $headers->get('Content-Type').'; charset='.$charset);
            }

            // Fix Content-Length
            if ($headers->has('Transfer-Encoding')) {
                $headers->remove('Content-Length');
            }

            if ($request->isMethod('HEAD')) {
                // cf. RFC2616 14.13
                $length = $headers->get('Content-Length');
                $this->setContent(null);
                if ($length) {
                    $headers->set('Content-Length', $length);
                }
            }
        }

        // Fix protocol
        if ('HTTP/1.0' != $request->server->get('SERVER_PROTOCOL')) {
            $this->setProtocolVersion('1.1');
        }

        // Check if we need to send extra expire info headers
        if ('1.0' == $this->getProtocolVersion() && str_contains($headers->get('Cache-Control', ''), 'no-cache')) {
            $headers->set('pragma', 'no-cache');
            $headers->set('expires', -1);
        }

        $this->ensureIEOverSSLCompatibility($request);

        if ($request->isSecure()) {
            foreach ($headers->getCookies() as $cookie) {
                $cookie->setSecureDefault(true);
            }
        }

        return $this;
    }

    /**
     * Sends HTTP headers.
     *
<<<<<<< HEAD
=======
     * @param positive-int|null $statusCode The status code to use, override the statusCode property if set and not null
     *
>>>>>>> 0f67d51a
     * @return $this
     */
    public function sendHeaders(int $statusCode = null): static
    {
        // headers have already been sent by the developer
        if (headers_sent()) {
            return $this;
        }

        $informationalResponse = $statusCode >= 100 && $statusCode < 200;
        if ($informationalResponse && !\function_exists('headers_send')) {
            // skip informational responses if not supported by the SAPI
            return $this;
        }

        // headers
        foreach ($this->headers->allPreserveCaseWithoutCookies() as $name => $values) {
            $newValues = $values;
            $replace = false;

            // As recommended by RFC 8297, PHP automatically copies headers from previous 103 responses, we need to deal with that if headers changed
            if (103 === $statusCode) {
                $previousValues = $this->sentHeaders[$name] ?? null;
                if ($previousValues === $values) {
                    // Header already sent in a previous response, it will be automatically copied in this response by PHP
                    continue;
                }

                $replace = 0 === strcasecmp($name, 'Content-Type');

                if (null !== $previousValues && array_diff($previousValues, $values)) {
                    header_remove($name);
                    $previousValues = null;
                }

                $newValues = null === $previousValues ? $values : array_diff($values, $previousValues);
            }

            foreach ($newValues as $value) {
                header($name.': '.$value, $replace, $this->statusCode);
            }

            if ($informationalResponse) {
                $this->sentHeaders[$name] = $values;
            }
        }

        // cookies
        foreach ($this->headers->getCookies() as $cookie) {
            header('Set-Cookie: '.$cookie, false, $this->statusCode);
        }

        if ($informationalResponse) {
            headers_send($statusCode);

            return $this;
        }

        $statusCode ??= $this->statusCode;

        // status
        header(sprintf('HTTP/%s %s %s', $this->version, $statusCode, $this->statusText), true, $statusCode);

        return $this;
    }

    /**
     * Sends content for the current web response.
     *
     * @return $this
     */
    public function sendContent(): static
    {
        echo $this->content;

        return $this;
    }

    /**
     * Sends HTTP headers and content.
     *
     * @param bool $flush Whether output buffers should be flushed
     *
     * @return $this
     */
    public function send(bool $flush = true): static
    {
        $this->sendHeaders();
        $this->sendContent();

        if (!$flush) {
            return $this;
        }

        if (\function_exists('fastcgi_finish_request')) {
            fastcgi_finish_request();
        } elseif (\function_exists('litespeed_finish_request')) {
            litespeed_finish_request();
        } elseif (!\in_array(\PHP_SAPI, ['cli', 'phpdbg', 'embed'], true)) {
            static::closeOutputBuffers(0, true);
            flush();
        }

        return $this;
    }

    /**
     * Sets the response content.
     *
     * @return $this
     */
    public function setContent(?string $content): static
    {
        $this->content = $content ?? '';

        return $this;
    }

    /**
     * Gets the current response content.
     */
    public function getContent(): string|false
    {
        return $this->content;
    }

    /**
     * Sets the HTTP protocol version (1.0 or 1.1).
     *
     * @return $this
     *
     * @final
     */
    public function setProtocolVersion(string $version): static
    {
        $this->version = $version;

        return $this;
    }

    /**
     * Gets the HTTP protocol version.
     *
     * @final
     */
    public function getProtocolVersion(): string
    {
        return $this->version;
    }

    /**
     * Sets the response status code.
     *
     * If the status text is null it will be automatically populated for the known
     * status codes and left empty otherwise.
     *
     * @return $this
     *
     * @throws \InvalidArgumentException When the HTTP status code is not valid
     *
     * @final
     */
    public function setStatusCode(int $code, string $text = null): static
    {
        $this->statusCode = $code;
        if ($this->isInvalid()) {
            throw new \InvalidArgumentException(sprintf('The HTTP status code "%s" is not valid.', $code));
        }

        if (null === $text) {
            $this->statusText = self::$statusTexts[$code] ?? 'unknown status';

            return $this;
        }

        $this->statusText = $text;

        return $this;
    }

    /**
     * Retrieves the status code for the current web response.
     *
     * @final
     */
    public function getStatusCode(): int
    {
        return $this->statusCode;
    }

    /**
     * Sets the response charset.
     *
     * @return $this
     *
     * @final
     */
    public function setCharset(string $charset): static
    {
        $this->charset = $charset;

        return $this;
    }

    /**
     * Retrieves the response charset.
     *
     * @final
     */
    public function getCharset(): ?string
    {
        return $this->charset;
    }

    /**
     * Returns true if the response may safely be kept in a shared (surrogate) cache.
     *
     * Responses marked "private" with an explicit Cache-Control directive are
     * considered uncacheable.
     *
     * Responses with neither a freshness lifetime (Expires, max-age) nor cache
     * validator (Last-Modified, ETag) are considered uncacheable because there is
     * no way to tell when or how to remove them from the cache.
     *
     * Note that RFC 7231 and RFC 7234 possibly allow for a more permissive implementation,
     * for example "status codes that are defined as cacheable by default [...]
     * can be reused by a cache with heuristic expiration unless otherwise indicated"
     * (https://tools.ietf.org/html/rfc7231#section-6.1)
     *
     * @final
     */
    public function isCacheable(): bool
    {
        if (!\in_array($this->statusCode, [200, 203, 300, 301, 302, 404, 410])) {
            return false;
        }

        if ($this->headers->hasCacheControlDirective('no-store') || $this->headers->getCacheControlDirective('private')) {
            return false;
        }

        return $this->isValidateable() || $this->isFresh();
    }

    /**
     * Returns true if the response is "fresh".
     *
     * Fresh responses may be served from cache without any interaction with the
     * origin. A response is considered fresh when it includes a Cache-Control/max-age
     * indicator or Expires header and the calculated age is less than the freshness lifetime.
     *
     * @final
     */
    public function isFresh(): bool
    {
        return $this->getTtl() > 0;
    }

    /**
     * Returns true if the response includes headers that can be used to validate
     * the response with the origin server using a conditional GET request.
     *
     * @final
     */
    public function isValidateable(): bool
    {
        return $this->headers->has('Last-Modified') || $this->headers->has('ETag');
    }

    /**
     * Marks the response as "private".
     *
     * It makes the response ineligible for serving other clients.
     *
     * @return $this
     *
     * @final
     */
    public function setPrivate(): static
    {
        $this->headers->removeCacheControlDirective('public');
        $this->headers->addCacheControlDirective('private');

        return $this;
    }

    /**
     * Marks the response as "public".
     *
     * It makes the response eligible for serving other clients.
     *
     * @return $this
     *
     * @final
     */
    public function setPublic(): static
    {
        $this->headers->addCacheControlDirective('public');
        $this->headers->removeCacheControlDirective('private');

        return $this;
    }

    /**
     * Marks the response as "immutable".
     *
     * @return $this
     *
     * @final
     */
    public function setImmutable(bool $immutable = true): static
    {
        if ($immutable) {
            $this->headers->addCacheControlDirective('immutable');
        } else {
            $this->headers->removeCacheControlDirective('immutable');
        }

        return $this;
    }

    /**
     * Returns true if the response is marked as "immutable".
     *
     * @final
     */
    public function isImmutable(): bool
    {
        return $this->headers->hasCacheControlDirective('immutable');
    }

    /**
     * Returns true if the response must be revalidated by shared caches once it has become stale.
     *
     * This method indicates that the response must not be served stale by a
     * cache in any circumstance without first revalidating with the origin.
     * When present, the TTL of the response should not be overridden to be
     * greater than the value provided by the origin.
     *
     * @final
     */
    public function mustRevalidate(): bool
    {
        return $this->headers->hasCacheControlDirective('must-revalidate') || $this->headers->hasCacheControlDirective('proxy-revalidate');
    }

    /**
     * Returns the Date header as a DateTime instance.
     *
     * @throws \RuntimeException When the header is not parseable
     *
     * @final
     */
    public function getDate(): ?\DateTimeImmutable
    {
        return $this->headers->getDate('Date');
    }

    /**
     * Sets the Date header.
     *
     * @return $this
     *
     * @final
     */
    public function setDate(\DateTimeInterface $date): static
    {
        $date = \DateTimeImmutable::createFromInterface($date);
        $date = $date->setTimezone(new \DateTimeZone('UTC'));
        $this->headers->set('Date', $date->format('D, d M Y H:i:s').' GMT');

        return $this;
    }

    /**
     * Returns the age of the response in seconds.
     *
     * @final
     */
    public function getAge(): int
    {
        if (null !== $age = $this->headers->get('Age')) {
            return (int) $age;
        }

        return max(time() - (int) $this->getDate()->format('U'), 0);
    }

    /**
     * Marks the response stale by setting the Age header to be equal to the maximum age of the response.
     *
     * @return $this
     */
    public function expire(): static
    {
        if ($this->isFresh()) {
            $this->headers->set('Age', $this->getMaxAge());
            $this->headers->remove('Expires');
        }

        return $this;
    }

    /**
     * Returns the value of the Expires header as a DateTime instance.
     *
     * @final
     */
    public function getExpires(): ?\DateTimeImmutable
    {
        try {
            return $this->headers->getDate('Expires');
        } catch (\RuntimeException) {
            // according to RFC 2616 invalid date formats (e.g. "0" and "-1") must be treated as in the past
            return \DateTimeImmutable::createFromFormat('U', time() - 172800);
        }
    }

    /**
     * Sets the Expires HTTP header with a DateTime instance.
     *
     * Passing null as value will remove the header.
     *
     * @return $this
     *
     * @final
     */
    public function setExpires(?\DateTimeInterface $date): static
    {
        if (null === $date) {
            $this->headers->remove('Expires');

            return $this;
        }

        $date = \DateTimeImmutable::createFromInterface($date);
        $date = $date->setTimezone(new \DateTimeZone('UTC'));
        $this->headers->set('Expires', $date->format('D, d M Y H:i:s').' GMT');

        return $this;
    }

    /**
     * Returns the number of seconds after the time specified in the response's Date
     * header when the response should no longer be considered fresh.
     *
     * First, it checks for a s-maxage directive, then a max-age directive, and then it falls
     * back on an expires header. It returns null when no maximum age can be established.
     *
     * @final
     */
    public function getMaxAge(): ?int
    {
        if ($this->headers->hasCacheControlDirective('s-maxage')) {
            return (int) $this->headers->getCacheControlDirective('s-maxage');
        }

        if ($this->headers->hasCacheControlDirective('max-age')) {
            return (int) $this->headers->getCacheControlDirective('max-age');
        }

        if (null !== $expires = $this->getExpires()) {
            $maxAge = (int) $expires->format('U') - (int) $this->getDate()->format('U');

            return max($maxAge, 0);
        }

        return null;
    }

    /**
     * Sets the number of seconds after which the response should no longer be considered fresh.
     *
     * This methods sets the Cache-Control max-age directive.
     *
     * @return $this
     *
     * @final
     */
    public function setMaxAge(int $value): static
    {
        $this->headers->addCacheControlDirective('max-age', $value);

        return $this;
    }

    /**
     * Sets the number of seconds after which the response should no longer be returned by shared caches when backend is down.
     *
     * This method sets the Cache-Control stale-if-error directive.
     *
     * @return $this
     *
     * @final
     */
    public function setStaleIfError(int $value): static
    {
        $this->headers->addCacheControlDirective('stale-if-error', $value);

        return $this;
    }

    /**
     * Sets the number of seconds after which the response should no longer return stale content by shared caches.
     *
     * This method sets the Cache-Control stale-while-revalidate directive.
     *
     * @return $this
     *
     * @final
     */
    public function setStaleWhileRevalidate(int $value): static
    {
        $this->headers->addCacheControlDirective('stale-while-revalidate', $value);

        return $this;
    }

    /**
     * Sets the number of seconds after which the response should no longer be considered fresh by shared caches.
     *
     * This methods sets the Cache-Control s-maxage directive.
     *
     * @return $this
     *
     * @final
     */
    public function setSharedMaxAge(int $value): static
    {
        $this->setPublic();
        $this->headers->addCacheControlDirective('s-maxage', $value);

        return $this;
    }

    /**
     * Returns the response's time-to-live in seconds.
     *
     * It returns null when no freshness information is present in the response.
     *
     * When the response's TTL is 0, the response may not be served from cache without first
     * revalidating with the origin.
     *
     * @final
     */
    public function getTtl(): ?int
    {
        $maxAge = $this->getMaxAge();

        return null !== $maxAge ? max($maxAge - $this->getAge(), 0) : null;
    }

    /**
     * Sets the response's time-to-live for shared caches in seconds.
     *
     * This method adjusts the Cache-Control/s-maxage directive.
     *
     * @return $this
     *
     * @final
     */
    public function setTtl(int $seconds): static
    {
        $this->setSharedMaxAge($this->getAge() + $seconds);

        return $this;
    }

    /**
     * Sets the response's time-to-live for private/client caches in seconds.
     *
     * This method adjusts the Cache-Control/max-age directive.
     *
     * @return $this
     *
     * @final
     */
    public function setClientTtl(int $seconds): static
    {
        $this->setMaxAge($this->getAge() + $seconds);

        return $this;
    }

    /**
     * Returns the Last-Modified HTTP header as a DateTime instance.
     *
     * @throws \RuntimeException When the HTTP header is not parseable
     *
     * @final
     */
    public function getLastModified(): ?\DateTimeImmutable
    {
        return $this->headers->getDate('Last-Modified');
    }

    /**
     * Sets the Last-Modified HTTP header with a DateTime instance.
     *
     * Passing null as value will remove the header.
     *
     * @return $this
     *
     * @final
     */
    public function setLastModified(?\DateTimeInterface $date): static
    {
        if (null === $date) {
            $this->headers->remove('Last-Modified');

            return $this;
        }

        $date = \DateTimeImmutable::createFromInterface($date);
        $date = $date->setTimezone(new \DateTimeZone('UTC'));
        $this->headers->set('Last-Modified', $date->format('D, d M Y H:i:s').' GMT');

        return $this;
    }

    /**
     * Returns the literal value of the ETag HTTP header.
     *
     * @final
     */
    public function getEtag(): ?string
    {
        return $this->headers->get('ETag');
    }

    /**
     * Sets the ETag value.
     *
     * @param string|null $etag The ETag unique identifier or null to remove the header
     * @param bool        $weak Whether you want a weak ETag or not
     *
     * @return $this
     *
     * @final
     */
    public function setEtag(?string $etag, bool $weak = false): static
    {
        if (null === $etag) {
            $this->headers->remove('Etag');
        } else {
            if (!str_starts_with($etag, '"')) {
                $etag = '"'.$etag.'"';
            }

            $this->headers->set('ETag', (true === $weak ? 'W/' : '').$etag);
        }

        return $this;
    }

    /**
     * Sets the response's cache headers (validation and/or expiration).
     *
     * Available options are: must_revalidate, no_cache, no_store, no_transform, public, private, proxy_revalidate, max_age, s_maxage, immutable, last_modified and etag.
     *
     * @return $this
     *
     * @throws \InvalidArgumentException
     *
     * @final
     */
    public function setCache(array $options): static
    {
        if ($diff = array_diff(array_keys($options), array_keys(self::HTTP_RESPONSE_CACHE_CONTROL_DIRECTIVES))) {
            throw new \InvalidArgumentException(sprintf('Response does not support the following options: "%s".', implode('", "', $diff)));
        }

        if (isset($options['etag'])) {
            $this->setEtag($options['etag']);
        }

        if (isset($options['last_modified'])) {
            $this->setLastModified($options['last_modified']);
        }

        if (isset($options['max_age'])) {
            $this->setMaxAge($options['max_age']);
        }

        if (isset($options['s_maxage'])) {
            $this->setSharedMaxAge($options['s_maxage']);
        }

        if (isset($options['stale_while_revalidate'])) {
            $this->setStaleWhileRevalidate($options['stale_while_revalidate']);
        }

        if (isset($options['stale_if_error'])) {
            $this->setStaleIfError($options['stale_if_error']);
        }

        foreach (self::HTTP_RESPONSE_CACHE_CONTROL_DIRECTIVES as $directive => $hasValue) {
            if (!$hasValue && isset($options[$directive])) {
                if ($options[$directive]) {
                    $this->headers->addCacheControlDirective(str_replace('_', '-', $directive));
                } else {
                    $this->headers->removeCacheControlDirective(str_replace('_', '-', $directive));
                }
            }
        }

        if (isset($options['public'])) {
            if ($options['public']) {
                $this->setPublic();
            } else {
                $this->setPrivate();
            }
        }

        if (isset($options['private'])) {
            if ($options['private']) {
                $this->setPrivate();
            } else {
                $this->setPublic();
            }
        }

        return $this;
    }

    /**
     * Modifies the response so that it conforms to the rules defined for a 304 status code.
     *
     * This sets the status, removes the body, and discards any headers
     * that MUST NOT be included in 304 responses.
     *
     * @return $this
     *
     * @see https://tools.ietf.org/html/rfc2616#section-10.3.5
     *
     * @final
     */
    public function setNotModified(): static
    {
        $this->setStatusCode(304);
        $this->setContent(null);

        // remove headers that MUST NOT be included with 304 Not Modified responses
        foreach (['Allow', 'Content-Encoding', 'Content-Language', 'Content-Length', 'Content-MD5', 'Content-Type', 'Last-Modified'] as $header) {
            $this->headers->remove($header);
        }

        return $this;
    }

    /**
     * Returns true if the response includes a Vary header.
     *
     * @final
     */
    public function hasVary(): bool
    {
        return null !== $this->headers->get('Vary');
    }

    /**
     * Returns an array of header names given in the Vary header.
     *
     * @final
     */
    public function getVary(): array
    {
        if (!$vary = $this->headers->all('Vary')) {
            return [];
        }

        $ret = [];
        foreach ($vary as $item) {
            $ret[] = preg_split('/[\s,]+/', $item);
        }

        return array_merge([], ...$ret);
    }

    /**
     * Sets the Vary header.
     *
     * @param bool $replace Whether to replace the actual value or not (true by default)
     *
     * @return $this
     *
     * @final
     */
    public function setVary(string|array $headers, bool $replace = true): static
    {
        $this->headers->set('Vary', $headers, $replace);

        return $this;
    }

    /**
     * Determines if the Response validators (ETag, Last-Modified) match
     * a conditional value specified in the Request.
     *
     * If the Response is not modified, it sets the status code to 304 and
     * removes the actual content by calling the setNotModified() method.
     *
     * @final
     */
    public function isNotModified(Request $request): bool
    {
        if (!$request->isMethodCacheable()) {
            return false;
        }

        $notModified = false;
        $lastModified = $this->headers->get('Last-Modified');
        $modifiedSince = $request->headers->get('If-Modified-Since');

        if (($ifNoneMatchEtags = $request->getETags()) && (null !== $etag = $this->getEtag())) {
            if (0 == strncmp($etag, 'W/', 2)) {
                $etag = substr($etag, 2);
            }

            // Use weak comparison as per https://tools.ietf.org/html/rfc7232#section-3.2.
            foreach ($ifNoneMatchEtags as $ifNoneMatchEtag) {
                if (0 == strncmp($ifNoneMatchEtag, 'W/', 2)) {
                    $ifNoneMatchEtag = substr($ifNoneMatchEtag, 2);
                }

                if ($ifNoneMatchEtag === $etag || '*' === $ifNoneMatchEtag) {
                    $notModified = true;
                    break;
                }
            }
        }
        // Only do If-Modified-Since date comparison when If-None-Match is not present as per https://tools.ietf.org/html/rfc7232#section-3.3.
        elseif ($modifiedSince && $lastModified) {
            $notModified = strtotime($modifiedSince) >= strtotime($lastModified);
        }

        if ($notModified) {
            $this->setNotModified();
        }

        return $notModified;
    }

    /**
     * Is response invalid?
     *
     * @see https://www.w3.org/Protocols/rfc2616/rfc2616-sec10.html
     *
     * @final
     */
    public function isInvalid(): bool
    {
        return $this->statusCode < 100 || $this->statusCode >= 600;
    }

    /**
     * Is response informative?
     *
     * @final
     */
    public function isInformational(): bool
    {
        return $this->statusCode >= 100 && $this->statusCode < 200;
    }

    /**
     * Is response successful?
     *
     * @final
     */
    public function isSuccessful(): bool
    {
        return $this->statusCode >= 200 && $this->statusCode < 300;
    }

    /**
     * Is the response a redirect?
     *
     * @final
     */
    public function isRedirection(): bool
    {
        return $this->statusCode >= 300 && $this->statusCode < 400;
    }

    /**
     * Is there a client error?
     *
     * @final
     */
    public function isClientError(): bool
    {
        return $this->statusCode >= 400 && $this->statusCode < 500;
    }

    /**
     * Was there a server side error?
     *
     * @final
     */
    public function isServerError(): bool
    {
        return $this->statusCode >= 500 && $this->statusCode < 600;
    }

    /**
     * Is the response OK?
     *
     * @final
     */
    public function isOk(): bool
    {
        return 200 === $this->statusCode;
    }

    /**
     * Is the response forbidden?
     *
     * @final
     */
    public function isForbidden(): bool
    {
        return 403 === $this->statusCode;
    }

    /**
     * Is the response a not found error?
     *
     * @final
     */
    public function isNotFound(): bool
    {
        return 404 === $this->statusCode;
    }

    /**
     * Is the response a redirect of some form?
     *
     * @final
     */
    public function isRedirect(string $location = null): bool
    {
        return \in_array($this->statusCode, [201, 301, 302, 303, 307, 308]) && (null === $location ?: $location == $this->headers->get('Location'));
    }

    /**
     * Is the response empty?
     *
     * @final
     */
    public function isEmpty(): bool
    {
        return \in_array($this->statusCode, [204, 304]);
    }

    /**
     * Cleans or flushes output buffers up to target level.
     *
     * Resulting level can be greater than target level if a non-removable buffer has been encountered.
     *
     * @final
     */
    public static function closeOutputBuffers(int $targetLevel, bool $flush): void
    {
        $status = ob_get_status(true);
        $level = \count($status);
        $flags = \PHP_OUTPUT_HANDLER_REMOVABLE | ($flush ? \PHP_OUTPUT_HANDLER_FLUSHABLE : \PHP_OUTPUT_HANDLER_CLEANABLE);

        while ($level-- > $targetLevel && ($s = $status[$level]) && (!isset($s['del']) ? !isset($s['flags']) || ($s['flags'] & $flags) === $flags : $s['del'])) {
            if ($flush) {
                ob_end_flush();
            } else {
                ob_end_clean();
            }
        }
    }

    /**
     * Marks a response as safe according to RFC8674.
     *
     * @see https://tools.ietf.org/html/rfc8674
     */
    public function setContentSafe(bool $safe = true): void
    {
        if ($safe) {
            $this->headers->set('Preference-Applied', 'safe');
        } elseif ('safe' === $this->headers->get('Preference-Applied')) {
            $this->headers->remove('Preference-Applied');
        }

        $this->setVary('Prefer', false);
    }

    /**
     * Checks if we need to remove Cache-Control for SSL encrypted downloads when using IE < 9.
     *
     * @see http://support.microsoft.com/kb/323308
     *
     * @final
     */
    protected function ensureIEOverSSLCompatibility(Request $request): void
    {
        if (false !== stripos($this->headers->get('Content-Disposition') ?? '', 'attachment') && 1 == preg_match('/MSIE (.*?);/i', $request->server->get('HTTP_USER_AGENT') ?? '', $match) && true === $request->isSecure()) {
            if ((int) preg_replace('/(MSIE )(.*?);/', '$2', $match[0]) < 9) {
                $this->headers->remove('Cache-Control');
            }
        }
    }
}<|MERGE_RESOLUTION|>--- conflicted
+++ resolved
@@ -307,11 +307,8 @@
     /**
      * Sends HTTP headers.
      *
-<<<<<<< HEAD
-=======
      * @param positive-int|null $statusCode The status code to use, override the statusCode property if set and not null
      *
->>>>>>> 0f67d51a
      * @return $this
      */
     public function sendHeaders(int $statusCode = null): static
