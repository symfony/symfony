--- conflicted
+++ resolved
@@ -17,9 +17,6 @@
 
 class EntryManagerTest extends TestCase
 {
-<<<<<<< HEAD
-    use ForwardCompatTestTrait;
-
     public function testMove()
     {
         $this->expectException('Symfony\Component\Ldap\Exception\LdapException');
@@ -34,8 +31,6 @@
         $entryManager->move($entry, 'a');
     }
 
-=======
->>>>>>> ce30848f
     public function testGetResources()
     {
         $this->expectException('Symfony\Component\Ldap\Exception\NotBoundException');
