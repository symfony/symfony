<?php

/*
 * This file is part of the Symfony package.
 *
 * (c) Fabien Potencier <fabien@symfony.com>
 *
 * For the full copyright and license information, please view the LICENSE
 * file that was distributed with this source code.
 */

namespace Symfony\Component\DependencyInjection;

use Symfony\Component\DependencyInjection\Argument\BoundArgument;
use Symfony\Component\DependencyInjection\Exception\InvalidArgumentException;
use Symfony\Component\DependencyInjection\Exception\OutOfBoundsException;

/**
 * Definition represents a service definition.
 *
 * @author Fabien Potencier <fabien@symfony.com>
 */
class Definition
{
    private const DEFAULT_DEPRECATION_TEMPLATE = 'The "%service_id%" service is deprecated. You should stop using it, as it will be removed in the future.';

    private $class;
    private $file;
    private $factory;
    private $shared = true;
    private $deprecation = [];
    private $properties = [];
    private $calls = [];
    private $instanceof = [];
    private $autoconfigured = false;
    private $configurator;
    private $tags = [];
    private $public = false;
    private $synthetic = false;
    private $abstract = false;
    private $lazy = false;
    private $decoratedService;
    private $autowired = false;
    private $changes = [];
    private $bindings = [];
    private $errors = [];

    protected $arguments = [];

    /**
     * @internal
     *
     * Used to store the name of the inner id when using service decoration together with autowiring
     */
    public $innerServiceId;

    /**
     * @internal
     *
     * Used to store the behavior to follow when using service decoration and the decorated service is invalid
     */
    public $decorationOnInvalid;

    public function __construct(string $class = null, array $arguments = [])
    {
        if (null !== $class) {
            $this->setClass($class);
        }
        $this->arguments = $arguments;
    }

    /**
     * Returns all changes tracked for the Definition object.
     *
     * @return array
     */
    public function getChanges()
    {
        return $this->changes;
    }

    /**
     * Sets the tracked changes for the Definition object.
     *
     * @param array $changes An array of changes for this Definition
     *
     * @return $this
     */
    public function setChanges(array $changes)
    {
        $this->changes = $changes;

        return $this;
    }

    /**
     * Sets a factory.
     *
     * @param string|array|Reference|null $factory A PHP function, reference or an array containing a class/Reference and a method to call
     *
     * @return $this
     */
    public function setFactory($factory)
    {
        $this->changes['factory'] = true;

        if (\is_string($factory) && str_contains($factory, '::')) {
            $factory = explode('::', $factory, 2);
        } elseif ($factory instanceof Reference) {
            $factory = [$factory, '__invoke'];
        }

        $this->factory = $factory;

        return $this;
    }

    /**
     * Gets the factory.
     *
     * @return string|array|null The PHP function or an array containing a class/Reference and a method to call
     */
    public function getFactory()
    {
        return $this->factory;
    }

    /**
     * Sets the service that this service is decorating.
     *
     * @param string|null $id        The decorated service id, use null to remove decoration
     * @param string|null $renamedId The new decorated service id
     *
     * @return $this
     *
     * @throws InvalidArgumentException in case the decorated service id and the new decorated service id are equals
     */
    public function setDecoratedService(?string $id, string $renamedId = null, int $priority = 0, int $invalidBehavior = ContainerInterface::EXCEPTION_ON_INVALID_REFERENCE)
    {
        if ($renamedId && $id === $renamedId) {
            throw new InvalidArgumentException(sprintf('The decorated service inner name for "%s" must be different than the service name itself.', $id));
        }

        $this->changes['decorated_service'] = true;

        if (null === $id) {
            $this->decoratedService = null;
        } else {
            $this->decoratedService = [$id, $renamedId, (int) $priority];

            if (ContainerInterface::EXCEPTION_ON_INVALID_REFERENCE !== $invalidBehavior) {
                $this->decoratedService[] = $invalidBehavior;
            }
        }

        return $this;
    }

    /**
     * Gets the service that this service is decorating.
     *
     * @return array|null An array composed of the decorated service id, the new id for it and the priority of decoration, null if no service is decorated
     */
    public function getDecoratedService()
    {
        return $this->decoratedService;
    }

    /**
     * Sets the service class.
     *
     * @return $this
     */
    public function setClass(?string $class)
    {
        $this->changes['class'] = true;

        $this->class = $class;

        return $this;
    }

    /**
     * Gets the service class.
     *
     * @return string|null
     */
    public function getClass()
    {
        return $this->class;
    }

    /**
     * Sets the arguments to pass to the service constructor/factory method.
     *
     * @return $this
     */
    public function setArguments(array $arguments)
    {
        $this->arguments = $arguments;

        return $this;
    }

    /**
     * Sets the properties to define when creating the service.
     *
     * @return $this
     */
    public function setProperties(array $properties)
    {
        $this->properties = $properties;

        return $this;
    }

    /**
     * Gets the properties to define when creating the service.
     *
     * @return array
     */
    public function getProperties()
    {
        return $this->properties;
    }

    /**
     * Sets a specific property.
     *
     * @param mixed $value
     *
     * @return $this
     */
    public function setProperty(string $name, $value)
    {
        $this->properties[$name] = $value;

        return $this;
    }

    /**
     * Adds an argument to pass to the service constructor/factory method.
     *
     * @param mixed $argument An argument
     *
     * @return $this
     */
    public function addArgument($argument)
    {
        $this->arguments[] = $argument;

        return $this;
    }

    /**
     * Replaces a specific argument.
     *
     * @param int|string $index
     * @param mixed      $argument
     *
     * @return $this
     *
     * @throws OutOfBoundsException When the replaced argument does not exist
     */
    public function replaceArgument($index, $argument)
    {
        if (0 === \count($this->arguments)) {
            throw new OutOfBoundsException('Cannot replace arguments if none have been configured yet.');
        }

        if (\is_int($index) && ($index < 0 || $index > \count($this->arguments) - 1)) {
            throw new OutOfBoundsException(sprintf('The index "%d" is not in the range [0, %d].', $index, \count($this->arguments) - 1));
        }

        if (!\array_key_exists($index, $this->arguments)) {
            throw new OutOfBoundsException(sprintf('The argument "%s" doesn\'t exist.', $index));
        }

        $this->arguments[$index] = $argument;

        return $this;
    }

    /**
     * Sets a specific argument.
     *
     * @param int|string $key
     * @param mixed      $value
     *
     * @return $this
     */
    public function setArgument($key, $value)
    {
        $this->arguments[$key] = $value;

        return $this;
    }

    /**
     * Gets the arguments to pass to the service constructor/factory method.
     *
     * @return array
     */
    public function getArguments()
    {
        return $this->arguments;
    }

    /**
     * Gets an argument to pass to the service constructor/factory method.
     *
     * @param int|string $index
     *
     * @return mixed
     *
     * @throws OutOfBoundsException When the argument does not exist
     */
    public function getArgument($index)
    {
        if (!\array_key_exists($index, $this->arguments)) {
            throw new OutOfBoundsException(sprintf('The argument "%s" doesn\'t exist.', $index));
        }

        return $this->arguments[$index];
    }

    /**
     * Sets the methods to call after service initialization.
     *
     * @return $this
     */
    public function setMethodCalls(array $calls = [])
    {
        $this->calls = [];
        foreach ($calls as $call) {
            $this->addMethodCall($call[0], $call[1], $call[2] ?? false);
        }

        return $this;
    }

    /**
     * Adds a method to call after service initialization.
     *
     * @param string $method       The method name to call
     * @param array  $arguments    An array of arguments to pass to the method call
     * @param bool   $returnsClone Whether the call returns the service instance or not
     *
     * @return $this
     *
     * @throws InvalidArgumentException on empty $method param
     */
    public function addMethodCall(string $method, array $arguments = [], bool $returnsClone = false)
    {
        if (empty($method)) {
            throw new InvalidArgumentException('Method name cannot be empty.');
        }
        $this->calls[] = $returnsClone ? [$method, $arguments, true] : [$method, $arguments];

        return $this;
    }

    /**
     * Removes a method to call after service initialization.
     *
     * @return $this
     */
    public function removeMethodCall(string $method)
    {
        foreach ($this->calls as $i => $call) {
            if ($call[0] === $method) {
                unset($this->calls[$i]);
            }
        }

        return $this;
    }

    /**
     * Check if the current definition has a given method to call after service initialization.
     *
     * @return bool
     */
    public function hasMethodCall(string $method)
    {
        foreach ($this->calls as $call) {
            if ($call[0] === $method) {
                return true;
            }
        }

        return false;
    }

    /**
     * Gets the methods to call after service initialization.
     *
     * @return array
     */
    public function getMethodCalls()
    {
        return $this->calls;
    }

    /**
     * Sets the definition templates to conditionally apply on the current definition, keyed by parent interface/class.
     *
     * @param ChildDefinition[] $instanceof
     *
     * @return $this
     */
    public function setInstanceofConditionals(array $instanceof)
    {
        $this->instanceof = $instanceof;

        return $this;
    }

    /**
     * Gets the definition templates to conditionally apply on the current definition, keyed by parent interface/class.
     *
     * @return ChildDefinition[]
     */
    public function getInstanceofConditionals()
    {
        return $this->instanceof;
    }

    /**
     * Sets whether or not instanceof conditionals should be prepended with a global set.
     *
     * @return $this
     */
    public function setAutoconfigured(bool $autoconfigured)
    {
        $this->changes['autoconfigured'] = true;

        $this->autoconfigured = $autoconfigured;

        return $this;
    }

    /**
     * @return bool
     */
    public function isAutoconfigured()
    {
        return $this->autoconfigured;
    }

    /**
     * Sets tags for this definition.
     *
     * @return $this
     */
    public function setTags(array $tags)
    {
        $this->tags = $tags;

        return $this;
    }

    /**
     * Returns all tags.
     *
     * @return array
     */
    public function getTags()
    {
        return $this->tags;
    }

    /**
     * Gets a tag by name.
     *
<<<<<<< HEAD
     * @return array An array of attributes
=======
     * @return array
>>>>>>> f1643e87
     */
    public function getTag(string $name)
    {
        return $this->tags[$name] ?? [];
    }

    /**
     * Adds a tag for this definition.
     *
     * @return $this
     */
    public function addTag(string $name, array $attributes = [])
    {
        $this->tags[$name][] = $attributes;

        return $this;
    }

    /**
     * Whether this definition has a tag with the given name.
     *
     * @return bool
     */
    public function hasTag(string $name)
    {
        return isset($this->tags[$name]);
    }

    /**
     * Clears all tags for a given name.
     *
     * @return $this
     */
    public function clearTag(string $name)
    {
        unset($this->tags[$name]);

        return $this;
    }

    /**
     * Clears the tags for this definition.
     *
     * @return $this
     */
    public function clearTags()
    {
        $this->tags = [];

        return $this;
    }

    /**
     * Sets a file to require before creating the service.
     *
     * @return $this
     */
    public function setFile(?string $file)
    {
        $this->changes['file'] = true;

        $this->file = $file;

        return $this;
    }

    /**
     * Gets the file to require before creating the service.
     *
     * @return string|null
     */
    public function getFile()
    {
        return $this->file;
    }

    /**
     * Sets if the service must be shared or not.
     *
     * @return $this
     */
    public function setShared(bool $shared)
    {
        $this->changes['shared'] = true;

        $this->shared = $shared;

        return $this;
    }

    /**
     * Whether this service is shared.
     *
     * @return bool
     */
    public function isShared()
    {
        return $this->shared;
    }

    /**
     * Sets the visibility of this service.
     *
     * @return $this
     */
    public function setPublic(bool $boolean)
    {
        $this->changes['public'] = true;

        $this->public = $boolean;

        return $this;
    }

    /**
     * Whether this service is public facing.
     *
     * @return bool
     */
    public function isPublic()
    {
        return $this->public;
    }

    /**
     * Sets if this service is private.
     *
     * @return $this
     *
     * @deprecated since Symfony 5.2, use setPublic() instead
     */
    public function setPrivate(bool $boolean)
    {
        trigger_deprecation('symfony/dependency-injection', '5.2', 'The "%s()" method is deprecated, use "setPublic()" instead.', __METHOD__);

        return $this->setPublic(!$boolean);
    }

    /**
     * Whether this service is private.
     *
     * @return bool
     */
    public function isPrivate()
    {
        return !$this->public;
    }

    /**
     * Sets the lazy flag of this service.
     *
     * @return $this
     */
    public function setLazy(bool $lazy)
    {
        $this->changes['lazy'] = true;

        $this->lazy = $lazy;

        return $this;
    }

    /**
     * Whether this service is lazy.
     *
     * @return bool
     */
    public function isLazy()
    {
        return $this->lazy;
    }

    /**
     * Sets whether this definition is synthetic, that is not constructed by the
     * container, but dynamically injected.
     *
     * @return $this
     */
    public function setSynthetic(bool $boolean)
    {
        $this->synthetic = $boolean;

        if (!isset($this->changes['public'])) {
            $this->setPublic(true);
        }

        return $this;
    }

    /**
     * Whether this definition is synthetic, that is not constructed by the
     * container, but dynamically injected.
     *
     * @return bool
     */
    public function isSynthetic()
    {
        return $this->synthetic;
    }

    /**
     * Whether this definition is abstract, that means it merely serves as a
     * template for other definitions.
     *
     * @return $this
     */
    public function setAbstract(bool $boolean)
    {
        $this->abstract = $boolean;

        return $this;
    }

    /**
     * Whether this definition is abstract, that means it merely serves as a
     * template for other definitions.
     *
     * @return bool
     */
    public function isAbstract()
    {
        return $this->abstract;
    }

    /**
     * Whether this definition is deprecated, that means it should not be called
     * anymore.
     *
     * @param string $package The name of the composer package that is triggering the deprecation
     * @param string $version The version of the package that introduced the deprecation
     * @param string $message The deprecation message to use
     *
     * @return $this
     *
     * @throws InvalidArgumentException when the message template is invalid
     */
    public function setDeprecated(/* string $package, string $version, string $message */)
    {
        $args = \func_get_args();

        if (\func_num_args() < 3) {
            trigger_deprecation('symfony/dependency-injection', '5.1', 'The signature of method "%s()" requires 3 arguments: "string $package, string $version, string $message", not defining them is deprecated.', __METHOD__);

            $status = $args[0] ?? true;

            if (!$status) {
                trigger_deprecation('symfony/dependency-injection', '5.1', 'Passing a null message to un-deprecate a node is deprecated.');
            }

            $message = (string) ($args[1] ?? null);
            $package = $version = '';
        } else {
            $status = true;
            $package = (string) $args[0];
            $version = (string) $args[1];
            $message = (string) $args[2];
        }

        if ('' !== $message) {
            if (preg_match('#[\r\n]|\*/#', $message)) {
                throw new InvalidArgumentException('Invalid characters found in deprecation template.');
            }

            if (!str_contains($message, '%service_id%')) {
                throw new InvalidArgumentException('The deprecation template must contain the "%service_id%" placeholder.');
            }
        }

        $this->changes['deprecated'] = true;
        $this->deprecation = $status ? ['package' => $package, 'version' => $version, 'message' => $message ?: self::DEFAULT_DEPRECATION_TEMPLATE] : [];

        return $this;
    }

    /**
     * Whether this definition is deprecated, that means it should not be called
     * anymore.
     *
     * @return bool
     */
    public function isDeprecated()
    {
        return (bool) $this->deprecation;
    }

    /**
     * Message to use if this definition is deprecated.
     *
     * @deprecated since Symfony 5.1, use "getDeprecation()" instead.
     *
     * @param string $id Service id relying on this definition
     *
     * @return string
     */
    public function getDeprecationMessage(string $id)
<<<<<<< HEAD
    {
        trigger_deprecation('symfony/dependency-injection', '5.1', 'The "%s()" method is deprecated, use "getDeprecation()" instead.', __METHOD__);

        return $this->getDeprecation($id)['message'];
    }

    /**
     * @param string $id Service id relying on this definition
     */
    public function getDeprecation(string $id): array
    {
=======
    {
        trigger_deprecation('symfony/dependency-injection', '5.1', 'The "%s()" method is deprecated, use "getDeprecation()" instead.', __METHOD__);

        return $this->getDeprecation($id)['message'];
    }

    /**
     * @param string $id Service id relying on this definition
     */
    public function getDeprecation(string $id): array
    {
>>>>>>> f1643e87
        return [
            'package' => $this->deprecation['package'],
            'version' => $this->deprecation['version'],
            'message' => str_replace('%service_id%', $id, $this->deprecation['message']),
        ];
    }

    /**
     * Sets a configurator to call after the service is fully initialized.
     *
     * @param string|array|Reference|null $configurator A PHP function, reference or an array containing a class/Reference and a method to call
     *
     * @return $this
     */
    public function setConfigurator($configurator)
    {
        $this->changes['configurator'] = true;

        if (\is_string($configurator) && str_contains($configurator, '::')) {
            $configurator = explode('::', $configurator, 2);
        } elseif ($configurator instanceof Reference) {
            $configurator = [$configurator, '__invoke'];
        }

        $this->configurator = $configurator;

        return $this;
    }

    /**
     * Gets the configurator to call after the service is fully initialized.
     *
     * @return string|array|null
     */
    public function getConfigurator()
    {
        return $this->configurator;
    }

    /**
     * Is the definition autowired?
     *
     * @return bool
     */
    public function isAutowired()
    {
        return $this->autowired;
    }

    /**
     * Enables/disables autowiring.
     *
     * @return $this
     */
    public function setAutowired(bool $autowired)
    {
        $this->changes['autowired'] = true;

        $this->autowired = $autowired;

        return $this;
    }

    /**
     * Gets bindings.
     *
     * @return array|BoundArgument[]
     */
    public function getBindings()
    {
        return $this->bindings;
    }

    /**
     * Sets bindings.
     *
     * Bindings map $named or FQCN arguments to values that should be
     * injected in the matching parameters (of the constructor, of methods
     * called and of controller actions).
     *
     * @return $this
     */
    public function setBindings(array $bindings)
    {
        foreach ($bindings as $key => $binding) {
            if (0 < strpos($key, '$') && $key !== $k = preg_replace('/[ \t]*\$/', ' $', $key)) {
                unset($bindings[$key]);
                $bindings[$key = $k] = $binding;
            }
            if (!$binding instanceof BoundArgument) {
                $bindings[$key] = new BoundArgument($binding);
            }
        }

        $this->bindings = $bindings;

        return $this;
    }

    /**
     * Add an error that occurred when building this Definition.
     *
     * @param string|\Closure|self $error
     *
     * @return $this
     */
    public function addError($error)
    {
        if ($error instanceof self) {
            $this->errors = array_merge($this->errors, $error->errors);
        } else {
            $this->errors[] = $error;
        }

        return $this;
    }

    /**
     * Returns any errors that occurred while building this Definition.
     *
     * @return array
     */
    public function getErrors()
    {
        foreach ($this->errors as $i => $error) {
            if ($error instanceof \Closure) {
                $this->errors[$i] = (string) $error();
            } elseif (!\is_string($error)) {
                $this->errors[$i] = (string) $error;
            }
        }

        return $this->errors;
    }

    public function hasErrors(): bool
    {
        return (bool) $this->errors;
    }
}<|MERGE_RESOLUTION|>--- conflicted
+++ resolved
@@ -473,11 +473,7 @@
     /**
      * Gets a tag by name.
      *
-<<<<<<< HEAD
-     * @return array An array of attributes
-=======
      * @return array
->>>>>>> f1643e87
      */
     public function getTag(string $name)
     {
@@ -773,7 +769,6 @@
      * @return string
      */
     public function getDeprecationMessage(string $id)
-<<<<<<< HEAD
     {
         trigger_deprecation('symfony/dependency-injection', '5.1', 'The "%s()" method is deprecated, use "getDeprecation()" instead.', __METHOD__);
 
@@ -785,19 +780,6 @@
      */
     public function getDeprecation(string $id): array
     {
-=======
-    {
-        trigger_deprecation('symfony/dependency-injection', '5.1', 'The "%s()" method is deprecated, use "getDeprecation()" instead.', __METHOD__);
-
-        return $this->getDeprecation($id)['message'];
-    }
-
-    /**
-     * @param string $id Service id relying on this definition
-     */
-    public function getDeprecation(string $id): array
-    {
->>>>>>> f1643e87
         return [
             'package' => $this->deprecation['package'],
             'version' => $this->deprecation['version'],
