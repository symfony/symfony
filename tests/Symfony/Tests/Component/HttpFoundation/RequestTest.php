--- conflicted
+++ resolved
@@ -817,11 +817,7 @@
         $this->assertNull($request->getRequestFormat(null));
 
         $request = new Request();
-<<<<<<< HEAD
         $this->assertNull($request->setRequestFormat('foo'));
-=======
-        $request->setRequestFormat('foo');
->>>>>>> abf85c73
         $this->assertEquals('foo', $request->getRequestFormat(null));
     }
 
