--- conflicted
+++ resolved
@@ -33,11 +33,7 @@
      * (this behavior ensures a BC behavior with previous versions of
      * Symfony).
      *
-<<<<<<< HEAD
-     * @return Cookie|null A Cookie instance or null if the cookie does not exist
-=======
      * @return Cookie|null
->>>>>>> f1643e87
      */
     public function get(string $name, string $path = '/', string $domain = null)
     {
@@ -166,11 +162,7 @@
     /**
      * Returns not yet expired cookie values for the given URI.
      *
-<<<<<<< HEAD
-     * @return array An array of cookie values
-=======
      * @return array
->>>>>>> f1643e87
      */
     public function allValues(string $uri, bool $returnsRawValue = false)
     {
@@ -207,11 +199,7 @@
     /**
      * Returns not yet expired raw cookie values for the given URI.
      *
-<<<<<<< HEAD
-     * @return array An array of cookie values
-=======
      * @return array
->>>>>>> f1643e87
      */
     public function allRawValues(string $uri)
     {
