--- conflicted
+++ resolved
@@ -138,16 +138,12 @@
     public function testGetUser()
     {
         $user = new InMemoryUser('user', 'pass');
-<<<<<<< HEAD
-        $token = new UsernamePasswordToken($user, 'default', ['ROLE_USER']);
-=======
         if (method_exists(UsernamePasswordToken::class, 'setAuthenticated')) {
             // @deprecated since Symfony 5.4
             $token = new UsernamePasswordToken($user, 'pass', 'default', ['ROLE_USER']);
         } else {
             $token = new UsernamePasswordToken($user, 'default', ['ROLE_USER']);
         }
->>>>>>> 3fe93d61
 
         $controller = $this->createController();
         $controller->setContainer($this->getContainerWithTokenStorage($token));
