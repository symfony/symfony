--- conflicted
+++ resolved
@@ -47,12 +47,8 @@
             'class'             => null,
             'property'          => null,
             'query_builder'     => null,
-<<<<<<< HEAD
-            'choices'           => array(),
+            'choices'           => null,
             'group_by'          => null,
-=======
-            'choices'           => null,
->>>>>>> d48fc3d3
         );
 
         $options = array_replace($defaultOptions, $options);
