<?php

/*
 * This file is part of the Symfony package.
 *
 * (c) Fabien Potencier <fabien@symfony.com>
 *
 * For the full copyright and license information, please view the LICENSE
 * file that was distributed with this source code.
 */

namespace Symfony\Component\Console\Command;

use Symfony\Component\Console\Application;
use Symfony\Component\Console\Completion\CompletionInput;
use Symfony\Component\Console\Completion\CompletionSuggestions;
use Symfony\Component\Console\Completion\Suggestion;
use Symfony\Component\Console\Helper\HelperInterface;
use Symfony\Component\Console\Helper\HelperSet;
use Symfony\Component\Console\Input\InputDefinition;
use Symfony\Component\Console\Input\InputInterface;
use Symfony\Component\Console\Output\OutputInterface;

/**
 * @author Nicolas Grekas <p@tchwork.com>
 */
final class LazyCommand extends Command
{
    private \Closure|Command $command;
    private ?bool $isEnabled;

    public function __construct(string $name, array $aliases, string $description, bool $isHidden, \Closure $commandFactory, ?bool $isEnabled = true)
    {
        $this->setName($name)
            ->setAliases($aliases)
            ->setHidden($isHidden)
            ->setDescription($description);

        $this->command = $commandFactory;
        $this->isEnabled = $isEnabled;
    }

    public function ignoreValidationErrors(): void
    {
        $this->getCommand()->ignoreValidationErrors();
    }

    public function setApplication(?Application $application = null): void
    {
        if (1 > \func_num_args()) {
            trigger_deprecation('symfony/console', '6.2', 'Calling "%s()" without any arguments is deprecated, pass null explicitly instead.', __METHOD__);
        }
        if ($this->command instanceof parent) {
            $this->command->setApplication($application);
        }

        parent::setApplication($application);
    }

    public function setHelperSet(HelperSet $helperSet): void
    {
        if ($this->command instanceof parent) {
            $this->command->setHelperSet($helperSet);
        }

        parent::setHelperSet($helperSet);
    }

    public function isEnabled(): bool
    {
        return $this->isEnabled ?? $this->getCommand()->isEnabled();
    }

    public function run(InputInterface $input, OutputInterface $output): int
    {
        return $this->getCommand()->run($input, $output);
    }

    public function complete(CompletionInput $input, CompletionSuggestions $suggestions): void
    {
        $this->getCommand()->complete($input, $suggestions);
    }

    public function setCode(callable $code): static
    {
        $this->getCommand()->setCode($code);

        return $this;
    }

    /**
     * @internal
     */
    public function mergeApplicationDefinition(bool $mergeArgs = true): void
    {
        $this->getCommand()->mergeApplicationDefinition($mergeArgs);
    }

    public function setDefinition(array|InputDefinition $definition): static
    {
        $this->getCommand()->setDefinition($definition);

        return $this;
    }

    public function getDefinition(): InputDefinition
    {
        return $this->getCommand()->getDefinition();
    }

    public function getNativeDefinition(): InputDefinition
    {
        return $this->getCommand()->getNativeDefinition();
    }

    /**
     * @param array|\Closure(CompletionInput,CompletionSuggestions):list<string|Suggestion> $suggestedValues The values used for input completion
     */
<<<<<<< HEAD
    public function addArgument(string $name, int $mode = null, string $description = '', mixed $default = null /* array|\Closure $suggestedValues = [] */): static
=======
    public function addArgument(string $name, ?int $mode = null, string $description = '', $default = null): self
>>>>>>> 2a31f2dd
    {
        $suggestedValues = 5 <= \func_num_args() ? func_get_arg(4) : [];
        $this->getCommand()->addArgument($name, $mode, $description, $default, $suggestedValues);

        return $this;
    }

    /**
     * @param array|\Closure(CompletionInput,CompletionSuggestions):list<string|Suggestion> $suggestedValues The values used for input completion
     */
<<<<<<< HEAD
    public function addOption(string $name, string|array $shortcut = null, int $mode = null, string $description = '', mixed $default = null /* array|\Closure $suggestedValues = [] */): static
=======
    public function addOption(string $name, $shortcut = null, ?int $mode = null, string $description = '', $default = null): self
>>>>>>> 2a31f2dd
    {
        $suggestedValues = 6 <= \func_num_args() ? func_get_arg(5) : [];
        $this->getCommand()->addOption($name, $shortcut, $mode, $description, $default, $suggestedValues);

        return $this;
    }

    public function setProcessTitle(string $title): static
    {
        $this->getCommand()->setProcessTitle($title);

        return $this;
    }

    public function setHelp(string $help): static
    {
        $this->getCommand()->setHelp($help);

        return $this;
    }

    public function getHelp(): string
    {
        return $this->getCommand()->getHelp();
    }

    public function getProcessedHelp(): string
    {
        return $this->getCommand()->getProcessedHelp();
    }

    public function getSynopsis(bool $short = false): string
    {
        return $this->getCommand()->getSynopsis($short);
    }

    public function addUsage(string $usage): static
    {
        $this->getCommand()->addUsage($usage);

        return $this;
    }

    public function getUsages(): array
    {
        return $this->getCommand()->getUsages();
    }

    public function getHelper(string $name): HelperInterface
    {
        return $this->getCommand()->getHelper($name);
    }

    public function getCommand(): parent
    {
        if (!$this->command instanceof \Closure) {
            return $this->command;
        }

        $command = $this->command = ($this->command)();
        $command->setApplication($this->getApplication());

        if (null !== $this->getHelperSet()) {
            $command->setHelperSet($this->getHelperSet());
        }

        $command->setName($this->getName())
            ->setAliases($this->getAliases())
            ->setHidden($this->isHidden())
            ->setDescription($this->getDescription());

        // Will throw if the command is not correctly initialized.
        $command->getDefinition();

        return $command;
    }
}<|MERGE_RESOLUTION|>--- conflicted
+++ resolved
@@ -116,11 +116,7 @@
     /**
      * @param array|\Closure(CompletionInput,CompletionSuggestions):list<string|Suggestion> $suggestedValues The values used for input completion
      */
-<<<<<<< HEAD
-    public function addArgument(string $name, int $mode = null, string $description = '', mixed $default = null /* array|\Closure $suggestedValues = [] */): static
-=======
-    public function addArgument(string $name, ?int $mode = null, string $description = '', $default = null): self
->>>>>>> 2a31f2dd
+    public function addArgument(string $name, ?int $mode = null, string $description = '', mixed $default = null /* array|\Closure $suggestedValues = [] */): static
     {
         $suggestedValues = 5 <= \func_num_args() ? func_get_arg(4) : [];
         $this->getCommand()->addArgument($name, $mode, $description, $default, $suggestedValues);
@@ -131,11 +127,7 @@
     /**
      * @param array|\Closure(CompletionInput,CompletionSuggestions):list<string|Suggestion> $suggestedValues The values used for input completion
      */
-<<<<<<< HEAD
-    public function addOption(string $name, string|array $shortcut = null, int $mode = null, string $description = '', mixed $default = null /* array|\Closure $suggestedValues = [] */): static
-=======
-    public function addOption(string $name, $shortcut = null, ?int $mode = null, string $description = '', $default = null): self
->>>>>>> 2a31f2dd
+    public function addOption(string $name, string|array|null $shortcut = null, ?int $mode = null, string $description = '', mixed $default = null /* array|\Closure $suggestedValues = [] */): static
     {
         $suggestedValues = 6 <= \func_num_args() ? func_get_arg(5) : [];
         $this->getCommand()->addOption($name, $shortcut, $mode, $description, $default, $suggestedValues);
