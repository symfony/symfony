--- conflicted
+++ resolved
@@ -62,11 +62,7 @@
     /**
      * Returns a bundle.
      *
-<<<<<<< HEAD
-     * @return BundleInterface A BundleInterface instance
-=======
      * @return BundleInterface
->>>>>>> f1643e87
      *
      * @throws \InvalidArgumentException when the bundle is not enabled
      */
@@ -84,11 +80,7 @@
      * where BundleName is the name of the bundle
      * and the remaining part is the relative path in the bundle.
      *
-<<<<<<< HEAD
-     * @return string The absolute path of the resource
-=======
      * @return string
->>>>>>> f1643e87
      *
      * @throws \InvalidArgumentException if the file cannot be found or the name is not valid
      * @throws \RuntimeException         if the name contains invalid/unsafe characters
@@ -137,11 +129,7 @@
      * For caches and artifacts that can be warmed at compile-time and deployed as read-only,
      * use the new "build directory" returned by the {@see getBuildDir()} method.
      *
-<<<<<<< HEAD
-     * @return string The cache directory
-=======
      * @return string
->>>>>>> f1643e87
      */
     public function getCacheDir();
 
