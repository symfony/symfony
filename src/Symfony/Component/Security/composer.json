--- conflicted
+++ resolved
@@ -34,19 +34,11 @@
     "require-dev": {
         "symfony/finder": "~2.8|~3.0",
         "symfony/polyfill-intl-icu": "~1.0",
-<<<<<<< HEAD
         "symfony/routing": "~2.8|~3.0",
-        "symfony/validator": "~2.8|~3.0",
+        "symfony/validator": "^2.8.18|^3.2.5",
         "symfony/expression-language": "~2.8|~3.0",
         "symfony/ldap": "~3.1",
         "psr/log": "~1.0"
-=======
-        "symfony/routing": "~2.2|~3.0.0",
-        "symfony/validator": "~2.7.25|^2.8.18|~3.2.5",
-        "psr/log": "~1.0",
-        "symfony/expression-language": "~2.6|~3.0.0",
-        "symfony/ldap": "~2.8|~3.0.0"
->>>>>>> 5db127bf
     },
     "suggest": {
         "symfony/form": "",
