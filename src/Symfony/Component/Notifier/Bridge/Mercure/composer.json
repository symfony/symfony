--- conflicted
+++ resolved
@@ -18,13 +18,8 @@
     "require": {
         "php": ">=8.1",
         "symfony/mercure": "^0.5.2|^0.6",
-<<<<<<< HEAD
-        "symfony/notifier": "^6.2",
+        "symfony/notifier": "^6.2.7",
         "symfony/service-contracts": "^2.5|^3"
-=======
-        "symfony/notifier": "^6.2.7",
-        "symfony/service-contracts": "^1.10|^2|^3"
->>>>>>> 4ef4b32d
     },
     "autoload": {
         "psr-4": { "Symfony\\Component\\Notifier\\Bridge\\Mercure\\": "" },
