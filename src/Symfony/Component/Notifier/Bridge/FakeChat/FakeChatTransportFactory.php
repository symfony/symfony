--- conflicted
+++ resolved
@@ -17,12 +17,8 @@
 use Symfony\Component\Notifier\Exception\UnsupportedSchemeException;
 use Symfony\Component\Notifier\Transport\AbstractTransportFactory;
 use Symfony\Component\Notifier\Transport\Dsn;
-<<<<<<< HEAD
-=======
-use Symfony\Component\Notifier\Transport\TransportInterface;
 use Symfony\Contracts\EventDispatcher\EventDispatcherInterface;
 use Symfony\Contracts\HttpClient\HttpClientInterface;
->>>>>>> ac3141a5
 
 /**
  * @author Oskar Stark <oskarstark@googlemail.com>
@@ -33,11 +29,7 @@
     private ?MailerInterface $mailer;
     private ?LoggerInterface $logger;
 
-<<<<<<< HEAD
-    public function __construct(MailerInterface $mailer = null, LoggerInterface $logger = null)
-=======
-    public function __construct(MailerInterface $mailer, LoggerInterface $logger, EventDispatcherInterface $dispatcher = null, HttpClientInterface $client = null)
->>>>>>> ac3141a5
+    public function __construct(MailerInterface $mailer = null, LoggerInterface $logger = null, EventDispatcherInterface $dispatcher = null, HttpClientInterface $client = null)
     {
         parent::__construct($dispatcher, $client);
 
@@ -62,15 +54,11 @@
         }
 
         if ('fakechat+logger' === $scheme) {
-<<<<<<< HEAD
             if (null === $this->logger) {
                 $this->throwMissingDependencyException($scheme, LoggerInterface::class, 'psr/log');
             }
 
-            return new FakeChatLoggerTransport($this->logger);
-=======
             return new FakeChatLoggerTransport($this->logger, $this->client, $this->dispatcher);
->>>>>>> ac3141a5
         }
 
         throw new UnsupportedSchemeException($dsn, 'fakechat', $this->getSupportedSchemes());
