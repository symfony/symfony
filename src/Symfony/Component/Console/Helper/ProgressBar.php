--- conflicted
+++ resolved
@@ -332,11 +332,7 @@
      * @param int|null $max     Number of steps to complete the bar (0 if indeterminate), null to leave unchanged
      * @param int      $startAt The starting point of the bar (useful e.g. when resuming a previously started bar)
      */
-<<<<<<< HEAD
-    public function start(int $max = null, int $startAt = 0): void
-=======
     public function start(?int $max = null, int $startAt = 0): void
->>>>>>> a44829e2
     {
         $this->startTime = time();
         $this->step = $startAt;
@@ -544,11 +540,7 @@
 
                 return $display;
             },
-<<<<<<< HEAD
             'elapsed' => fn (self $bar) => Helper::formatTime(time() - $bar->getStartTime(), 2),
-=======
-            'elapsed' => fn (self $bar) => Helper::formatTime(time() - $bar->getStartTime()),
->>>>>>> a44829e2
             'remaining' => function (self $bar) {
                 if (!$bar->getMaxSteps()) {
                     throw new LogicException('Unable to display the remaining time if the maximum number of steps is not set.');
@@ -561,11 +553,7 @@
                     throw new LogicException('Unable to display the estimated time if the maximum number of steps is not set.');
                 }
 
-<<<<<<< HEAD
                 return Helper::formatTime($bar->getEstimated(), 2);
-=======
-                return Helper::formatTime($bar->getEstimated());
->>>>>>> a44829e2
             },
             'memory' => fn (self $bar) => Helper::formatMemory(memory_get_usage(true)),
             'current' => fn (self $bar) => str_pad($bar->getProgress(), $bar->getStepWidth(), ' ', \STR_PAD_LEFT),
