<?php

/*
 * This file is part of the Symfony package.
 *
 * (c) Fabien Potencier <fabien@symfony.com>
 *
 * For the full copyright and license information, please view the LICENSE
 * file that was distributed with this source code.
 */

namespace Symfony\Component\Form\Tests\Extension\Core\Type;

use Symfony\Component\Form\Test\TypeTestCase;
use Symfony\Component\Form\Tests\VersionAwareTestTrait;

/**
 * @author Bernhard Schussek <bschussek@gmail.com>
 */
abstract class BaseTypeTestCase extends TypeTestCase
{
<<<<<<< HEAD
    use VersionAwareTestTrait;

=======
>>>>>>> 643f8d16
    public const TESTED_TYPE = '';

    public function testPassDisabledAsOption()
    {
        $form = $this->factory->create($this->getTestedType(), null, array_merge($this->getTestOptions(), ['disabled' => true]));

        $this->assertTrue($form->isDisabled());
    }

    public function testPassIdAndNameToView()
    {
        $view = $this->factory->createNamed('name', $this->getTestedType(), null, $this->getTestOptions())
            ->createView();

        $this->assertEquals('name', $view->vars['id']);
        $this->assertEquals('name', $view->vars['name']);
        $this->assertEquals('name', $view->vars['full_name']);
    }

    public function testPassIdAndNameToViewWithParent()
    {
        $view = $this->factory->createNamedBuilder('parent', FormTypeTest::TESTED_TYPE)
            ->add('child', $this->getTestedType(), $this->getTestOptions())
            ->getForm()
            ->createView();

        $this->assertEquals('parent_child', $view['child']->vars['id']);
        $this->assertEquals('child', $view['child']->vars['name']);
        $this->assertEquals('parent[child]', $view['child']->vars['full_name']);
    }

    public function testPassIdAndNameToViewWithGrandParent()
    {
        $builder = $this->factory->createNamedBuilder('parent', FormTypeTest::TESTED_TYPE)
            ->add('child', FormTypeTest::TESTED_TYPE);
        $builder->get('child')->add('grand_child', $this->getTestedType(), $this->getTestOptions());
        $view = $builder->getForm()->createView();

        $this->assertEquals('parent_child_grand_child', $view['child']['grand_child']->vars['id']);
        $this->assertEquals('grand_child', $view['child']['grand_child']->vars['name']);
        $this->assertEquals('parent[child][grand_child]', $view['child']['grand_child']->vars['full_name']);
    }

    public function testPassTranslationDomainToView()
    {
        $view = $this->factory->create($this->getTestedType(), null, array_merge($this->getTestOptions(), [
            'translation_domain' => 'domain',
        ]))
            ->createView();

        $this->assertSame('domain', $view->vars['translation_domain']);
    }

    public function testInheritTranslationDomainFromParent()
    {
        $view = $this->factory
            ->createNamedBuilder('parent', FormTypeTest::TESTED_TYPE, null, [
                'translation_domain' => 'domain',
            ])
            ->add('child', $this->getTestedType(), $this->getTestOptions())
            ->getForm()
            ->createView();

        $this->assertEquals('domain', $view['child']->vars['translation_domain']);
    }

    public function testPreferOwnTranslationDomain()
    {
        $view = $this->factory
            ->createNamedBuilder('parent', FormTypeTest::TESTED_TYPE, null, [
                'translation_domain' => 'parent_domain',
            ])
            ->add('child', $this->getTestedType(), array_merge($this->getTestOptions(), [
                'translation_domain' => 'domain',
            ]))
            ->getForm()
            ->createView();

        $this->assertEquals('domain', $view['child']->vars['translation_domain']);
    }

    public function testDefaultTranslationDomain()
    {
        $view = $this->factory->createNamedBuilder('parent', FormTypeTest::TESTED_TYPE)
            ->add('child', $this->getTestedType(), $this->getTestOptions())
            ->getForm()
            ->createView();

        $this->assertNull($view['child']->vars['translation_domain']);
    }

    public function testPassLabelTranslationParametersToView()
    {
        $view = $this->factory->create($this->getTestedType(), null, array_merge($this->getTestOptions(), [
            'label_translation_parameters' => ['%param%' => 'value'],
        ]))
            ->createView();

        $this->assertSame(['%param%' => 'value'], $view->vars['label_translation_parameters']);
    }

    public function testPassAttrTranslationParametersToView()
    {
        $view = $this->factory->create($this->getTestedType(), null, array_merge($this->getTestOptions(), [
            'attr_translation_parameters' => ['%param%' => 'value'],
        ]))
            ->createView();

        $this->assertSame(['%param%' => 'value'], $view->vars['attr_translation_parameters']);
    }

    public function testInheritLabelTranslationParametersFromParent()
    {
        $view = $this->factory
            ->createNamedBuilder('parent', FormTypeTest::TESTED_TYPE, null, [
                'label_translation_parameters' => ['%param%' => 'value'],
            ])
            ->add('child', $this->getTestedType(), $this->getTestOptions())
            ->getForm()
            ->createView();

        $this->assertEquals(['%param%' => 'value'], $view['child']->vars['label_translation_parameters']);
    }

    public function testInheritAttrTranslationParametersFromParent()
    {
        $view = $this->factory
            ->createNamedBuilder('parent', FormTypeTest::TESTED_TYPE, null, [
                'attr_translation_parameters' => ['%param%' => 'value'],
            ])
            ->add('child', $this->getTestedType(), $this->getTestOptions())
            ->getForm()
            ->createView();

        $this->assertEquals(['%param%' => 'value'], $view['child']->vars['attr_translation_parameters']);
    }

    public function testPreferOwnLabelTranslationParameters()
    {
        $view = $this->factory
            ->createNamedBuilder('parent', FormTypeTest::TESTED_TYPE, null, [
                'label_translation_parameters' => ['%parent_param%' => 'parent_value', '%override_param%' => 'parent_override_value'],
            ])
            ->add('child', $this->getTestedType(), array_merge($this->getTestOptions(), [
                'label_translation_parameters' => ['%override_param%' => 'child_value'],
            ]))
            ->getForm()
            ->createView();

        $this->assertEquals(['%parent_param%' => 'parent_value', '%override_param%' => 'child_value'], $view['child']->vars['label_translation_parameters']);
    }

    public function testPreferOwnAttrTranslationParameters()
    {
        $view = $this->factory
            ->createNamedBuilder('parent', FormTypeTest::TESTED_TYPE, null, [
                'attr_translation_parameters' => ['%parent_param%' => 'parent_value', '%override_param%' => 'parent_override_value'],
            ])
            ->add('child', $this->getTestedType(), array_merge($this->getTestOptions(), [
                'attr_translation_parameters' => ['%override_param%' => 'child_value'],
            ]))
            ->getForm()
            ->createView();

        $this->assertEquals(['%parent_param%' => 'parent_value', '%override_param%' => 'child_value'], $view['child']->vars['attr_translation_parameters']);
    }

    public function testDefaultLabelTranslationParameters()
    {
        $view = $this->factory->createNamedBuilder('parent', FormTypeTest::TESTED_TYPE)
            ->add('child', $this->getTestedType(), $this->getTestOptions())
            ->getForm()
            ->createView();

        $this->assertEquals([], $view['child']->vars['label_translation_parameters']);
    }

    public function testDefaultAttrTranslationParameters()
    {
        $view = $this->factory->createNamedBuilder('parent', FormTypeTest::TESTED_TYPE)
            ->add('child', $this->getTestedType(), $this->getTestOptions())
            ->getForm()
            ->createView();

        $this->assertEquals([], $view['child']->vars['attr_translation_parameters']);
    }

    public function testPassLabelToView()
    {
        $view = $this->factory->createNamed('__test___field', $this->getTestedType(), null, array_merge(
            $this->getTestOptions(),
            ['label' => 'My label']
        ))
            ->createView();

        $this->assertSame('My label', $view->vars['label']);
    }

    public function testPassMultipartFalseToView()
    {
        $view = $this->factory->create($this->getTestedType(), null, $this->getTestOptions())
            ->createView();

        $this->assertFalse($view->vars['multipart']);
    }

    public function testSubmitNull($expected = null, $norm = null, $view = null)
    {
        $form = $this->factory->create($this->getTestedType(), null, $this->getTestOptions());
        $form->submit(null);

        $this->assertSame($expected, $form->getData());
        $this->assertSame($norm, $form->getNormData());
        $this->assertSame($view, $form->getViewData());
    }

    public function testSubmitNullUsesDefaultEmptyData($emptyData = 'empty', $expectedData = null)
    {
        $builder = $this->factory->createBuilder($this->getTestedType(), null, $this->getTestOptions());

        if ($builder->getCompound()) {
            $emptyData = [];
            foreach ($builder as $field) {
                // empty children should map null (model data) in the compound view data
                $emptyData[$field->getName()] = null;
            }
        } else {
            // simple fields share the view and the model format, unless they use a transformer
            $expectedData = $emptyData;
        }

        $form = $builder->setEmptyData($emptyData)->getForm()->submit(null);

        $this->assertSame($emptyData, $form->getViewData());
        $this->assertSame($expectedData, $form->getNormData());
        $this->assertSame($expectedData, $form->getData());
    }

    protected function getTestedType()
    {
        return static::TESTED_TYPE;
    }

    protected function getTestOptions(): array
    {
        return [];
    }
}<|MERGE_RESOLUTION|>--- conflicted
+++ resolved
@@ -12,18 +12,12 @@
 namespace Symfony\Component\Form\Tests\Extension\Core\Type;
 
 use Symfony\Component\Form\Test\TypeTestCase;
-use Symfony\Component\Form\Tests\VersionAwareTestTrait;
 
 /**
  * @author Bernhard Schussek <bschussek@gmail.com>
  */
 abstract class BaseTypeTestCase extends TypeTestCase
 {
-<<<<<<< HEAD
-    use VersionAwareTestTrait;
-
-=======
->>>>>>> 643f8d16
     public const TESTED_TYPE = '';
 
     public function testPassDisabledAsOption()
