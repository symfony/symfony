<?php

/*
 * This file is part of the Symfony package.
 *
 * (c) Fabien Potencier <fabien@symfony.com>
 *
 * For the full copyright and license information, please view the LICENSE
 * file that was distributed with this source code.
 */

namespace Symfony\Component\Security\Core\Authentication;

<<<<<<< HEAD
use Symfony\Component\Security\Core\Authentication\Token\NullToken;
=======
use Symfony\Component\Security\Core\Authentication\Token\AnonymousToken;
>>>>>>> 695a83b0
use Symfony\Component\Security\Core\Authentication\Token\RememberMeToken;
use Symfony\Component\Security\Core\Authentication\Token\TokenInterface;

/**
 * The default implementation of the authentication trust resolver.
 *
 * @author Johannes M. Schmitt <schmittjoh@gmail.com>
 */
class AuthenticationTrustResolver implements AuthenticationTrustResolverInterface
{
    public function isAuthenticated(TokenInterface $token = null): bool
    {
<<<<<<< HEAD
        return null !== $token && !$token instanceof NullToken;
=======
        return $token && $token->getUser()
            // @deprecated since Symfony 5.4, TokenInterface::isAuthenticated() and AnonymousToken no longer exists in 6.0
            && !$token instanceof AnonymousToken && (!method_exists($token, 'isAuthenticated') || $token->isAuthenticated(false));
    }

    /**
     * {@inheritdoc}
     */
    public function isAnonymous(TokenInterface $token = null/*, $deprecation = true*/)
    {
        if (1 === \func_num_args() || false !== func_get_arg(1)) {
            trigger_deprecation('symfony/security-core', '5.4', 'The "%s()" method is deprecated, use "isAuthenticated()" or "isFullFledged()" if you want to check if the request is (fully) authenticated.', __METHOD__);
        }

        return $token && !$this->isAuthenticated($token);
>>>>>>> 695a83b0
    }

    /**
     * {@inheritdoc}
     */
    public function isRememberMe(TokenInterface $token = null)
    {
        return $token && $token instanceof RememberMeToken;
    }

    /**
     * {@inheritdoc}
     */
    public function isFullFledged(TokenInterface $token = null)
    {
<<<<<<< HEAD
        if (null === $token || $token instanceof NullToken) {
            return false;
        }

        return !$this->isRememberMe($token);
=======
        return $token && !$this->isAnonymous($token, false) && !$this->isRememberMe($token);
>>>>>>> 695a83b0
    }
}<|MERGE_RESOLUTION|>--- conflicted
+++ resolved
@@ -11,11 +11,6 @@
 
 namespace Symfony\Component\Security\Core\Authentication;
 
-<<<<<<< HEAD
-use Symfony\Component\Security\Core\Authentication\Token\NullToken;
-=======
-use Symfony\Component\Security\Core\Authentication\Token\AnonymousToken;
->>>>>>> 695a83b0
 use Symfony\Component\Security\Core\Authentication\Token\RememberMeToken;
 use Symfony\Component\Security\Core\Authentication\Token\TokenInterface;
 
@@ -28,25 +23,7 @@
 {
     public function isAuthenticated(TokenInterface $token = null): bool
     {
-<<<<<<< HEAD
-        return null !== $token && !$token instanceof NullToken;
-=======
-        return $token && $token->getUser()
-            // @deprecated since Symfony 5.4, TokenInterface::isAuthenticated() and AnonymousToken no longer exists in 6.0
-            && !$token instanceof AnonymousToken && (!method_exists($token, 'isAuthenticated') || $token->isAuthenticated(false));
-    }
-
-    /**
-     * {@inheritdoc}
-     */
-    public function isAnonymous(TokenInterface $token = null/*, $deprecation = true*/)
-    {
-        if (1 === \func_num_args() || false !== func_get_arg(1)) {
-            trigger_deprecation('symfony/security-core', '5.4', 'The "%s()" method is deprecated, use "isAuthenticated()" or "isFullFledged()" if you want to check if the request is (fully) authenticated.', __METHOD__);
-        }
-
-        return $token && !$this->isAuthenticated($token);
->>>>>>> 695a83b0
+        return $token && $token->getUser();
     }
 
     /**
@@ -62,14 +39,6 @@
      */
     public function isFullFledged(TokenInterface $token = null)
     {
-<<<<<<< HEAD
-        if (null === $token || $token instanceof NullToken) {
-            return false;
-        }
-
-        return !$this->isRememberMe($token);
-=======
-        return $token && !$this->isAnonymous($token, false) && !$this->isRememberMe($token);
->>>>>>> 695a83b0
+        return $this->isAuthenticated($token) && !$this->isRememberMe($token);
     }
 }