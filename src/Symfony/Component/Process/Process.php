<?php

/*
 * This file is part of the Symfony package.
 *
 * (c) Fabien Potencier <fabien@symfony.com>
 *
 * For the full copyright and license information, please view the LICENSE
 * file that was distributed with this source code.
 */

namespace Symfony\Component\Process;

use Symfony\Component\Process\Exception\InvalidArgumentException;
use Symfony\Component\Process\Exception\RuntimeException;

/**
 * Process is a thin wrapper around proc_* functions to ease
 * start independent PHP processes.
 *
 * @author Fabien Potencier <fabien@symfony.com>
 *
 * @api
 */
class Process
{
    const ERR = 'err';
    const OUT = 'out';

    const STATUS_READY = 'ready';
    const STATUS_STARTED = 'started';
    const STATUS_TERMINATED = 'terminated';

    const STDIN = 0;
    const STDOUT = 1;
    const STDERR = 2;

    private $commandline;
    private $cwd;
    private $env;
    private $stdin;
    private $timeout;
    private $options;
    private $exitcode;
    private $fallbackExitcode;
    private $processInformation;
    private $stdout;
    private $stderr;
    private $enhanceWindowsCompatibility;
    private $enhanceSigchildCompatibility;
    private $pipes;
    private $process;
    private $status = self::STATUS_READY;
    private $incrementalOutputOffset;
    private $incrementalErrorOutputOffset;

    private $fileHandles;
    private $readBytes;

    private static $sigchild;

    /**
     * Exit codes translation table.
     *
     * User-defined errors must use exit codes in the 64-113 range.
     *
     * @var array
     */
    public static $exitCodes = array(
        0 => 'OK',
        1 => 'General error',
        2 => 'Misuse of shell builtins',

        126 => 'Invoked command cannot execute',
        127 => 'Command not found',
        128 => 'Invalid exit argument',

        // signals
        129 => 'Hangup',
        130 => 'Interrupt',
        131 => 'Quit and dump core',
        132 => 'Illegal instruction',
        133 => 'Trace/breakpoint trap',
        134 => 'Process aborted',
        135 => 'Bus error: "access to undefined portion of memory object"',
        136 => 'Floating point exception: "erroneous arithmetic operation"',
        137 => 'Kill (terminate immediately)',
        138 => 'User-defined 1',
        139 => 'Segmentation violation',
        140 => 'User-defined 2',
        141 => 'Write to pipe with no one reading',
        142 => 'Signal raised by alarm',
        143 => 'Termination (request to terminate)',
        // 144 - not defined
        145 => 'Child process terminated, stopped (or continued*)',
        146 => 'Continue if stopped',
        147 => 'Stop executing temporarily',
        148 => 'Terminal stop signal',
        149 => 'Background process attempting to read from tty ("in")',
        150 => 'Background process attempting to write to tty ("out")',
        151 => 'Urgent data available on socket',
        152 => 'CPU time limit exceeded',
        153 => 'File size limit exceeded',
        154 => 'Signal raised by timer counting virtual time: "virtual timer expired"',
        155 => 'Profiling timer expired',
        // 156 - not defined
        157 => 'Pollable event',
        // 158 - not defined
        159 => 'Bad syscall',
    );

    /**
     * Constructor.
     *
     * @param string  $commandline The command line to run
     * @param string  $cwd         The working directory
     * @param array   $env         The environment variables or null to inherit
     * @param string  $stdin       The STDIN content
     * @param integer $timeout     The timeout in seconds
     * @param array   $options     An array of options for proc_open
     *
     * @throws RuntimeException When proc_open is not installed
     *
     * @api
     */
    public function __construct($commandline, $cwd = null, array $env = null, $stdin = null, $timeout = 60, array $options = array())
    {
        if (!function_exists('proc_open')) {
            throw new RuntimeException('The Process class relies on proc_open, which is not available on your PHP installation.');
        }

        $this->commandline = $commandline;
        $this->cwd = $cwd;
        if (null !== $env) {
            $this->env = array();
            foreach ($env as $key => $value) {
                $this->env[(binary) $key] = (binary) $value;
            }
        } else {
            $this->env = null;
        }
        $this->stdin = $stdin;
        $this->setTimeout($timeout);
        $this->enhanceWindowsCompatibility = true;
        $this->enhanceSigchildCompatibility = !defined('PHP_WINDOWS_VERSION_BUILD') && $this->isSigchildEnabled();
        $this->options = array_replace(array('suppress_errors' => true, 'binary_pipes' => true), $options);
    }

    public function __destruct()
    {
        // stop() will check if we have a process running.
        $this->stop();
    }

    public function __clone()
    {
        $this->exitcode = null;
        $this->fallbackExitcode = null;
        $this->processInformation = null;
        $this->stdout = null;
        $this->stderr = null;
        $this->pipes = null;
        $this->process = null;
        $this->status = self::STATUS_READY;
        $this->fileHandles = null;
        $this->readBytes = null;
    }

    /**
     * Runs the process.
     *
     * The callback receives the type of output (out or err) and
     * some bytes from the output in real-time. It allows to have feedback
     * from the independent process during execution.
     *
     * The STDOUT and STDERR are also available after the process is finished
     * via the getOutput() and getErrorOutput() methods.
     *
<<<<<<< HEAD
     * @param callable $callback A PHP callback to run whenever there is some
     *                           output available on STDOUT or STDERR
=======
     * @param callback|null $callback A PHP callback to run whenever there is some
     *                                output available on STDOUT or STDERR
>>>>>>> 7c70e70d
     *
     * @return integer The exit status code
     *
     * @throws RuntimeException When process can't be launch or is stopped
     *
     * @api
     */
    public function run($callback = null)
    {
        $this->start($callback);

        return $this->wait($callback);
    }

    /**
     * Starts the process and returns after sending the STDIN.
     *
     * This method blocks until all STDIN data is sent to the process then it
     * returns while the process runs in the background.
     *
     * The termination of the process can be awaited with wait().
     *
     * The callback receives the type of output (out or err) and some bytes from
     * the output in real-time while writing the standard input to the process.
     * It allows to have feedback from the independent process during execution.
     * If there is no callback passed, the wait() method can be called
     * with true as a second parameter then the callback will get all data occurred
     * in (and since) the start call.
     *
<<<<<<< HEAD
     * @param callable $callback A PHP callback to run whenever there is some
     *                           output available on STDOUT or STDERR
=======
     * @param callback|null $callback A PHP callback to run whenever there is some
     *                                output available on STDOUT or STDERR
>>>>>>> 7c70e70d
     *
     * @throws RuntimeException When process can't be launch or is stopped
     * @throws RuntimeException When process is already running
     */
    public function start($callback = null)
    {
        if ($this->isRunning()) {
            throw new RuntimeException('Process is already running');
        }

        $this->stdout = '';
        $this->stderr = '';
        $this->incrementalOutputOffset = 0;
        $this->incrementalErrorOutputOffset = 0;
        $callback = $this->buildCallback($callback);

        //Fix for PHP bug #51800: reading from STDOUT pipe hangs forever on Windows if the output is too big.
        //Workaround for this problem is to use temporary files instead of pipes on Windows platform.
        //@see https://bugs.php.net/bug.php?id=51800
        if (defined('PHP_WINDOWS_VERSION_BUILD')) {
            $this->fileHandles = array(
                self::STDOUT => tmpfile(),
            );
            $this->readBytes = array(
                self::STDOUT => 0,
            );
            $descriptors = array(array('pipe', 'r'), $this->fileHandles[self::STDOUT], array('pipe', 'w'));
        } else {
            $descriptors = array(
                array('pipe', 'r'), // stdin
                array('pipe', 'w'), // stdout
                array('pipe', 'w'), // stderr
            );

            if ($this->enhanceSigchildCompatibility && $this->isSigchildEnabled()) {
                // last exit code is output on the fourth pipe and caught to work around --enable-sigchild
                $descriptors = array_merge($descriptors, array(array('pipe', 'w')));

                $this->commandline = '('.$this->commandline.') 3>/dev/null; code=$?; echo $code >&3; exit $code';
            }
        }

        $commandline = $this->commandline;

        if (defined('PHP_WINDOWS_VERSION_BUILD') && $this->enhanceWindowsCompatibility) {
            $commandline = 'cmd /V:ON /E:ON /C "'.$commandline.'"';
            if (!isset($this->options['bypass_shell'])) {
                $this->options['bypass_shell'] = true;
            }
        }

        $this->process = proc_open($commandline, $descriptors, $this->pipes, $this->cwd, $this->env, $this->options);

        if (!is_resource($this->process)) {
            throw new RuntimeException('Unable to launch a new process.');
        }
        $this->status = self::STATUS_STARTED;

        foreach ($this->pipes as $pipe) {
            stream_set_blocking($pipe, false);
        }

        if (null === $this->stdin) {
            fclose($this->pipes[0]);
            unset($this->pipes[0]);

            return;
        }

        $writePipes = array($this->pipes[0]);
        unset($this->pipes[0]);
        $stdinLen = strlen($this->stdin);
        $stdinOffset = 0;

        while ($writePipes) {
            if (defined('PHP_WINDOWS_VERSION_BUILD')) {
                $this->processFileHandles($callback);
            }

            $r = $this->pipes;
            $w = $writePipes;
            $e = null;

            $n = @stream_select($r, $w, $e, $this->timeout);

            if (false === $n) {
                break;
            }
            if ($n === 0) {
                proc_terminate($this->process);

                throw new RuntimeException('The process timed out.');
            }

            if ($w) {
                $written = fwrite($writePipes[0], (binary) substr($this->stdin, $stdinOffset), 8192);
                if (false !== $written) {
                    $stdinOffset += $written;
                }
                if ($stdinOffset >= $stdinLen) {
                    fclose($writePipes[0]);
                    $writePipes = null;
                }
            }

            foreach ($r as $pipe) {
                $type = array_search($pipe, $this->pipes);
                $data = fread($pipe, 8192);
                if (strlen($data) > 0) {
                    call_user_func($callback, $type == 1 ? self::OUT : self::ERR, $data);
                }
                if (false === $data || feof($pipe)) {
                    fclose($pipe);
                    unset($this->pipes[$type]);
                }
            }
        }

        $this->updateStatus();
    }

    /**
     * Restarts the process.
     *
     * Be warned that the process is cloned before being started.
     *
     * @param callable $callback A PHP callback to run whenever there is some
     *                           output available on STDOUT or STDERR
     *
     * @return Process The new process
     *
     * @throws \RuntimeException When process can't be launch or is stopped
     * @throws \RuntimeException When process is already running
     *
     * @see start()
     */
    public function restart($callback = null)
    {
        if ($this->isRunning()) {
            throw new \RuntimeException('Process is already running');
        }

        $process = clone $this;
        $process->start($callback);

        return $process;
    }

    /**
     * Waits for the process to terminate.
     *
     * The callback receives the type of output (out or err) and some bytes
     * from the output in real-time while writing the standard input to the process.
     * It allows to have feedback from the independent process during execution.
     *
<<<<<<< HEAD
     * @param callable $callback A valid PHP callback
=======
     * @param callback|null $callback A valid PHP callback
>>>>>>> 7c70e70d
     *
     * @return integer The exitcode of the process
     *
<<<<<<< HEAD
     * @throws RuntimeException
=======
     * @throws \RuntimeException When process timed out
     * @throws \RuntimeException When process stopped after receiving signal
>>>>>>> 7c70e70d
     */
    public function wait($callback = null)
    {
        $this->updateStatus();
        $callback = $this->buildCallback($callback);
        while ($this->pipes || (defined('PHP_WINDOWS_VERSION_BUILD') && $this->fileHandles)) {
            if (defined('PHP_WINDOWS_VERSION_BUILD') && $this->fileHandles) {
                $this->processFileHandles($callback, !$this->pipes);
            }

            if ($this->pipes) {
                $r = $this->pipes;
                $w = null;
                $e = null;

                if (false === $n = @stream_select($r, $w, $e, $this->timeout)) {
                    $lastError = error_get_last();

                    // stream_select returns false when the `select` system call is interrupted by an incoming signal
                    if (isset($lastError['message']) && false === stripos($lastError['message'], 'interrupted system call')) {
                        $this->pipes = array();
                    }

                    continue;
                }
                if (0 === $n) {
                    proc_terminate($this->process);

                    throw new RuntimeException('The process timed out.');
                }

                foreach ($r as $pipe) {
                    $type = array_search($pipe, $this->pipes);
                    $data = fread($pipe, 8192);

                    if (strlen($data) > 0) {
                        // last exit code is output and caught to work around --enable-sigchild
                        if (3 == $type) {
                            $this->fallbackExitcode = (int) $data;
                        } else {
                            call_user_func($callback, $type == 1 ? self::OUT : self::ERR, $data);
                        }
                    }
                    if (false === $data || feof($pipe)) {
                        fclose($pipe);
                        unset($this->pipes[$type]);
                    }
                }
            }
        }
        $this->updateStatus();
        if ($this->processInformation['signaled']) {
            throw new RuntimeException(sprintf('The process stopped because of a "%s" signal.', $this->processInformation['stopsig']));
        }

        $time = 0;
        while ($this->isRunning() && $time < 1000000) {
            $time += 1000;
            usleep(1000);
        }

        $exitcode = proc_close($this->process);

        if ($this->processInformation['signaled']) {
            throw new RuntimeException(sprintf('The process stopped because of a "%s" signal.', $this->processInformation['stopsig']));
        }

        $this->exitcode = $this->processInformation['running'] ? $exitcode : $this->processInformation['exitcode'];

        if (-1 == $this->exitcode && null !== $this->fallbackExitcode) {
            $this->exitcode = $this->fallbackExitcode;
        }

        return $this->exitcode;
    }

    /**
     * Returns the current output of the process (STDOUT).
     *
     * @return string The process output
     *
     * @api
     */
    public function getOutput()
    {
        $this->updateOutput();

        return $this->stdout;
    }

    /**
     * Returns the output incrementally.
     *
     * In comparison with the getOutput method which always return the whole
     * output, this one returns the new output since the last call.
     *
     * @return string The process output since the last call
     */
    public function getIncrementalOutput()
    {
        $data = $this->getOutput();

        $latest = substr($data, $this->incrementalOutputOffset);
        $this->incrementalOutputOffset = strlen($data);

        return $latest;
    }

    /**
     * Returns the current error output of the process (STDERR).
     *
     * @return string The process error output
     *
     * @api
     */
    public function getErrorOutput()
    {
        $this->updateErrorOutput();

        return $this->stderr;
    }

    /**
     * Returns the errorOutput incrementally.
     *
     * In comparison with the getErrorOutput method which always return the
     * whole error output, this one returns the new error output since the last
     * call.
     *
     * @return string The process error output since the last call
     */
    public function getIncrementalErrorOutput()
    {
        $data = $this->getErrorOutput();

        $latest = substr($data, $this->incrementalErrorOutputOffset);
        $this->incrementalErrorOutputOffset = strlen($data);

        return $latest;
    }

    /**
     * Returns the exit code returned by the process.
     *
     * @return integer The exit status code
     *
     * @throws RuntimeException In case --enable-sigchild is activated and the sigchild compatibility mode is disabled
     *
     * @api
     */
    public function getExitCode()
    {
        if ($this->isSigchildEnabled() && !$this->enhanceSigchildCompatibility) {
            throw new RuntimeException('This PHP has been compiled with --enable-sigchild. You must use setEnhanceSigchildCompatibility() to use this method');
        }

        $this->updateStatus();

        return $this->exitcode;
    }

    /**
     * Returns a string representation for the exit code returned by the process.
     *
     * This method relies on the Unix exit code status standardization
     * and might not be relevant for other operating systems.
     *
     * @return string A string representation for the exit status code
     *
     * @see http://tldp.org/LDP/abs/html/exitcodes.html
     * @see http://en.wikipedia.org/wiki/Unix_signal
     */
    public function getExitCodeText()
    {
        $exitcode = $this->getExitCode();

        return isset(self::$exitCodes[$exitcode]) ? self::$exitCodes[$exitcode] : 'Unknown error';
    }

    /**
     * Checks if the process ended successfully.
     *
     * @return Boolean true if the process ended successfully, false otherwise
     *
     * @api
     */
    public function isSuccessful()
    {
        return 0 == $this->getExitCode();
    }

    /**
     * Returns true if the child process has been terminated by an uncaught signal.
     *
     * It always returns false on Windows.
     *
     * @return Boolean
     *
     * @throws RuntimeException In case --enable-sigchild is activated
     *
     * @api
     */
    public function hasBeenSignaled()
    {
        if ($this->isSigchildEnabled()) {
            throw new RuntimeException('This PHP has been compiled with --enable-sigchild. Term signal can not be retrieved');
        }

        $this->updateStatus();

        return $this->processInformation['signaled'];
    }

    /**
     * Returns the number of the signal that caused the child process to terminate its execution.
     *
     * It is only meaningful if hasBeenSignaled() returns true.
     *
     * @return integer
     *
     * @throws RuntimeException In case --enable-sigchild is activated
     *
     * @api
     */
    public function getTermSignal()
    {
        if ($this->isSigchildEnabled()) {
            throw new RuntimeException('This PHP has been compiled with --enable-sigchild. Term signal can not be retrieved');
        }

        $this->updateStatus();

        return $this->processInformation['termsig'];
    }

    /**
     * Returns true if the child process has been stopped by a signal.
     *
     * It always returns false on Windows.
     *
     * @return Boolean
     *
     * @api
     */
    public function hasBeenStopped()
    {
        $this->updateStatus();

        return $this->processInformation['stopped'];
    }

    /**
     * Returns the number of the signal that caused the child process to stop its execution.
     *
     * It is only meaningful if hasBeenStopped() returns true.
     *
     * @return integer
     *
     * @api
     */
    public function getStopSignal()
    {
        $this->updateStatus();

        return $this->processInformation['stopsig'];
    }

    /**
     * Checks if the process is currently running.
     *
     * @return Boolean true if the process is currently running, false otherwise
     */
    public function isRunning()
    {
        if (self::STATUS_STARTED !== $this->status) {
            return false;
        }

        $this->updateStatus();

        return $this->processInformation['running'];
    }

    /**
     * Checks if the process has been started with no regard to the current state.
     *
     * @return Boolean true if status is ready, false otherwise
     */
    public function isStarted()
    {
        return $this->status != self::STATUS_READY;
    }

    /**
     * Checks if the process is terminated.
     *
     * @return Boolean true if process is terminated, false otherwise
     */
    public function isTerminated()
    {
        $this->updateStatus();

        return $this->status == self::STATUS_TERMINATED;
    }

    /**
     * Gets the process status.
     *
     * The status is one of: ready, started, terminated.
     *
     * @return string The current process status
     */
    public function getStatus()
    {
        $this->updateStatus();

        return $this->status;
    }

    /**
     * Stops the process.
     *
<<<<<<< HEAD
     * @param integer $timeout The timeout in seconds
     *
     * @return integer The exit-code of the process
     *
     * @throws RuntimeException if the process got signaled
=======
     * @param integer|float $timeout The timeout in seconds
     *
     * @return integer The exit-code of the process
>>>>>>> 7c70e70d
     */
    public function stop($timeout = 10)
    {
        $timeoutMicro = (int) $timeout*10E6;
        if ($this->isRunning()) {
            proc_terminate($this->process);
            $time = 0;
            while (1 == $this->isRunning() && $time < $timeoutMicro) {
                $time += 1000;
                usleep(1000);
            }

            foreach ($this->pipes as $pipe) {
                fclose($pipe);
            }
            $this->pipes = array();

            $exitcode = proc_close($this->process);
            $this->exitcode = -1 === $this->processInformation['exitcode'] ? $exitcode : $this->processInformation['exitcode'];

            if (defined('PHP_WINDOWS_VERSION_BUILD')) {
                foreach ($this->fileHandles as $fileHandle) {
                    fclose($fileHandle);
                }
                $this->fileHandles = array();
            }
        }
        $this->status = self::STATUS_TERMINATED;

        return $this->exitcode;
    }

    /**
     * Adds a line to the STDOUT stream.
     *
     * @param string $line The line to append
     */
    public function addOutput($line)
    {
        $this->stdout .= $line;
    }

    /**
     * Adds a line to the STDERR stream.
     *
     * @param string $line The line to append
     */
    public function addErrorOutput($line)
    {
        $this->stderr .= $line;
    }

    /**
     * Gets the command line to be executed.
     *
     * @return string The command to execute
     */
    public function getCommandLine()
    {
        return $this->commandline;
    }

    /**
     * Sets the command line to be executed.
     *
     * @param string $commandline The command to execute
     *
     * @return self The current Process instance
     */
    public function setCommandLine($commandline)
    {
        $this->commandline = $commandline;

        return $this;
    }

    /**
     * Gets the process timeout.
     *
     * @return integer|null The timeout in seconds or null if it's disabled
     */
    public function getTimeout()
    {
        return $this->timeout;
    }

    /**
     * Sets the process timeout.
     *
     * To disable the timeout, set this value to null.
     *
     * @param integer|null $timeout The timeout in seconds
     *
     * @return self The current Process instance
     *
     * @throws InvalidArgumentException if the timeout is negative
     */
    public function setTimeout($timeout)
    {
        if (null === $timeout) {
            $this->timeout = null;

            return $this;
        }

        $timeout = (integer) $timeout;

        if ($timeout < 0) {
            throw new InvalidArgumentException('The timeout value must be a valid positive integer.');
        }

        $this->timeout = $timeout;

        return $this;
    }

    /**
     * Gets the working directory.
     *
     * @return string The current working directory
     */
    public function getWorkingDirectory()
    {
        // This is for BC only
        if (null === $this->cwd) {
            // getcwd() will return false if any one of the parent directories does not have
            // the readable or search mode set, even if the current directory does
            return getcwd() ?: null;
        }

        return $this->cwd;
    }

    /**
     * Sets the current working directory.
     *
     * @param string $cwd The new working directory
     *
     * @return self The current Process instance
     */
    public function setWorkingDirectory($cwd)
    {
        $this->cwd = $cwd;

        return $this;
    }

    /**
     * Gets the environment variables.
     *
     * @return array The current environment variables
     */
    public function getEnv()
    {
        return $this->env;
    }

    /**
     * Sets the environment variables.
     *
     * @param array $env The new environment variables
     *
     * @return self The current Process instance
     */
    public function setEnv(array $env)
    {
        $this->env = $env;

        return $this;
    }

    /**
     * Gets the contents of STDIN.
     *
     * @return string The current contents
     */
    public function getStdin()
    {
        return $this->stdin;
    }

    /**
     * Sets the contents of STDIN.
     *
     * @param string $stdin The new contents
     *
     * @return self The current Process instance
     */
    public function setStdin($stdin)
    {
        $this->stdin = $stdin;

        return $this;
    }

    /**
     * Gets the options for proc_open.
     *
     * @return array The current options
     */
    public function getOptions()
    {
        return $this->options;
    }

    /**
     * Sets the options for proc_open.
     *
     * @param array $options The new options
     *
     * @return self The current Process instance
     */
    public function setOptions(array $options)
    {
        $this->options = $options;

        return $this;
    }

    /**
     * Gets whether or not Windows compatibility is enabled
     *
     * This is true by default.
     *
     * @return Boolean
     */
    public function getEnhanceWindowsCompatibility()
    {
        return $this->enhanceWindowsCompatibility;
    }

    /**
     * Sets whether or not Windows compatibility is enabled
     *
     * @param Boolean $enhance
     *
     * @return self The current Process instance
     */
    public function setEnhanceWindowsCompatibility($enhance)
    {
        $this->enhanceWindowsCompatibility = (Boolean) $enhance;

        return $this;
    }

    /**
     * Return whether sigchild compatibility mode is activated or not
     *
     * @return Boolean
     */
    public function getEnhanceSigchildCompatibility()
    {
        return $this->enhanceSigchildCompatibility;
    }

    /**
     * Activate sigchild compatibility mode
     *
     * Sigchild compatibility mode is required to get the exit code and
     * determine the success of a process when PHP has been compiled with
     * the --enable-sigchild option
     *
     * @param Boolean $enhance
     *
     * @return self The current Process instance
     */
    public function setEnhanceSigchildCompatibility($enhance)
    {
        $this->enhanceSigchildCompatibility = (Boolean) $enhance;

        return $this;
    }

    /**
     * Builds up the callback used by wait().
     *
     * The callbacks adds all occurred output to the specific buffer and calls
     * the user callback (if present) with the received output.
     *
<<<<<<< HEAD
     * @param callable $callback The user defined PHP callback
=======
     * @param callback|null $callback The user defined PHP callback
>>>>>>> 7c70e70d
     *
     * @return callback A PHP callable
     */
    protected function buildCallback($callback)
    {
        $that = $this;
        $out = self::OUT;
        $err = self::ERR;
        $callback = function ($type, $data) use ($that, $callback, $out, $err) {
            if ($out == $type) {
                $that->addOutput($data);
            } else {
                $that->addErrorOutput($data);
            }

            if (null !== $callback) {
                call_user_func($callback, $type, $data);
            }
        };

        return $callback;
    }

    /**
     * Updates the status of the process.
     */
    protected function updateStatus()
    {
        if (self::STATUS_STARTED !== $this->status) {
            return;
        }

        $this->processInformation = proc_get_status($this->process);
        if (!$this->processInformation['running']) {
            $this->status = self::STATUS_TERMINATED;
            if (-1 !== $this->processInformation['exitcode']) {
                $this->exitcode = $this->processInformation['exitcode'];
            }
        }
    }

    /**
     * Updates the current error output of the process (STDERR).
     */
    protected function updateErrorOutput()
    {
        if (isset($this->pipes[self::STDERR]) && is_resource($this->pipes[self::STDERR])) {
            $this->addErrorOutput(stream_get_contents($this->pipes[self::STDERR]));
        }
    }

    /**
     * Updates the current output of the process (STDOUT).
     */
    protected function updateOutput()
    {
        if (defined('PHP_WINDOWS_VERSION_BUILD') && isset($this->fileHandles[self::STDOUT]) && is_resource($this->fileHandles[self::STDOUT])) {
            fseek($this->fileHandles[self::STDOUT], $this->readBytes[self::STDOUT]);
            $this->addOutput(stream_get_contents($this->fileHandles[self::STDOUT]));
        } elseif (isset($this->pipes[self::STDOUT]) && is_resource($this->pipes[self::STDOUT])) {
            $this->addOutput(stream_get_contents($this->pipes[self::STDOUT]));
        }
    }

    /**
     * Return whether PHP has been compiled with the '--enable-sigchild' option or not
     *
     * @return Boolean
     */
    protected function isSigchildEnabled()
    {
        if (null !== self::$sigchild) {
            return self::$sigchild;
        }

        ob_start();
        phpinfo(INFO_GENERAL);

        return self::$sigchild = false !== strpos(ob_get_clean(), '--enable-sigchild');
    }

    /**
     * Handles the windows file handles fallbacks
     *
     * @param callable $callback A valid PHP callback
     * @param Boolean $closeEmptyHandles if true, handles that are empty will be assumed closed
     */
    private function processFileHandles($callback, $closeEmptyHandles = false)
    {
        $fh = $this->fileHandles;
        foreach ($fh as $type => $fileHandle) {
            fseek($fileHandle, $this->readBytes[$type]);
            $data = fread($fileHandle, 8192);
            if (strlen($data) > 0) {
                $this->readBytes[$type] += strlen($data);
                call_user_func($callback, $type == 1 ? self::OUT : self::ERR, $data);
            }
            if (false === $data || ($closeEmptyHandles && '' === $data && feof($fileHandle))) {
                fclose($fileHandle);
                unset($this->fileHandles[$type]);
            }
        }
    }
}<|MERGE_RESOLUTION|>--- conflicted
+++ resolved
@@ -176,13 +176,8 @@
      * The STDOUT and STDERR are also available after the process is finished
      * via the getOutput() and getErrorOutput() methods.
      *
-<<<<<<< HEAD
-     * @param callable $callback A PHP callback to run whenever there is some
-     *                           output available on STDOUT or STDERR
-=======
      * @param callback|null $callback A PHP callback to run whenever there is some
      *                                output available on STDOUT or STDERR
->>>>>>> 7c70e70d
      *
      * @return integer The exit status code
      *
@@ -212,13 +207,8 @@
      * with true as a second parameter then the callback will get all data occurred
      * in (and since) the start call.
      *
-<<<<<<< HEAD
-     * @param callable $callback A PHP callback to run whenever there is some
-     *                           output available on STDOUT or STDERR
-=======
      * @param callback|null $callback A PHP callback to run whenever there is some
      *                                output available on STDOUT or STDERR
->>>>>>> 7c70e70d
      *
      * @throws RuntimeException When process can't be launch or is stopped
      * @throws RuntimeException When process is already running
@@ -374,20 +364,12 @@
      * from the output in real-time while writing the standard input to the process.
      * It allows to have feedback from the independent process during execution.
      *
-<<<<<<< HEAD
-     * @param callable $callback A valid PHP callback
-=======
      * @param callback|null $callback A valid PHP callback
->>>>>>> 7c70e70d
      *
      * @return integer The exitcode of the process
      *
-<<<<<<< HEAD
-     * @throws RuntimeException
-=======
      * @throws \RuntimeException When process timed out
      * @throws \RuntimeException When process stopped after receiving signal
->>>>>>> 7c70e70d
      */
     public function wait($callback = null)
     {
@@ -710,17 +692,11 @@
     /**
      * Stops the process.
      *
-<<<<<<< HEAD
-     * @param integer $timeout The timeout in seconds
+     * @param integer|float $timeout The timeout in seconds
      *
      * @return integer The exit-code of the process
      *
      * @throws RuntimeException if the process got signaled
-=======
-     * @param integer|float $timeout The timeout in seconds
-     *
-     * @return integer The exit-code of the process
->>>>>>> 7c70e70d
      */
     public function stop($timeout = 10)
     {
@@ -1000,11 +976,7 @@
      * The callbacks adds all occurred output to the specific buffer and calls
      * the user callback (if present) with the received output.
      *
-<<<<<<< HEAD
-     * @param callable $callback The user defined PHP callback
-=======
      * @param callback|null $callback The user defined PHP callback
->>>>>>> 7c70e70d
      *
      * @return callback A PHP callable
      */
