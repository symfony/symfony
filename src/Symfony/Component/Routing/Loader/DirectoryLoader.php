<?php

/*
 * This file is part of the Symfony package.
 *
 * (c) Fabien Potencier <fabien@symfony.com>
 *
 * For the full copyright and license information, please view the LICENSE
 * file that was distributed with this source code.
 */

namespace Symfony\Component\Routing\Loader;

use Symfony\Component\Config\Loader\FileLoader;
use Symfony\Component\Config\Resource\DirectoryResource;
use Symfony\Component\Routing\RouteCollection;

class DirectoryLoader extends FileLoader
{
<<<<<<< HEAD
    public function load(mixed $file, string $type = null): mixed
=======
    /**
     * {@inheritdoc}
     */
    public function load($file, ?string $type = null)
>>>>>>> 2a31f2dd
    {
        $path = $this->locator->locate($file);

        $collection = new RouteCollection();
        $collection->addResource(new DirectoryResource($path));

        foreach (scandir($path) as $dir) {
            if ('.' !== $dir[0]) {
                $this->setCurrentDir($path);
                $subPath = $path.'/'.$dir;
                $subType = null;

                if (is_dir($subPath)) {
                    $subPath .= '/';
                    $subType = 'directory';
                }

                $subCollection = $this->import($subPath, $subType, false, $path);
                $collection->addCollection($subCollection);
            }
        }

        return $collection;
    }

<<<<<<< HEAD
    public function supports(mixed $resource, string $type = null): bool
=======
    /**
     * {@inheritdoc}
     */
    public function supports($resource, ?string $type = null)
>>>>>>> 2a31f2dd
    {
        // only when type is forced to directory, not to conflict with AnnotationLoader

        return 'directory' === $type;
    }
}<|MERGE_RESOLUTION|>--- conflicted
+++ resolved
@@ -17,14 +17,7 @@
 
 class DirectoryLoader extends FileLoader
 {
-<<<<<<< HEAD
-    public function load(mixed $file, string $type = null): mixed
-=======
-    /**
-     * {@inheritdoc}
-     */
-    public function load($file, ?string $type = null)
->>>>>>> 2a31f2dd
+    public function load(mixed $file, ?string $type = null): mixed
     {
         $path = $this->locator->locate($file);
 
@@ -50,14 +43,7 @@
         return $collection;
     }
 
-<<<<<<< HEAD
-    public function supports(mixed $resource, string $type = null): bool
-=======
-    /**
-     * {@inheritdoc}
-     */
-    public function supports($resource, ?string $type = null)
->>>>>>> 2a31f2dd
+    public function supports(mixed $resource, ?string $type = null): bool
     {
         // only when type is forced to directory, not to conflict with AnnotationLoader
 
