<?php

/*
 * This file is part of the Symfony package.
 *
 * (c) Fabien Potencier <fabien@symfony.com>
 *
 * For the full copyright and license information, please view the LICENSE
 * file that was distributed with this source code.
 */

namespace Symfony\Component\HttpKernel\EventListener;

use Psr\Log\LoggerInterface;
use Symfony\Component\Debug\Exception\FlattenException as LegacyFlattenException;
use Symfony\Component\ErrorHandler\Exception\FlattenException;
use Symfony\Component\EventDispatcher\EventSubscriberInterface;
use Symfony\Component\HttpFoundation\Request;
use Symfony\Component\HttpKernel\Event\ControllerArgumentsEvent;
use Symfony\Component\HttpKernel\Event\ExceptionEvent;
use Symfony\Component\HttpKernel\Event\ResponseEvent;
use Symfony\Component\HttpKernel\Exception\HttpExceptionInterface;
use Symfony\Component\HttpKernel\HttpKernelInterface;
use Symfony\Component\HttpKernel\KernelEvents;
use Symfony\Component\HttpKernel\Log\DebugLoggerInterface;

/**
 * @author Fabien Potencier <fabien@symfony.com>
 */
class ErrorListener implements EventSubscriberInterface
{
    protected $controller;
    protected $logger;
    protected $debug;
    protected $exceptionsMapping;

<<<<<<< HEAD
    public function __construct(string|object|array $controller, LoggerInterface $logger = null, bool $debug = false)
=======
    public function __construct($controller, LoggerInterface $logger = null, bool $debug = false, array $exceptionsMapping = [])
>>>>>>> c8879b2a
    {
        $this->controller = $controller;
        $this->logger = $logger;
        $this->debug = $debug;
        $this->exceptionsMapping = $exceptionsMapping;
    }

    public function logKernelException(ExceptionEvent $event)
    {
        $throwable = $event->getThrowable();
        $logLevel = null;
        foreach ($this->exceptionsMapping as $class => $config) {
            if ($throwable instanceof $class && $config['log_level']) {
                $logLevel = $config['log_level'];
                break;
            }
        }

        $e = FlattenException::createFromThrowable($throwable);

        $this->logException($throwable, sprintf('Uncaught PHP Exception %s: "%s" at %s line %s', $e->getClass(), $e->getMessage(), $e->getFile(), $e->getLine()), $logLevel);
    }

    public function onKernelException(ExceptionEvent $event)
    {
        if (null === $this->controller) {
            return;
        }

        $throwable = $event->getThrowable();
        $request = $this->duplicateRequest($throwable, $event->getRequest());

        try {
            $response = $event->getKernel()->handle($request, HttpKernelInterface::SUB_REQUEST, false);
        } catch (\Exception $e) {
            $f = FlattenException::createFromThrowable($e);

            $this->logException($e, sprintf('Exception thrown when handling an exception (%s: %s at %s line %s)', $f->getClass(), $f->getMessage(), $e->getFile(), $e->getLine()));

            $prev = $e;
            do {
                if ($throwable === $wrapper = $prev) {
                    throw $e;
                }
            } while ($prev = $wrapper->getPrevious());

            $prev = new \ReflectionProperty($wrapper instanceof \Exception ? \Exception::class : \Error::class, 'previous');
            $prev->setAccessible(true);
            $prev->setValue($wrapper, $throwable);

            throw $e;
        }

        foreach ($this->exceptionsMapping as $exception => $config) {
            if ($throwable instanceof $exception && $config['status_code']) {
                $response->setStatusCode($config['status_code']);
                break;
            }
        }

        $event->setResponse($response);

        if ($this->debug) {
            $event->getRequest()->attributes->set('_remove_csp_headers', true);
        }
    }

    public function removeCspHeader(ResponseEvent $event): void
    {
        if ($this->debug && $event->getRequest()->attributes->get('_remove_csp_headers', false)) {
            $event->getResponse()->headers->remove('Content-Security-Policy');
        }
    }

    public function onControllerArguments(ControllerArgumentsEvent $event)
    {
        $e = $event->getRequest()->attributes->get('exception');

        if (!$e instanceof \Throwable || false === $k = array_search($e, $event->getArguments(), true)) {
            return;
        }

        $r = new \ReflectionFunction(\Closure::fromCallable($event->getController()));
        $r = $r->getParameters()[$k] ?? null;

        if ($r && (!($r = $r->getType()) instanceof \ReflectionNamedType || \in_array($r->getName(), [FlattenException::class, LegacyFlattenException::class], true))) {
            $arguments = $event->getArguments();
            $arguments[$k] = FlattenException::createFromThrowable($e);
            $event->setArguments($arguments);
        }
    }

    public static function getSubscribedEvents(): array
    {
        return [
            KernelEvents::CONTROLLER_ARGUMENTS => 'onControllerArguments',
            KernelEvents::EXCEPTION => [
                ['logKernelException', 0],
                ['onKernelException', -128],
            ],
            KernelEvents::RESPONSE => ['removeCspHeader', -128],
        ];
    }

    /**
     * Logs an exception.
     */
    protected function logException(\Throwable $exception, string $message, string $logLevel = null): void
    {
        if (null !== $this->logger) {
            if (null !== $logLevel) {
                $this->logger->log($logLevel, $message, ['exception' => $exception]);
            } elseif (!$exception instanceof HttpExceptionInterface || $exception->getStatusCode() >= 500) {
                $this->logger->critical($message, ['exception' => $exception]);
            } else {
                $this->logger->error($message, ['exception' => $exception]);
            }
        }
    }

    /**
     * Clones the request for the exception.
     */
    protected function duplicateRequest(\Throwable $exception, Request $request): Request
    {
        $attributes = [
            '_controller' => $this->controller,
            'exception' => $exception,
            'logger' => $this->logger instanceof DebugLoggerInterface ? $this->logger : null,
        ];
        $request = $request->duplicate(null, null, $attributes);
        $request->setMethod('GET');

        return $request;
    }
}<|MERGE_RESOLUTION|>--- conflicted
+++ resolved
@@ -34,11 +34,7 @@
     protected $debug;
     protected $exceptionsMapping;
 
-<<<<<<< HEAD
-    public function __construct(string|object|array $controller, LoggerInterface $logger = null, bool $debug = false)
-=======
-    public function __construct($controller, LoggerInterface $logger = null, bool $debug = false, array $exceptionsMapping = [])
->>>>>>> c8879b2a
+    public function __construct(string|object|array $controller, LoggerInterface $logger = null, bool $debug = false, array $exceptionsMapping = [])
     {
         $this->controller = $controller;
         $this->logger = $logger;
