--- conflicted
+++ resolved
@@ -16,14 +16,7 @@
  */
 class ResolvedFormTypeFactory implements ResolvedFormTypeFactoryInterface
 {
-<<<<<<< HEAD
-    public function createResolvedType(FormTypeInterface $type, array $typeExtensions, ResolvedFormTypeInterface $parent = null): ResolvedFormTypeInterface
-=======
-    /**
-     * {@inheritdoc}
-     */
-    public function createResolvedType(FormTypeInterface $type, array $typeExtensions, ?ResolvedFormTypeInterface $parent = null)
->>>>>>> 2a31f2dd
+    public function createResolvedType(FormTypeInterface $type, array $typeExtensions, ?ResolvedFormTypeInterface $parent = null): ResolvedFormTypeInterface
     {
         return new ResolvedFormType($type, $typeExtensions, $parent);
     }
