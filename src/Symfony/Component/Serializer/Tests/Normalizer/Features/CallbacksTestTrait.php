--- conflicted
+++ resolved
@@ -156,11 +156,7 @@
             'Format a date' => [
                 [
                     'bar' => function ($bar) {
-<<<<<<< HEAD
-                        $this->assertInstanceOf(\DateTimeImmutable::class, $bar);
-=======
-                        static::assertInstanceOf(\DateTime::class, $bar);
->>>>>>> 9b3d9344
+                        static::assertInstanceOf(\DateTimeImmutable::class, $bar);
 
                         return $bar->format('d-m-Y H:i:s');
                     },
