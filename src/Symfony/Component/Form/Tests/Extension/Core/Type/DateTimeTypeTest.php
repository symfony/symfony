<?php

/*
 * This file is part of the Symfony package.
 *
 * (c) Fabien Potencier <fabien@symfony.com>
 *
 * For the full copyright and license information, please view the LICENSE
 * file that was distributed with this source code.
 */

namespace Symfony\Component\Form\Tests\Extension\Core\Type;

use Symfony\Component\Form\FormError;
use Symfony\Component\Form\Test\TypeTestCase as TestCase;

class DateTimeTypeTest extends TestCase
{
    protected function setUp()
    {
        \Locale::setDefault('en');

        parent::setUp();
    }

    public function testSubmitDateTime()
    {
        $form = $this->factory->create('datetime', null, array(
            'model_timezone' => 'UTC',
            'view_timezone' => 'UTC',
            'date_widget' => 'choice',
            'time_widget' => 'choice',
            'input' => 'datetime',
        ));

        $form->submit(array(
            'date' => array(
                'day' => '2',
                'month' => '6',
                'year' => '2010',
            ),
            'time' => array(
                'hour' => '3',
                'minute' => '4',
            ),
        ));

        $dateTime = new \DateTime('2010-06-02 03:04:00 UTC');

        $this->assertDateTimeEquals($dateTime, $form->getData());
    }

    public function testSubmitString()
    {
        $form = $this->factory->create('datetime', null, array(
            'model_timezone' => 'UTC',
            'view_timezone' => 'UTC',
            'input' => 'string',
            'date_widget' => 'choice',
            'time_widget' => 'choice',
        ));

        $form->submit(array(
            'date' => array(
                'day' => '2',
                'month' => '6',
                'year' => '2010',
            ),
            'time' => array(
                'hour' => '3',
                'minute' => '4',
            ),
        ));

        $this->assertEquals('2010-06-02 03:04:00', $form->getData());
    }

    public function testSubmitTimestamp()
    {
        $form = $this->factory->create('datetime', null, array(
            'model_timezone' => 'UTC',
            'view_timezone' => 'UTC',
            'input' => 'timestamp',
            'date_widget' => 'choice',
            'time_widget' => 'choice',
        ));

        $form->submit(array(
            'date' => array(
                'day' => '2',
                'month' => '6',
                'year' => '2010',
            ),
            'time' => array(
                'hour' => '3',
                'minute' => '4',
            ),
        ));

        $dateTime = new \DateTime('2010-06-02 03:04:00 UTC');

        $this->assertEquals($dateTime->format('U'), $form->getData());
    }

    public function testSubmitWithoutMinutes()
    {
        $form = $this->factory->create('datetime', null, array(
            'model_timezone' => 'UTC',
            'view_timezone' => 'UTC',
            'date_widget' => 'choice',
            'time_widget' => 'choice',
            'input' => 'datetime',
            'with_minutes' => false,
        ));

        $form->setData(new \DateTime('2010-06-02 03:04:05 UTC'));

        $input = array(
            'date' => array(
                'day' => '2',
                'month' => '6',
                'year' => '2010',
            ),
            'time' => array(
                'hour' => '3',
            ),
        );

        $form->submit($input);

        $this->assertDateTimeEquals(new \DateTime('2010-06-02 03:00:00 UTC'), $form->getData());
    }

    public function testSubmitWithSeconds()
    {
        $form = $this->factory->create('datetime', null, array(
            'model_timezone' => 'UTC',
            'view_timezone' => 'UTC',
            'date_widget' => 'choice',
            'time_widget' => 'choice',
            'input' => 'datetime',
            'with_seconds' => true,
        ));

        $form->setData(new \DateTime('2010-06-02 03:04:05 UTC'));

        $input = array(
            'date' => array(
                'day' => '2',
                'month' => '6',
                'year' => '2010',
            ),
            'time' => array(
                'hour' => '3',
                'minute' => '4',
                'second' => '5',
            ),
        );

        $form->submit($input);

        $this->assertDateTimeEquals(new \DateTime('2010-06-02 03:04:05 UTC'), $form->getData());
    }

    public function testSubmitDifferentTimezones()
    {
        $form = $this->factory->create('datetime', null, array(
            'model_timezone' => 'America/New_York',
            'view_timezone' => 'Pacific/Tahiti',
            'date_widget' => 'choice',
            'time_widget' => 'choice',
            'input' => 'string',
            'with_seconds' => true,
        ));

        $dateTime = new \DateTime('2010-06-02 03:04:05 Pacific/Tahiti');

        $form->submit(array(
            'date' => array(
                'day' => (int) $dateTime->format('d'),
                'month' => (int) $dateTime->format('m'),
                'year' => (int) $dateTime->format('Y'),
            ),
            'time' => array(
                'hour' => (int) $dateTime->format('H'),
                'minute' => (int) $dateTime->format('i'),
                'second' => (int) $dateTime->format('s'),
            ),
        ));

        $dateTime->setTimezone(new \DateTimeZone('America/New_York'));

        $this->assertEquals($dateTime->format('Y-m-d H:i:s'), $form->getData());
    }

    public function testSubmitDifferentTimezonesDateTime()
    {
        $form = $this->factory->create('datetime', null, array(
            'model_timezone' => 'America/New_York',
            'view_timezone' => 'Pacific/Tahiti',
            'widget' => 'single_text',
            'input' => 'datetime',
        ));

        $outputTime = new \DateTime('2010-06-02 03:04:00 Pacific/Tahiti');

        $form->submit('2010-06-02T03:04:00-10:00');

        $outputTime->setTimezone(new \DateTimeZone('America/New_York'));

        $this->assertDateTimeEquals($outputTime, $form->getData());
        $this->assertEquals('2010-06-02T03:04:00-10:00', $form->getViewData());
    }

    public function testSubmitStringSingleText()
    {
        $form = $this->factory->create('datetime', null, array(
            'model_timezone' => 'UTC',
            'view_timezone' => 'UTC',
            'input' => 'string',
            'widget' => 'single_text',
        ));

        $form->submit('2010-06-02T03:04:00Z');

        $this->assertEquals('2010-06-02 03:04:00', $form->getData());
        $this->assertEquals('2010-06-02T03:04:00Z', $form->getViewData());
    }

    public function testSubmitStringSingleTextWithSeconds()
    {
        $form = $this->factory->create('datetime', null, array(
            'model_timezone' => 'UTC',
            'view_timezone' => 'UTC',
            'input' => 'string',
            'widget' => 'single_text',
            'with_seconds' => true,
        ));

        $form->submit('2010-06-02T03:04:05Z');

        $this->assertEquals('2010-06-02 03:04:05', $form->getData());
        $this->assertEquals('2010-06-02T03:04:05Z', $form->getViewData());
    }

    public function testSubmitDifferentPattern()
    {
        $form = $this->factory->create('datetime', null, array(
            'date_format' => 'MM*yyyy*dd',
            'date_widget' => 'single_text',
            'time_widget' => 'single_text',
            'input' => 'datetime',
        ));

        $dateTime = new \DateTime('2010-06-02 03:04');

        $form->submit(array(
            'date' => '06*2010*02',
            'time' => '03:04',
        ));

        $this->assertDateTimeEquals($dateTime, $form->getData());
    }

    // Bug fix
    public function testInitializeWithDateTime()
    {
        // Throws an exception if "data_class" option is not explicitly set
        // to null in the type
        $this->factory->create('datetime', new \DateTime());
    }

<<<<<<< HEAD
    public function testSingleTextWidgetShouldUseTheRightInputType()
    {
        $form = $this->factory->create('datetime', null, array(
            'widget' => 'single_text',
        ));

        $view = $form->createView();
        $this->assertEquals('datetime', $view->vars['type']);
    }

    public function testPassDefaultPlaceholderToViewIfNotRequired()
=======
    public function testPassDefaultEmptyValueToViewIfNotRequired()
>>>>>>> 1270e725
    {
        $form = $this->factory->create('datetime', null, array(
            'required' => false,
            'with_seconds' => true,
        ));

        $view = $form->createView();
        $this->assertSame('', $view['date']['year']->vars['placeholder']);
        $this->assertSame('', $view['date']['month']->vars['placeholder']);
        $this->assertSame('', $view['date']['day']->vars['placeholder']);
        $this->assertSame('', $view['time']['hour']->vars['placeholder']);
        $this->assertSame('', $view['time']['minute']->vars['placeholder']);
        $this->assertSame('', $view['time']['second']->vars['placeholder']);
    }

    public function testPassNoPlaceholderToViewIfRequired()
    {
        $form = $this->factory->create('datetime', null, array(
            'required' => true,
            'with_seconds' => true,
        ));

        $view = $form->createView();
        $this->assertNull($view['date']['year']->vars['placeholder']);
        $this->assertNull($view['date']['month']->vars['placeholder']);
        $this->assertNull($view['date']['day']->vars['placeholder']);
        $this->assertNull($view['time']['hour']->vars['placeholder']);
        $this->assertNull($view['time']['minute']->vars['placeholder']);
        $this->assertNull($view['time']['second']->vars['placeholder']);
    }

    public function testPassPlaceholderAsString()
    {
        $form = $this->factory->create('datetime', null, array(
            'placeholder' => 'Empty',
            'with_seconds' => true,
        ));

        $view = $form->createView();
        $this->assertSame('Empty', $view['date']['year']->vars['placeholder']);
        $this->assertSame('Empty', $view['date']['month']->vars['placeholder']);
        $this->assertSame('Empty', $view['date']['day']->vars['placeholder']);
        $this->assertSame('Empty', $view['time']['hour']->vars['placeholder']);
        $this->assertSame('Empty', $view['time']['minute']->vars['placeholder']);
        $this->assertSame('Empty', $view['time']['second']->vars['placeholder']);
    }

    public function testPassEmptyValueBC()
    {
        $form = $this->factory->create('datetime', null, array(
            'empty_value' => 'Empty',
            'with_seconds' => true,
        ));

        $view = $form->createView();
        $this->assertSame('Empty', $view['date']['year']->vars['placeholder']);
        $this->assertSame('Empty', $view['date']['month']->vars['placeholder']);
        $this->assertSame('Empty', $view['date']['day']->vars['placeholder']);
        $this->assertSame('Empty', $view['time']['hour']->vars['placeholder']);
        $this->assertSame('Empty', $view['time']['minute']->vars['placeholder']);
        $this->assertSame('Empty', $view['time']['second']->vars['placeholder']);
        $this->assertSame('Empty', $view['date']['year']->vars['empty_value']);
        $this->assertSame('Empty', $view['date']['month']->vars['empty_value']);
        $this->assertSame('Empty', $view['date']['day']->vars['empty_value']);
        $this->assertSame('Empty', $view['time']['hour']->vars['empty_value']);
        $this->assertSame('Empty', $view['time']['minute']->vars['empty_value']);
        $this->assertSame('Empty', $view['time']['second']->vars['empty_value']);
    }

    public function testPassPlaceholderAsArray()
    {
        $form = $this->factory->create('datetime', null, array(
            'placeholder' => array(
                'year' => 'Empty year',
                'month' => 'Empty month',
                'day' => 'Empty day',
                'hour' => 'Empty hour',
                'minute' => 'Empty minute',
                'second' => 'Empty second',
            ),
            'with_seconds' => true,
        ));

        $view = $form->createView();
        $this->assertSame('Empty year', $view['date']['year']->vars['placeholder']);
        $this->assertSame('Empty month', $view['date']['month']->vars['placeholder']);
        $this->assertSame('Empty day', $view['date']['day']->vars['placeholder']);
        $this->assertSame('Empty hour', $view['time']['hour']->vars['placeholder']);
        $this->assertSame('Empty minute', $view['time']['minute']->vars['placeholder']);
        $this->assertSame('Empty second', $view['time']['second']->vars['placeholder']);
    }

    public function testPassPlaceholderAsPartialArrayAddEmptyIfNotRequired()
    {
        $form = $this->factory->create('datetime', null, array(
            'required' => false,
            'placeholder' => array(
                'year' => 'Empty year',
                'day' => 'Empty day',
                'hour' => 'Empty hour',
                'second' => 'Empty second',
            ),
            'with_seconds' => true,
        ));

        $view = $form->createView();
        $this->assertSame('Empty year', $view['date']['year']->vars['placeholder']);
        $this->assertSame('', $view['date']['month']->vars['placeholder']);
        $this->assertSame('Empty day', $view['date']['day']->vars['placeholder']);
        $this->assertSame('Empty hour', $view['time']['hour']->vars['placeholder']);
        $this->assertSame('', $view['time']['minute']->vars['placeholder']);
        $this->assertSame('Empty second', $view['time']['second']->vars['placeholder']);
    }

    public function testPassPlaceholderAsPartialArrayAddNullIfRequired()
    {
        $form = $this->factory->create('datetime', null, array(
            'required' => true,
            'placeholder' => array(
                'year' => 'Empty year',
                'day' => 'Empty day',
                'hour' => 'Empty hour',
                'second' => 'Empty second',
            ),
            'with_seconds' => true,
        ));

        $view = $form->createView();
        $this->assertSame('Empty year', $view['date']['year']->vars['placeholder']);
        $this->assertNull($view['date']['month']->vars['placeholder']);
        $this->assertSame('Empty day', $view['date']['day']->vars['placeholder']);
        $this->assertSame('Empty hour', $view['time']['hour']->vars['placeholder']);
        $this->assertNull($view['time']['minute']->vars['placeholder']);
        $this->assertSame('Empty second', $view['time']['second']->vars['placeholder']);
    }

    public function testPassHtml5TypeIfSingleTextAndHtml5Format()
    {
        $form = $this->factory->create('datetime', null, array(
            'widget' => 'single_text',
        ));

        $view = $form->createView();
        $this->assertSame('datetime', $view->vars['type']);
    }

    public function testDontPassHtml5TypeIfHtml5NotAllowed()
    {
        $form = $this->factory->create('datetime', null, array(
            'widget' => 'single_text',
            'html5' => false,
        ));

        $view = $form->createView();
        $this->assertFalse(isset($view->vars['type']));
    }

    public function testDontPassHtml5TypeIfNotHtml5Format()
    {
        $form = $this->factory->create('datetime', null, array(
            'widget' => 'single_text',
            'format' => 'yyyy-MM-dd HH:mm',
        ));

        $view = $form->createView();
        $this->assertFalse(isset($view->vars['type']));
    }

    public function testDontPassHtml5TypeIfNotSingleText()
    {
        $form = $this->factory->create('datetime', null, array(
            'widget' => 'text',
        ));

        $view = $form->createView();
        $this->assertFalse(isset($view->vars['type']));
    }

    public function testDateTypeChoiceErrorsBubbleUp()
    {
        $error = new FormError('Invalid!');
        $form = $this->factory->create('datetime', null);

        $form['date']->addError($error);

        $this->assertSame(array(), iterator_to_array($form['date']->getErrors()));
        $this->assertSame(array($error), iterator_to_array($form->getErrors()));
    }

    public function testDateTypeSingleTextErrorsBubbleUp()
    {
        $error = new FormError('Invalid!');
        $form = $this->factory->create('datetime', null, array(
            'date_widget' => 'single_text',
        ));

        $form['date']->addError($error);

        $this->assertSame(array(), iterator_to_array($form['date']->getErrors()));
        $this->assertSame(array($error), iterator_to_array($form->getErrors()));
    }

    public function testTimeTypeChoiceErrorsBubbleUp()
    {
        $error = new FormError('Invalid!');
        $form = $this->factory->create('datetime', null);

        $form['time']->addError($error);

        $this->assertSame(array(), iterator_to_array($form['time']->getErrors()));
        $this->assertSame(array($error), iterator_to_array($form->getErrors()));
    }

    public function testTimeTypeSingleTextErrorsBubbleUp()
    {
        $error = new FormError('Invalid!');
        $form = $this->factory->create('datetime', null, array(
            'time_widget' => 'single_text',
        ));

        $form['time']->addError($error);

        $this->assertSame(array(), iterator_to_array($form['time']->getErrors()));
        $this->assertSame(array($error), iterator_to_array($form->getErrors()));
    }
}<|MERGE_RESOLUTION|>--- conflicted
+++ resolved
@@ -270,7 +270,6 @@
         $this->factory->create('datetime', new \DateTime());
     }
 
-<<<<<<< HEAD
     public function testSingleTextWidgetShouldUseTheRightInputType()
     {
         $form = $this->factory->create('datetime', null, array(
@@ -282,9 +281,6 @@
     }
 
     public function testPassDefaultPlaceholderToViewIfNotRequired()
-=======
-    public function testPassDefaultEmptyValueToViewIfNotRequired()
->>>>>>> 1270e725
     {
         $form = $this->factory->create('datetime', null, array(
             'required' => false,
