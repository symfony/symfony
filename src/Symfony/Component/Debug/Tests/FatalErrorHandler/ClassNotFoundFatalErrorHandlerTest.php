--- conflicted
+++ resolved
@@ -66,32 +66,6 @@
         $this->assertSame($error['line'], $exception->getLine());
     }
 
-<<<<<<< HEAD
-=======
-    /**
-     * @group legacy
-     */
-    public function testLegacyHandleClassNotFound()
-    {
-        $this->iniSet('error_reporting', -1 & ~E_USER_DEPRECATED);
-
-        $prefixes = array('Symfony\Component\Debug\Exception\\' => realpath(__DIR__.'/../../Exception'));
-        $symfonyUniversalClassLoader = new SymfonyUniversalClassLoader();
-        $symfonyUniversalClassLoader->registerPrefixes($prefixes);
-
-        $this->testHandleClassNotFound(
-            array(
-                'type' => 1,
-                'line' => 12,
-                'file' => 'foo.php',
-                'message' => 'Class \'Foo\\Bar\\UndefinedFunctionException\' not found',
-            ),
-            "Attempted to load class \"UndefinedFunctionException\" from namespace \"Foo\Bar\".\nDid you forget a \"use\" statement for \"Symfony\Component\Debug\Exception\UndefinedFunctionException\"?",
-            array($symfonyUniversalClassLoader, 'loadClass')
-        );
-    }
-
->>>>>>> f5a0ac29
     public function provideClassNotFoundData()
     {
         $prefixes = array('Symfony\Component\Debug\Exception\\' => realpath(__DIR__.'/../../Exception'));
@@ -147,8 +121,6 @@
                 ),
                 "Attempted to load class \"UndefinedFunctionException\" from namespace \"Foo\Bar\".\nDid you forget a \"use\" statement for \"Symfony\Component\Debug\Exception\UndefinedFunctionException\"?",
             ),
-<<<<<<< HEAD
-=======
             array(
                 array(
                     'type' => 1,
@@ -179,7 +151,6 @@
                 "Attempted to load class \"UndefinedFunctionException\" from namespace \"Foo\\Bar\".\nDid you forget a \"use\" statement for another namespace?",
                 function ($className) { /* do nothing here */ },
             ),
->>>>>>> f5a0ac29
         );
     }
 
