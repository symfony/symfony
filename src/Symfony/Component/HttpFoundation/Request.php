<?php

/*
 * This file is part of the Symfony package.
 *
 * (c) Fabien Potencier <fabien@symfony.com>
 *
 * For the full copyright and license information, please view the LICENSE
 * file that was distributed with this source code.
 */

namespace Symfony\Component\HttpFoundation;

use Symfony\Component\HttpFoundation\Exception\ConflictingHeadersException;
use Symfony\Component\HttpFoundation\Exception\JsonException;
use Symfony\Component\HttpFoundation\Exception\SessionNotFoundException;
use Symfony\Component\HttpFoundation\Exception\SuspiciousOperationException;
use Symfony\Component\HttpFoundation\Session\SessionInterface;

// Help opcache.preload discover always-needed symbols
class_exists(AcceptHeader::class);
class_exists(FileBag::class);
class_exists(HeaderBag::class);
class_exists(HeaderUtils::class);
class_exists(InputBag::class);
class_exists(ParameterBag::class);
class_exists(ServerBag::class);

/**
 * Request represents an HTTP request.
 *
 * The methods dealing with URL accept / return a raw path (% encoded):
 *   * getBasePath
 *   * getBaseUrl
 *   * getPathInfo
 *   * getRequestUri
 *   * getUri
 *   * getUriForPath
 *
 * @author Fabien Potencier <fabien@symfony.com>
 */
class Request
{
    public const HEADER_FORWARDED = 0b000001; // When using RFC 7239
    public const HEADER_X_FORWARDED_FOR = 0b000010;
    public const HEADER_X_FORWARDED_HOST = 0b000100;
    public const HEADER_X_FORWARDED_PROTO = 0b001000;
    public const HEADER_X_FORWARDED_PORT = 0b010000;
    public const HEADER_X_FORWARDED_PREFIX = 0b100000;

    /** @deprecated since Symfony 5.2, use either "HEADER_X_FORWARDED_FOR | HEADER_X_FORWARDED_HOST | HEADER_X_FORWARDED_PORT | HEADER_X_FORWARDED_PROTO" or "HEADER_X_FORWARDED_AWS_ELB" or "HEADER_X_FORWARDED_TRAEFIK" constants instead. */
    public const HEADER_X_FORWARDED_ALL = 0b1011110; // All "X-Forwarded-*" headers sent by "usual" reverse proxy
    public const HEADER_X_FORWARDED_AWS_ELB = 0b0011010; // AWS ELB doesn't send X-Forwarded-Host
    public const HEADER_X_FORWARDED_TRAEFIK = 0b0111110; // All "X-Forwarded-*" headers sent by Traefik reverse proxy

    public const METHOD_HEAD = 'HEAD';
    public const METHOD_GET = 'GET';
    public const METHOD_POST = 'POST';
    public const METHOD_PUT = 'PUT';
    public const METHOD_PATCH = 'PATCH';
    public const METHOD_DELETE = 'DELETE';
    public const METHOD_PURGE = 'PURGE';
    public const METHOD_OPTIONS = 'OPTIONS';
    public const METHOD_TRACE = 'TRACE';
    public const METHOD_CONNECT = 'CONNECT';

    /**
     * @var string[]
     */
    protected static $trustedProxies = [];

    /**
     * @var string[]
     */
    protected static $trustedHostPatterns = [];

    /**
     * @var string[]
     */
    protected static $trustedHosts = [];

    protected static $httpMethodParameterOverride = false;

    /**
     * Custom parameters.
     *
     * @var ParameterBag
     */
    public $attributes;

    /**
     * Request body parameters ($_POST).
     *
     * @var InputBag
     */
    public $request;

    /**
     * Query string parameters ($_GET).
     *
     * @var InputBag
     */
    public $query;

    /**
     * Server and execution environment parameters ($_SERVER).
     *
     * @var ServerBag
     */
    public $server;

    /**
     * Uploaded files ($_FILES).
     *
     * @var FileBag
     */
    public $files;

    /**
     * Cookies ($_COOKIE).
     *
     * @var InputBag
     */
    public $cookies;

    /**
     * Headers (taken from the $_SERVER).
     *
     * @var HeaderBag
     */
    public $headers;

    /**
     * @var string|resource|false|null
     */
    protected $content;

    /**
     * @var array
     */
    protected $languages;

    /**
     * @var array
     */
    protected $charsets;

    /**
     * @var array
     */
    protected $encodings;

    /**
     * @var array
     */
    protected $acceptableContentTypes;

    /**
     * @var string
     */
    protected $pathInfo;

    /**
     * @var string
     */
    protected $requestUri;

    /**
     * @var string
     */
    protected $baseUrl;

    /**
     * @var string
     */
    protected $basePath;

    /**
     * @var string
     */
    protected $method;

    /**
     * @var string
     */
    protected $format;

    /**
     * @var SessionInterface|callable
     */
    protected $session;

    /**
     * @var string
     */
    protected $locale;

    /**
     * @var string
     */
    protected $defaultLocale = 'en';

    /**
     * @var array
     */
    protected static $formats;

    protected static $requestFactory;

    /**
     * @var string|null
     */
    private $preferredFormat;
    private $isHostValid = true;
    private $isForwardedValid = true;

    /**
     * @var bool|null
     */
    private $isSafeContentPreferred;

    private static $trustedHeaderSet = -1;

    private const FORWARDED_PARAMS = [
        self::HEADER_X_FORWARDED_FOR => 'for',
        self::HEADER_X_FORWARDED_HOST => 'host',
        self::HEADER_X_FORWARDED_PROTO => 'proto',
        self::HEADER_X_FORWARDED_PORT => 'host',
    ];

    /**
     * Names for headers that can be trusted when
     * using trusted proxies.
     *
     * The FORWARDED header is the standard as of rfc7239.
     *
     * The other headers are non-standard, but widely used
     * by popular reverse proxies (like Apache mod_proxy or Amazon EC2).
     */
    private const TRUSTED_HEADERS = [
        self::HEADER_FORWARDED => 'FORWARDED',
        self::HEADER_X_FORWARDED_FOR => 'X_FORWARDED_FOR',
        self::HEADER_X_FORWARDED_HOST => 'X_FORWARDED_HOST',
        self::HEADER_X_FORWARDED_PROTO => 'X_FORWARDED_PROTO',
        self::HEADER_X_FORWARDED_PORT => 'X_FORWARDED_PORT',
        self::HEADER_X_FORWARDED_PREFIX => 'X_FORWARDED_PREFIX',
    ];

    /**
     * @param array                $query      The GET parameters
     * @param array                $request    The POST parameters
     * @param array                $attributes The request attributes (parameters parsed from the PATH_INFO, ...)
     * @param array                $cookies    The COOKIE parameters
     * @param array                $files      The FILES parameters
     * @param array                $server     The SERVER parameters
     * @param string|resource|null $content    The raw body data
     */
    public function __construct(array $query = [], array $request = [], array $attributes = [], array $cookies = [], array $files = [], array $server = [], $content = null)
    {
        $this->initialize($query, $request, $attributes, $cookies, $files, $server, $content);
    }

    /**
     * Sets the parameters for this request.
     *
     * This method also re-initializes all properties.
     *
     * @param array                $query      The GET parameters
     * @param array                $request    The POST parameters
     * @param array                $attributes The request attributes (parameters parsed from the PATH_INFO, ...)
     * @param array                $cookies    The COOKIE parameters
     * @param array                $files      The FILES parameters
     * @param array                $server     The SERVER parameters
     * @param string|resource|null $content    The raw body data
     */
    public function initialize(array $query = [], array $request = [], array $attributes = [], array $cookies = [], array $files = [], array $server = [], $content = null)
    {
        $this->request = new InputBag($request);
        $this->query = new InputBag($query);
        $this->attributes = new ParameterBag($attributes);
        $this->cookies = new InputBag($cookies);
        $this->files = new FileBag($files);
        $this->server = new ServerBag($server);
        $this->headers = new HeaderBag($this->server->getHeaders());

        $this->content = $content;
        $this->languages = null;
        $this->charsets = null;
        $this->encodings = null;
        $this->acceptableContentTypes = null;
        $this->pathInfo = null;
        $this->requestUri = null;
        $this->baseUrl = null;
        $this->basePath = null;
        $this->method = null;
        $this->format = null;
    }

    /**
     * Creates a new request with values from PHP's super globals.
     *
     * @return static
     */
    public static function createFromGlobals()
    {
        $request = self::createRequestFromFactory($_GET, $_POST, [], $_COOKIE, $_FILES, $_SERVER);

        if (str_starts_with($request->headers->get('CONTENT_TYPE', ''), 'application/x-www-form-urlencoded')
            && \in_array(strtoupper($request->server->get('REQUEST_METHOD', 'GET')), ['PUT', 'DELETE', 'PATCH'])
        ) {
            parse_str($request->getContent(), $data);
            $request->request = new InputBag($data);
        }

        return $request;
    }

    /**
     * Creates a Request based on a given URI and configuration.
     *
     * The information contained in the URI always take precedence
     * over the other information (server and parameters).
     *
     * @param string               $uri        The URI
     * @param string               $method     The HTTP method
     * @param array                $parameters The query (GET) or request (POST) parameters
     * @param array                $cookies    The request cookies ($_COOKIE)
     * @param array                $files      The request files ($_FILES)
     * @param array                $server     The server parameters ($_SERVER)
     * @param string|resource|null $content    The raw body data
     *
     * @return static
     */
    public static function create(string $uri, string $method = 'GET', array $parameters = [], array $cookies = [], array $files = [], array $server = [], $content = null)
    {
        $server = array_replace([
            'SERVER_NAME' => 'localhost',
            'SERVER_PORT' => 80,
            'HTTP_HOST' => 'localhost',
            'HTTP_USER_AGENT' => 'Symfony',
            'HTTP_ACCEPT' => 'text/html,application/xhtml+xml,application/xml;q=0.9,*/*;q=0.8',
            'HTTP_ACCEPT_LANGUAGE' => 'en-us,en;q=0.5',
            'HTTP_ACCEPT_CHARSET' => 'ISO-8859-1,utf-8;q=0.7,*;q=0.7',
            'REMOTE_ADDR' => '127.0.0.1',
            'SCRIPT_NAME' => '',
            'SCRIPT_FILENAME' => '',
            'SERVER_PROTOCOL' => 'HTTP/1.1',
            'REQUEST_TIME' => time(),
            'REQUEST_TIME_FLOAT' => microtime(true),
        ], $server);

        $server['PATH_INFO'] = '';
        $server['REQUEST_METHOD'] = strtoupper($method);

        $components = parse_url($uri);
        if (isset($components['host'])) {
            $server['SERVER_NAME'] = $components['host'];
            $server['HTTP_HOST'] = $components['host'];
        }

        if (isset($components['scheme'])) {
            if ('https' === $components['scheme']) {
                $server['HTTPS'] = 'on';
                $server['SERVER_PORT'] = 443;
            } else {
                unset($server['HTTPS']);
                $server['SERVER_PORT'] = 80;
            }
        }

        if (isset($components['port'])) {
            $server['SERVER_PORT'] = $components['port'];
            $server['HTTP_HOST'] .= ':'.$components['port'];
        }

        if (isset($components['user'])) {
            $server['PHP_AUTH_USER'] = $components['user'];
        }

        if (isset($components['pass'])) {
            $server['PHP_AUTH_PW'] = $components['pass'];
        }

        if (!isset($components['path'])) {
            $components['path'] = '/';
        }

        switch (strtoupper($method)) {
            case 'POST':
            case 'PUT':
            case 'DELETE':
                if (!isset($server['CONTENT_TYPE'])) {
                    $server['CONTENT_TYPE'] = 'application/x-www-form-urlencoded';
                }
                // no break
            case 'PATCH':
                $request = $parameters;
                $query = [];
                break;
            default:
                $request = [];
                $query = $parameters;
                break;
        }

        $queryString = '';
        if (isset($components['query'])) {
            parse_str(html_entity_decode($components['query']), $qs);

            if ($query) {
                $query = array_replace($qs, $query);
                $queryString = http_build_query($query, '', '&');
            } else {
                $query = $qs;
                $queryString = $components['query'];
            }
        } elseif ($query) {
            $queryString = http_build_query($query, '', '&');
        }

        $server['REQUEST_URI'] = $components['path'].('' !== $queryString ? '?'.$queryString : '');
        $server['QUERY_STRING'] = $queryString;

        return self::createRequestFromFactory($query, $request, [], $cookies, $files, $server, $content);
    }

    /**
     * Sets a callable able to create a Request instance.
     *
     * This is mainly useful when you need to override the Request class
     * to keep BC with an existing system. It should not be used for any
     * other purpose.
     */
    public static function setFactory(?callable $callable)
    {
        self::$requestFactory = $callable;
    }

    /**
     * Clones a request and overrides some of its parameters.
     *
     * @param array $query      The GET parameters
     * @param array $request    The POST parameters
     * @param array $attributes The request attributes (parameters parsed from the PATH_INFO, ...)
     * @param array $cookies    The COOKIE parameters
     * @param array $files      The FILES parameters
     * @param array $server     The SERVER parameters
     *
     * @return static
     */
    public function duplicate(array $query = null, array $request = null, array $attributes = null, array $cookies = null, array $files = null, array $server = null)
    {
        $dup = clone $this;
        if (null !== $query) {
            $dup->query = new InputBag($query);
        }
        if (null !== $request) {
            $dup->request = new InputBag($request);
        }
        if (null !== $attributes) {
            $dup->attributes = new ParameterBag($attributes);
        }
        if (null !== $cookies) {
            $dup->cookies = new InputBag($cookies);
        }
        if (null !== $files) {
            $dup->files = new FileBag($files);
        }
        if (null !== $server) {
            $dup->server = new ServerBag($server);
            $dup->headers = new HeaderBag($dup->server->getHeaders());
        }
        $dup->languages = null;
        $dup->charsets = null;
        $dup->encodings = null;
        $dup->acceptableContentTypes = null;
        $dup->pathInfo = null;
        $dup->requestUri = null;
        $dup->baseUrl = null;
        $dup->basePath = null;
        $dup->method = null;
        $dup->format = null;

        if (!$dup->get('_format') && $this->get('_format')) {
            $dup->attributes->set('_format', $this->get('_format'));
        }

        if (!$dup->getRequestFormat(null)) {
            $dup->setRequestFormat($this->getRequestFormat(null));
        }

        return $dup;
    }

    /**
     * Clones the current request.
     *
     * Note that the session is not cloned as duplicated requests
     * are most of the time sub-requests of the main one.
     */
    public function __clone()
    {
        $this->query = clone $this->query;
        $this->request = clone $this->request;
        $this->attributes = clone $this->attributes;
        $this->cookies = clone $this->cookies;
        $this->files = clone $this->files;
        $this->server = clone $this->server;
        $this->headers = clone $this->headers;
    }

    /**
     * Returns the request as a string.
     *
     * @return string
     */
    public function __toString()
    {
        $content = $this->getContent();

        $cookieHeader = '';
        $cookies = [];

        foreach ($this->cookies as $k => $v) {
            $cookies[] = $k.'='.$v;
        }

        if (!empty($cookies)) {
            $cookieHeader = 'Cookie: '.implode('; ', $cookies)."\r\n";
        }

        return
            sprintf('%s %s %s', $this->getMethod(), $this->getRequestUri(), $this->server->get('SERVER_PROTOCOL'))."\r\n".
            $this->headers.
            $cookieHeader."\r\n".
            $content;
    }

    /**
     * Overrides the PHP global variables according to this request instance.
     *
     * It overrides $_GET, $_POST, $_REQUEST, $_SERVER, $_COOKIE.
     * $_FILES is never overridden, see rfc1867
     */
    public function overrideGlobals()
    {
        $this->server->set('QUERY_STRING', static::normalizeQueryString(http_build_query($this->query->all(), '', '&')));

        $_GET = $this->query->all();
        $_POST = $this->request->all();
        $_SERVER = $this->server->all();
        $_COOKIE = $this->cookies->all();

        foreach ($this->headers->all() as $key => $value) {
            $key = strtoupper(str_replace('-', '_', $key));
            if (\in_array($key, ['CONTENT_TYPE', 'CONTENT_LENGTH', 'CONTENT_MD5'], true)) {
                $_SERVER[$key] = implode(', ', $value);
            } else {
                $_SERVER['HTTP_'.$key] = implode(', ', $value);
            }
        }

        $request = ['g' => $_GET, 'p' => $_POST, 'c' => $_COOKIE];

        $requestOrder = ini_get('request_order') ?: ini_get('variables_order');
        $requestOrder = preg_replace('#[^cgp]#', '', strtolower($requestOrder)) ?: 'gp';

        $_REQUEST = [[]];

        foreach (str_split($requestOrder) as $order) {
            $_REQUEST[] = $request[$order];
        }

        $_REQUEST = array_merge(...$_REQUEST);
    }

    /**
     * Sets a list of trusted proxies.
     *
     * You should only list the reverse proxies that you manage directly.
     *
     * @param array $proxies          A list of trusted proxies, the string 'REMOTE_ADDR' will be replaced with $_SERVER['REMOTE_ADDR']
     * @param int   $trustedHeaderSet A bit field of Request::HEADER_*, to set which headers to trust from your proxies
     */
    public static function setTrustedProxies(array $proxies, int $trustedHeaderSet)
    {
        if (self::HEADER_X_FORWARDED_ALL === $trustedHeaderSet) {
            trigger_deprecation('symfony/http-foundation', '5.2', 'The "HEADER_X_FORWARDED_ALL" constant is deprecated, use either "HEADER_X_FORWARDED_FOR | HEADER_X_FORWARDED_HOST | HEADER_X_FORWARDED_PORT | HEADER_X_FORWARDED_PROTO" or "HEADER_X_FORWARDED_AWS_ELB" or "HEADER_X_FORWARDED_TRAEFIK" constants instead.');
        }
        self::$trustedProxies = array_reduce($proxies, function ($proxies, $proxy) {
            if ('REMOTE_ADDR' !== $proxy) {
                $proxies[] = $proxy;
            } elseif (isset($_SERVER['REMOTE_ADDR'])) {
                $proxies[] = $_SERVER['REMOTE_ADDR'];
            }

            return $proxies;
        }, []);
        self::$trustedHeaderSet = $trustedHeaderSet;
    }

    /**
     * Gets the list of trusted proxies.
     *
     * @return array
     */
    public static function getTrustedProxies()
    {
        return self::$trustedProxies;
    }

    /**
     * Gets the set of trusted headers from trusted proxies.
     *
     * @return int A bit field of Request::HEADER_* that defines which headers are trusted from your proxies
     */
    public static function getTrustedHeaderSet()
    {
        return self::$trustedHeaderSet;
    }

    /**
     * Sets a list of trusted host patterns.
     *
     * You should only list the hosts you manage using regexs.
     *
     * @param array $hostPatterns A list of trusted host patterns
     */
    public static function setTrustedHosts(array $hostPatterns)
    {
        self::$trustedHostPatterns = array_map(function ($hostPattern) {
            return sprintf('{%s}i', $hostPattern);
        }, $hostPatterns);
        // we need to reset trusted hosts on trusted host patterns change
        self::$trustedHosts = [];
    }

    /**
     * Gets the list of trusted host patterns.
     *
     * @return array
     */
    public static function getTrustedHosts()
    {
        return self::$trustedHostPatterns;
    }

    /**
     * Normalizes a query string.
     *
     * It builds a normalized query string, where keys/value pairs are alphabetized,
     * have consistent escaping and unneeded delimiters are removed.
     *
<<<<<<< HEAD
     * @return string A normalized query string for the Request
=======
     * @return string
>>>>>>> f1643e87
     */
    public static function normalizeQueryString(?string $qs)
    {
        if ('' === ($qs ?? '')) {
            return '';
        }

        $qs = HeaderUtils::parseQuery($qs);
        ksort($qs);

        return http_build_query($qs, '', '&', \PHP_QUERY_RFC3986);
    }

    /**
     * Enables support for the _method request parameter to determine the intended HTTP method.
     *
     * Be warned that enabling this feature might lead to CSRF issues in your code.
     * Check that you are using CSRF tokens when required.
     * If the HTTP method parameter override is enabled, an html-form with method "POST" can be altered
     * and used to send a "PUT" or "DELETE" request via the _method request parameter.
     * If these methods are not protected against CSRF, this presents a possible vulnerability.
     *
     * The HTTP method can only be overridden when the real HTTP method is POST.
     */
    public static function enableHttpMethodParameterOverride()
    {
        self::$httpMethodParameterOverride = true;
    }

    /**
     * Checks whether support for the _method request parameter is enabled.
     *
     * @return bool
     */
    public static function getHttpMethodParameterOverride()
    {
        return self::$httpMethodParameterOverride;
    }

    /**
     * Gets a "parameter" value from any bag.
     *
     * This method is mainly useful for libraries that want to provide some flexibility. If you don't need the
     * flexibility in controllers, it is better to explicitly get request parameters from the appropriate
     * public property instead (attributes, query, request).
     *
     * Order of precedence: PATH (routing placeholders or custom attributes), GET, POST
     *
     * @param mixed $default The default value if the parameter key does not exist
     *
     * @return mixed
     *
     * @internal since Symfony 5.4, use explicit input sources instead
     */
    public function get(string $key, $default = null)
    {
        if ($this !== $result = $this->attributes->get($key, $this)) {
            return $result;
        }

        if ($this->query->has($key)) {
            return $this->query->all()[$key];
        }

        if ($this->request->has($key)) {
            return $this->request->all()[$key];
        }

        return $default;
    }

    /**
     * Gets the Session.
     *
     * @return SessionInterface
     */
    public function getSession()
    {
        $session = $this->session;
        if (!$session instanceof SessionInterface && null !== $session) {
            $this->setSession($session = $session());
        }

        if (null === $session) {
            throw new SessionNotFoundException('Session has not been set.');
        }

        return $session;
    }

    /**
     * Whether the request contains a Session which was started in one of the
     * previous requests.
     *
     * @return bool
     */
    public function hasPreviousSession()
    {
        // the check for $this->session avoids malicious users trying to fake a session cookie with proper name
        return $this->hasSession() && $this->cookies->has($this->getSession()->getName());
    }

    /**
     * Whether the request contains a Session object.
     *
     * This method does not give any information about the state of the session object,
     * like whether the session is started or not. It is just a way to check if this Request
     * is associated with a Session instance.
     *
     * @return bool
     */
    public function hasSession()
    {
        return null !== $this->session;
    }

    public function setSession(SessionInterface $session)
    {
        $this->session = $session;
    }

    /**
     * @internal
     */
    public function setSessionFactory(callable $factory)
    {
        $this->session = $factory;
    }

    /**
     * Returns the client IP addresses.
     *
     * In the returned array the most trusted IP address is first, and the
     * least trusted one last. The "real" client IP address is the last one,
     * but this is also the least trusted one. Trusted proxies are stripped.
     *
     * Use this method carefully; you should use getClientIp() instead.
     *
     * @return array
     *
     * @see getClientIp()
     */
    public function getClientIps()
    {
        $ip = $this->server->get('REMOTE_ADDR');

        if (!$this->isFromTrustedProxy()) {
            return [$ip];
        }

        return $this->getTrustedValues(self::HEADER_X_FORWARDED_FOR, $ip) ?: [$ip];
    }

    /**
     * Returns the client IP address.
     *
     * This method can read the client IP address from the "X-Forwarded-For" header
     * when trusted proxies were set via "setTrustedProxies()". The "X-Forwarded-For"
     * header value is a comma+space separated list of IP addresses, the left-most
     * being the original client, and each successive proxy that passed the request
     * adding the IP address where it received the request from.
     *
     * If your reverse proxy uses a different header name than "X-Forwarded-For",
     * ("Client-Ip" for instance), configure it via the $trustedHeaderSet
     * argument of the Request::setTrustedProxies() method instead.
     *
     * @return string|null
     *
     * @see getClientIps()
     * @see https://wikipedia.org/wiki/X-Forwarded-For
     */
    public function getClientIp()
    {
        $ipAddresses = $this->getClientIps();

        return $ipAddresses[0];
    }

    /**
     * Returns current script name.
     *
     * @return string
     */
    public function getScriptName()
    {
        return $this->server->get('SCRIPT_NAME', $this->server->get('ORIG_SCRIPT_NAME', ''));
    }

    /**
     * Returns the path being requested relative to the executed script.
     *
     * The path info always starts with a /.
     *
     * Suppose this request is instantiated from /mysite on localhost:
     *
     *  * http://localhost/mysite              returns an empty string
     *  * http://localhost/mysite/about        returns '/about'
     *  * http://localhost/mysite/enco%20ded   returns '/enco%20ded'
     *  * http://localhost/mysite/about?var=1  returns '/about'
     *
     * @return string The raw path (i.e. not urldecoded)
     */
    public function getPathInfo()
    {
        if (null === $this->pathInfo) {
            $this->pathInfo = $this->preparePathInfo();
        }

        return $this->pathInfo;
    }

    /**
     * Returns the root path from which this request is executed.
     *
     * Suppose that an index.php file instantiates this request object:
     *
     *  * http://localhost/index.php         returns an empty string
     *  * http://localhost/index.php/page    returns an empty string
     *  * http://localhost/web/index.php     returns '/web'
     *  * http://localhost/we%20b/index.php  returns '/we%20b'
     *
     * @return string The raw path (i.e. not urldecoded)
     */
    public function getBasePath()
    {
        if (null === $this->basePath) {
            $this->basePath = $this->prepareBasePath();
        }

        return $this->basePath;
    }

    /**
     * Returns the root URL from which this request is executed.
     *
     * The base URL never ends with a /.
     *
     * This is similar to getBasePath(), except that it also includes the
     * script filename (e.g. index.php) if one exists.
     *
     * @return string The raw URL (i.e. not urldecoded)
     */
    public function getBaseUrl()
    {
        $trustedPrefix = '';

        // the proxy prefix must be prepended to any prefix being needed at the webserver level
        if ($this->isFromTrustedProxy() && $trustedPrefixValues = $this->getTrustedValues(self::HEADER_X_FORWARDED_PREFIX)) {
            $trustedPrefix = rtrim($trustedPrefixValues[0], '/');
        }

        return $trustedPrefix.$this->getBaseUrlReal();
    }

    /**
     * Returns the real base URL received by the webserver from which this request is executed.
     * The URL does not include trusted reverse proxy prefix.
     *
     * @return string The raw URL (i.e. not urldecoded)
     */
    private function getBaseUrlReal()
    {
        if (null === $this->baseUrl) {
            $this->baseUrl = $this->prepareBaseUrl();
        }

        return $this->baseUrl;
    }

    /**
     * Gets the request's scheme.
     *
     * @return string
     */
    public function getScheme()
    {
        return $this->isSecure() ? 'https' : 'http';
    }

    /**
     * Returns the port on which the request is made.
     *
     * This method can read the client port from the "X-Forwarded-Port" header
     * when trusted proxies were set via "setTrustedProxies()".
     *
     * The "X-Forwarded-Port" header must contain the client port.
     *
     * @return int|string|null Can be a string if fetched from the server bag
     */
    public function getPort()
    {
        if ($this->isFromTrustedProxy() && $host = $this->getTrustedValues(self::HEADER_X_FORWARDED_PORT)) {
            $host = $host[0];
        } elseif ($this->isFromTrustedProxy() && $host = $this->getTrustedValues(self::HEADER_X_FORWARDED_HOST)) {
            $host = $host[0];
        } elseif (!$host = $this->headers->get('HOST')) {
            return $this->server->get('SERVER_PORT');
        }

        if ('[' === $host[0]) {
            $pos = strpos($host, ':', strrpos($host, ']'));
        } else {
            $pos = strrpos($host, ':');
        }

        if (false !== $pos && $port = substr($host, $pos + 1)) {
            return (int) $port;
        }

        return 'https' === $this->getScheme() ? 443 : 80;
    }

    /**
     * Returns the user.
     *
     * @return string|null
     */
    public function getUser()
    {
        return $this->headers->get('PHP_AUTH_USER');
    }

    /**
     * Returns the password.
     *
     * @return string|null
     */
    public function getPassword()
    {
        return $this->headers->get('PHP_AUTH_PW');
    }

    /**
     * Gets the user info.
     *
     * @return string A user name and, optionally, scheme-specific information about how to gain authorization to access the server
     */
    public function getUserInfo()
    {
        $userinfo = $this->getUser();

        $pass = $this->getPassword();
        if ('' != $pass) {
            $userinfo .= ":$pass";
        }

        return $userinfo;
    }

    /**
     * Returns the HTTP host being requested.
     *
     * The port name will be appended to the host if it's non-standard.
     *
     * @return string
     */
    public function getHttpHost()
    {
        $scheme = $this->getScheme();
        $port = $this->getPort();

        if (('http' == $scheme && 80 == $port) || ('https' == $scheme && 443 == $port)) {
            return $this->getHost();
        }

        return $this->getHost().':'.$port;
    }

    /**
     * Returns the requested URI (path and query string).
     *
     * @return string The raw URI (i.e. not URI decoded)
     */
    public function getRequestUri()
    {
        if (null === $this->requestUri) {
            $this->requestUri = $this->prepareRequestUri();
        }

        return $this->requestUri;
    }

    /**
     * Gets the scheme and HTTP host.
     *
     * If the URL was called with basic authentication, the user
     * and the password are not added to the generated string.
     *
     * @return string
     */
    public function getSchemeAndHttpHost()
    {
        return $this->getScheme().'://'.$this->getHttpHost();
    }

    /**
     * Generates a normalized URI (URL) for the Request.
     *
     * @return string
     *
     * @see getQueryString()
     */
    public function getUri()
    {
        if (null !== $qs = $this->getQueryString()) {
            $qs = '?'.$qs;
        }

        return $this->getSchemeAndHttpHost().$this->getBaseUrl().$this->getPathInfo().$qs;
    }

    /**
     * Generates a normalized URI for the given path.
     *
     * @param string $path A path to use instead of the current one
     *
     * @return string
     */
    public function getUriForPath(string $path)
    {
        return $this->getSchemeAndHttpHost().$this->getBaseUrl().$path;
    }

    /**
     * Returns the path as relative reference from the current Request path.
     *
     * Only the URIs path component (no schema, host etc.) is relevant and must be given.
     * Both paths must be absolute and not contain relative parts.
     * Relative URLs from one resource to another are useful when generating self-contained downloadable document archives.
     * Furthermore, they can be used to reduce the link size in documents.
     *
     * Example target paths, given a base path of "/a/b/c/d":
     * - "/a/b/c/d"     -> ""
     * - "/a/b/c/"      -> "./"
     * - "/a/b/"        -> "../"
     * - "/a/b/c/other" -> "other"
     * - "/a/x/y"       -> "../../x/y"
     *
<<<<<<< HEAD
     * @return string The relative target path
=======
     * @return string
>>>>>>> f1643e87
     */
    public function getRelativeUriForPath(string $path)
    {
        // be sure that we are dealing with an absolute path
        if (!isset($path[0]) || '/' !== $path[0]) {
            return $path;
        }

        if ($path === $basePath = $this->getPathInfo()) {
            return '';
        }

        $sourceDirs = explode('/', isset($basePath[0]) && '/' === $basePath[0] ? substr($basePath, 1) : $basePath);
        $targetDirs = explode('/', substr($path, 1));
        array_pop($sourceDirs);
        $targetFile = array_pop($targetDirs);

        foreach ($sourceDirs as $i => $dir) {
            if (isset($targetDirs[$i]) && $dir === $targetDirs[$i]) {
                unset($sourceDirs[$i], $targetDirs[$i]);
            } else {
                break;
            }
        }

        $targetDirs[] = $targetFile;
        $path = str_repeat('../', \count($sourceDirs)).implode('/', $targetDirs);

        // A reference to the same base directory or an empty subdirectory must be prefixed with "./".
        // This also applies to a segment with a colon character (e.g., "file:colon") that cannot be used
        // as the first segment of a relative-path reference, as it would be mistaken for a scheme name
        // (see https://tools.ietf.org/html/rfc3986#section-4.2).
        return !isset($path[0]) || '/' === $path[0]
            || false !== ($colonPos = strpos($path, ':')) && ($colonPos < ($slashPos = strpos($path, '/')) || false === $slashPos)
            ? "./$path" : $path;
    }

    /**
     * Generates the normalized query string for the Request.
     *
     * It builds a normalized query string, where keys/value pairs are alphabetized
     * and have consistent escaping.
     *
     * @return string|null
     */
    public function getQueryString()
    {
        $qs = static::normalizeQueryString($this->server->get('QUERY_STRING'));

        return '' === $qs ? null : $qs;
    }

    /**
     * Checks whether the request is secure or not.
     *
     * This method can read the client protocol from the "X-Forwarded-Proto" header
     * when trusted proxies were set via "setTrustedProxies()".
     *
     * The "X-Forwarded-Proto" header must contain the protocol: "https" or "http".
     *
     * @return bool
     */
    public function isSecure()
    {
        if ($this->isFromTrustedProxy() && $proto = $this->getTrustedValues(self::HEADER_X_FORWARDED_PROTO)) {
            return \in_array(strtolower($proto[0]), ['https', 'on', 'ssl', '1'], true);
        }

        $https = $this->server->get('HTTPS');

        return !empty($https) && 'off' !== strtolower($https);
    }

    /**
     * Returns the host name.
     *
     * This method can read the client host name from the "X-Forwarded-Host" header
     * when trusted proxies were set via "setTrustedProxies()".
     *
     * The "X-Forwarded-Host" header must contain the client host name.
     *
     * @return string
     *
     * @throws SuspiciousOperationException when the host name is invalid or not trusted
     */
    public function getHost()
    {
        if ($this->isFromTrustedProxy() && $host = $this->getTrustedValues(self::HEADER_X_FORWARDED_HOST)) {
            $host = $host[0];
        } elseif (!$host = $this->headers->get('HOST')) {
            if (!$host = $this->server->get('SERVER_NAME')) {
                $host = $this->server->get('SERVER_ADDR', '');
            }
        }

        // trim and remove port number from host
        // host is lowercase as per RFC 952/2181
        $host = strtolower(preg_replace('/:\d+$/', '', trim($host)));

        // as the host can come from the user (HTTP_HOST and depending on the configuration, SERVER_NAME too can come from the user)
        // check that it does not contain forbidden characters (see RFC 952 and RFC 2181)
        // use preg_replace() instead of preg_match() to prevent DoS attacks with long host names
        if ($host && '' !== preg_replace('/(?:^\[)?[a-zA-Z0-9-:\]_]+\.?/', '', $host)) {
            if (!$this->isHostValid) {
                return '';
            }
            $this->isHostValid = false;

            throw new SuspiciousOperationException(sprintf('Invalid Host "%s".', $host));
        }

        if (\count(self::$trustedHostPatterns) > 0) {
            // to avoid host header injection attacks, you should provide a list of trusted host patterns

            if (\in_array($host, self::$trustedHosts)) {
                return $host;
            }

            foreach (self::$trustedHostPatterns as $pattern) {
                if (preg_match($pattern, $host)) {
                    self::$trustedHosts[] = $host;

                    return $host;
                }
            }

            if (!$this->isHostValid) {
                return '';
            }
            $this->isHostValid = false;

            throw new SuspiciousOperationException(sprintf('Untrusted Host "%s".', $host));
        }

        return $host;
    }

    /**
     * Sets the request method.
     */
    public function setMethod(string $method)
    {
        $this->method = null;
        $this->server->set('REQUEST_METHOD', $method);
    }

    /**
     * Gets the request "intended" method.
     *
     * If the X-HTTP-Method-Override header is set, and if the method is a POST,
     * then it is used to determine the "real" intended HTTP method.
     *
     * The _method request parameter can also be used to determine the HTTP method,
     * but only if enableHttpMethodParameterOverride() has been called.
     *
     * The method is always an uppercased string.
     *
     * @return string
     *
     * @see getRealMethod()
     */
    public function getMethod()
    {
        if (null !== $this->method) {
            return $this->method;
        }

        $this->method = strtoupper($this->server->get('REQUEST_METHOD', 'GET'));

        if ('POST' !== $this->method) {
            return $this->method;
        }

        $method = $this->headers->get('X-HTTP-METHOD-OVERRIDE');

        if (!$method && self::$httpMethodParameterOverride) {
            $method = $this->request->get('_method', $this->query->get('_method', 'POST'));
        }

        if (!\is_string($method)) {
            return $this->method;
        }

        $method = strtoupper($method);

        if (\in_array($method, ['GET', 'HEAD', 'POST', 'PUT', 'DELETE', 'CONNECT', 'OPTIONS', 'PATCH', 'PURGE', 'TRACE'], true)) {
            return $this->method = $method;
        }

        if (!preg_match('/^[A-Z]++$/D', $method)) {
            throw new SuspiciousOperationException(sprintf('Invalid method override "%s".', $method));
        }

        return $this->method = $method;
    }

    /**
     * Gets the "real" request method.
     *
     * @return string
     *
     * @see getMethod()
     */
    public function getRealMethod()
    {
        return strtoupper($this->server->get('REQUEST_METHOD', 'GET'));
    }

    /**
     * Gets the mime type associated with the format.
     *
<<<<<<< HEAD
     * @return string|null The associated mime type (null if not found)
=======
     * @return string|null
>>>>>>> f1643e87
     */
    public function getMimeType(string $format)
    {
        if (null === static::$formats) {
            static::initializeFormats();
        }

        return isset(static::$formats[$format]) ? static::$formats[$format][0] : null;
    }

    /**
     * Gets the mime types associated with the format.
     *
<<<<<<< HEAD
     * @return array The associated mime types
=======
     * @return array
>>>>>>> f1643e87
     */
    public static function getMimeTypes(string $format)
    {
        if (null === static::$formats) {
            static::initializeFormats();
        }

        return static::$formats[$format] ?? [];
    }

    /**
     * Gets the format associated with the mime type.
     *
<<<<<<< HEAD
     * @return string|null The format (null if not found)
=======
     * @return string|null
>>>>>>> f1643e87
     */
    public function getFormat(?string $mimeType)
    {
        $canonicalMimeType = null;
        if ($mimeType && false !== $pos = strpos($mimeType, ';')) {
            $canonicalMimeType = trim(substr($mimeType, 0, $pos));
        }

        if (null === static::$formats) {
            static::initializeFormats();
        }

        foreach (static::$formats as $format => $mimeTypes) {
            if (\in_array($mimeType, (array) $mimeTypes)) {
                return $format;
            }
            if (null !== $canonicalMimeType && \in_array($canonicalMimeType, (array) $mimeTypes)) {
                return $format;
            }
        }

        return null;
    }

    /**
     * Associates a format with mime types.
     *
     * @param string|array $mimeTypes The associated mime types (the preferred one must be the first as it will be used as the content type)
     */
    public function setFormat(?string $format, $mimeTypes)
    {
        if (null === static::$formats) {
            static::initializeFormats();
        }

        static::$formats[$format] = \is_array($mimeTypes) ? $mimeTypes : [$mimeTypes];
    }

    /**
     * Gets the request format.
     *
     * Here is the process to determine the format:
     *
     *  * format defined by the user (with setRequestFormat())
     *  * _format request attribute
     *  * $default
     *
     * @see getPreferredFormat
     *
<<<<<<< HEAD
     * @return string|null The request format
=======
     * @return string|null
>>>>>>> f1643e87
     */
    public function getRequestFormat(?string $default = 'html')
    {
        if (null === $this->format) {
            $this->format = $this->attributes->get('_format');
        }

        return $this->format ?? $default;
    }

    /**
     * Sets the request format.
     */
    public function setRequestFormat(?string $format)
    {
        $this->format = $format;
    }

    /**
     * Gets the format associated with the request.
     *
     * @return string|null
     */
    public function getContentType()
    {
        return $this->getFormat($this->headers->get('CONTENT_TYPE', ''));
    }

    /**
     * Sets the default locale.
     */
    public function setDefaultLocale(string $locale)
    {
        $this->defaultLocale = $locale;

        if (null === $this->locale) {
            $this->setPhpDefaultLocale($locale);
        }
    }

    /**
     * Get the default locale.
     *
     * @return string
     */
    public function getDefaultLocale()
    {
        return $this->defaultLocale;
    }

    /**
     * Sets the locale.
     */
    public function setLocale(string $locale)
    {
        $this->setPhpDefaultLocale($this->locale = $locale);
    }

    /**
     * Get the locale.
     *
     * @return string
     */
    public function getLocale()
    {
        return null === $this->locale ? $this->defaultLocale : $this->locale;
    }

    /**
     * Checks if the request method is of specified type.
     *
     * @param string $method Uppercase request method (GET, POST etc)
     *
     * @return bool
     */
    public function isMethod(string $method)
    {
        return $this->getMethod() === strtoupper($method);
    }

    /**
     * Checks whether or not the method is safe.
     *
     * @see https://tools.ietf.org/html/rfc7231#section-4.2.1
     *
     * @return bool
     */
    public function isMethodSafe()
    {
        return \in_array($this->getMethod(), ['GET', 'HEAD', 'OPTIONS', 'TRACE']);
    }

    /**
     * Checks whether or not the method is idempotent.
     *
     * @return bool
     */
    public function isMethodIdempotent()
    {
        return \in_array($this->getMethod(), ['HEAD', 'GET', 'PUT', 'DELETE', 'TRACE', 'OPTIONS', 'PURGE']);
    }

    /**
     * Checks whether the method is cacheable or not.
     *
     * @see https://tools.ietf.org/html/rfc7231#section-4.2.3
     *
     * @return bool
     */
    public function isMethodCacheable()
    {
        return \in_array($this->getMethod(), ['GET', 'HEAD']);
    }

    /**
     * Returns the protocol version.
     *
     * If the application is behind a proxy, the protocol version used in the
     * requests between the client and the proxy and between the proxy and the
     * server might be different. This returns the former (from the "Via" header)
     * if the proxy is trusted (see "setTrustedProxies()"), otherwise it returns
     * the latter (from the "SERVER_PROTOCOL" server parameter).
     *
     * @return string|null
     */
    public function getProtocolVersion()
    {
        if ($this->isFromTrustedProxy()) {
            preg_match('~^(HTTP/)?([1-9]\.[0-9]) ~', $this->headers->get('Via'), $matches);

            if ($matches) {
                return 'HTTP/'.$matches[2];
            }
        }

        return $this->server->get('SERVER_PROTOCOL');
    }

    /**
     * Returns the request body content.
     *
     * @param bool $asResource If true, a resource will be returned
     *
     * @return string|resource
     */
    public function getContent(bool $asResource = false)
    {
        $currentContentIsResource = \is_resource($this->content);

        if (true === $asResource) {
            if ($currentContentIsResource) {
                rewind($this->content);

                return $this->content;
            }

            // Content passed in parameter (test)
            if (\is_string($this->content)) {
                $resource = fopen('php://temp', 'r+');
                fwrite($resource, $this->content);
                rewind($resource);

                return $resource;
            }

            $this->content = false;

            return fopen('php://input', 'r');
        }

        if ($currentContentIsResource) {
            rewind($this->content);

            return stream_get_contents($this->content);
        }

        if (null === $this->content || false === $this->content) {
            $this->content = file_get_contents('php://input');
        }

        return $this->content;
    }

    /**
     * Gets the request body decoded as array, typically from a JSON payload.
     *
     * @throws JsonException When the body cannot be decoded to an array
     *
     * @return array
     */
    public function toArray()
    {
        if ('' === $content = $this->getContent()) {
            throw new JsonException('Request body is empty.');
        }

        try {
            $content = json_decode($content, true, 512, \JSON_BIGINT_AS_STRING | (\PHP_VERSION_ID >= 70300 ? \JSON_THROW_ON_ERROR : 0));
        } catch (\JsonException $e) {
            throw new JsonException('Could not decode request body.', $e->getCode(), $e);
        }

        if (\PHP_VERSION_ID < 70300 && \JSON_ERROR_NONE !== json_last_error()) {
            throw new JsonException('Could not decode request body: '.json_last_error_msg(), json_last_error());
        }

        if (!\is_array($content)) {
            throw new JsonException(sprintf('JSON content was expected to decode to an array, "%s" returned.', get_debug_type($content)));
        }

        return $content;
    }

    /**
     * Gets the Etags.
     *
     * @return array
     */
    public function getETags()
    {
        return preg_split('/\s*,\s*/', $this->headers->get('if_none_match', ''), -1, \PREG_SPLIT_NO_EMPTY);
    }

    /**
     * @return bool
     */
    public function isNoCache()
    {
        return $this->headers->hasCacheControlDirective('no-cache') || 'no-cache' == $this->headers->get('Pragma');
    }

    /**
     * Gets the preferred format for the response by inspecting, in the following order:
     *   * the request format set using setRequestFormat;
     *   * the values of the Accept HTTP header.
     *
     * Note that if you use this method, you should send the "Vary: Accept" header
     * in the response to prevent any issues with intermediary HTTP caches.
     */
    public function getPreferredFormat(?string $default = 'html'): ?string
    {
        if (null !== $this->preferredFormat || null !== $this->preferredFormat = $this->getRequestFormat(null)) {
            return $this->preferredFormat;
        }

        foreach ($this->getAcceptableContentTypes() as $mimeType) {
            if ($this->preferredFormat = $this->getFormat($mimeType)) {
                return $this->preferredFormat;
            }
        }

        return $default;
    }

    /**
     * Returns the preferred language.
     *
     * @param string[] $locales An array of ordered available locales
     *
     * @return string|null
     */
    public function getPreferredLanguage(array $locales = null)
    {
        $preferredLanguages = $this->getLanguages();

        if (empty($locales)) {
            return $preferredLanguages[0] ?? null;
        }

        if (!$preferredLanguages) {
            return $locales[0];
        }

        $extendedPreferredLanguages = [];
        foreach ($preferredLanguages as $language) {
            $extendedPreferredLanguages[] = $language;
            if (false !== $position = strpos($language, '_')) {
                $superLanguage = substr($language, 0, $position);
                if (!\in_array($superLanguage, $preferredLanguages)) {
                    $extendedPreferredLanguages[] = $superLanguage;
                }
            }
        }

        $preferredLanguages = array_values(array_intersect($extendedPreferredLanguages, $locales));

        return $preferredLanguages[0] ?? $locales[0];
    }

    /**
     * Gets a list of languages acceptable by the client browser ordered in the user browser preferences.
     *
     * @return array
     */
    public function getLanguages()
    {
        if (null !== $this->languages) {
            return $this->languages;
        }

        $languages = AcceptHeader::fromString($this->headers->get('Accept-Language'))->all();
        $this->languages = [];
        foreach ($languages as $lang => $acceptHeaderItem) {
            if (str_contains($lang, '-')) {
                $codes = explode('-', $lang);
                if ('i' === $codes[0]) {
                    // Language not listed in ISO 639 that are not variants
                    // of any listed language, which can be registered with the
                    // i-prefix, such as i-cherokee
                    if (\count($codes) > 1) {
                        $lang = $codes[1];
                    }
                } else {
                    for ($i = 0, $max = \count($codes); $i < $max; ++$i) {
                        if (0 === $i) {
                            $lang = strtolower($codes[0]);
                        } else {
                            $lang .= '_'.strtoupper($codes[$i]);
                        }
                    }
                }
            }

            $this->languages[] = $lang;
        }

        return $this->languages;
    }

    /**
     * Gets a list of charsets acceptable by the client browser in preferable order.
     *
     * @return array
     */
    public function getCharsets()
    {
        if (null !== $this->charsets) {
            return $this->charsets;
        }

        return $this->charsets = array_keys(AcceptHeader::fromString($this->headers->get('Accept-Charset'))->all());
    }

    /**
     * Gets a list of encodings acceptable by the client browser in preferable order.
     *
     * @return array
     */
    public function getEncodings()
    {
        if (null !== $this->encodings) {
            return $this->encodings;
        }

        return $this->encodings = array_keys(AcceptHeader::fromString($this->headers->get('Accept-Encoding'))->all());
    }

    /**
     * Gets a list of content types acceptable by the client browser in preferable order.
     *
     * @return array
     */
    public function getAcceptableContentTypes()
    {
        if (null !== $this->acceptableContentTypes) {
            return $this->acceptableContentTypes;
        }

        return $this->acceptableContentTypes = array_keys(AcceptHeader::fromString($this->headers->get('Accept'))->all());
    }

    /**
     * Returns true if the request is an XMLHttpRequest.
     *
     * It works if your JavaScript library sets an X-Requested-With HTTP header.
     * It is known to work with common JavaScript frameworks:
     *
     * @see https://wikipedia.org/wiki/List_of_Ajax_frameworks#JavaScript
     *
     * @return bool
     */
    public function isXmlHttpRequest()
    {
        return 'XMLHttpRequest' == $this->headers->get('X-Requested-With');
    }

    /**
     * Checks whether the client browser prefers safe content or not according to RFC8674.
     *
     * @see https://tools.ietf.org/html/rfc8674
     */
    public function preferSafeContent(): bool
    {
        if (null !== $this->isSafeContentPreferred) {
            return $this->isSafeContentPreferred;
        }

        if (!$this->isSecure()) {
            // see https://tools.ietf.org/html/rfc8674#section-3
            $this->isSafeContentPreferred = false;

            return $this->isSafeContentPreferred;
        }

        $this->isSafeContentPreferred = AcceptHeader::fromString($this->headers->get('Prefer'))->has('safe');

        return $this->isSafeContentPreferred;
    }

    /*
     * The following methods are derived from code of the Zend Framework (1.10dev - 2010-01-24)
     *
     * Code subject to the new BSD license (https://framework.zend.com/license).
     *
     * Copyright (c) 2005-2010 Zend Technologies USA Inc. (https://www.zend.com/)
     */

    protected function prepareRequestUri()
    {
        $requestUri = '';

        if ('1' == $this->server->get('IIS_WasUrlRewritten') && '' != $this->server->get('UNENCODED_URL')) {
            // IIS7 with URL Rewrite: make sure we get the unencoded URL (double slash problem)
            $requestUri = $this->server->get('UNENCODED_URL');
            $this->server->remove('UNENCODED_URL');
            $this->server->remove('IIS_WasUrlRewritten');
        } elseif ($this->server->has('REQUEST_URI')) {
            $requestUri = $this->server->get('REQUEST_URI');

            if ('' !== $requestUri && '/' === $requestUri[0]) {
                // To only use path and query remove the fragment.
                if (false !== $pos = strpos($requestUri, '#')) {
                    $requestUri = substr($requestUri, 0, $pos);
                }
            } else {
                // HTTP proxy reqs setup request URI with scheme and host [and port] + the URL path,
                // only use URL path.
                $uriComponents = parse_url($requestUri);

                if (isset($uriComponents['path'])) {
                    $requestUri = $uriComponents['path'];
                }

                if (isset($uriComponents['query'])) {
                    $requestUri .= '?'.$uriComponents['query'];
                }
            }
        } elseif ($this->server->has('ORIG_PATH_INFO')) {
            // IIS 5.0, PHP as CGI
            $requestUri = $this->server->get('ORIG_PATH_INFO');
            if ('' != $this->server->get('QUERY_STRING')) {
                $requestUri .= '?'.$this->server->get('QUERY_STRING');
            }
            $this->server->remove('ORIG_PATH_INFO');
        }

        // normalize the request URI to ease creating sub-requests from this request
        $this->server->set('REQUEST_URI', $requestUri);

        return $requestUri;
    }

    /**
     * Prepares the base URL.
     *
     * @return string
     */
    protected function prepareBaseUrl()
    {
        $filename = basename($this->server->get('SCRIPT_FILENAME', ''));

        if (basename($this->server->get('SCRIPT_NAME', '')) === $filename) {
            $baseUrl = $this->server->get('SCRIPT_NAME');
        } elseif (basename($this->server->get('PHP_SELF', '')) === $filename) {
            $baseUrl = $this->server->get('PHP_SELF');
        } elseif (basename($this->server->get('ORIG_SCRIPT_NAME', '')) === $filename) {
            $baseUrl = $this->server->get('ORIG_SCRIPT_NAME'); // 1and1 shared hosting compatibility
        } else {
            // Backtrack up the script_filename to find the portion matching
            // php_self
            $path = $this->server->get('PHP_SELF', '');
            $file = $this->server->get('SCRIPT_FILENAME', '');
            $segs = explode('/', trim($file, '/'));
            $segs = array_reverse($segs);
            $index = 0;
            $last = \count($segs);
            $baseUrl = '';
            do {
                $seg = $segs[$index];
                $baseUrl = '/'.$seg.$baseUrl;
                ++$index;
            } while ($last > $index && (false !== $pos = strpos($path, $baseUrl)) && 0 != $pos);
        }

        // Does the baseUrl have anything in common with the request_uri?
        $requestUri = $this->getRequestUri();
        if ('' !== $requestUri && '/' !== $requestUri[0]) {
            $requestUri = '/'.$requestUri;
        }

        if ($baseUrl && null !== $prefix = $this->getUrlencodedPrefix($requestUri, $baseUrl)) {
            // full $baseUrl matches
            return $prefix;
        }

        if ($baseUrl && null !== $prefix = $this->getUrlencodedPrefix($requestUri, rtrim(\dirname($baseUrl), '/'.\DIRECTORY_SEPARATOR).'/')) {
            // directory portion of $baseUrl matches
            return rtrim($prefix, '/'.\DIRECTORY_SEPARATOR);
        }

        $truncatedRequestUri = $requestUri;
        if (false !== $pos = strpos($requestUri, '?')) {
            $truncatedRequestUri = substr($requestUri, 0, $pos);
        }

        $basename = basename($baseUrl ?? '');
        if (empty($basename) || !strpos(rawurldecode($truncatedRequestUri), $basename)) {
            // no match whatsoever; set it blank
            return '';
        }

        // If using mod_rewrite or ISAPI_Rewrite strip the script filename
        // out of baseUrl. $pos !== 0 makes sure it is not matching a value
        // from PATH_INFO or QUERY_STRING
        if (\strlen($requestUri) >= \strlen($baseUrl) && (false !== $pos = strpos($requestUri, $baseUrl)) && 0 !== $pos) {
            $baseUrl = substr($requestUri, 0, $pos + \strlen($baseUrl));
        }

        return rtrim($baseUrl, '/'.\DIRECTORY_SEPARATOR);
    }

    /**
     * Prepares the base path.
     *
     * @return string
     */
    protected function prepareBasePath()
    {
        $baseUrl = $this->getBaseUrl();
        if (empty($baseUrl)) {
            return '';
        }

        $filename = basename($this->server->get('SCRIPT_FILENAME'));
        if (basename($baseUrl) === $filename) {
            $basePath = \dirname($baseUrl);
        } else {
            $basePath = $baseUrl;
        }

        if ('\\' === \DIRECTORY_SEPARATOR) {
            $basePath = str_replace('\\', '/', $basePath);
        }

        return rtrim($basePath, '/');
    }

    /**
     * Prepares the path info.
     *
     * @return string
     */
    protected function preparePathInfo()
    {
        if (null === ($requestUri = $this->getRequestUri())) {
            return '/';
        }

        // Remove the query string from REQUEST_URI
        if (false !== $pos = strpos($requestUri, '?')) {
            $requestUri = substr($requestUri, 0, $pos);
        }
        if ('' !== $requestUri && '/' !== $requestUri[0]) {
            $requestUri = '/'.$requestUri;
        }

        if (null === ($baseUrl = $this->getBaseUrlReal())) {
            return $requestUri;
        }

        $pathInfo = substr($requestUri, \strlen($baseUrl));
        if (false === $pathInfo || '' === $pathInfo) {
            // If substr() returns false then PATH_INFO is set to an empty string
            return '/';
        }

        return (string) $pathInfo;
    }

    /**
     * Initializes HTTP request formats.
     */
    protected static function initializeFormats()
    {
        static::$formats = [
            'html' => ['text/html', 'application/xhtml+xml'],
            'txt' => ['text/plain'],
            'js' => ['application/javascript', 'application/x-javascript', 'text/javascript'],
            'css' => ['text/css'],
            'json' => ['application/json', 'application/x-json'],
            'jsonld' => ['application/ld+json'],
            'xml' => ['text/xml', 'application/xml', 'application/x-xml'],
            'rdf' => ['application/rdf+xml'],
            'atom' => ['application/atom+xml'],
            'rss' => ['application/rss+xml'],
            'form' => ['application/x-www-form-urlencoded'],
        ];
    }

    private function setPhpDefaultLocale(string $locale): void
    {
        // if either the class Locale doesn't exist, or an exception is thrown when
        // setting the default locale, the intl module is not installed, and
        // the call can be ignored:
        try {
            if (class_exists(\Locale::class, false)) {
                \Locale::setDefault($locale);
            }
        } catch (\Exception $e) {
        }
    }

    /**
     * Returns the prefix as encoded in the string when the string starts with
     * the given prefix, null otherwise.
     */
    private function getUrlencodedPrefix(string $string, string $prefix): ?string
    {
        if (!str_starts_with(rawurldecode($string), $prefix)) {
            return null;
        }

        $len = \strlen($prefix);

        if (preg_match(sprintf('#^(%%[[:xdigit:]]{2}|.){%d}#', $len), $string, $match)) {
            return $match[0];
        }

        return null;
    }

    private static function createRequestFromFactory(array $query = [], array $request = [], array $attributes = [], array $cookies = [], array $files = [], array $server = [], $content = null): self
    {
        if (self::$requestFactory) {
            $request = (self::$requestFactory)($query, $request, $attributes, $cookies, $files, $server, $content);

            if (!$request instanceof self) {
                throw new \LogicException('The Request factory must return an instance of Symfony\Component\HttpFoundation\Request.');
            }

            return $request;
        }

        return new static($query, $request, $attributes, $cookies, $files, $server, $content);
    }

    /**
     * Indicates whether this request originated from a trusted proxy.
     *
     * This can be useful to determine whether or not to trust the
     * contents of a proxy-specific header.
     *
     * @return bool
     */
    public function isFromTrustedProxy()
    {
        return self::$trustedProxies && IpUtils::checkIp($this->server->get('REMOTE_ADDR', ''), self::$trustedProxies);
    }

    private function getTrustedValues(int $type, string $ip = null): array
    {
        $clientValues = [];
        $forwardedValues = [];

        if ((self::$trustedHeaderSet & $type) && $this->headers->has(self::TRUSTED_HEADERS[$type])) {
            foreach (explode(',', $this->headers->get(self::TRUSTED_HEADERS[$type])) as $v) {
                $clientValues[] = (self::HEADER_X_FORWARDED_PORT === $type ? '0.0.0.0:' : '').trim($v);
            }
        }

        if ((self::$trustedHeaderSet & self::HEADER_FORWARDED) && (isset(self::FORWARDED_PARAMS[$type])) && $this->headers->has(self::TRUSTED_HEADERS[self::HEADER_FORWARDED])) {
            $forwarded = $this->headers->get(self::TRUSTED_HEADERS[self::HEADER_FORWARDED]);
            $parts = HeaderUtils::split($forwarded, ',;=');
            $forwardedValues = [];
            $param = self::FORWARDED_PARAMS[$type];
            foreach ($parts as $subParts) {
                if (null === $v = HeaderUtils::combine($subParts)[$param] ?? null) {
                    continue;
                }
                if (self::HEADER_X_FORWARDED_PORT === $type) {
                    if (str_ends_with($v, ']') || false === $v = strrchr($v, ':')) {
                        $v = $this->isSecure() ? ':443' : ':80';
                    }
                    $v = '0.0.0.0'.$v;
                }
                $forwardedValues[] = $v;
            }
        }

        if (null !== $ip) {
            $clientValues = $this->normalizeAndFilterClientIps($clientValues, $ip);
            $forwardedValues = $this->normalizeAndFilterClientIps($forwardedValues, $ip);
        }

        if ($forwardedValues === $clientValues || !$clientValues) {
            return $forwardedValues;
        }

        if (!$forwardedValues) {
            return $clientValues;
        }

        if (!$this->isForwardedValid) {
            return null !== $ip ? ['0.0.0.0', $ip] : [];
        }
        $this->isForwardedValid = false;

        throw new ConflictingHeadersException(sprintf('The request has both a trusted "%s" header and a trusted "%s" header, conflicting with each other. You should either configure your proxy to remove one of them, or configure your project to distrust the offending one.', self::TRUSTED_HEADERS[self::HEADER_FORWARDED], self::TRUSTED_HEADERS[$type]));
    }

    private function normalizeAndFilterClientIps(array $clientIps, string $ip): array
    {
        if (!$clientIps) {
            return [];
        }
        $clientIps[] = $ip; // Complete the IP chain with the IP the request actually came from
        $firstTrustedIp = null;

        foreach ($clientIps as $key => $clientIp) {
            if (strpos($clientIp, '.')) {
                // Strip :port from IPv4 addresses. This is allowed in Forwarded
                // and may occur in X-Forwarded-For.
                $i = strpos($clientIp, ':');
                if ($i) {
                    $clientIps[$key] = $clientIp = substr($clientIp, 0, $i);
                }
            } elseif (str_starts_with($clientIp, '[')) {
                // Strip brackets and :port from IPv6 addresses.
                $i = strpos($clientIp, ']', 1);
                $clientIps[$key] = $clientIp = substr($clientIp, 1, $i - 1);
            }

            if (!filter_var($clientIp, \FILTER_VALIDATE_IP)) {
                unset($clientIps[$key]);

                continue;
            }

            if (IpUtils::checkIp($clientIp, self::$trustedProxies)) {
                unset($clientIps[$key]);

                // Fallback to this when the client IP falls into the range of trusted proxies
                if (null === $firstTrustedIp) {
                    $firstTrustedIp = $clientIp;
                }
            }
        }

        // Now the IP chain contains only untrusted proxies and the client IP
        return $clientIps ? array_reverse($clientIps) : [$firstTrustedIp];
    }
}<|MERGE_RESOLUTION|>--- conflicted
+++ resolved
@@ -651,11 +651,7 @@
      * It builds a normalized query string, where keys/value pairs are alphabetized,
      * have consistent escaping and unneeded delimiters are removed.
      *
-<<<<<<< HEAD
-     * @return string A normalized query string for the Request
-=======
      * @return string
->>>>>>> f1643e87
      */
     public static function normalizeQueryString(?string $qs)
     {
@@ -1094,11 +1090,7 @@
      * - "/a/b/c/other" -> "other"
      * - "/a/x/y"       -> "../../x/y"
      *
-<<<<<<< HEAD
-     * @return string The relative target path
-=======
      * @return string
->>>>>>> f1643e87
      */
     public function getRelativeUriForPath(string $path)
     {
@@ -1310,11 +1302,7 @@
     /**
      * Gets the mime type associated with the format.
      *
-<<<<<<< HEAD
-     * @return string|null The associated mime type (null if not found)
-=======
      * @return string|null
->>>>>>> f1643e87
      */
     public function getMimeType(string $format)
     {
@@ -1328,11 +1316,7 @@
     /**
      * Gets the mime types associated with the format.
      *
-<<<<<<< HEAD
-     * @return array The associated mime types
-=======
      * @return array
->>>>>>> f1643e87
      */
     public static function getMimeTypes(string $format)
     {
@@ -1346,11 +1330,7 @@
     /**
      * Gets the format associated with the mime type.
      *
-<<<<<<< HEAD
-     * @return string|null The format (null if not found)
-=======
      * @return string|null
->>>>>>> f1643e87
      */
     public function getFormat(?string $mimeType)
     {
@@ -1400,11 +1380,7 @@
      *
      * @see getPreferredFormat
      *
-<<<<<<< HEAD
-     * @return string|null The request format
-=======
      * @return string|null
->>>>>>> f1643e87
      */
     public function getRequestFormat(?string $default = 'html')
     {
