--- conflicted
+++ resolved
@@ -29,11 +29,7 @@
     /**
      * Finds The PHP executable.
      *
-<<<<<<< HEAD
-     * @return string|false The PHP executable path or false if it cannot be found
-=======
      * @return string|false
->>>>>>> f1643e87
      */
     public function find(bool $includeArgs = true)
     {
