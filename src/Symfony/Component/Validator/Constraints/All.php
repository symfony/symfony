<?php

/*
 * This file is part of the Symfony package.
 *
 * (c) Fabien Potencier <fabien@symfony.com>
 *
 * For the full copyright and license information, please view the LICENSE
 * file that was distributed with this source code.
 */

namespace Symfony\Component\Validator\Constraints;

/**
 * @Annotation
 * @Target({"PROPERTY", "METHOD", "ANNOTATION"})
 *
 * @author Bernhard Schussek <bschussek@gmail.com>
 */
#[\Attribute(\Attribute::TARGET_PROPERTY | \Attribute::TARGET_METHOD | \Attribute::IS_REPEATABLE)]
class All extends Composite
{
    public $constraints = [];

<<<<<<< HEAD
    public function __construct(mixed $constraints = null, array $groups = null, mixed $payload = null)
=======
    public function __construct($constraints = null, ?array $groups = null, $payload = null)
>>>>>>> 2a31f2dd
    {
        parent::__construct($constraints ?? [], $groups, $payload);
    }

    public function getDefaultOption(): ?string
    {
        return 'constraints';
    }

    public function getRequiredOptions(): array
    {
        return ['constraints'];
    }

    protected function getCompositeOption(): string
    {
        return 'constraints';
    }
}<|MERGE_RESOLUTION|>--- conflicted
+++ resolved
@@ -22,11 +22,7 @@
 {
     public $constraints = [];
 
-<<<<<<< HEAD
-    public function __construct(mixed $constraints = null, array $groups = null, mixed $payload = null)
-=======
-    public function __construct($constraints = null, ?array $groups = null, $payload = null)
->>>>>>> 2a31f2dd
+    public function __construct(mixed $constraints = null, ?array $groups = null, mixed $payload = null)
     {
         parent::__construct($constraints ?? [], $groups, $payload);
     }
