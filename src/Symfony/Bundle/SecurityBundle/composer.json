{
    "name": "symfony/security-bundle",
    "type": "symfony-bundle",
    "description": "Provides a tight integration of the Security component into the Symfony full-stack framework",
    "keywords": [],
    "homepage": "https://symfony.com",
    "license": "MIT",
    "authors": [
        {
            "name": "Fabien Potencier",
            "email": "fabien@symfony.com"
        },
        {
            "name": "Symfony Community",
            "homepage": "https://symfony.com/contributors"
        }
    ],
    "require": {
        "php": ">=8.2",
        "composer-runtime-api": ">=2.1",
        "ext-xml": "*",
        "symfony/clock": "^6.4|^7.0",
        "symfony/config": "^6.4|^7.0",
        "symfony/dependency-injection": "^6.4|^7.0",
        "symfony/event-dispatcher": "^6.4|^7.0",
        "symfony/http-kernel": "^6.4|^7.0",
        "symfony/http-foundation": "^6.4|^7.0",
        "symfony/password-hasher": "^6.4|^7.0",
        "symfony/security-core": "^6.4|^7.0",
        "symfony/security-csrf": "^6.4|^7.0",
<<<<<<< HEAD
        "symfony/security-http": "^7.1",
=======
        "symfony/security-http": "^6.4|^7.0",
>>>>>>> c290fc0c
        "symfony/service-contracts": "^2.5|^3"
    },
    "require-dev": {
        "symfony/asset": "^6.4|^7.0",
        "symfony/browser-kit": "^6.4|^7.0",
        "symfony/console": "^6.4|^7.0",
        "symfony/css-selector": "^6.4|^7.0",
        "symfony/dom-crawler": "^6.4|^7.0",
        "symfony/expression-language": "^6.4|^7.0",
        "symfony/form": "^6.4|^7.0",
        "symfony/framework-bundle": "^6.4|^7.0",
        "symfony/http-client": "^6.4|^7.0",
        "symfony/ldap": "^6.4|^7.0",
        "symfony/process": "^6.4|^7.0",
        "symfony/rate-limiter": "^6.4|^7.0",
        "symfony/serializer": "^6.4|^7.0",
        "symfony/translation": "^6.4|^7.0",
        "symfony/twig-bundle": "^6.4|^7.0",
        "symfony/twig-bridge": "^6.4|^7.0",
        "symfony/validator": "^6.4|^7.0",
        "symfony/yaml": "^6.4|^7.0",
<<<<<<< HEAD
        "twig/twig": "~3.8.0",
=======
        "twig/twig": "^3.0.4",
>>>>>>> c290fc0c
        "web-token/jwt-checker": "^3.1",
        "web-token/jwt-signature-algorithm-hmac": "^3.1",
        "web-token/jwt-signature-algorithm-ecdsa": "^3.1",
        "web-token/jwt-signature-algorithm-rsa": "^3.1",
        "web-token/jwt-signature-algorithm-eddsa": "^3.1",
        "web-token/jwt-signature-algorithm-none": "^3.1"
    },
    "conflict": {
        "symfony/browser-kit": "<6.4",
        "symfony/console": "<6.4",
        "symfony/framework-bundle": "<6.4",
        "symfony/http-client": "<6.4",
        "symfony/ldap": "<6.4",
        "symfony/serializer": "<6.4",
        "symfony/twig-bundle": "<6.4",
        "symfony/validator": "<6.4"
    },
    "autoload": {
        "psr-4": { "Symfony\\Bundle\\SecurityBundle\\": "" },
        "exclude-from-classmap": [
            "/Tests/"
        ]
    },
    "minimum-stability": "dev"
}<|MERGE_RESOLUTION|>--- conflicted
+++ resolved
@@ -28,11 +28,7 @@
         "symfony/password-hasher": "^6.4|^7.0",
         "symfony/security-core": "^6.4|^7.0",
         "symfony/security-csrf": "^6.4|^7.0",
-<<<<<<< HEAD
         "symfony/security-http": "^7.1",
-=======
-        "symfony/security-http": "^6.4|^7.0",
->>>>>>> c290fc0c
         "symfony/service-contracts": "^2.5|^3"
     },
     "require-dev": {
@@ -54,11 +50,7 @@
         "symfony/twig-bridge": "^6.4|^7.0",
         "symfony/validator": "^6.4|^7.0",
         "symfony/yaml": "^6.4|^7.0",
-<<<<<<< HEAD
-        "twig/twig": "~3.8.0",
-=======
         "twig/twig": "^3.0.4",
->>>>>>> c290fc0c
         "web-token/jwt-checker": "^3.1",
         "web-token/jwt-signature-algorithm-hmac": "^3.1",
         "web-token/jwt-signature-algorithm-ecdsa": "^3.1",
