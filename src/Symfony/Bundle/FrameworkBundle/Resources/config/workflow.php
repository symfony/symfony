<?php

/*
 * This file is part of the Symfony package.
 *
 * (c) Fabien Potencier <fabien@symfony.com>
 *
 * For the full copyright and license information, please view the LICENSE
 * file that was distributed with this source code.
 */

namespace Symfony\Component\DependencyInjection\Loader\Configurator;

use Symfony\Component\Workflow\EventListener\ExpressionLanguage;
use Symfony\Component\Workflow\MarkingStore\MethodMarkingStore;
use Symfony\Component\Workflow\Registry;
use Symfony\Component\Workflow\StateMachine;
use Symfony\Component\Workflow\Workflow;

return static function (ContainerConfigurator $container) {
    $container->services()
        ->set('workflow.abstract', Workflow::class)
            ->args([
                abstract_arg('workflow definition'),
                abstract_arg('marking store'),
                service('event_dispatcher')->ignoreOnInvalid(),
                abstract_arg('workflow name'),
                abstract_arg('events to dispatch'),
            ])
            ->abstract()
        ->set('state_machine.abstract', StateMachine::class)
            ->args([
                abstract_arg('workflow definition'),
                abstract_arg('marking store'),
                service('event_dispatcher')->ignoreOnInvalid(),
                abstract_arg('workflow name'),
                abstract_arg('events to dispatch'),
            ])
            ->abstract()
        ->set('workflow.marking_store.method', MethodMarkingStore::class)
            ->abstract()
<<<<<<< HEAD
        ->set('.workflow.registry', Registry::class)
=======
        ->set('workflow.registry', Registry::class)
        ->alias(Registry::class, 'workflow.registry')
>>>>>>> 1333caf8
        ->set('workflow.security.expression_language', ExpressionLanguage::class)
    ;
};<|MERGE_RESOLUTION|>--- conflicted
+++ resolved
@@ -39,12 +39,8 @@
             ->abstract()
         ->set('workflow.marking_store.method', MethodMarkingStore::class)
             ->abstract()
-<<<<<<< HEAD
-        ->set('.workflow.registry', Registry::class)
-=======
         ->set('workflow.registry', Registry::class)
         ->alias(Registry::class, 'workflow.registry')
->>>>>>> 1333caf8
         ->set('workflow.security.expression_language', ExpressionLanguage::class)
     ;
 };