--- conflicted
+++ resolved
@@ -53,11 +53,7 @@
     private ChoiceListFactoryInterface $choiceListFactory;
     private ?TranslatorInterface $translator;
 
-<<<<<<< HEAD
-    public function __construct(ChoiceListFactoryInterface $choiceListFactory = null, TranslatorInterface $translator = null)
-=======
     public function __construct(?ChoiceListFactoryInterface $choiceListFactory = null, ?TranslatorInterface $translator = null)
->>>>>>> a44829e2
     {
         $this->choiceListFactory = $choiceListFactory ?? new CachingFactoryDecorator(
             new PropertyAccessDecorator(
@@ -106,10 +102,7 @@
             // Make sure that scalar, submitted values are converted to arrays
             // which can be submitted to the checkboxes/radio buttons
             $builder->addEventListener(FormEvents::PRE_SUBMIT, static function (FormEvent $event) use ($choiceList, $options, &$unknownValues) {
-<<<<<<< HEAD
                 /** @var PreSubmitEvent $event */
-=======
->>>>>>> a44829e2
                 $form = $event->getForm();
                 $data = $event->getData();
 
