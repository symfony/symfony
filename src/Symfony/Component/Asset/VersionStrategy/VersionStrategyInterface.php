--- conflicted
+++ resolved
@@ -21,22 +21,14 @@
     /**
      * Returns the asset version for an asset.
      *
-<<<<<<< HEAD
-     * @return string The version string
-=======
      * @return string
->>>>>>> f1643e87
      */
     public function getVersion(string $path);
 
     /**
      * Applies version to the supplied path.
      *
-<<<<<<< HEAD
-     * @return string The versionized path
-=======
      * @return string
->>>>>>> f1643e87
      */
     public function applyVersion(string $path);
 }