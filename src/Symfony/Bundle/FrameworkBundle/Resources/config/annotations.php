<?php

/*
 * This file is part of the Symfony package.
 *
 * (c) Fabien Potencier <fabien@symfony.com>
 *
 * For the full copyright and license information, please view the LICENSE
 * file that was distributed with this source code.
 */

namespace Symfony\Component\DependencyInjection\Loader\Configurator;

use Doctrine\Common\Annotations\AnnotationReader;
use Doctrine\Common\Annotations\PsrCachedReader;
use Doctrine\Common\Annotations\Reader;
use Symfony\Bundle\FrameworkBundle\CacheWarmer\AnnotationsCacheWarmer;
use Symfony\Component\Cache\Adapter\ArrayAdapter;
use Symfony\Component\Cache\Adapter\FilesystemAdapter;
use Symfony\Component\Cache\Adapter\PhpArrayAdapter;

return static function (ContainerConfigurator $container) {
    $container->services()
        ->set('annotations.reader', AnnotationReader::class)
<<<<<<< HEAD
            ->call('addGlobalIgnoredName', ['required'])
=======
            ->call('addGlobalIgnoredName', ['required']) // @deprecated since Symfony 6.3
            ->deprecate('symfony/framework-bundle', '6.4', 'The "%service_id%" service is deprecated without replacement.')
>>>>>>> 02147d38

        ->set('annotations.cached_reader', PsrCachedReader::class)
            ->args([
                service('annotations.reader'),
                inline_service(ArrayAdapter::class),
                abstract_arg('Debug-Flag'),
            ])
            ->tag('annotations.cached_reader')
            ->tag('container.do_not_inline')
            ->deprecate('symfony/framework-bundle', '6.4', 'The "%service_id%" service is deprecated without replacement.')

        ->set('annotations.filesystem_cache_adapter', FilesystemAdapter::class)
            ->args([
                '',
                0,
                abstract_arg('Cache-Directory'),
            ])
            ->deprecate('symfony/framework-bundle', '6.4', 'The "%service_id%" service is deprecated without replacement.')

        ->set('annotations.cache_warmer', AnnotationsCacheWarmer::class)
            ->args([
                service('annotations.reader'),
                param('kernel.cache_dir').'/annotations.php',
                '#^Symfony\\\\(?:Component\\\\HttpKernel\\\\|Bundle\\\\FrameworkBundle\\\\Controller\\\\(?!.*Controller$))#',
                param('kernel.debug'),
                false,
            ])
            ->deprecate('symfony/framework-bundle', '6.4', 'The "%service_id%" service is deprecated without replacement.')

        ->set('annotations.cache_adapter', PhpArrayAdapter::class)
            ->factory([PhpArrayAdapter::class, 'create'])
            ->args([
                param('kernel.cache_dir').'/annotations.php',
                service('cache.annotations'),
            ])
            ->tag('container.hot_path')
            ->deprecate('symfony/framework-bundle', '6.4', 'The "%service_id%" service is deprecated without replacement.')

        ->alias('annotation_reader', 'annotations.reader')
            ->deprecate('symfony/framework-bundle', '6.4', 'The "%alias_id%" service alias is deprecated without replacement.')

        ->alias(Reader::class, 'annotation_reader')
            ->deprecate('symfony/framework-bundle', '6.4', 'The "%alias_id%" service alias is deprecated without replacement.')
    ;
};<|MERGE_RESOLUTION|>--- conflicted
+++ resolved
@@ -22,12 +22,8 @@
 return static function (ContainerConfigurator $container) {
     $container->services()
         ->set('annotations.reader', AnnotationReader::class)
-<<<<<<< HEAD
             ->call('addGlobalIgnoredName', ['required'])
-=======
-            ->call('addGlobalIgnoredName', ['required']) // @deprecated since Symfony 6.3
             ->deprecate('symfony/framework-bundle', '6.4', 'The "%service_id%" service is deprecated without replacement.')
->>>>>>> 02147d38
 
         ->set('annotations.cached_reader', PsrCachedReader::class)
             ->args([
