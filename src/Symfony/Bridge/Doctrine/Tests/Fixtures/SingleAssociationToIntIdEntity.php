<?php

/*
 * This file is part of the Symfony package.
 *
 * (c) Fabien Potencier <fabien@symfony.com>
 *
 * For the full copyright and license information, please view the LICENSE
 * file that was distributed with this source code.
 */

namespace Symfony\Bridge\Doctrine\Tests\Fixtures;

use Doctrine\ORM\Mapping\Column;
use Doctrine\ORM\Mapping\Entity;
use Doctrine\ORM\Mapping\Id;
use Doctrine\ORM\Mapping\OneToOne;

#[Entity]
class SingleAssociationToIntIdEntity
{
<<<<<<< HEAD
    #[Id, OneToOne(targetEntity: SingleIntIdNoToStringEntity::class, cascade: ['ALL'])]
    protected $entity;

    #[Column(type: 'string', nullable: true)]
    public $name;

    public function __construct(SingleIntIdNoToStringEntity $entity, $name)
    {
        $this->entity = $entity;
        $this->name = $name;
=======
    public function __construct(
        #[Id, OneToOne(cascade: ['ALL'])]
        protected SingleIntIdNoToStringEntity $entity,

        #[Column(nullable: true)]
        public ?string $name,
    ) {
>>>>>>> 7074da9b
    }

    public function __toString(): string
    {
        return $this->name;
    }
}<|MERGE_RESOLUTION|>--- conflicted
+++ resolved
@@ -19,18 +19,6 @@
 #[Entity]
 class SingleAssociationToIntIdEntity
 {
-<<<<<<< HEAD
-    #[Id, OneToOne(targetEntity: SingleIntIdNoToStringEntity::class, cascade: ['ALL'])]
-    protected $entity;
-
-    #[Column(type: 'string', nullable: true)]
-    public $name;
-
-    public function __construct(SingleIntIdNoToStringEntity $entity, $name)
-    {
-        $this->entity = $entity;
-        $this->name = $name;
-=======
     public function __construct(
         #[Id, OneToOne(cascade: ['ALL'])]
         protected SingleIntIdNoToStringEntity $entity,
@@ -38,7 +26,6 @@
         #[Column(nullable: true)]
         public ?string $name,
     ) {
->>>>>>> 7074da9b
     }
 
     public function __toString(): string
