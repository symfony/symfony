--- conflicted
+++ resolved
@@ -398,24 +398,11 @@
         $this->assertEquals([new Type(Type::BUILTIN_TYPE_OBJECT, false, 'scalar')], $this->extractor->getTypes(PseudoTypeDummy::class, 'unknownPseudoType'));
     }
 
-<<<<<<< HEAD
-=======
     public function testGenericInterface()
     {
         $this->assertNull($this->extractor->getTypes(Dummy::class, 'genericInterface'));
     }
 
-    protected static function isPhpDocumentorV5()
-    {
-        if (class_exists(InvalidTag::class)) {
-            return true;
-        }
-
-        return (new \ReflectionMethod(StandardTagFactory::class, 'create'))
-            ->hasReturnType();
-    }
-
->>>>>>> e79eea18
     /**
      * @dataProvider constructorTypesProvider
      */
