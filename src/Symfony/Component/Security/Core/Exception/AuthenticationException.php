<?php

/*
 * This file is part of the Symfony package.
 *
 * (c) Fabien Potencier <fabien@symfony.com>
 *
 * For the full copyright and license information, please view the LICENSE
 * file that was distributed with this source code.
 */

namespace Symfony\Component\Security\Core\Exception;

use Symfony\Component\Security\Core\Authentication\Token\TokenInterface;

/**
 * AuthenticationException is the base class for all authentication exceptions.
 *
 * @author Fabien Potencier <fabien@symfony.com>
 * @author Alexander <iam.asm89@gmail.com>
 */
class AuthenticationException extends RuntimeException
{
    private $token;

    /**
     * Get the token.
     *
     * @return TokenInterface|null
     */
    public function getToken()
    {
        return $this->token;
    }

    public function setToken(TokenInterface $token)
    {
        $this->token = $token;
    }

    /**
     * Returns all the necessary state of the object for serialization purposes.
     *
     * There is no need to serialize any entry, they should be returned as-is.
     * If you extend this method, keep in mind you MUST guarantee parent data is present in the state.
     * Here is an example of how to extend this method:
     * <code>
     *     public function __serialize(): array
     *     {
     *         return [$this->childAttribute, parent::__serialize()];
     *     }
     * </code>
     *
     * @see __unserialize()
     */
    public function __serialize(): array
    {
        return [$this->token, $this->code, $this->message, $this->file, $this->line];
    }

    /**
     * {@inheritdoc}
     *
     * @final since Symfony 4.3, use __serialize() instead
     *
     * @internal since Symfony 4.3, use __serialize() instead
     */
    public function serialize()
    {
        $serialized = $this->__serialize();

        if (null === $isCalledFromOverridingMethod = \func_num_args() ? func_get_arg(0) : null) {
            $trace = debug_backtrace(DEBUG_BACKTRACE_PROVIDE_OBJECT, 2);
            $isCalledFromOverridingMethod = isset($trace[1]['function'], $trace[1]['object']) && 'serialize' === $trace[1]['function'] && $this === $trace[1]['object'];
        }

        return $isCalledFromOverridingMethod ? $serialized : serialize($serialized);
    }

    /**
     * Restores the object state from an array given by __serialize().
     *
     * There is no need to unserialize any entry in $data, they are already ready-to-use.
     * If you extend this method, keep in mind you MUST pass the parent data to its respective class.
     * Here is an example of how to extend this method:
     * <code>
     *     public function __unserialize(array $data): void
     *     {
     *         [$this->childAttribute, $parentData] = $data;
     *         parent::__unserialize($parentData);
     *     }
     * </code>
     *
     * @see __serialize()
     */
    public function __unserialize(array $data): void
    {
        [$this->token, $this->code, $this->message, $this->file, $this->line] = $data;
    }

    /**
     * {@inheritdoc}
     *
     * @final since Symfony 4.3, use __unserialize() instead
     *
     * @internal since Symfony 4.3, use __unserialize() instead
     */
    public function unserialize($serialized)
    {
        $this->__unserialize(\is_array($serialized) ? $serialized : unserialize($serialized));
    }

    /**
     * @internal
     */
    public function __sleep(): array
    {
<<<<<<< HEAD
        if (__CLASS__ !== $c = (new \ReflectionMethod($this, 'serialize'))->getDeclaringClass()->name) {
            @trigger_error(sprintf('Implementing the "%s::serialize()" method is deprecated since Symfony 4.3, implement the __serialize() and __unserialize() methods instead.', $c), E_USER_DEPRECATED);
            $this->serialized = $this->serialize();
        } else {
            $this->serialized = $this->__serialize();
=======
        if (null === $isCalledFromOverridingMethod) {
            $trace = debug_backtrace(\DEBUG_BACKTRACE_PROVIDE_OBJECT, 3);
            $isCalledFromOverridingMethod = isset($trace[2]['function'], $trace[2]['object']) && 'serialize' === $trace[2]['function'] && $this === $trace[2]['object'];
>>>>>>> 4351a706
        }

        return ['serialized'];
    }

    /**
     * @internal
     */
    public function __wakeup()
    {
        if (__CLASS__ !== $c = (new \ReflectionMethod($this, 'unserialize'))->getDeclaringClass()->name) {
            @trigger_error(sprintf('Implementing the "%s::unserialize()" method is deprecated since Symfony 4.3, implement the __serialize() and __unserialize() methods instead.', $c), E_USER_DEPRECATED);
            $this->unserialize($this->serialized);
        } else {
            $this->__unserialize($this->serialized);
        }

        unset($this->serialized);
    }

    /**
     * Message key to be used by the translation component.
     *
     * @return string
     */
    public function getMessageKey()
    {
        return 'An authentication exception occurred.';
    }

    /**
     * Message data to be used by the translation component.
     *
     * @return array
     */
    public function getMessageData()
    {
        return [];
    }
}<|MERGE_RESOLUTION|>--- conflicted
+++ resolved
@@ -70,7 +70,7 @@
         $serialized = $this->__serialize();
 
         if (null === $isCalledFromOverridingMethod = \func_num_args() ? func_get_arg(0) : null) {
-            $trace = debug_backtrace(DEBUG_BACKTRACE_PROVIDE_OBJECT, 2);
+            $trace = debug_backtrace(\DEBUG_BACKTRACE_PROVIDE_OBJECT, 2);
             $isCalledFromOverridingMethod = isset($trace[1]['function'], $trace[1]['object']) && 'serialize' === $trace[1]['function'] && $this === $trace[1]['object'];
         }
 
@@ -115,17 +115,11 @@
      */
     public function __sleep(): array
     {
-<<<<<<< HEAD
         if (__CLASS__ !== $c = (new \ReflectionMethod($this, 'serialize'))->getDeclaringClass()->name) {
-            @trigger_error(sprintf('Implementing the "%s::serialize()" method is deprecated since Symfony 4.3, implement the __serialize() and __unserialize() methods instead.', $c), E_USER_DEPRECATED);
+            @trigger_error(sprintf('Implementing the "%s::serialize()" method is deprecated since Symfony 4.3, implement the __serialize() and __unserialize() methods instead.', $c), \E_USER_DEPRECATED);
             $this->serialized = $this->serialize();
         } else {
             $this->serialized = $this->__serialize();
-=======
-        if (null === $isCalledFromOverridingMethod) {
-            $trace = debug_backtrace(\DEBUG_BACKTRACE_PROVIDE_OBJECT, 3);
-            $isCalledFromOverridingMethod = isset($trace[2]['function'], $trace[2]['object']) && 'serialize' === $trace[2]['function'] && $this === $trace[2]['object'];
->>>>>>> 4351a706
         }
 
         return ['serialized'];
@@ -137,7 +131,7 @@
     public function __wakeup()
     {
         if (__CLASS__ !== $c = (new \ReflectionMethod($this, 'unserialize'))->getDeclaringClass()->name) {
-            @trigger_error(sprintf('Implementing the "%s::unserialize()" method is deprecated since Symfony 4.3, implement the __serialize() and __unserialize() methods instead.', $c), E_USER_DEPRECATED);
+            @trigger_error(sprintf('Implementing the "%s::unserialize()" method is deprecated since Symfony 4.3, implement the __serialize() and __unserialize() methods instead.', $c), \E_USER_DEPRECATED);
             $this->unserialize($this->serialized);
         } else {
             $this->__unserialize($this->serialized);
