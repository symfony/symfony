--- conflicted
+++ resolved
@@ -116,51 +116,6 @@
                                 {% else %}
                                     {# Message instance #}
                                     <div class="card-block">
-<<<<<<< HEAD
-                                        <span class="label">Subject</span>
-                                        <h2 class="m-t-10">{{ message.headers.get('subject').bodyAsString() ?? '(empty)' }}</h2>
-                                    </div>
-
-                                    <div class="card-block">
-                                        <div class="row">
-                                            <div class="col col-4">
-                                                <span class="label">From</span>
-                                                <pre class="prewrap">{{ (message.headers.get('from').bodyAsString() ?? '(empty)')|replace({'From:': ''}) }}</pre>
-
-                                                <span class="label">To</span>
-                                                <pre class="prewrap">{{ (message.headers.get('to').bodyAsString() ?? '(empty)')|replace({'To:': ''}) }}</pre>
-                                                
-                                                {% if event.envelope.recipients|length > 0 %}
-                                                    <span class="label">Recipients</span>
-                                                    {% for recipient in event.envelope.recipients %}
-                                                        <pre class="prewrap">{{ recipient.address }}</pre>
-                                                    {% endfor %}
-                                                {% endif %}
-                                            </div>
-                                            <div class="col">
-                                                <span class="label">Headers</span>
-                                                <pre class="prewrap">{% for header in message.headers.all|filter(header => (header.name ?? '') not in ['Subject', 'From', 'To']) %}
-                                                    {{- header.toString }}
-                                                {%~ endfor %}</pre>
-                                            </div>
-                                        </div>
-                                    </div>
-
-                                    <div class="card-block">
-                                        {% if message.htmlBody is defined %}
-                                            {# Email instance #}
-                                            <div class="sf-tabs sf-tabs-sm">
-                                                <div class="tab">
-                                                    <h3 class="tab-title">HTML Content</h3>
-                                                    <div class="tab-content">
-                                                        <pre class="prewrap" style="max-height: 600px">
-                                                            {%- if message.htmlCharset() %}
-                                                                {{- message.htmlBody()|convert_encoding('UTF-8', message.htmlCharset()) }}
-                                                            {%- else %}
-                                                                {{- message.htmlBody() }}
-                                                            {%- endif -%}
-                                                        </pre>
-=======
                                         <div class="sf-tabs sf-tabs-sm">
                                             <div class="tab">
                                                 <h3 class="tab-title">Headers</h3>
@@ -174,6 +129,13 @@
 
                                                             <span class="label">To</span>
                                                             <pre class="prewrap">{{ (message.headers.get('to').bodyAsString() ?? '(empty)')|replace({'To:': ''}) }}</pre>
+                                                            
+                                                            {% if event.envelope.recipients|length > 0 %}
+                                                                <span class="label">Recipients</span>
+                                                                {% for recipient in event.envelope.recipients %}
+                                                                    <pre class="prewrap">{{ recipient.address }}</pre>
+                                                                {% endfor %}
+                                                            {% endif %}
                                                         </div>
                                                         <div class="col">
                                                             <span class="label">Headers</span>
@@ -181,7 +143,6 @@
                                                                 {{- header.toString }}
                                                             {%~ endfor %}</pre>
                                                         </div>
->>>>>>> 8e8207bb
                                                     </div>
                                                 </div>
                                             </div>
