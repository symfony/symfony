<?php

/*
 * This file is part of the Symfony package.
 *
 * (c) Fabien Potencier <fabien@symfony.com>
 *
 * For the full copyright and license information, please view the LICENSE
 * file that was distributed with this source code.
 */

namespace Symfony\Component\DependencyInjection\Loader;

use Symfony\Component\Config\Loader\Loader;
use Symfony\Component\DependencyInjection\ContainerBuilder;

/**
 * ClosureLoader loads service definitions from a PHP closure.
 *
 * The Closure has access to the container as its first argument.
 *
 * @author Fabien Potencier <fabien@symfony.com>
 */
class ClosureLoader extends Loader
{
    private ContainerBuilder $container;

    public function __construct(ContainerBuilder $container, ?string $env = null)
    {
        $this->container = $container;
        parent::__construct($env);
    }

<<<<<<< HEAD
    public function load(mixed $resource, string $type = null): mixed
=======
    public function load(mixed $resource, ?string $type = null): mixed
>>>>>>> a44829e2
    {
        return $resource($this->container, $this->env);
    }

<<<<<<< HEAD
    public function supports(mixed $resource, string $type = null): bool
=======
    public function supports(mixed $resource, ?string $type = null): bool
>>>>>>> a44829e2
    {
        return $resource instanceof \Closure;
    }
}<|MERGE_RESOLUTION|>--- conflicted
+++ resolved
@@ -31,20 +31,12 @@
         parent::__construct($env);
     }
 
-<<<<<<< HEAD
-    public function load(mixed $resource, string $type = null): mixed
-=======
     public function load(mixed $resource, ?string $type = null): mixed
->>>>>>> a44829e2
     {
         return $resource($this->container, $this->env);
     }
 
-<<<<<<< HEAD
-    public function supports(mixed $resource, string $type = null): bool
-=======
     public function supports(mixed $resource, ?string $type = null): bool
->>>>>>> a44829e2
     {
         return $resource instanceof \Closure;
     }
