<?php

/*
 * This file is part of the Symfony package.
 *
 * (c) Fabien Potencier <fabien@symfony.com>
 *
 * For the full copyright and license information, please view the LICENSE
 * file that was distributed with this source code.
 */

namespace Symfony\Component\Process;

/**
 * An executable finder specifically designed for the PHP executable.
 *
 * @author Fabien Potencier <fabien@symfony.com>
 * @author Johannes M. Schmitt <schmittjoh@gmail.com>
 */
class PhpExecutableFinder
{
    private $executableFinder;

    public function __construct()
    {
        $this->executableFinder = new ExecutableFinder();
    }

    /**
     * Finds The PHP executable.
     *
     * @param bool $includeArgs Whether or not include command arguments
     *
     * @return string|false The PHP executable path or false if it cannot be found
     */
    public function find($includeArgs = true)
    {
        $args = $this->findArguments();
        $args = $includeArgs && $args ? ' '.implode(' ', $args) : '';

        // HHVM support
        if (defined('HHVM_VERSION')) {
            return (getenv('PHP_BINARY') ?: PHP_BINARY).$args;
        }

        // PHP_BINARY return the current sapi executable
<<<<<<< HEAD
        if (PHP_BINARY && in_array(PHP_SAPI, array('cli', 'cli-server', 'phpdbg'))) {
=======
        if (defined('PHP_BINARY') && PHP_BINARY && \in_array(PHP_SAPI, array('cli', 'cli-server', 'phpdbg'), true)) {
>>>>>>> 0a320e4f
            return PHP_BINARY.$args;
        }

        if ($php = getenv('PHP_PATH')) {
            if (!is_executable($php)) {
                return false;
            }

            return $php;
        }

        if ($php = getenv('PHP_PEAR_PHP_BIN')) {
            if (is_executable($php)) {
                return $php;
            }
        }

        if (is_executable($php = PHP_BINDIR.('\\' === DIRECTORY_SEPARATOR ? '\\php.exe' : '/php'))) {
            return $php;
        }

        $dirs = array(PHP_BINDIR);
        if ('\\' === DIRECTORY_SEPARATOR) {
            $dirs[] = 'C:\xampp\php\\';
        }

        return $this->executableFinder->find('php', false, $dirs);
    }

    /**
     * Finds the PHP executable arguments.
     *
     * @return array The PHP executable arguments
     */
    public function findArguments()
    {
        $arguments = array();

        if (defined('HHVM_VERSION')) {
            $arguments[] = '--php';
        } elseif ('phpdbg' === PHP_SAPI) {
            $arguments[] = '-qrr';
        }

        return $arguments;
    }
}<|MERGE_RESOLUTION|>--- conflicted
+++ resolved
@@ -44,11 +44,7 @@
         }
 
         // PHP_BINARY return the current sapi executable
-<<<<<<< HEAD
-        if (PHP_BINARY && in_array(PHP_SAPI, array('cli', 'cli-server', 'phpdbg'))) {
-=======
-        if (defined('PHP_BINARY') && PHP_BINARY && \in_array(PHP_SAPI, array('cli', 'cli-server', 'phpdbg'), true)) {
->>>>>>> 0a320e4f
+        if (PHP_BINARY && \in_array(PHP_SAPI, array('cli', 'cli-server', 'phpdbg'), true)) {
             return PHP_BINARY.$args;
         }
 
