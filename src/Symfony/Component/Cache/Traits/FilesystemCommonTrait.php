<?php

/*
 * This file is part of the Symfony package.
 *
 * (c) Fabien Potencier <fabien@symfony.com>
 *
 * For the full copyright and license information, please view the LICENSE
 * file that was distributed with this source code.
 */

namespace Symfony\Component\Cache\Traits;

use Symfony\Component\Cache\Exception\InvalidArgumentException;

/**
 * @author Nicolas Grekas <p@tchwork.com>
 *
 * @internal
 */
trait FilesystemCommonTrait
{
    private string $directory;
    private string $tmpSuffix;

    private function init(string $namespace, ?string $directory): void
    {
        if (!isset($directory[0])) {
            $directory = sys_get_temp_dir().\DIRECTORY_SEPARATOR.'symfony-cache';
        } else {
            $directory = realpath($directory) ?: $directory;
        }
        if (isset($namespace[0])) {
            if (preg_match('#[^-+_.A-Za-z0-9]#', $namespace, $match)) {
                throw new InvalidArgumentException(sprintf('Namespace contains "%s" but only characters in [-+_.A-Za-z0-9] are allowed.', $match[0]));
            }
            $directory .= \DIRECTORY_SEPARATOR.$namespace;
        } else {
            $directory .= \DIRECTORY_SEPARATOR.'@';
        }
        if (!is_dir($directory)) {
            @mkdir($directory, 0777, true);
        }
        $directory .= \DIRECTORY_SEPARATOR;
        // On Windows the whole path is limited to 258 chars
        if ('\\' === \DIRECTORY_SEPARATOR && \strlen($directory) > 234) {
            throw new InvalidArgumentException(sprintf('Cache directory too long (%s).', $directory));
        }

        $this->directory = $directory;
    }

    protected function doClear(string $namespace): bool
    {
        $ok = true;

        foreach ($this->scanHashDir($this->directory) as $file) {
            if ('' !== $namespace && !str_starts_with($this->getFileKey($file), $namespace)) {
                continue;
            }

            $ok = ($this->doUnlink($file) || !file_exists($file)) && $ok;
        }

        return $ok;
    }

    protected function doDelete(array $ids): bool
    {
        $ok = true;

        foreach ($ids as $id) {
            $file = $this->getFile($id);
            $ok = (!is_file($file) || $this->doUnlink($file) || !file_exists($file)) && $ok;
        }

        return $ok;
    }

    /**
     * @return bool
     */
    protected function doUnlink(string $file)
    {
        return @unlink($file);
    }

<<<<<<< HEAD
    private function write(string $file, string $data, int $expiresAt = null): bool
=======
    private function write(string $file, string $data, ?int $expiresAt = null): bool
>>>>>>> a44829e2
    {
        $unlink = false;
        set_error_handler(static fn ($type, $message, $file, $line) => throw new \ErrorException($message, 0, $type, $file, $line));
        try {
            $tmp = $this->directory.$this->tmpSuffix ??= str_replace('/', '-', base64_encode(random_bytes(6)));
            try {
                $h = fopen($tmp, 'x');
            } catch (\ErrorException $e) {
                if (!str_contains($e->getMessage(), 'File exists')) {
                    throw $e;
                }

                $tmp = $this->directory.$this->tmpSuffix = str_replace('/', '-', base64_encode(random_bytes(6)));
                $h = fopen($tmp, 'x');
            }
            fwrite($h, $data);
            fclose($h);
            $unlink = true;

            if (null !== $expiresAt) {
                touch($tmp, $expiresAt ?: time() + 31556952); // 1 year in seconds
            }

            $success = rename($tmp, $file);
            $unlink = !$success;

            return $success;
        } finally {
            restore_error_handler();

            if ($unlink) {
                @unlink($tmp);
            }
        }
    }

<<<<<<< HEAD
    private function getFile(string $id, bool $mkdir = false, string $directory = null): string
=======
    private function getFile(string $id, bool $mkdir = false, ?string $directory = null): string
>>>>>>> a44829e2
    {
        // Use xxh128 to favor speed over security, which is not an issue here
        $hash = str_replace('/', '-', base64_encode(hash('xxh128', static::class.$id, true)));
        $dir = ($directory ?? $this->directory).strtoupper($hash[0].\DIRECTORY_SEPARATOR.$hash[1].\DIRECTORY_SEPARATOR);

        if ($mkdir && !is_dir($dir)) {
            @mkdir($dir, 0777, true);
        }

        return $dir.substr($hash, 2, 20);
    }

    private function getFileKey(string $file): string
    {
        return '';
    }

    private function scanHashDir(string $directory): \Generator
    {
        if (!is_dir($directory)) {
            return;
        }

        $chars = '+-ABCDEFGHIJKLMNOPQRSTUVWXYZ0123456789';

        for ($i = 0; $i < 38; ++$i) {
            if (!is_dir($directory.$chars[$i])) {
                continue;
            }

            for ($j = 0; $j < 38; ++$j) {
                if (!is_dir($dir = $directory.$chars[$i].\DIRECTORY_SEPARATOR.$chars[$j])) {
                    continue;
                }

                foreach (@scandir($dir, \SCANDIR_SORT_NONE) ?: [] as $file) {
                    if ('.' !== $file && '..' !== $file) {
                        yield $dir.\DIRECTORY_SEPARATOR.$file;
                    }
                }
            }
        }
    }

<<<<<<< HEAD
    public function __sleep(): array
=======
    /**
     * @internal
     */
    public static function throwError(int $type, string $message, string $file, int $line): never
>>>>>>> a44829e2
    {
        throw new \BadMethodCallException('Cannot serialize '.__CLASS__);
    }

<<<<<<< HEAD
    /**
     * @return void
     */
=======
    public function __sleep(): array
    {
        throw new \BadMethodCallException('Cannot serialize '.__CLASS__);
    }

>>>>>>> a44829e2
    public function __wakeup()
    {
        throw new \BadMethodCallException('Cannot unserialize '.__CLASS__);
    }

    public function __destruct()
    {
        if (method_exists(parent::class, '__destruct')) {
            parent::__destruct();
        }
        if (isset($this->tmpSuffix) && is_file($this->directory.$this->tmpSuffix)) {
            unlink($this->directory.$this->tmpSuffix);
        }
    }
}<|MERGE_RESOLUTION|>--- conflicted
+++ resolved
@@ -85,11 +85,7 @@
         return @unlink($file);
     }
 
-<<<<<<< HEAD
-    private function write(string $file, string $data, int $expiresAt = null): bool
-=======
     private function write(string $file, string $data, ?int $expiresAt = null): bool
->>>>>>> a44829e2
     {
         $unlink = false;
         set_error_handler(static fn ($type, $message, $file, $line) => throw new \ErrorException($message, 0, $type, $file, $line));
@@ -126,11 +122,7 @@
         }
     }
 
-<<<<<<< HEAD
-    private function getFile(string $id, bool $mkdir = false, string $directory = null): string
-=======
     private function getFile(string $id, bool $mkdir = false, ?string $directory = null): string
->>>>>>> a44829e2
     {
         // Use xxh128 to favor speed over security, which is not an issue here
         $hash = str_replace('/', '-', base64_encode(hash('xxh128', static::class.$id, true)));
@@ -175,29 +167,14 @@
         }
     }
 
-<<<<<<< HEAD
-    public function __sleep(): array
-=======
-    /**
-     * @internal
-     */
-    public static function throwError(int $type, string $message, string $file, int $line): never
->>>>>>> a44829e2
-    {
-        throw new \BadMethodCallException('Cannot serialize '.__CLASS__);
-    }
-
-<<<<<<< HEAD
-    /**
-     * @return void
-     */
-=======
     public function __sleep(): array
     {
         throw new \BadMethodCallException('Cannot serialize '.__CLASS__);
     }
 
->>>>>>> a44829e2
+    /**
+     * @return void
+     */
     public function __wakeup()
     {
         throw new \BadMethodCallException('Cannot unserialize '.__CLASS__);
