--- conflicted
+++ resolved
@@ -42,11 +42,7 @@
      *  * node: The default options for nodes (places + transitions)
      *  * edge: The default options for edges
      */
-<<<<<<< HEAD
-    public function dump(Definition $definition, Marking $marking = null, array $options = []): string
-=======
     public function dump(Definition $definition, ?Marking $marking = null, array $options = []): string
->>>>>>> a44829e2
     {
         $withMetadata = $options['with-metadata'] ?? false;
 
@@ -68,11 +64,7 @@
     /**
      * @internal
      */
-<<<<<<< HEAD
-    protected function findPlaces(Definition $definition, bool $withMetadata, Marking $marking = null): array
-=======
-    protected function findPlaces(Definition $definition, ?Marking $marking = null): array
->>>>>>> a44829e2
+    protected function findPlaces(Definition $definition, bool $withMetadata, ?Marking $marking = null): array
     {
         $workflowMetadata = $definition->getMetadataStore();
 
