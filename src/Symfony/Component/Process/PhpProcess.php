<?php

/*
 * This file is part of the Symfony package.
 *
 * (c) Fabien Potencier <fabien@symfony.com>
 *
 * For the full copyright and license information, please view the LICENSE
 * file that was distributed with this source code.
 */

namespace Symfony\Component\Process;

use Symfony\Component\Process\Exception\LogicException;
use Symfony\Component\Process\Exception\RuntimeException;

/**
 * PhpProcess runs a PHP script in an independent process.
 *
 *     $p = new PhpProcess('<?php echo "foo"; ?>');
 *     $p->run();
 *     print $p->getOutput()."\n";
 *
 * @author Fabien Potencier <fabien@symfony.com>
 */
class PhpProcess extends Process
{
    /**
     * @param string      $script  The PHP script to run (as a string)
     * @param string|null $cwd     The working directory or null to use the working dir of the current PHP process
     * @param array|null  $env     The environment variables or null to use the same environment as the current PHP process
     * @param int         $timeout The timeout in seconds
     * @param array|null  $php     Path to the PHP binary to use with any additional arguments
     */
    public function __construct(string $script, ?string $cwd = null, ?array $env = null, int $timeout = 60, ?array $php = null)
    {
        if (null === $php) {
            $executableFinder = new PhpExecutableFinder();
            $php = $executableFinder->find(false);
            $php = false === $php ? null : array_merge([$php], $executableFinder->findArguments());
        }
        if ('phpdbg' === \PHP_SAPI) {
            $file = tempnam(sys_get_temp_dir(), 'dbg');
            file_put_contents($file, $script);
            register_shutdown_function('unlink', $file);
            $php[] = $file;
            $script = null;
        }

        parent::__construct($php, $cwd, $env, $script, $timeout);
    }

<<<<<<< HEAD
    public static function fromShellCommandline(string $command, string $cwd = null, array $env = null, mixed $input = null, ?float $timeout = 60): static
=======
    public static function fromShellCommandline(string $command, ?string $cwd = null, ?array $env = null, mixed $input = null, ?float $timeout = 60): static
>>>>>>> a44829e2
    {
        throw new LogicException(sprintf('The "%s()" method cannot be called when using "%s".', __METHOD__, self::class));
    }

    /**
     * @return void
     */
    public function start(?callable $callback = null, array $env = [])
    {
        if (null === $this->getCommandLine()) {
            throw new RuntimeException('Unable to find the PHP executable.');
        }

        parent::start($callback, $env);
    }
}<|MERGE_RESOLUTION|>--- conflicted
+++ resolved
@@ -50,11 +50,7 @@
         parent::__construct($php, $cwd, $env, $script, $timeout);
     }
 
-<<<<<<< HEAD
-    public static function fromShellCommandline(string $command, string $cwd = null, array $env = null, mixed $input = null, ?float $timeout = 60): static
-=======
     public static function fromShellCommandline(string $command, ?string $cwd = null, ?array $env = null, mixed $input = null, ?float $timeout = 60): static
->>>>>>> a44829e2
     {
         throw new LogicException(sprintf('The "%s()" method cannot be called when using "%s".', __METHOD__, self::class));
     }
