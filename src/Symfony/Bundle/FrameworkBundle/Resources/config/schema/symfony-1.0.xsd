--- conflicted
+++ resolved
@@ -18,11 +18,8 @@
             <xsd:element name="templating" type="templating" minOccurs="0" maxOccurs="1" />
             <xsd:element name="translator" type="translator" minOccurs="0" maxOccurs="1" />
             <xsd:element name="validation" type="validation" minOccurs="0" maxOccurs="1" />
-<<<<<<< HEAD
             <xsd:element name="file-upload" type="file_upload" minOccurs="0" maxOccurs="1" />
-=======
             <xsd:element name="annotations" type="annotations" minOccurs="0" maxOccurs="1" />
->>>>>>> 2093a45a
         </xsd:all>
 
         <xsd:attribute name="cache-warmer" type="cache_warmer" />
@@ -136,7 +133,7 @@
         <xsd:attribute name="cache" type="xsd:string" />
         <xsd:attribute name="enable-annotations" type="xsd:boolean" />
     </xsd:complexType>
-    
+
     <xsd:complexType name="annotations">
         <xsd:attribute name="cache" type="xsd:string" />
         <xsd:attribute name="debug" type="xsd:string" />
