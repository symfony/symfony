--- conflicted
+++ resolved
@@ -47,24 +47,12 @@
             ] : [];
         }
 
-<<<<<<< HEAD
-=======
         if (class_exists(Nodes::class)) {
             $args = new Nodes($arguments);
         } else {
             $args = new Node($arguments);
         }
 
-        if (!class_exists(FirstClassTwigCallableReady::class)) {
-            return new FilterExpression(
-                new ConstantExpression($message, 0),
-                new ConstantExpression('trans', 0),
-                $args,
-                0
-            );
-        }
-
->>>>>>> 643f8d16
         return new FilterExpression(
             new ConstantExpression($message, 0),
             new TwigFilter('trans'),
