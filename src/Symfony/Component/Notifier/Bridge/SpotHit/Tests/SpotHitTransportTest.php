<?php

/*
 * This file is part of the Symfony package.
 *
 * (c) Fabien Potencier <fabien@symfony.com>
 *
 * For the full copyright and license information, please view the LICENSE
 * file that was distributed with this source code.
 */

namespace Symfony\Component\Notifier\Bridge\SpotHit\Tests;

use Symfony\Component\HttpClient\MockHttpClient;
use Symfony\Component\HttpClient\Response\JsonMockResponse;
use Symfony\Component\Notifier\Bridge\SpotHit\SpotHitTransport;
use Symfony\Component\Notifier\Message\ChatMessage;
use Symfony\Component\Notifier\Message\SmsMessage;
use Symfony\Component\Notifier\Test\TransportTestCase;
use Symfony\Component\Notifier\Tests\Transport\DummyMessage;
use Symfony\Contracts\HttpClient\HttpClientInterface;

final class SpotHitTransportTest extends TransportTestCase
{
<<<<<<< HEAD
    public static function createTransport(HttpClientInterface $client = null): SpotHitTransport
=======
    public static function createTransport(?HttpClientInterface $client = null): SpotHitTransport
>>>>>>> a44829e2
    {
        return (new SpotHitTransport('api_token', 'MyCompany', $client ?? new MockHttpClient()))->setHost('host.test');
    }

    public static function toStringProvider(): iterable
    {
        yield ['spothit://host.test?from=MyCompany', self::createTransport()];
        yield ['spothit://host.test?from=MyCompany&smslong=1', self::createTransport()->setSmsLong(true)];
        yield ['spothit://host.test?from=MyCompany&smslongnbr=3', self::createTransport()->setLongNBr(3)];
        yield ['spothit://host.test?from=MyCompany&smslong=1&smslongnbr=3', self::createTransport()->setSmsLong(true)->setLongNBr(3)];
    }

    public static function supportedMessagesProvider(): iterable
    {
        yield [new SmsMessage('0611223344', 'Hello!')];
        yield [new SmsMessage('+33611223344', 'Hello!')];
    }

    public static function unsupportedMessagesProvider(): iterable
    {
        yield [new ChatMessage('Hello!')];
        yield [new DummyMessage()];
    }

    public function testShouldSendAMessageUsingTheSpotHitAPI()
    {
        $expectedRequest = [
            function ($method, $url, $options) {
                $this->assertSame('POST', $method);
                $this->assertSame('https://www.spot-hit.fr/api/envoyer/sms', $url);
                $this->assertSame('key=&destinataires=0611223344&type=premium&message=Hello%21&expediteur=', $options['body']);

                return new JsonMockResponse([
                    'resultat' => ['success' => 'true'],
                    'id' => '???',
                ]);
            },
        ];

        $client = new MockHttpClient($expectedRequest);
        $transport = new SpotHitTransport('', '', $client, null);
        $transport->send(new SmsMessage('0611223344', 'Hello!'));
    }

    public function argumentsProvider(): \Generator
    {
        yield [
            function (SpotHitTransport $transport) { $transport->setSmsLong(true); },
            function (array $bodyArguments) { $this->assertSame('1', $bodyArguments['smslong']); },
        ];

        yield [
            function (SpotHitTransport $transport) { $transport->setLongNBr(3); },
            function (array $bodyArguments) { $this->assertSame('3', $bodyArguments['smslongnbr']); },
        ];

        yield [
            function (SpotHitTransport $transport) {
                $transport->setSmsLong(true);
                $transport->setLongNBr(3);
            },
            function (array $bodyArguments) {
                $this->assertSame('1', $bodyArguments['smslong']);
                $this->assertSame('3', $bodyArguments['smslongnbr']);
            },
        ];
    }

    /**
     * @dataProvider argumentsProvider
     */
    public function testShouldForwardArgumentToRequest($setupTransport, $assertions)
    {
        $expectedRequest = [
            function ($method, $url, $options) use ($assertions) {
                $bodyFields = [];
                parse_str($options['body'], $bodyFields);
                $assertions($bodyFields);

                return new JsonMockResponse([
                    'resultat' => ['success' => 'true'],
                    'id' => '???',
                ]);
            },
        ];

        $client = new MockHttpClient($expectedRequest);
        $transport = new SpotHitTransport('', '', $client, null);
        $setupTransport($transport);
        $transport->send(new SmsMessage('0611223344', 'Hello!'));
    }
}<|MERGE_RESOLUTION|>--- conflicted
+++ resolved
@@ -22,11 +22,7 @@
 
 final class SpotHitTransportTest extends TransportTestCase
 {
-<<<<<<< HEAD
-    public static function createTransport(HttpClientInterface $client = null): SpotHitTransport
-=======
     public static function createTransport(?HttpClientInterface $client = null): SpotHitTransport
->>>>>>> a44829e2
     {
         return (new SpotHitTransport('api_token', 'MyCompany', $client ?? new MockHttpClient()))->setHost('host.test');
     }
