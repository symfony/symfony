<?php

/*
 * This file is part of the Symfony package.
 *
 * (c) Fabien Potencier <fabien@symfony.com>
 *
 * For the full copyright and license information, please view the LICENSE
 * file that was distributed with this source code.
 */

namespace Symfony\Component\Security\Http\Tests\Firewall;

use PHPUnit\Framework\TestCase;
use Symfony\Component\HttpFoundation\RedirectResponse;
use Symfony\Component\HttpFoundation\Request;
use Symfony\Component\HttpKernel\Event\RequestEvent;
use Symfony\Component\HttpKernel\HttpKernelInterface;
use Symfony\Component\Security\Core\Authentication\Token\Storage\TokenStorage;
use Symfony\Component\Security\Core\Authentication\Token\SwitchUserToken;
use Symfony\Component\Security\Core\Authentication\Token\UsernamePasswordToken;
use Symfony\Component\Security\Core\Authorization\AccessDecisionManagerInterface;
use Symfony\Component\Security\Core\Exception\AccessDeniedException;
use Symfony\Component\Security\Core\Exception\AuthenticationCredentialsNotFoundException;
use Symfony\Component\Security\Core\User\InMemoryUser;
use Symfony\Component\Security\Core\User\InMemoryUserProvider;
use Symfony\Component\Security\Core\User\UserCheckerInterface;
use Symfony\Component\Security\Http\Event\SwitchUserEvent;
use Symfony\Component\Security\Http\Firewall\SwitchUserListener;
use Symfony\Component\Security\Http\SecurityEvents;
use Symfony\Contracts\EventDispatcher\EventDispatcherInterface;

/**
 * @group legacy
 */
class SwitchUserListenerTest extends TestCase
{
    private $tokenStorage;

    private $userProvider;

    private $userChecker;

    private $accessDecisionManager;

    private $request;

    private $event;

    protected function setUp(): void
    {
        $this->tokenStorage = new TokenStorage();
        $this->userProvider = new InMemoryUserProvider(['kuba' => []]);
        $this->userChecker = $this->createMock(UserCheckerInterface::class);
        $this->accessDecisionManager = $this->createMock(AccessDecisionManagerInterface::class);
        $this->request = new Request();
        $this->event = new RequestEvent($this->createMock(HttpKernelInterface::class), $this->request, HttpKernelInterface::MAIN_REQUEST);
    }

    public function testFirewallNameIsRequired()
    {
        $this->expectException(\InvalidArgumentException::class);
        $this->expectExceptionMessage('$firewallName must not be empty');
        new SwitchUserListener($this->tokenStorage, $this->userProvider, $this->userChecker, '', $this->accessDecisionManager);
    }

    public function testEventIsIgnoredIfUsernameIsNotPassedWithTheRequest()
    {
        $listener = new SwitchUserListener($this->tokenStorage, $this->userProvider, $this->userChecker, 'provider123', $this->accessDecisionManager);
        $listener($this->event);

        $this->assertNull($this->event->getResponse());
        $this->assertNull($this->tokenStorage->getToken());
    }

    public function testExitUserThrowsAuthenticationExceptionIfNoCurrentToken()
    {
        $this->expectException(AuthenticationCredentialsNotFoundException::class);
        $this->tokenStorage->setToken(null);
        $this->request->query->set('_switch_user', '_exit');
        $listener = new SwitchUserListener($this->tokenStorage, $this->userProvider, $this->userChecker, 'provider123', $this->accessDecisionManager);
        $listener($this->event);
    }

    public function testExitUserThrowsAuthenticationExceptionIfOriginalTokenCannotBeFound()
    {
        $this->expectException(AuthenticationCredentialsNotFoundException::class);
        $token = new UsernamePasswordToken(new InMemoryUser('username', '', ['ROLE_FOO']), 'key', ['ROLE_FOO']);

        $this->tokenStorage->setToken($token);
        $this->request->query->set('_switch_user', SwitchUserListener::EXIT_VALUE);

        $listener = new SwitchUserListener($this->tokenStorage, $this->userProvider, $this->userChecker, 'provider123', $this->accessDecisionManager);
        $listener($this->event);
    }

    public function testExitUserUpdatesToken()
    {
<<<<<<< HEAD
        $originalToken = new UsernamePasswordToken('username', '', 'key', []);
        $this->tokenStorage->setToken(new SwitchUserToken('username', '', 'key', ['ROLE_USER'], $originalToken));
=======
        $originalToken = new UsernamePasswordToken(new InMemoryUser('username', '', []), 'key', []);
        $this->tokenStorage->setToken(new SwitchUserToken(new InMemoryUser('username', '', ['ROLE_USER']), 'key', ['ROLE_USER'], $originalToken));
>>>>>>> f1643e87

        $this->request->query->set('_switch_user', SwitchUserListener::EXIT_VALUE);

        $listener = new SwitchUserListener($this->tokenStorage, $this->userProvider, $this->userChecker, 'provider123', $this->accessDecisionManager);
        $listener($this->event);

        $this->assertSame([], $this->request->query->all());
        $this->assertSame('', $this->request->server->get('QUERY_STRING'));
        $this->assertInstanceOf(RedirectResponse::class, $this->event->getResponse());
        $this->assertSame($this->request->getUri(), $this->event->getResponse()->getTargetUrl());
        $this->assertSame($originalToken, $this->tokenStorage->getToken());
    }

    public function testExitUserDispatchesEventWithRefreshedUser()
    {
        $originalUser = new InMemoryUser('username', null);
        $refreshedUser = new InMemoryUser('username', null);
        $userProvider = $this->createMock(InMemoryUserProvider::class);
        $userProvider
            ->expects($this->any())
            ->method('refreshUser')
            ->with($this->identicalTo($originalUser))
            ->willReturn($refreshedUser);
<<<<<<< HEAD
        $originalToken = new UsernamePasswordToken($originalUser, '', 'key');
        $this->tokenStorage->setToken(new SwitchUserToken('username', '', 'key', ['ROLE_USER'], $originalToken));
=======
        $originalToken = new UsernamePasswordToken($originalUser, 'key');
        $this->tokenStorage->setToken(new SwitchUserToken(new InMemoryUser('username', '', ['ROLE_USER']), 'key', ['ROLE_USER'], $originalToken));
>>>>>>> f1643e87
        $this->request->query->set('_switch_user', SwitchUserListener::EXIT_VALUE);

        $dispatcher = $this->createMock(EventDispatcherInterface::class);
        $dispatcher
            ->expects($this->once())
            ->method('dispatch')
            ->with(
                $this->callback(function (SwitchUserEvent $event) use ($refreshedUser) {
                    return $event->getTargetUser() === $refreshedUser;
                }),
                SecurityEvents::SWITCH_USER
            )
        ;

        $listener = new SwitchUserListener($this->tokenStorage, $userProvider, $this->userChecker, 'provider123', $this->accessDecisionManager, null, '_switch_user', 'ROLE_ALLOWED_TO_SWITCH', $dispatcher);
        $listener($this->event);
    }

    /**
     * @group legacy
     */
    public function testExitUserDoesNotDispatchEventWithStringUser()
    {
        $originalUser = 'anon.';
        $userProvider = $this->createMock(InMemoryUserProvider::class);
        $userProvider
            ->expects($this->never())
            ->method('refreshUser');
<<<<<<< HEAD
        $originalToken = new UsernamePasswordToken($originalUser, '', 'key');
=======
        $originalToken = new UsernamePasswordToken($originalUser, 'key');
>>>>>>> f1643e87
        $this->tokenStorage->setToken(new SwitchUserToken('username', '', 'key', ['ROLE_USER'], $originalToken));
        $this->request->query->set('_switch_user', SwitchUserListener::EXIT_VALUE);

        $dispatcher = $this->createMock(EventDispatcherInterface::class);
        $dispatcher
            ->expects($this->never())
            ->method('dispatch')
        ;

        $listener = new SwitchUserListener($this->tokenStorage, $userProvider, $this->userChecker, 'provider123', $this->accessDecisionManager, null, '_switch_user', 'ROLE_ALLOWED_TO_SWITCH', $dispatcher);
        $listener($this->event);
    }

    public function testSwitchUserIsDisallowed()
    {
        $this->expectException(AccessDeniedException::class);
<<<<<<< HEAD
        $token = new UsernamePasswordToken('username', '', 'key', ['ROLE_FOO']);
=======
        $token = new UsernamePasswordToken(new InMemoryUser('username', '', ['ROLE_FOO']), 'key', ['ROLE_FOO']);
>>>>>>> f1643e87
        $user = new InMemoryUser('username', 'password', []);

        $this->tokenStorage->setToken($token);
        $this->request->query->set('_switch_user', 'kuba');

        $this->accessDecisionManager->expects($this->once())
            ->method('decide')->with($token, ['ROLE_ALLOWED_TO_SWITCH'])
            ->willReturn(false);

        $listener = new SwitchUserListener($this->tokenStorage, $this->userProvider, $this->userChecker, 'provider123', $this->accessDecisionManager);
        $listener($this->event);
    }

    public function testSwitchUserTurnsAuthenticationExceptionTo403()
    {
        $this->expectException(AccessDeniedException::class);
        $token = new UsernamePasswordToken(new InMemoryUser('username', '', ['ROLE_ALLOWED_TO_SWITCH']), 'key', ['ROLE_ALLOWED_TO_SWITCH']);

        $this->tokenStorage->setToken($token);
        $this->request->query->set('_switch_user', 'not-existing');

        $this->accessDecisionManager->expects($this->never())
            ->method('decide');

        $listener = new SwitchUserListener($this->tokenStorage, $this->userProvider, $this->userChecker, 'provider123', $this->accessDecisionManager);
        $listener($this->event);
    }

    public function testSwitchUser()
    {
<<<<<<< HEAD
        $token = new UsernamePasswordToken('username', '', 'key', ['ROLE_FOO']);
=======
        $token = new UsernamePasswordToken(new InMemoryUser('username', '', ['ROLE_FOO']), 'key', ['ROLE_FOO']);
>>>>>>> f1643e87

        $this->tokenStorage->setToken($token);
        $this->request->query->set('_switch_user', 'kuba');

        $this->accessDecisionManager->expects($this->once())
            ->method('decide')->with($token, ['ROLE_ALLOWED_TO_SWITCH'], $this->callback(function ($user) { return 'kuba' === $user->getUserIdentifier(); }))
            ->willReturn(true);

        $this->userChecker->expects($this->once())
            ->method('checkPostAuth')->with($this->callback(function ($user) { return 'kuba' === $user->getUserIdentifier(); }));

        $listener = new SwitchUserListener($this->tokenStorage, $this->userProvider, $this->userChecker, 'provider123', $this->accessDecisionManager);
        $listener($this->event);

        $this->assertSame([], $this->request->query->all());
        $this->assertSame('', $this->request->server->get('QUERY_STRING'));
        $this->assertInstanceOf(UsernamePasswordToken::class, $this->tokenStorage->getToken());
    }

    public function testSwitchUserAlreadySwitched()
    {
        $originalToken = new UsernamePasswordToken(new InMemoryUser('original', null, ['ROLE_FOO']), 'key', ['ROLE_FOO']);
        $alreadySwitchedToken = new SwitchUserToken(new InMemoryUser('switched_1', null, ['ROLE_BAR']), 'key', ['ROLE_BAR'], $originalToken);

        $tokenStorage = new TokenStorage();
        $tokenStorage->setToken($alreadySwitchedToken);

        $this->request->query->set('_switch_user', 'kuba');

        $targetsUser = $this->callback(function ($user) { return 'kuba' === $user->getUserIdentifier(); });
        $this->accessDecisionManager->expects($this->once())
            ->method('decide')->with($originalToken, ['ROLE_ALLOWED_TO_SWITCH'], $targetsUser)
            ->willReturn(true);

        $this->userChecker->expects($this->once())
            ->method('checkPostAuth')->with($targetsUser);

        $listener = new SwitchUserListener($tokenStorage, $this->userProvider, $this->userChecker, 'provider123', $this->accessDecisionManager, null, '_switch_user', 'ROLE_ALLOWED_TO_SWITCH', null, false);
        $listener($this->event);

        $this->assertSame([], $this->request->query->all());
        $this->assertSame('', $this->request->server->get('QUERY_STRING'));
        $this->assertInstanceOf(SwitchUserToken::class, $tokenStorage->getToken());
        $this->assertSame('kuba', $tokenStorage->getToken()->getUserIdentifier());
        $this->assertSame($originalToken, $tokenStorage->getToken()->getOriginalToken());
    }

    public function testSwitchUserWorksWithFalsyUsernames()
    {
<<<<<<< HEAD
        $token = new UsernamePasswordToken('kuba', '', 'key', ['ROLE_FOO']);
=======
        $token = new UsernamePasswordToken(new InMemoryUser('kuba', '', ['ROLE_FOO']), 'key', ['ROLE_FOO']);
>>>>>>> f1643e87

        $this->tokenStorage->setToken($token);
        $this->request->query->set('_switch_user', '0');

        $this->userProvider->createUser($user = new InMemoryUser('0', null));

        $this->accessDecisionManager->expects($this->once())
            ->method('decide')->with($token, ['ROLE_ALLOWED_TO_SWITCH'])
            ->willReturn(true);

        $this->userChecker->expects($this->once())
            ->method('checkPostAuth')->with($this->callback(function ($argUser) use ($user) { return $user->isEqualTo($argUser); }));

        $listener = new SwitchUserListener($this->tokenStorage, $this->userProvider, $this->userChecker, 'provider123', $this->accessDecisionManager);
        $listener($this->event);

        $this->assertSame([], $this->request->query->all());
        $this->assertSame('', $this->request->server->get('QUERY_STRING'));
        $this->assertInstanceOf(UsernamePasswordToken::class, $this->tokenStorage->getToken());
    }

    public function testSwitchUserKeepsOtherQueryStringParameters()
    {
<<<<<<< HEAD
        $token = new UsernamePasswordToken('username', '', 'key', ['ROLE_FOO']);
=======
        $token = new UsernamePasswordToken(new InMemoryUser('username', '', ['ROLE_FOO']), 'key', ['ROLE_FOO']);
>>>>>>> f1643e87

        $this->tokenStorage->setToken($token);
        $this->request->query->replace([
            '_switch_user' => 'kuba',
            'page' => 3,
            'section' => 2,
        ]);

        $targetsUser = $this->callback(function ($user) { return 'kuba' === $user->getUserIdentifier(); });
        $this->accessDecisionManager->expects($this->once())
            ->method('decide')->with($token, ['ROLE_ALLOWED_TO_SWITCH'], $targetsUser)
            ->willReturn(true);

        $this->userChecker->expects($this->once())
            ->method('checkPostAuth')->with($targetsUser);

        $listener = new SwitchUserListener($this->tokenStorage, $this->userProvider, $this->userChecker, 'provider123', $this->accessDecisionManager);
        $listener($this->event);

        $this->assertSame('page=3&section=2', $this->request->server->get('QUERY_STRING'));
        $this->assertInstanceOf(UsernamePasswordToken::class, $this->tokenStorage->getToken());
    }

    public function testSwitchUserWithReplacedToken()
    {
        $user = new InMemoryUser('username', 'password', []);
<<<<<<< HEAD
        $token = new UsernamePasswordToken($user, '', 'provider123', ['ROLE_FOO']);

        $user = new InMemoryUser('replaced', 'password', []);
        $replacedToken = new UsernamePasswordToken($user, '', 'provider123', ['ROLE_BAR']);
=======
        $token = new UsernamePasswordToken($user, 'provider123', ['ROLE_FOO']);

        $user = new InMemoryUser('replaced', 'password', []);
        $replacedToken = new UsernamePasswordToken($user, 'provider123', ['ROLE_BAR']);
>>>>>>> f1643e87

        $this->tokenStorage->setToken($token);
        $this->request->query->set('_switch_user', 'kuba');

        $this->accessDecisionManager->expects($this->any())
            ->method('decide')->with($token, ['ROLE_ALLOWED_TO_SWITCH'], $this->callback(function ($user) { return 'kuba' === $user->getUserIdentifier(); }))
            ->willReturn(true);

        $dispatcher = $this->createMock(EventDispatcherInterface::class);
        $dispatcher
            ->expects($this->once())
            ->method('dispatch')
            ->with(
                $this->callback(function (SwitchUserEvent $event) use ($replacedToken) {
                    if ('kuba' !== $event->getTargetUser()->getUserIdentifier()) {
                        return false;
                    }
                    $event->setToken($replacedToken);

                    return true;
                }),
                SecurityEvents::SWITCH_USER
            );

        $listener = new SwitchUserListener($this->tokenStorage, $this->userProvider, $this->userChecker, 'provider123', $this->accessDecisionManager, null, '_switch_user', 'ROLE_ALLOWED_TO_SWITCH', $dispatcher);
        $listener($this->event);

        $this->assertSame($replacedToken, $this->tokenStorage->getToken());
    }

    public function testSwitchUserThrowsAuthenticationExceptionIfNoCurrentToken()
    {
        $this->expectException(AuthenticationCredentialsNotFoundException::class);
        $this->tokenStorage->setToken(null);
        $this->request->query->set('_switch_user', 'username');
        $listener = new SwitchUserListener($this->tokenStorage, $this->userProvider, $this->userChecker, 'provider123', $this->accessDecisionManager);
        $listener($this->event);
    }

    public function testSwitchUserStateless()
    {
<<<<<<< HEAD
        $token = new UsernamePasswordToken('username', '', 'key', ['ROLE_FOO']);
=======
        $token = new UsernamePasswordToken(new InMemoryUser('username', '', ['ROLE_FOO']), 'key', ['ROLE_FOO']);
>>>>>>> f1643e87

        $this->tokenStorage->setToken($token);
        $this->request->query->set('_switch_user', 'kuba');

        $targetsUser = $this->callback(function ($user) { return 'kuba' === $user->getUserIdentifier(); });
        $this->accessDecisionManager->expects($this->once())
            ->method('decide')->with($token, ['ROLE_ALLOWED_TO_SWITCH'], $targetsUser)
            ->willReturn(true);

        $this->userChecker->expects($this->once())
            ->method('checkPostAuth')->with($targetsUser);

        $listener = new SwitchUserListener($this->tokenStorage, $this->userProvider, $this->userChecker, 'provider123', $this->accessDecisionManager, null, '_switch_user', 'ROLE_ALLOWED_TO_SWITCH', null, true);
        $listener($this->event);

        $this->assertInstanceOf(UsernamePasswordToken::class, $this->tokenStorage->getToken());
        $this->assertFalse($this->event->hasResponse());
    }

    public function testSwitchUserRefreshesOriginalToken()
    {
        $originalUser = new InMemoryUser('username', null);
        $refreshedOriginalUser = new InMemoryUser('username', null);
        $userProvider = $this->createMock(InMemoryUserProvider::class);
        $userProvider
            ->expects($this->any())
            ->method('refreshUser')
            ->with($this->identicalTo($originalUser))
            ->willReturn($refreshedOriginalUser);
        $originalToken = new UsernamePasswordToken($originalUser, 'key');
        $this->tokenStorage->setToken(new SwitchUserToken(new InMemoryUser('username', '', ['ROLE_USER']), 'key', ['ROLE_USER'], $originalToken));
        $this->request->query->set('_switch_user', SwitchUserListener::EXIT_VALUE);

        $dispatcher = $this->createMock(EventDispatcherInterface::class);
        $dispatcher
            ->expects($this->once())
            ->method('dispatch')
            ->with(
                $this->callback(function (SwitchUserEvent $event) use ($refreshedOriginalUser) {
                    return $event->getToken()->getUser() === $refreshedOriginalUser;
                }),
                SecurityEvents::SWITCH_USER
            )
        ;

        $listener = new SwitchUserListener($this->tokenStorage, $userProvider, $this->userChecker, 'provider123', $this->accessDecisionManager, null, '_switch_user', 'ROLE_ALLOWED_TO_SWITCH', $dispatcher);
        $listener($this->event);
    }
}<|MERGE_RESOLUTION|>--- conflicted
+++ resolved
@@ -30,9 +30,6 @@
 use Symfony\Component\Security\Http\SecurityEvents;
 use Symfony\Contracts\EventDispatcher\EventDispatcherInterface;
 
-/**
- * @group legacy
- */
 class SwitchUserListenerTest extends TestCase
 {
     private $tokenStorage;
@@ -96,13 +93,8 @@
 
     public function testExitUserUpdatesToken()
     {
-<<<<<<< HEAD
-        $originalToken = new UsernamePasswordToken('username', '', 'key', []);
-        $this->tokenStorage->setToken(new SwitchUserToken('username', '', 'key', ['ROLE_USER'], $originalToken));
-=======
         $originalToken = new UsernamePasswordToken(new InMemoryUser('username', '', []), 'key', []);
         $this->tokenStorage->setToken(new SwitchUserToken(new InMemoryUser('username', '', ['ROLE_USER']), 'key', ['ROLE_USER'], $originalToken));
->>>>>>> f1643e87
 
         $this->request->query->set('_switch_user', SwitchUserListener::EXIT_VALUE);
 
@@ -126,13 +118,8 @@
             ->method('refreshUser')
             ->with($this->identicalTo($originalUser))
             ->willReturn($refreshedUser);
-<<<<<<< HEAD
-        $originalToken = new UsernamePasswordToken($originalUser, '', 'key');
-        $this->tokenStorage->setToken(new SwitchUserToken('username', '', 'key', ['ROLE_USER'], $originalToken));
-=======
         $originalToken = new UsernamePasswordToken($originalUser, 'key');
         $this->tokenStorage->setToken(new SwitchUserToken(new InMemoryUser('username', '', ['ROLE_USER']), 'key', ['ROLE_USER'], $originalToken));
->>>>>>> f1643e87
         $this->request->query->set('_switch_user', SwitchUserListener::EXIT_VALUE);
 
         $dispatcher = $this->createMock(EventDispatcherInterface::class);
@@ -161,11 +148,7 @@
         $userProvider
             ->expects($this->never())
             ->method('refreshUser');
-<<<<<<< HEAD
-        $originalToken = new UsernamePasswordToken($originalUser, '', 'key');
-=======
         $originalToken = new UsernamePasswordToken($originalUser, 'key');
->>>>>>> f1643e87
         $this->tokenStorage->setToken(new SwitchUserToken('username', '', 'key', ['ROLE_USER'], $originalToken));
         $this->request->query->set('_switch_user', SwitchUserListener::EXIT_VALUE);
 
@@ -182,11 +165,7 @@
     public function testSwitchUserIsDisallowed()
     {
         $this->expectException(AccessDeniedException::class);
-<<<<<<< HEAD
-        $token = new UsernamePasswordToken('username', '', 'key', ['ROLE_FOO']);
-=======
-        $token = new UsernamePasswordToken(new InMemoryUser('username', '', ['ROLE_FOO']), 'key', ['ROLE_FOO']);
->>>>>>> f1643e87
+        $token = new UsernamePasswordToken(new InMemoryUser('username', '', ['ROLE_FOO']), 'key', ['ROLE_FOO']);
         $user = new InMemoryUser('username', 'password', []);
 
         $this->tokenStorage->setToken($token);
@@ -217,11 +196,7 @@
 
     public function testSwitchUser()
     {
-<<<<<<< HEAD
-        $token = new UsernamePasswordToken('username', '', 'key', ['ROLE_FOO']);
-=======
-        $token = new UsernamePasswordToken(new InMemoryUser('username', '', ['ROLE_FOO']), 'key', ['ROLE_FOO']);
->>>>>>> f1643e87
+        $token = new UsernamePasswordToken(new InMemoryUser('username', '', ['ROLE_FOO']), 'key', ['ROLE_FOO']);
 
         $this->tokenStorage->setToken($token);
         $this->request->query->set('_switch_user', 'kuba');
@@ -271,11 +246,7 @@
 
     public function testSwitchUserWorksWithFalsyUsernames()
     {
-<<<<<<< HEAD
-        $token = new UsernamePasswordToken('kuba', '', 'key', ['ROLE_FOO']);
-=======
         $token = new UsernamePasswordToken(new InMemoryUser('kuba', '', ['ROLE_FOO']), 'key', ['ROLE_FOO']);
->>>>>>> f1643e87
 
         $this->tokenStorage->setToken($token);
         $this->request->query->set('_switch_user', '0');
@@ -299,11 +270,7 @@
 
     public function testSwitchUserKeepsOtherQueryStringParameters()
     {
-<<<<<<< HEAD
-        $token = new UsernamePasswordToken('username', '', 'key', ['ROLE_FOO']);
-=======
-        $token = new UsernamePasswordToken(new InMemoryUser('username', '', ['ROLE_FOO']), 'key', ['ROLE_FOO']);
->>>>>>> f1643e87
+        $token = new UsernamePasswordToken(new InMemoryUser('username', '', ['ROLE_FOO']), 'key', ['ROLE_FOO']);
 
         $this->tokenStorage->setToken($token);
         $this->request->query->replace([
@@ -330,17 +297,10 @@
     public function testSwitchUserWithReplacedToken()
     {
         $user = new InMemoryUser('username', 'password', []);
-<<<<<<< HEAD
-        $token = new UsernamePasswordToken($user, '', 'provider123', ['ROLE_FOO']);
-
-        $user = new InMemoryUser('replaced', 'password', []);
-        $replacedToken = new UsernamePasswordToken($user, '', 'provider123', ['ROLE_BAR']);
-=======
         $token = new UsernamePasswordToken($user, 'provider123', ['ROLE_FOO']);
 
         $user = new InMemoryUser('replaced', 'password', []);
         $replacedToken = new UsernamePasswordToken($user, 'provider123', ['ROLE_BAR']);
->>>>>>> f1643e87
 
         $this->tokenStorage->setToken($token);
         $this->request->query->set('_switch_user', 'kuba');
@@ -382,11 +342,7 @@
 
     public function testSwitchUserStateless()
     {
-<<<<<<< HEAD
-        $token = new UsernamePasswordToken('username', '', 'key', ['ROLE_FOO']);
-=======
-        $token = new UsernamePasswordToken(new InMemoryUser('username', '', ['ROLE_FOO']), 'key', ['ROLE_FOO']);
->>>>>>> f1643e87
+        $token = new UsernamePasswordToken(new InMemoryUser('username', '', ['ROLE_FOO']), 'key', ['ROLE_FOO']);
 
         $this->tokenStorage->setToken($token);
         $this->request->query->set('_switch_user', 'kuba');
