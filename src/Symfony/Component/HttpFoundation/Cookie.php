--- conflicted
+++ resolved
@@ -184,7 +184,6 @@
     {
         $cookie = clone $this;
         $cookie->path = '' === $path ? '/' : $path;
-<<<<<<< HEAD
 
         return $cookie;
     }
@@ -215,38 +214,6 @@
         return $cookie;
     }
 
-=======
-
-        return $cookie;
-    }
-
-    /**
-     * Creates a cookie copy that only be transmitted over a secure HTTPS connection from the client.
-     *
-     * @return static
-     */
-    public function withSecure(bool $secure = true): self
-    {
-        $cookie = clone $this;
-        $cookie->secure = $secure;
-
-        return $cookie;
-    }
-
-    /**
-     * Creates a cookie copy that be accessible only through the HTTP protocol.
-     *
-     * @return static
-     */
-    public function withHttpOnly(bool $httpOnly = true): self
-    {
-        $cookie = clone $this;
-        $cookie->httpOnly = $httpOnly;
-
-        return $cookie;
-    }
-
->>>>>>> f1643e87
     /**
      * Creates a cookie copy that uses no url encoding.
      *
