<?php

/*
 * This file is part of the Symfony package.
 *
 * (c) Fabien Potencier <fabien@symfony.com>
 *
 * For the full copyright and license information, please view the LICENSE
 * file that was distributed with this source code.
 */

namespace Symfony\Component\Validator\Constraints;

use Symfony\Component\Validator\Constraint;
use Symfony\Component\Validator\Exception\InvalidArgumentException;

/**
 * @Annotation
 * @Target({"PROPERTY", "METHOD", "ANNOTATION"})
 *
 * @author Yevgeniy Zholkevskiy <zhenya.zholkevskiy@gmail.com>
 */
#[\Attribute(\Attribute::TARGET_PROPERTY | \Attribute::TARGET_METHOD | \Attribute::IS_REPEATABLE)]
class Unique extends Constraint
{
    public const IS_NOT_UNIQUE = '7911c98d-b845-4da0-94b7-a8dac36bc55a';

    public array|string $fields = [];

    protected const ERROR_NAMES = [
        self::IS_NOT_UNIQUE => 'IS_NOT_UNIQUE',
    ];

    /**
     * @deprecated since Symfony 6.1, use const ERROR_NAMES instead
     */
    protected static $errorNames = self::ERROR_NAMES;

    public $message = 'This collection should contain only unique elements.';
    public $normalizer;

    /**
     * @param array|string $fields the combination of fields that must contain unique values or a set of options
     */
    public function __construct(
<<<<<<< HEAD
        array $options = null,
        string $message = null,
        callable $normalizer = null,
        array $groups = null,
        mixed $payload = null,
        array|string $fields = null,
=======
        ?array $options = null,
        ?string $message = null,
        ?callable $normalizer = null,
        ?array $groups = null,
        $payload = null
>>>>>>> 2a31f2dd
    ) {
        parent::__construct($options, $groups, $payload);

        $this->message = $message ?? $this->message;
        $this->normalizer = $normalizer ?? $this->normalizer;
        $this->fields = $fields ?? $this->fields;

        if (null !== $this->normalizer && !\is_callable($this->normalizer)) {
            throw new InvalidArgumentException(sprintf('The "normalizer" option must be a valid callable ("%s" given).', get_debug_type($this->normalizer)));
        }
    }
}<|MERGE_RESOLUTION|>--- conflicted
+++ resolved
@@ -43,20 +43,12 @@
      * @param array|string $fields the combination of fields that must contain unique values or a set of options
      */
     public function __construct(
-<<<<<<< HEAD
-        array $options = null,
-        string $message = null,
-        callable $normalizer = null,
-        array $groups = null,
-        mixed $payload = null,
-        array|string $fields = null,
-=======
         ?array $options = null,
         ?string $message = null,
         ?callable $normalizer = null,
         ?array $groups = null,
-        $payload = null
->>>>>>> 2a31f2dd
+        mixed $payload = null,
+        array|string|null $fields = null,
     ) {
         parent::__construct($options, $groups, $payload);
 
