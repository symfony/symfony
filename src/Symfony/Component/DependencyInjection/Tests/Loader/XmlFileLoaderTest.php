--- conflicted
+++ resolved
@@ -39,12 +39,9 @@
 use Symfony\Component\DependencyInjection\Tests\Fixtures\Bar;
 use Symfony\Component\DependencyInjection\Tests\Fixtures\BarInterface;
 use Symfony\Component\DependencyInjection\Tests\Fixtures\CaseSensitiveClass;
-<<<<<<< HEAD
-use Symfony\Component\DependencyInjection\Tests\Fixtures\FooWithAbstractArgument;
-=======
 use Symfony\Component\DependencyInjection\Tests\Fixtures\FooClassWithEnumAttribute;
 use Symfony\Component\DependencyInjection\Tests\Fixtures\FooUnitEnum;
->>>>>>> 119b3ec2
+use Symfony\Component\DependencyInjection\Tests\Fixtures\FooWithAbstractArgument;
 use Symfony\Component\DependencyInjection\Tests\Fixtures\NamedArgumentsDummy;
 use Symfony\Component\DependencyInjection\Tests\Fixtures\Prototype;
 use Symfony\Component\ExpressionLanguage\Expression;
@@ -873,9 +870,6 @@
         $this->assertSame(['foo' => [[]], 'bar' => [[]]], $definition->getTags());
     }
 
-<<<<<<< HEAD
-    public function testInstanceOfAndChildDefinition()
-=======
     /**
      * @requires PHP 8.1
      */
@@ -902,8 +896,7 @@
         $loader->load('services_with_invalid_enumeration.xml');
     }
 
-    public function testInstanceOfAndChildDefinitionNotAllowed()
->>>>>>> 119b3ec2
+    public function testInstanceOfAndChildDefinition()
     {
         $container = new ContainerBuilder();
         $loader = new XmlFileLoader($container, new FileLocator(self::$fixturesPath.'/xml'));
