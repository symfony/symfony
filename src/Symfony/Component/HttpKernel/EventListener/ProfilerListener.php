--- conflicted
+++ resolved
@@ -97,11 +97,7 @@
             return;
         }
 
-<<<<<<< HEAD
-        $session = $request->hasPreviousSession() ? $request->getSession() : null;
-=======
-        $session = !$request->attributes->getBoolean('_stateless') && $request->hasPreviousSession() && $request->hasSession() ? $request->getSession() : null;
->>>>>>> e79eea18
+        $session = !$request->attributes->getBoolean('_stateless') && $request->hasPreviousSession() ? $request->getSession() : null;
 
         if ($session instanceof Session) {
             $usageIndexValue = $usageIndexReference = &$session->getUsageIndex();
