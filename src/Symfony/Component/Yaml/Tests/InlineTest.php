--- conflicted
+++ resolved
@@ -232,7 +232,7 @@
             array('[foo, {bar: foo, foo: [foo, {bar: foo}]}, [foo, {bar: foo}]]', array('foo', array('bar' => 'foo', 'foo' => array('foo', array('bar' => 'foo'))), array('foo', array('bar' => 'foo')))),
 
             array('[foo, bar: { foo: bar }]', array('foo', '1' => array('bar' => array('foo' => 'bar')))),
-            array('[foo, \'@foo.baz\', { \'%foo%\': \'foo is %foo%\', bar: \'%foo%\' }, true, \'@service_container\']', array('foo', '@foo.baz', array('%foo%' => 'foo is %foo%', 'bar' => '%foo%',), true, '@service_container',)),
+            array('[foo, \'@foo.baz\', { \'%foo%\': \'foo is %foo%\', bar: \'%foo%\' }, true, \'@service_container\']', array('foo', '@foo.baz', array('%foo%' => 'foo is %foo%', 'bar' => '%foo%'), true, '@service_container')),
         );
     }
 
@@ -299,7 +299,7 @@
             array('[foo, {bar: foo, foo: [foo, {bar: foo}]}, [foo, {bar: foo}]]', array('foo', (object) array('bar' => 'foo', 'foo' => array('foo', (object) array('bar' => 'foo'))), array('foo', (object) array('bar' => 'foo')))),
 
             array('[foo, bar: { foo: bar }]', array('foo', '1' => (object) array('bar' => (object) array('foo' => 'bar')))),
-            array('[foo, \'@foo.baz\', { \'%foo%\': \'foo is %foo%\', bar: \'%foo%\' }, true, \'@service_container\']', array('foo', '@foo.baz', (object) array('%foo%' => 'foo is %foo%', 'bar' => '%foo%',), true, '@service_container',)),
+            array('[foo, \'@foo.baz\', { \'%foo%\': \'foo is %foo%\', bar: \'%foo%\' }, true, \'@service_container\']', array('foo', '@foo.baz', (object) array('%foo%' => 'foo is %foo%', 'bar' => '%foo%'), true, '@service_container')),
 
             array('{}', new \stdClass()),
             array('{ foo  : bar, bar : {}  }', (object) array('foo' => 'bar', 'bar' => new \stdClass())),
@@ -308,15 +308,10 @@
             array('{\'foo\': \'bar\', "bar": {}}', (object) array('foo' => 'bar', 'bar' => new \stdClass())),
             array('{\'foo\': \'bar\', "bar": \'{}\'}', (object) array('foo' => 'bar', 'bar' => '{}')),
 
-<<<<<<< HEAD
             array('[foo, [{}, {}]]', array('foo', array(new \stdClass(), new \stdClass()))),
             array('[foo, [[], {}]]', array('foo', array(array(), new \stdClass()))),
             array('[foo, [[{}, {}], {}]]', array('foo', array(array(new \stdClass(), new \stdClass()), new \stdClass()))),
             array('[foo, {bar: {}}]', array('foo', '1' => (object) array('bar' => new \stdClass()))),
-=======
-            '[foo, bar: { foo: bar }]' => array('foo', '1' => array('bar' => array('foo' => 'bar'))),
-            '[foo, \'@foo.baz\', { \'%foo%\': \'foo is %foo%\', bar: \'%foo%\' }, true, \'@service_container\']' => array('foo', '@foo.baz', array('%foo%' => 'foo is %foo%', 'bar' => '%foo%'), true, '@service_container'),
->>>>>>> 405d8f98
         );
     }
 
@@ -363,11 +358,7 @@
 
             array('[foo, { bar: foo, foo: [foo, { bar: foo }] }, [foo, { bar: foo }]]', array('foo', array('bar' => 'foo', 'foo' => array('foo', array('bar' => 'foo'))), array('foo', array('bar' => 'foo')))),
 
-<<<<<<< HEAD
-            array('[foo, \'@foo.baz\', { \'%foo%\': \'foo is %foo%\', bar: \'%foo%\' }, true, \'@service_container\']', array('foo', '@foo.baz', array('%foo%' => 'foo is %foo%', 'bar' => '%foo%',), true, '@service_container',)),
-=======
-            '[foo, \'@foo.baz\', { \'%foo%\': \'foo is %foo%\', bar: \'%foo%\' }, true, \'@service_container\']' => array('foo', '@foo.baz', array('%foo%' => 'foo is %foo%', 'bar' => '%foo%'), true, '@service_container'),
->>>>>>> 405d8f98
+            array('[foo, \'@foo.baz\', { \'%foo%\': \'foo is %foo%\', bar: \'%foo%\' }, true, \'@service_container\']', array('foo', '@foo.baz', array('%foo%' => 'foo is %foo%', 'bar' => '%foo%'), true, '@service_container')),
         );
     }
 }