--- conflicted
+++ resolved
@@ -98,11 +98,7 @@
         }
     }
 
-<<<<<<< HEAD
-    protected function describeContainerService(object $service, array $options = [], ContainerBuilder $container = null): void
-=======
     protected function describeContainerService(object $service, array $options = [], ?ContainerBuilder $container = null): void
->>>>>>> a44829e2
     {
         if (!isset($options['id'])) {
             throw new \InvalidArgumentException('An "id" option must be provided.');
@@ -210,11 +206,7 @@
         }
     }
 
-<<<<<<< HEAD
-    protected function describeContainerDefinition(Definition $definition, array $options = [], ContainerBuilder $container = null): void
-=======
     protected function describeContainerDefinition(Definition $definition, array $options = [], ?ContainerBuilder $container = null): void
->>>>>>> a44829e2
     {
         $output = '';
 
@@ -284,11 +276,7 @@
         $this->write(isset($options['id']) ? sprintf("### %s\n\n%s\n", $options['id'], $output) : $output);
     }
 
-<<<<<<< HEAD
-    protected function describeContainerAlias(Alias $alias, array $options = [], ContainerBuilder $container = null): void
-=======
     protected function describeContainerAlias(Alias $alias, array $options = [], ?ContainerBuilder $container = null): void
->>>>>>> a44829e2
     {
         $output = '- Service: `'.$alias.'`'
             ."\n".'- Public: '.($alias->isPublic() && !$alias->isPrivate() ? 'yes' : 'no');
@@ -309,11 +297,7 @@
         $this->describeContainerDefinition($container->getDefinition((string) $alias), array_merge($options, ['id' => (string) $alias]), $container);
     }
 
-<<<<<<< HEAD
     protected function describeContainerParameter(mixed $parameter, ?array $deprecation, array $options = []): void
-=======
-    protected function describeContainerParameter(mixed $parameter, array $options = []): void
->>>>>>> a44829e2
     {
         if (isset($options['parameter'])) {
             $this->write(sprintf("%s\n%s\n\n%s%s", $options['parameter'], str_repeat('=', \strlen($options['parameter'])), $this->formatParameter($parameter), $deprecation ? sprintf("\n\n*Since %s %s: %s*", $deprecation[0], $deprecation[1], sprintf(...\array_slice($deprecation, 2))) : ''));
@@ -441,15 +425,9 @@
         if (method_exists($callable, '__invoke')) {
             $string .= "\n- Type: `object`";
             $string .= "\n".sprintf('- Name: `%s`', $callable::class);
-<<<<<<< HEAD
 
             $this->write($string."\n");
 
-=======
-
-            $this->write($string."\n");
-
->>>>>>> a44829e2
             return;
         }
 
