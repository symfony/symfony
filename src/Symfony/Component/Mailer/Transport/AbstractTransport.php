--- conflicted
+++ resolved
@@ -19,7 +19,6 @@
 use Symfony\Component\Mailer\SentMessage;
 use Symfony\Component\Mime\Address;
 use Symfony\Component\Mime\RawMessage;
-use Symfony\Contracts\EventDispatcher\EventDispatcherInterface as SymfonyEventDispatcherInterface;
 
 /**
  * @author Fabien Potencier <fabien@symfony.com>
@@ -33,11 +32,7 @@
 
     public function __construct(EventDispatcherInterface $dispatcher = null, LoggerInterface $logger = null)
     {
-<<<<<<< HEAD
         $this->dispatcher = $dispatcher;
-=======
-        $this->dispatcher = class_exists(Event::class) && $dispatcher instanceof SymfonyEventDispatcherInterface ? LegacyEventDispatcherProxy::decorate($dispatcher) : $dispatcher;
->>>>>>> c3c250c3
         $this->logger = $logger ?? new NullLogger();
     }
 
