--- conflicted
+++ resolved
@@ -39,12 +39,7 @@
         "symfony/property-info": "^5.4|^6.0",
         "symfony/translation": "^5.4|^6.0",
         "doctrine/annotations": "^1.13|^2",
-<<<<<<< HEAD
-        "egulias/email-validator": "^2.1.10|^3"
-=======
-        "doctrine/cache": "^1.11|^2.0",
         "egulias/email-validator": "^2.1.10|^3|^4"
->>>>>>> 573e841b
     },
     "conflict": {
         "doctrine/annotations": "<1.13",
