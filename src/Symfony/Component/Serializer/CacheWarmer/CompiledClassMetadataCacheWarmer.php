--- conflicted
+++ resolved
@@ -29,11 +29,7 @@
     ) {
     }
 
-<<<<<<< HEAD
-    public function warmUp(string $cacheDir, string $buildDir = null): array
-=======
-    public function warmUp(string $cacheDir): array
->>>>>>> a44829e2
+    public function warmUp(string $cacheDir, ?string $buildDir = null): array
     {
         $metadatas = [];
 
