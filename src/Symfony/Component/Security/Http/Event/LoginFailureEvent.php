<?php

/*
 * This file is part of the Symfony package.
 *
 * (c) Fabien Potencier <fabien@symfony.com>
 *
 * For the full copyright and license information, please view the LICENSE
 * file that was distributed with this source code.
 */

namespace Symfony\Component\Security\Http\Event;

use Symfony\Component\HttpFoundation\Request;
use Symfony\Component\HttpFoundation\Response;
use Symfony\Component\Security\Core\Exception\AuthenticationException;
use Symfony\Component\Security\Http\Authenticator\AuthenticatorInterface;
use Symfony\Component\Security\Http\Authenticator\Debug\TraceableAuthenticator;
use Symfony\Component\Security\Http\Authenticator\Passport\Passport;
use Symfony\Contracts\EventDispatcher\Event;

/**
 * This event is dispatched after an error during authentication.
 *
 * Listeners to this event can change state based on authentication
 * failure (e.g. to implement login throttling).
 *
 * @author Wouter de Jong <wouter@wouterj.nl>
 */
class LoginFailureEvent extends Event
{
    private AuthenticationException $exception;
    private AuthenticatorInterface $authenticator;
    private Request $request;
    private ?Response $response;
    private string $firewallName;
    private ?Passport $passport;

<<<<<<< HEAD
    public function __construct(AuthenticationException $exception, AuthenticatorInterface $authenticator, Request $request, ?Response $response, string $firewallName, Passport $passport = null)
=======
    /**
     * @param Passport|null $passport
     */
    public function __construct(AuthenticationException $exception, AuthenticatorInterface $authenticator, Request $request, ?Response $response, string $firewallName, ?PassportInterface $passport = null)
>>>>>>> 2a31f2dd
    {
        $this->exception = $exception;
        $this->authenticator = $authenticator;
        $this->request = $request;
        $this->response = $response;
        $this->firewallName = $firewallName;
        $this->passport = $passport;
    }

    public function getException(): AuthenticationException
    {
        return $this->exception;
    }

    public function getAuthenticator(): AuthenticatorInterface
    {
        return $this->authenticator instanceof TraceableAuthenticator ? $this->authenticator->getAuthenticator() : $this->authenticator;
    }

    public function getFirewallName(): string
    {
        return $this->firewallName;
    }

    public function getRequest(): Request
    {
        return $this->request;
    }

    /**
     * @return void
     */
    public function setResponse(?Response $response)
    {
        $this->response = $response;
    }

    public function getResponse(): ?Response
    {
        return $this->response;
    }

    public function getPassport(): ?Passport
    {
        return $this->passport;
    }
}<|MERGE_RESOLUTION|>--- conflicted
+++ resolved
@@ -36,14 +36,7 @@
     private string $firewallName;
     private ?Passport $passport;
 
-<<<<<<< HEAD
-    public function __construct(AuthenticationException $exception, AuthenticatorInterface $authenticator, Request $request, ?Response $response, string $firewallName, Passport $passport = null)
-=======
-    /**
-     * @param Passport|null $passport
-     */
-    public function __construct(AuthenticationException $exception, AuthenticatorInterface $authenticator, Request $request, ?Response $response, string $firewallName, ?PassportInterface $passport = null)
->>>>>>> 2a31f2dd
+    public function __construct(AuthenticationException $exception, AuthenticatorInterface $authenticator, Request $request, ?Response $response, string $firewallName, ?Passport $passport = null)
     {
         $this->exception = $exception;
         $this->authenticator = $authenticator;
