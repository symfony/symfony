--- conflicted
+++ resolved
@@ -43,15 +43,14 @@
         if (isset($this->classes[$metadata->getClassName()])) {
             $xml = $this->classes[$metadata->getClassName()];
 
-<<<<<<< HEAD
             foreach ($xml->{'group-sequence-provider'} as $provider) {
                 $metadata->setGroupSequenceProvider(true);
-=======
+            }
+
             foreach ($xml->{'group-sequence'} as $groupSequence) {
                 if (count($groupSequence->value) > 0) {
                     $metadata->setGroupSequence($this->parseValues($groupSequence[0]->value));
                 }
->>>>>>> 5f01e2ad
             }
 
             foreach ($this->parseConstraints($xml->constraint) as $constraint) {
