--- conflicted
+++ resolved
@@ -62,16 +62,11 @@
         "symfony/browser-kit": "<6.4",
         "symfony/console": "<6.4",
         "symfony/framework-bundle": "<6.4",
-<<<<<<< HEAD
+        "symfony/http-client": "<6.4",
         "symfony/ldap": "<6.4",
-        "symfony/twig-bundle": "<6.4"
-=======
-        "symfony/http-client": "<5.4",
-        "symfony/ldap": "<5.4",
         "symfony/serializer": "<6.4",
-        "symfony/twig-bundle": "<5.4",
+        "symfony/twig-bundle": "<6.4",
         "symfony/validator": "<6.4"
->>>>>>> 790f6f52
     },
     "autoload": {
         "psr-4": { "Symfony\\Bundle\\SecurityBundle\\": "" },
