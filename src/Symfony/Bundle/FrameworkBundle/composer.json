--- conflicted
+++ resolved
@@ -45,11 +45,7 @@
         "symfony/process": "~3.4|~4.0",
         "symfony/security-core": "~3.4|~4.0",
         "symfony/security-csrf": "~3.4|~4.0",
-<<<<<<< HEAD
-        "symfony/serializer": "~4.1",
-=======
         "symfony/serializer": "^4.2",
->>>>>>> 736f7108
         "symfony/stopwatch": "~3.4|~4.0",
         "symfony/translation": "~4.2",
         "symfony/templating": "~3.4|~4.0",
@@ -70,14 +66,9 @@
         "phpunit/phpunit": "<4.8.35|<5.4.3,>=5.0",
         "symfony/asset": "<3.4",
         "symfony/console": "<3.4",
-<<<<<<< HEAD
-        "symfony/form": "<3.4",
-        "symfony/property-info": "<4.1",
-=======
         "symfony/form": "<4.2",
         "symfony/messenger": "<4.2",
         "symfony/property-info": "<3.4",
->>>>>>> 736f7108
         "symfony/serializer": "<4.1",
         "symfony/stopwatch": "<3.4",
         "symfony/translation": "<4.2",
