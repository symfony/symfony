{
    "name": "symfony/monolog-bridge",
    "type": "symfony-bridge",
    "description": "Provides integration for Monolog with various Symfony components",
    "keywords": [],
    "homepage": "https://symfony.com",
    "license": "MIT",
    "authors": [
        {
            "name": "Fabien Potencier",
            "email": "fabien@symfony.com"
        },
        {
            "name": "Symfony Community",
            "homepage": "https://symfony.com/contributors"
        }
    ],
    "require": {
        "php": ">=8.0.2",
        "monolog/monolog": "^1.25.1|^2",
<<<<<<< HEAD
        "symfony/service-contracts": "^1.1|^2.0|^3.0",
        "symfony/http-kernel": "^5.4|^6.0"
=======
        "symfony/service-contracts": "^1.1|^2|^3",
        "symfony/http-kernel": "^5.3|^6.0",
        "symfony/deprecation-contracts": "^2.1|^3",
        "symfony/polyfill-php80": "^1.16"
>>>>>>> 5cff7800
    },
    "require-dev": {
        "symfony/console": "^5.4|^6.0",
        "symfony/http-client": "^5.4|^6.0",
        "symfony/security-core": "^6.0",
        "symfony/var-dumper": "^5.4|^6.0",
        "symfony/mailer": "^5.4|^6.0",
        "symfony/mime": "^5.4|^6.0",
        "symfony/messenger": "^5.4|^6.0"
    },
    "conflict": {
        "symfony/console": "<5.4",
        "symfony/http-foundation": "<5.4",
        "symfony/security-core": "<6.0"
    },
    "suggest": {
        "symfony/http-kernel": "For using the debugging handlers together with the response life cycle of the HTTP kernel.",
        "symfony/console": "For the possibility to show log messages in console commands depending on verbosity settings.",
        "symfony/var-dumper": "For using the debugging handlers like the console handler or the log server handler."
     },
    "autoload": {
        "psr-4": { "Symfony\\Bridge\\Monolog\\": "" },
        "exclude-from-classmap": [
            "/Tests/"
        ]
    },
    "minimum-stability": "dev"
}<|MERGE_RESOLUTION|>--- conflicted
+++ resolved
@@ -18,15 +18,8 @@
     "require": {
         "php": ">=8.0.2",
         "monolog/monolog": "^1.25.1|^2",
-<<<<<<< HEAD
-        "symfony/service-contracts": "^1.1|^2.0|^3.0",
+        "symfony/service-contracts": "^1.1|^2|^3",
         "symfony/http-kernel": "^5.4|^6.0"
-=======
-        "symfony/service-contracts": "^1.1|^2|^3",
-        "symfony/http-kernel": "^5.3|^6.0",
-        "symfony/deprecation-contracts": "^2.1|^3",
-        "symfony/polyfill-php80": "^1.16"
->>>>>>> 5cff7800
     },
     "require-dev": {
         "symfony/console": "^5.4|^6.0",
