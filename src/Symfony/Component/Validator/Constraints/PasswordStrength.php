<?php

/*
 * This file is part of the Symfony package.
 *
 * (c) Fabien Potencier <fabien@symfony.com>
 *
 * For the full copyright and license information, please view the LICENSE
 * file that was distributed with this source code.
 */

namespace Symfony\Component\Validator\Constraints;

use Symfony\Component\Validator\Constraint;
use Symfony\Component\Validator\Exception\ConstraintDefinitionException;

/**
 * Validates that the given password has reached a minimum strength.
 *
 * @author Florent Morselli <florent.morselli@spomky-labs.com>
 */
#[\Attribute(\Attribute::TARGET_PROPERTY | \Attribute::TARGET_METHOD | \Attribute::IS_REPEATABLE)]
final class PasswordStrength extends Constraint
{
    public const STRENGTH_VERY_WEAK = 0;
    public const STRENGTH_WEAK = 1;
    public const STRENGTH_MEDIUM = 2;
    public const STRENGTH_STRONG = 3;
    public const STRENGTH_VERY_STRONG = 4;

    public const PASSWORD_STRENGTH_ERROR = '4234df00-45dd-49a4-b303-a75dbf8b10d8';

    protected const ERROR_NAMES = [
        self::PASSWORD_STRENGTH_ERROR => 'PASSWORD_STRENGTH_ERROR',
    ];

    public string $message = 'The password strength is too low. Please use a stronger password.';

    public int $minScore;

<<<<<<< HEAD
    /**
     * @param array<string,mixed>|null $options
     * @param self::STRENGTH_*|null    $minScore The minimum required strength of the password (defaults to {@see PasswordStrength::STRENGTH_MEDIUM})
     * @param string[]|null            $groups
     */
    public function __construct(array $options = null, int $minScore = null, array $groups = null, mixed $payload = null, string $message = null)
=======
    public function __construct(?array $options = null, ?int $minScore = null, ?array $groups = null, mixed $payload = null, ?string $message = null)
>>>>>>> 6cd40eaa
    {
        $options['minScore'] ??= self::STRENGTH_MEDIUM;

        parent::__construct($options, $groups, $payload);

        $this->minScore = $minScore ?? $this->minScore;
        $this->message = $message ?? $this->message;

        if ($this->minScore < 1 || 4 < $this->minScore) {
            throw new ConstraintDefinitionException(sprintf('The parameter "minScore" of the "%s" constraint must be an integer between 1 and 4.', self::class));
        }
    }
}<|MERGE_RESOLUTION|>--- conflicted
+++ resolved
@@ -38,16 +38,12 @@
 
     public int $minScore;
 
-<<<<<<< HEAD
     /**
      * @param array<string,mixed>|null $options
      * @param self::STRENGTH_*|null    $minScore The minimum required strength of the password (defaults to {@see PasswordStrength::STRENGTH_MEDIUM})
      * @param string[]|null            $groups
      */
-    public function __construct(array $options = null, int $minScore = null, array $groups = null, mixed $payload = null, string $message = null)
-=======
     public function __construct(?array $options = null, ?int $minScore = null, ?array $groups = null, mixed $payload = null, ?string $message = null)
->>>>>>> 6cd40eaa
     {
         $options['minScore'] ??= self::STRENGTH_MEDIUM;
 
