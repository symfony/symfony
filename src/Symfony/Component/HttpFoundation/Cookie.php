<?php

/*
 * This file is part of the Symfony package.
 *
 * (c) Fabien Potencier <fabien@symfony.com>
 *
 * For the full copyright and license information, please view the LICENSE
 * file that was distributed with this source code.
 */

namespace Symfony\Component\HttpFoundation;

/**
 * Represents a cookie.
 *
 * @author Johannes M. Schmitt <schmittjoh@gmail.com>
 */
class Cookie
{
    public const SAMESITE_NONE = 'none';
    public const SAMESITE_LAX = 'lax';
    public const SAMESITE_STRICT = 'strict';

    protected string $name;
    protected ?string $value;
    protected ?string $domain;
    protected int $expire;
    protected string $path;
    protected ?bool $secure;
    protected bool $httpOnly;

    private bool $raw;
    private ?string $sameSite = null;
    private bool $partitioned = false;
    private bool $secureDefault = false;

    private const RESERVED_CHARS_LIST = "=,; \t\r\n\v\f";
    private const RESERVED_CHARS_FROM = ['=', ',', ';', ' ', "\t", "\r", "\n", "\v", "\f"];
    private const RESERVED_CHARS_TO = ['%3D', '%2C', '%3B', '%20', '%09', '%0D', '%0A', '%0B', '%0C'];

    /**
     * Creates cookie from raw header string.
     */
    public static function fromString(string $cookie, bool $decode = false): static
    {
        $data = [
            'expires' => 0,
            'path' => '/',
            'domain' => null,
            'secure' => false,
            'httponly' => false,
            'raw' => !$decode,
            'samesite' => null,
            'partitioned' => false,
        ];

        $parts = HeaderUtils::split($cookie, ';=');
        $part = array_shift($parts);

        $name = $decode ? urldecode($part[0]) : $part[0];
        $value = isset($part[1]) ? ($decode ? urldecode($part[1]) : $part[1]) : null;

        $data = HeaderUtils::combine($parts) + $data;
        $data['expires'] = self::expiresTimestamp($data['expires']);

        if (isset($data['max-age']) && ($data['max-age'] > 0 || $data['expires'] > time())) {
            $data['expires'] = time() + (int) $data['max-age'];
        }

        return new static($name, $value, $data['expires'], $data['path'], $data['domain'], $data['secure'], $data['httponly'], $data['raw'], $data['samesite'], $data['partitioned']);
    }

    /**
     * @see self::__construct
     *
     * @param self::SAMESITE_*|''|null $sameSite
     */
<<<<<<< HEAD
    public static function create(string $name, string $value = null, int|string|\DateTimeInterface $expire = 0, ?string $path = '/', string $domain = null, bool $secure = null, bool $httpOnly = true, bool $raw = false, ?string $sameSite = self::SAMESITE_LAX, bool $partitioned = false): self
=======
    public static function create(string $name, ?string $value = null, int|string|\DateTimeInterface $expire = 0, ?string $path = '/', ?string $domain = null, ?bool $secure = null, bool $httpOnly = true, bool $raw = false, ?string $sameSite = self::SAMESITE_LAX /* , bool $partitioned = false */): self
>>>>>>> 115fb5be
    {
        return new self($name, $value, $expire, $path, $domain, $secure, $httpOnly, $raw, $sameSite, $partitioned);
    }

    /**
     * @param string                        $name     The name of the cookie
     * @param string|null                   $value    The value of the cookie
     * @param int|string|\DateTimeInterface $expire   The time the cookie expires
     * @param string|null                   $path     The path on the server in which the cookie will be available on
     * @param string|null                   $domain   The domain that the cookie is available to
     * @param bool|null                     $secure   Whether the client should send back the cookie only over HTTPS or null to auto-enable this when the request is already using HTTPS
     * @param bool                          $httpOnly Whether the cookie will be made accessible only through the HTTP protocol
     * @param bool                          $raw      Whether the cookie value should be sent with no url encoding
     * @param self::SAMESITE_*|''|null      $sameSite Whether the cookie will be available for cross-site requests
     *
     * @throws \InvalidArgumentException
     */
    public function __construct(string $name, ?string $value = null, int|string|\DateTimeInterface $expire = 0, ?string $path = '/', ?string $domain = null, ?bool $secure = null, bool $httpOnly = true, bool $raw = false, ?string $sameSite = self::SAMESITE_LAX, bool $partitioned = false)
    {
        // from PHP source code
        if ($raw && false !== strpbrk($name, self::RESERVED_CHARS_LIST)) {
            throw new \InvalidArgumentException(sprintf('The cookie name "%s" contains invalid characters.', $name));
        }

        if (empty($name)) {
            throw new \InvalidArgumentException('The cookie name cannot be empty.');
        }

        $this->name = $name;
        $this->value = $value;
        $this->domain = $domain;
        $this->expire = self::expiresTimestamp($expire);
        $this->path = empty($path) ? '/' : $path;
        $this->secure = $secure;
        $this->httpOnly = $httpOnly;
        $this->raw = $raw;
        $this->sameSite = $this->withSameSite($sameSite)->sameSite;
        $this->partitioned = $partitioned;
    }

    /**
     * Creates a cookie copy with a new value.
     */
    public function withValue(?string $value): static
    {
        $cookie = clone $this;
        $cookie->value = $value;

        return $cookie;
    }

    /**
     * Creates a cookie copy with a new domain that the cookie is available to.
     */
    public function withDomain(?string $domain): static
    {
        $cookie = clone $this;
        $cookie->domain = $domain;

        return $cookie;
    }

    /**
     * Creates a cookie copy with a new time the cookie expires.
     */
    public function withExpires(int|string|\DateTimeInterface $expire = 0): static
    {
        $cookie = clone $this;
        $cookie->expire = self::expiresTimestamp($expire);

        return $cookie;
    }

    /**
     * Converts expires formats to a unix timestamp.
     */
    private static function expiresTimestamp(int|string|\DateTimeInterface $expire = 0): int
    {
        // convert expiration time to a Unix timestamp
        if ($expire instanceof \DateTimeInterface) {
            $expire = $expire->format('U');
        } elseif (!is_numeric($expire)) {
            $expire = strtotime($expire);

            if (false === $expire) {
                throw new \InvalidArgumentException('The cookie expiration time is not valid.');
            }
        }

        return 0 < $expire ? (int) $expire : 0;
    }

    /**
     * Creates a cookie copy with a new path on the server in which the cookie will be available on.
     */
    public function withPath(string $path): static
    {
        $cookie = clone $this;
        $cookie->path = '' === $path ? '/' : $path;

        return $cookie;
    }

    /**
     * Creates a cookie copy that only be transmitted over a secure HTTPS connection from the client.
     */
    public function withSecure(bool $secure = true): static
    {
        $cookie = clone $this;
        $cookie->secure = $secure;

        return $cookie;
    }

    /**
     * Creates a cookie copy that be accessible only through the HTTP protocol.
     */
    public function withHttpOnly(bool $httpOnly = true): static
    {
        $cookie = clone $this;
        $cookie->httpOnly = $httpOnly;

        return $cookie;
    }

    /**
     * Creates a cookie copy that uses no url encoding.
     */
    public function withRaw(bool $raw = true): static
    {
        if ($raw && false !== strpbrk($this->name, self::RESERVED_CHARS_LIST)) {
            throw new \InvalidArgumentException(sprintf('The cookie name "%s" contains invalid characters.', $this->name));
        }

        $cookie = clone $this;
        $cookie->raw = $raw;

        return $cookie;
    }

    /**
     * Creates a cookie copy with SameSite attribute.
     *
     * @param self::SAMESITE_*|''|null $sameSite
     */
    public function withSameSite(?string $sameSite): static
    {
        if ('' === $sameSite) {
            $sameSite = null;
        } elseif (null !== $sameSite) {
            $sameSite = strtolower($sameSite);
        }

        if (!\in_array($sameSite, [self::SAMESITE_LAX, self::SAMESITE_STRICT, self::SAMESITE_NONE, null], true)) {
            throw new \InvalidArgumentException('The "sameSite" parameter value is not valid.');
        }

        $cookie = clone $this;
        $cookie->sameSite = $sameSite;

        return $cookie;
    }

    /**
     * Creates a cookie copy that is tied to the top-level site in cross-site context.
     */
    public function withPartitioned(bool $partitioned = true): static
    {
        $cookie = clone $this;
        $cookie->partitioned = $partitioned;

        return $cookie;
    }

    /**
     * Returns the cookie as a string.
     */
    public function __toString(): string
    {
        if ($this->isRaw()) {
            $str = $this->getName();
        } else {
            $str = str_replace(self::RESERVED_CHARS_FROM, self::RESERVED_CHARS_TO, $this->getName());
        }

        $str .= '=';

        if ('' === (string) $this->getValue()) {
            $str .= 'deleted; expires='.gmdate('D, d M Y H:i:s T', time() - 31536001).'; Max-Age=0';
        } else {
            $str .= $this->isRaw() ? $this->getValue() : rawurlencode($this->getValue());

            if (0 !== $this->getExpiresTime()) {
                $str .= '; expires='.gmdate('D, d M Y H:i:s T', $this->getExpiresTime()).'; Max-Age='.$this->getMaxAge();
            }
        }

        if ($this->getPath()) {
            $str .= '; path='.$this->getPath();
        }

        if ($this->getDomain()) {
            $str .= '; domain='.$this->getDomain();
        }

        if ($this->isSecure()) {
            $str .= '; secure';
        }

        if ($this->isHttpOnly()) {
            $str .= '; httponly';
        }

        if (null !== $this->getSameSite()) {
            $str .= '; samesite='.$this->getSameSite();
        }

        if ($this->isPartitioned()) {
            $str .= '; partitioned';
        }

        return $str;
    }

    /**
     * Gets the name of the cookie.
     */
    public function getName(): string
    {
        return $this->name;
    }

    /**
     * Gets the value of the cookie.
     */
    public function getValue(): ?string
    {
        return $this->value;
    }

    /**
     * Gets the domain that the cookie is available to.
     */
    public function getDomain(): ?string
    {
        return $this->domain;
    }

    /**
     * Gets the time the cookie expires.
     */
    public function getExpiresTime(): int
    {
        return $this->expire;
    }

    /**
     * Gets the max-age attribute.
     */
    public function getMaxAge(): int
    {
        $maxAge = $this->expire - time();

        return 0 >= $maxAge ? 0 : $maxAge;
    }

    /**
     * Gets the path on the server in which the cookie will be available on.
     */
    public function getPath(): string
    {
        return $this->path;
    }

    /**
     * Checks whether the cookie should only be transmitted over a secure HTTPS connection from the client.
     */
    public function isSecure(): bool
    {
        return $this->secure ?? $this->secureDefault;
    }

    /**
     * Checks whether the cookie will be made accessible only through the HTTP protocol.
     */
    public function isHttpOnly(): bool
    {
        return $this->httpOnly;
    }

    /**
     * Whether this cookie is about to be cleared.
     */
    public function isCleared(): bool
    {
        return 0 !== $this->expire && $this->expire < time();
    }

    /**
     * Checks if the cookie value should be sent with no url encoding.
     */
    public function isRaw(): bool
    {
        return $this->raw;
    }

    /**
     * Checks whether the cookie should be tied to the top-level site in cross-site context.
     */
    public function isPartitioned(): bool
    {
        return $this->partitioned;
    }

    /**
     * @return self::SAMESITE_*|null
     */
    public function getSameSite(): ?string
    {
        return $this->sameSite;
    }

    /**
     * @param bool $default The default value of the "secure" flag when it is set to null
     */
    public function setSecureDefault(bool $default): void
    {
        $this->secureDefault = $default;
    }
}<|MERGE_RESOLUTION|>--- conflicted
+++ resolved
@@ -76,11 +76,7 @@
      *
      * @param self::SAMESITE_*|''|null $sameSite
      */
-<<<<<<< HEAD
-    public static function create(string $name, string $value = null, int|string|\DateTimeInterface $expire = 0, ?string $path = '/', string $domain = null, bool $secure = null, bool $httpOnly = true, bool $raw = false, ?string $sameSite = self::SAMESITE_LAX, bool $partitioned = false): self
-=======
-    public static function create(string $name, ?string $value = null, int|string|\DateTimeInterface $expire = 0, ?string $path = '/', ?string $domain = null, ?bool $secure = null, bool $httpOnly = true, bool $raw = false, ?string $sameSite = self::SAMESITE_LAX /* , bool $partitioned = false */): self
->>>>>>> 115fb5be
+    public static function create(string $name, ?string $value = null, int|string|\DateTimeInterface $expire = 0, ?string $path = '/', ?string $domain = null, ?bool $secure = null, bool $httpOnly = true, bool $raw = false, ?string $sameSite = self::SAMESITE_LAX, bool $partitioned = false): self
     {
         return new self($name, $value, $expire, $path, $domain, $secure, $httpOnly, $raw, $sameSite, $partitioned);
     }
