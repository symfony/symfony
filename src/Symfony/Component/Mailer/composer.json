--- conflicted
+++ resolved
@@ -16,13 +16,8 @@
         }
     ],
     "require": {
-<<<<<<< HEAD
         "php": ">=8.0.2",
-        "egulias/email-validator": "^2.1.10|^3",
-=======
-        "php": ">=7.2.5",
         "egulias/email-validator": "^2.1.10|^3|^4",
->>>>>>> a3387366
         "psr/event-dispatcher": "^1",
         "psr/log": "^1|^2|^3",
         "symfony/event-dispatcher": "^5.4|^6.0",
