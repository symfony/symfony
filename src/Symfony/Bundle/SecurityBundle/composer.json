{
    "name": "symfony/security-bundle",
    "type": "symfony-bundle",
    "description": "Provides a tight integration of the Security component into the Symfony full-stack framework",
    "keywords": [],
    "homepage": "https://symfony.com",
    "license": "MIT",
    "authors": [
        {
            "name": "Fabien Potencier",
            "email": "fabien@symfony.com"
        },
        {
            "name": "Symfony Community",
            "homepage": "https://symfony.com/contributors"
        }
    ],
    "require": {
        "php": ">=8.0.2",
        "composer-runtime-api": ">=2.1",
        "ext-xml": "*",
        "symfony/config": "^5.4|^6.0",
        "symfony/dependency-injection": "^5.4|^6.0",
        "symfony/event-dispatcher": "^5.4|^6.0",
        "symfony/http-kernel": "^5.4|^6.0",
        "symfony/http-foundation": "^5.4|^6.0",
        "symfony/password-hasher": "^5.4|^6.0",
        "symfony/security-core": "^5.4|^6.0",
<<<<<<< HEAD
        "symfony/security-csrf": "^5.4|^6.0",
        "symfony/security-http": "^5.4|^6.0"
=======
        "symfony/security-csrf": "^4.4|^5.0|^6.0",
        "symfony/security-guard": "^5.3",
        "symfony/security-http": "^5.4.20|~6.0.20|~6.1.12|^6.2.6"
>>>>>>> 107a0e57
    },
    "require-dev": {
        "doctrine/annotations": "^1.10.4|^2",
        "symfony/asset": "^5.4|^6.0",
        "symfony/browser-kit": "^5.4|^6.0",
        "symfony/console": "^5.4|^6.0",
        "symfony/css-selector": "^5.4|^6.0",
        "symfony/dom-crawler": "^5.4|^6.0",
        "symfony/expression-language": "^5.4|^6.0",
        "symfony/form": "^5.4|^6.0",
        "symfony/framework-bundle": "^5.4|^6.0",
        "symfony/ldap": "^5.4|^6.0",
        "symfony/process": "^5.4|^6.0",
        "symfony/rate-limiter": "^5.4|^6.0",
        "symfony/serializer": "^5.4|^6.0",
        "symfony/translation": "^5.4|^6.0",
        "symfony/twig-bundle": "^5.4|^6.0",
        "symfony/twig-bridge": "^5.4|^6.0",
        "symfony/validator": "^5.4|^6.0",
        "symfony/yaml": "^5.4|^6.0",
        "twig/twig": "^2.13|^3.0.4"
    },
    "conflict": {
        "symfony/browser-kit": "<5.4",
        "symfony/console": "<5.4",
        "symfony/framework-bundle": "<5.4",
        "symfony/ldap": "<5.4",
        "symfony/twig-bundle": "<5.4"
    },
    "autoload": {
        "psr-4": { "Symfony\\Bundle\\SecurityBundle\\": "" },
        "exclude-from-classmap": [
            "/Tests/"
        ]
    },
    "minimum-stability": "dev"
}<|MERGE_RESOLUTION|>--- conflicted
+++ resolved
@@ -26,14 +26,8 @@
         "symfony/http-foundation": "^5.4|^6.0",
         "symfony/password-hasher": "^5.4|^6.0",
         "symfony/security-core": "^5.4|^6.0",
-<<<<<<< HEAD
         "symfony/security-csrf": "^5.4|^6.0",
-        "symfony/security-http": "^5.4|^6.0"
-=======
-        "symfony/security-csrf": "^4.4|^5.0|^6.0",
-        "symfony/security-guard": "^5.3",
         "symfony/security-http": "^5.4.20|~6.0.20|~6.1.12|^6.2.6"
->>>>>>> 107a0e57
     },
     "require-dev": {
         "doctrine/annotations": "^1.10.4|^2",
