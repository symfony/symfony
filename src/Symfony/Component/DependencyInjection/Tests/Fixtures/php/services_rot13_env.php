<?php

use Symfony\Component\DependencyInjection\Argument\RewindableGenerator;
use Symfony\Component\DependencyInjection\ContainerInterface;
use Symfony\Component\DependencyInjection\Container;
use Symfony\Component\DependencyInjection\Exception\InvalidArgumentException;
use Symfony\Component\DependencyInjection\Exception\LogicException;
use Symfony\Component\DependencyInjection\Exception\RuntimeException;
use Symfony\Component\DependencyInjection\ParameterBag\FrozenParameterBag;

/**
 * This class has been auto-generated
 * by the Symfony Dependency Injection Component.
 *
 * @final since Symfony 3.3
 */
class Symfony_DI_PhpDumper_Test_Rot13Parameters extends Container
{
    private $parameters;
    private $targetDirs = [];
    private $getService;

    public function __construct()
    {
        $this->getService = \Closure::fromCallable([$this, 'getService']);
        $this->parameters = $this->getDefaultParameters();

        $this->services = $this->privates = [];
        $this->methodMap = [
            'Symfony\\Component\\DependencyInjection\\Tests\\Dumper\\Rot13EnvVarProcessor' => 'getRot13EnvVarProcessorService',
            'container.env_var_processors_locator' => 'getContainer_EnvVarProcessorsLocatorService',
        ];

        $this->aliases = [];
    }

    public function compile()
    {
        throw new LogicException('You cannot compile a dumped container that was already compiled.');
    }

    public function isCompiled()
    {
        return true;
    }

    public function getRemovedIds()
    {
        return [
            '.service_locator.GU08LT9' => true,
            'Psr\\Container\\ContainerInterface' => true,
            'Symfony\\Component\\DependencyInjection\\ContainerInterface' => true,
        ];
    }

    /**
     * Gets the public 'Symfony\Component\DependencyInjection\Tests\Dumper\Rot13EnvVarProcessor' shared service.
     *
     * @return \Symfony\Component\DependencyInjection\Tests\Dumper\Rot13EnvVarProcessor
     */
    protected function getRot13EnvVarProcessorService()
    {
        return $this->services['Symfony\\Component\\DependencyInjection\\Tests\\Dumper\\Rot13EnvVarProcessor'] = new \Symfony\Component\DependencyInjection\Tests\Dumper\Rot13EnvVarProcessor();
    }

    /**
     * Gets the public 'container.env_var_processors_locator' shared service.
     *
     * @return \Symfony\Component\DependencyInjection\ServiceLocator
     */
    protected function getContainer_EnvVarProcessorsLocatorService()
    {
<<<<<<< HEAD
        return $this->services['container.env_var_processors_locator'] = new \Symfony\Component\DependencyInjection\Argument\ServiceLocator($this->getService, [
            'rot13' => ['services', 'Symfony\\Component\\DependencyInjection\\Tests\\Dumper\\Rot13EnvVarProcessor', 'getRot13EnvVarProcessorService', false],
        ]);
=======
        return $this->services['container.env_var_processors_locator'] = new \Symfony\Component\DependencyInjection\ServiceLocator(['rot13' => function () {
            return ${($_ = isset($this->services['Symfony\\Component\\DependencyInjection\\Tests\\Dumper\\Rot13EnvVarProcessor']) ? $this->services['Symfony\\Component\\DependencyInjection\\Tests\\Dumper\\Rot13EnvVarProcessor'] : ($this->services['Symfony\\Component\\DependencyInjection\\Tests\\Dumper\\Rot13EnvVarProcessor'] = new \Symfony\Component\DependencyInjection\Tests\Dumper\Rot13EnvVarProcessor())) && false ?: '_'};
        }]);
>>>>>>> 47cd029f
    }

    public function getParameter($name)
    {
        $name = (string) $name;

        if (!(isset($this->parameters[$name]) || isset($this->loadedDynamicParameters[$name]) || array_key_exists($name, $this->parameters))) {
            throw new InvalidArgumentException(sprintf('The parameter "%s" must be defined.', $name));
        }
        if (isset($this->loadedDynamicParameters[$name])) {
            return $this->loadedDynamicParameters[$name] ? $this->dynamicParameters[$name] : $this->getDynamicParameter($name);
        }

        return $this->parameters[$name];
    }

    public function hasParameter($name)
    {
        $name = (string) $name;

        return isset($this->parameters[$name]) || isset($this->loadedDynamicParameters[$name]) || array_key_exists($name, $this->parameters);
    }

    public function setParameter($name, $value)
    {
        throw new LogicException('Impossible to call set() on a frozen ParameterBag.');
    }

    public function getParameterBag()
    {
        if (null === $this->parameterBag) {
            $parameters = $this->parameters;
            foreach ($this->loadedDynamicParameters as $name => $loaded) {
                $parameters[$name] = $loaded ? $this->dynamicParameters[$name] : $this->getDynamicParameter($name);
            }
            $this->parameterBag = new FrozenParameterBag($parameters);
        }

        return $this->parameterBag;
    }

    private $loadedDynamicParameters = [
        'hello' => false,
    ];
    private $dynamicParameters = [];

    /**
     * Computes a dynamic parameter.
     *
     * @param string $name The name of the dynamic parameter to load
     *
     * @return mixed The value of the dynamic parameter
     *
     * @throws InvalidArgumentException When the dynamic parameter does not exist
     */
    private function getDynamicParameter($name)
    {
        switch ($name) {
            case 'hello': $value = $this->getEnv('rot13:foo'); break;
            default: throw new InvalidArgumentException(sprintf('The dynamic parameter "%s" must be defined.', $name));
        }
        $this->loadedDynamicParameters[$name] = true;

        return $this->dynamicParameters[$name] = $value;
    }

    /**
     * Gets the default parameters.
     *
     * @return array An array of the default parameters
     */
    protected function getDefaultParameters()
    {
        return [
            'env(foo)' => 'jbeyq',
        ];
    }
}<|MERGE_RESOLUTION|>--- conflicted
+++ resolved
@@ -70,15 +70,9 @@
      */
     protected function getContainer_EnvVarProcessorsLocatorService()
     {
-<<<<<<< HEAD
         return $this->services['container.env_var_processors_locator'] = new \Symfony\Component\DependencyInjection\Argument\ServiceLocator($this->getService, [
             'rot13' => ['services', 'Symfony\\Component\\DependencyInjection\\Tests\\Dumper\\Rot13EnvVarProcessor', 'getRot13EnvVarProcessorService', false],
         ]);
-=======
-        return $this->services['container.env_var_processors_locator'] = new \Symfony\Component\DependencyInjection\ServiceLocator(['rot13' => function () {
-            return ${($_ = isset($this->services['Symfony\\Component\\DependencyInjection\\Tests\\Dumper\\Rot13EnvVarProcessor']) ? $this->services['Symfony\\Component\\DependencyInjection\\Tests\\Dumper\\Rot13EnvVarProcessor'] : ($this->services['Symfony\\Component\\DependencyInjection\\Tests\\Dumper\\Rot13EnvVarProcessor'] = new \Symfony\Component\DependencyInjection\Tests\Dumper\Rot13EnvVarProcessor())) && false ?: '_'};
-        }]);
->>>>>>> 47cd029f
     }
 
     public function getParameter($name)
