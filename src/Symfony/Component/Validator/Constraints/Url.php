--- conflicted
+++ resolved
@@ -41,21 +41,12 @@
     public $normalizer;
 
     public function __construct(
-<<<<<<< HEAD
-        array $options = null,
-        string $message = null,
-        array $protocols = null,
-        bool $relativeProtocol = null,
-        callable $normalizer = null,
-        array $groups = null,
-=======
         ?array $options = null,
         ?string $message = null,
         ?array $protocols = null,
         ?bool $relativeProtocol = null,
         ?callable $normalizer = null,
         ?array $groups = null,
->>>>>>> a44829e2
         mixed $payload = null
     ) {
         parent::__construct($options, $groups, $payload);
