<?php

/*
 * This file is part of the Symfony package.
 *
 * (c) Fabien Potencier <fabien@symfony.com>
 *
 * For the full copyright and license information, please view the LICENSE
 * file that was distributed with this source code.
 */

namespace Symfony\Component\DependencyInjection\ParameterBag;

use Symfony\Component\DependencyInjection\Exception\LogicException;
use Symfony\Component\DependencyInjection\Exception\ParameterNotFoundException;

/**
 * ParameterBagInterface is the interface implemented by objects that manage service container parameters.
 *
 * @author Fabien Potencier <fabien@symfony.com>
 */
interface ParameterBagInterface
{
    /**
     * Clears all parameters.
     *
     * @throws LogicException if the ParameterBagInterface can not be cleared
     */
    public function clear();

    /**
     * Adds parameters to the service container parameters.
     *
     * @throws LogicException if the parameter can not be added
     */
    public function add(array $parameters);

    /**
     * Gets the service container parameters.
     *
     * @return array
     */
    public function all();

    /**
     * Gets a service container parameter.
     *
     * @return array|bool|string|int|float|null
     *
     * @throws ParameterNotFoundException if the parameter is not defined
     */
    public function get(string $name);

    /**
     * Removes a parameter.
     */
    public function remove(string $name);

    /**
     * Sets a service container parameter.
     *
     * @param array|bool|string|int|float|null $value The parameter value
     *
     * @throws LogicException if the parameter can not be set
     */
    public function set(string $name, $value);

    /**
     * Returns true if a parameter name is defined.
     *
<<<<<<< HEAD
     * @return bool true if the parameter name is defined, false otherwise
=======
     * @return bool
>>>>>>> f1643e87
     */
    public function has(string $name);

    /**
     * Replaces parameter placeholders (%name%) by their values for all parameters.
     */
    public function resolve();

    /**
     * Replaces parameter placeholders (%name%) by their values.
     *
     * @param mixed $value A value
     *
     * @throws ParameterNotFoundException if a placeholder references a parameter that does not exist
     */
    public function resolveValue($value);

    /**
     * Escape parameter placeholders %.
     *
     * @param mixed $value
     *
     * @return mixed
     */
    public function escapeValue($value);

    /**
     * Unescape parameter placeholders %.
     *
     * @param mixed $value
     *
     * @return mixed
     */
    public function unescapeValue($value);
}<|MERGE_RESOLUTION|>--- conflicted
+++ resolved
@@ -68,11 +68,7 @@
     /**
      * Returns true if a parameter name is defined.
      *
-<<<<<<< HEAD
-     * @return bool true if the parameter name is defined, false otherwise
-=======
      * @return bool
->>>>>>> f1643e87
      */
     public function has(string $name);
 
