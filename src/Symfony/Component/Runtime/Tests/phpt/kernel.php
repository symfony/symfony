--- conflicted
+++ resolved
@@ -15,11 +15,7 @@
         $this->var = $var;
     }
 
-<<<<<<< HEAD
-    public function handle(Request $request, $type = self::MAIN_REQUEST, $catch = true)
-=======
-    public function handle(Request $request, $type = self::MASTER_REQUEST, $catch = true): Response
->>>>>>> 09a8d4a0
+    public function handle(Request $request, $type = self::MAIN_REQUEST, $catch = true): Response
     {
         return new Response('OK Kernel '.$this->var);
     }
