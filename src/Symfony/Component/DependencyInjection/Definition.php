<?php

/*
 * This file is part of the Symfony package.
 *
 * (c) Fabien Potencier <fabien@symfony.com>
 *
 * For the full copyright and license information, please view the LICENSE
 * file that was distributed with this source code.
 */

namespace Symfony\Component\DependencyInjection;

use Symfony\Component\DependencyInjection\Argument\BoundArgument;
use Symfony\Component\DependencyInjection\Exception\InvalidArgumentException;
use Symfony\Component\DependencyInjection\Exception\OutOfBoundsException;

/**
 * Definition represents a service definition.
 *
 * @author Fabien Potencier <fabien@symfony.com>
 */
class Definition
{
    private const DEFAULT_DEPRECATION_TEMPLATE = 'The "%service_id%" service is deprecated. You should stop using it, as it will be removed in the future.';

    private ?string $class = null;
    private ?string $file = null;
    private string|array|null $factory = null;
    private bool $shared = true;
    private array $deprecation = [];
    private array $properties = [];
    private array $calls = [];
    private array $instanceof = [];
    private bool $autoconfigured = false;
    private string|array|null $configurator = null;
    private array $tags = [];
    private bool $public = false;
    private bool $synthetic = false;
    private bool $abstract = false;
    private bool $lazy = false;
    private ?array $decoratedService = null;
    private bool $autowired = false;
    private array $changes = [];
    private array $bindings = [];
    private array $errors = [];

    protected $arguments = [];

    /**
     * @internal
     *
     * Used to store the name of the inner id when using service decoration together with autowiring
     */
    public ?string $innerServiceId = null;

    /**
     * @internal
     *
     * Used to store the behavior to follow when using service decoration and the decorated service is invalid
     */
    public ?int $decorationOnInvalid = null;

    public function __construct(?string $class = null, array $arguments = [])
    {
        if (null !== $class) {
            $this->setClass($class);
        }
        $this->arguments = $arguments;
    }

    /**
     * Returns all changes tracked for the Definition object.
     */
    public function getChanges(): array
    {
        return $this->changes;
    }

    /**
     * Sets the tracked changes for the Definition object.
     *
     * @param array $changes An array of changes for this Definition
     *
     * @return $this
     */
    public function setChanges(array $changes): static
    {
        $this->changes = $changes;

        return $this;
    }

    /**
     * Sets a factory.
     *
     * @param string|array|Reference|null $factory A PHP function, reference or an array containing a class/Reference and a method to call
     *
     * @return $this
     */
    public function setFactory(string|array|Reference|null $factory): static
    {
        $this->changes['factory'] = true;

        if (\is_string($factory) && str_contains($factory, '::')) {
            $factory = explode('::', $factory, 2);
        } elseif ($factory instanceof Reference) {
            $factory = [$factory, '__invoke'];
        }

        $this->factory = $factory;

        return $this;
    }

    /**
     * Gets the factory.
     *
     * @return string|array|null The PHP function or an array containing a class/Reference and a method to call
     */
    public function getFactory(): string|array|null
    {
        return $this->factory;
    }

    /**
     * Sets the service that this service is decorating.
     *
     * @param string|null $id        The decorated service id, use null to remove decoration
     * @param string|null $renamedId The new decorated service id
     *
     * @return $this
     *
     * @throws InvalidArgumentException in case the decorated service id and the new decorated service id are equals
     */
<<<<<<< HEAD
    public function setDecoratedService(?string $id, string $renamedId = null, int $priority = 0, int $invalidBehavior = ContainerInterface::EXCEPTION_ON_INVALID_REFERENCE): static
=======
    public function setDecoratedService(?string $id, ?string $renamedId = null, int $priority = 0, int $invalidBehavior = ContainerInterface::EXCEPTION_ON_INVALID_REFERENCE): static
>>>>>>> a44829e2
    {
        if ($renamedId && $id === $renamedId) {
            throw new InvalidArgumentException(sprintf('The decorated service inner name for "%s" must be different than the service name itself.', $id));
        }

        $this->changes['decorated_service'] = true;

        if (null === $id) {
            $this->decoratedService = null;
        } else {
            $this->decoratedService = [$id, $renamedId, $priority];

            if (ContainerInterface::EXCEPTION_ON_INVALID_REFERENCE !== $invalidBehavior) {
                $this->decoratedService[] = $invalidBehavior;
            }
        }

        return $this;
    }

    /**
     * Gets the service that this service is decorating.
     *
     * @return array|null An array composed of the decorated service id, the new id for it and the priority of decoration, null if no service is decorated
     */
    public function getDecoratedService(): ?array
    {
        return $this->decoratedService;
    }

    /**
     * Sets the service class.
     *
     * @return $this
     */
    public function setClass(?string $class): static
    {
        $this->changes['class'] = true;

        $this->class = $class;

        return $this;
    }

    /**
     * Gets the service class.
<<<<<<< HEAD
     *
     * @return class-string|null
=======
>>>>>>> a44829e2
     */
    public function getClass(): ?string
    {
        return $this->class;
    }

    /**
     * Sets the arguments to pass to the service constructor/factory method.
     *
     * @return $this
     */
    public function setArguments(array $arguments): static
    {
        $this->arguments = $arguments;

        return $this;
    }

    /**
     * Sets the properties to define when creating the service.
     *
     * @return $this
     */
    public function setProperties(array $properties): static
    {
        $this->properties = $properties;

        return $this;
    }

    /**
     * Gets the properties to define when creating the service.
     */
    public function getProperties(): array
    {
        return $this->properties;
    }

    /**
     * Sets a specific property.
     *
     * @return $this
     */
    public function setProperty(string $name, mixed $value): static
    {
        $this->properties[$name] = $value;

        return $this;
    }

    /**
     * Adds an argument to pass to the service constructor/factory method.
     *
     * @return $this
     */
    public function addArgument(mixed $argument): static
    {
        $this->arguments[] = $argument;

        return $this;
    }

    /**
     * Replaces a specific argument.
     *
     * @return $this
     *
     * @throws OutOfBoundsException When the replaced argument does not exist
     */
    public function replaceArgument(int|string $index, mixed $argument): static
    {
        if (0 === \count($this->arguments)) {
            throw new OutOfBoundsException(sprintf('Cannot replace arguments for class "%s" if none have been configured yet.', $this->class));
        }

        if (\is_int($index) && ($index < 0 || $index > \count($this->arguments) - 1)) {
            throw new OutOfBoundsException(sprintf('The index "%d" is not in the range [0, %d] of the arguments of class "%s".', $index, \count($this->arguments) - 1, $this->class));
        }

        if (!\array_key_exists($index, $this->arguments)) {
            throw new OutOfBoundsException(sprintf('The argument "%s" doesn\'t exist in class "%s".', $index, $this->class));
        }

        $this->arguments[$index] = $argument;

        return $this;
    }

    /**
     * Sets a specific argument.
     *
     * @return $this
     */
    public function setArgument(int|string $key, mixed $value): static
    {
        $this->arguments[$key] = $value;

        return $this;
    }

    /**
     * Gets the arguments to pass to the service constructor/factory method.
     */
    public function getArguments(): array
    {
        return $this->arguments;
    }

    /**
     * Gets an argument to pass to the service constructor/factory method.
     *
     * @throws OutOfBoundsException When the argument does not exist
     */
    public function getArgument(int|string $index): mixed
    {
        if (!\array_key_exists($index, $this->arguments)) {
            throw new OutOfBoundsException(sprintf('The argument "%s" doesn\'t exist in class "%s".', $index, $this->class));
        }

        return $this->arguments[$index];
    }

    /**
     * Sets the methods to call after service initialization.
     *
     * @return $this
     */
    public function setMethodCalls(array $calls = []): static
    {
        $this->calls = [];
        foreach ($calls as $call) {
            $this->addMethodCall($call[0], $call[1], $call[2] ?? false);
        }

        return $this;
    }

    /**
     * Adds a method to call after service initialization.
     *
     * @param string $method       The method name to call
     * @param array  $arguments    An array of arguments to pass to the method call
     * @param bool   $returnsClone Whether the call returns the service instance or not
     *
     * @return $this
     *
     * @throws InvalidArgumentException on empty $method param
     */
    public function addMethodCall(string $method, array $arguments = [], bool $returnsClone = false): static
    {
        if (empty($method)) {
            throw new InvalidArgumentException('Method name cannot be empty.');
        }
        $this->calls[] = $returnsClone ? [$method, $arguments, true] : [$method, $arguments];

        return $this;
    }

    /**
     * Removes a method to call after service initialization.
     *
     * @return $this
     */
    public function removeMethodCall(string $method): static
    {
        foreach ($this->calls as $i => $call) {
            if ($call[0] === $method) {
                unset($this->calls[$i]);
            }
        }

        return $this;
    }

    /**
     * Check if the current definition has a given method to call after service initialization.
     */
    public function hasMethodCall(string $method): bool
    {
        foreach ($this->calls as $call) {
            if ($call[0] === $method) {
                return true;
            }
        }

        return false;
    }

    /**
     * Gets the methods to call after service initialization.
     */
    public function getMethodCalls(): array
    {
        return $this->calls;
    }

    /**
     * Sets the definition templates to conditionally apply on the current definition, keyed by parent interface/class.
     *
     * @param ChildDefinition[] $instanceof
     *
     * @return $this
     */
    public function setInstanceofConditionals(array $instanceof): static
    {
        $this->instanceof = $instanceof;

        return $this;
    }

    /**
     * Gets the definition templates to conditionally apply on the current definition, keyed by parent interface/class.
     *
     * @return ChildDefinition[]
     */
    public function getInstanceofConditionals(): array
    {
        return $this->instanceof;
    }

    /**
     * Sets whether or not instanceof conditionals should be prepended with a global set.
     *
     * @return $this
     */
    public function setAutoconfigured(bool $autoconfigured): static
    {
        $this->changes['autoconfigured'] = true;

        $this->autoconfigured = $autoconfigured;

        return $this;
    }

    public function isAutoconfigured(): bool
    {
        return $this->autoconfigured;
    }

    /**
     * Sets tags for this definition.
     *
     * @return $this
     */
    public function setTags(array $tags): static
    {
        $this->tags = $tags;

        return $this;
    }

    /**
     * Returns all tags.
     */
    public function getTags(): array
    {
        return $this->tags;
    }

    /**
     * Gets a tag by name.
     */
    public function getTag(string $name): array
    {
        return $this->tags[$name] ?? [];
    }

    /**
     * Adds a tag for this definition.
     *
     * @return $this
     */
    public function addTag(string $name, array $attributes = []): static
    {
        $this->tags[$name][] = $attributes;

        return $this;
    }

    /**
     * Whether this definition has a tag with the given name.
     */
    public function hasTag(string $name): bool
    {
        return isset($this->tags[$name]);
    }

    /**
     * Clears all tags for a given name.
     *
     * @return $this
     */
    public function clearTag(string $name): static
    {
        unset($this->tags[$name]);

        return $this;
    }

    /**
     * Clears the tags for this definition.
     *
     * @return $this
     */
    public function clearTags(): static
    {
        $this->tags = [];

        return $this;
    }

    /**
     * Sets a file to require before creating the service.
     *
     * @return $this
     */
    public function setFile(?string $file): static
    {
        $this->changes['file'] = true;

        $this->file = $file;

        return $this;
    }

    /**
     * Gets the file to require before creating the service.
     */
    public function getFile(): ?string
    {
        return $this->file;
    }

    /**
     * Sets if the service must be shared or not.
     *
     * @return $this
     */
    public function setShared(bool $shared): static
    {
        $this->changes['shared'] = true;

        $this->shared = $shared;

        return $this;
    }

    /**
     * Whether this service is shared.
     */
    public function isShared(): bool
    {
        return $this->shared;
    }

    /**
     * Sets the visibility of this service.
     *
     * @return $this
     */
    public function setPublic(bool $boolean): static
    {
        $this->changes['public'] = true;

        $this->public = $boolean;

        return $this;
    }

    /**
     * Whether this service is public facing.
     */
    public function isPublic(): bool
    {
        return $this->public;
    }

    /**
     * Whether this service is private.
     */
    public function isPrivate(): bool
    {
        return !$this->public;
    }

    /**
     * Sets the lazy flag of this service.
     *
     * @return $this
     */
    public function setLazy(bool $lazy): static
    {
        $this->changes['lazy'] = true;

        $this->lazy = $lazy;

        return $this;
    }

    /**
     * Whether this service is lazy.
     */
    public function isLazy(): bool
    {
        return $this->lazy;
    }

    /**
     * Sets whether this definition is synthetic, that is not constructed by the
     * container, but dynamically injected.
     *
     * @return $this
     */
    public function setSynthetic(bool $boolean): static
    {
        $this->synthetic = $boolean;

        if (!isset($this->changes['public'])) {
            $this->setPublic(true);
        }

        return $this;
    }

    /**
     * Whether this definition is synthetic, that is not constructed by the
     * container, but dynamically injected.
     */
    public function isSynthetic(): bool
    {
        return $this->synthetic;
    }

    /**
     * Whether this definition is abstract, that means it merely serves as a
     * template for other definitions.
     *
     * @return $this
     */
    public function setAbstract(bool $boolean): static
    {
        $this->abstract = $boolean;

        return $this;
    }

    /**
     * Whether this definition is abstract, that means it merely serves as a
     * template for other definitions.
     */
    public function isAbstract(): bool
    {
        return $this->abstract;
    }

    /**
     * Whether this definition is deprecated, that means it should not be called
     * anymore.
     *
     * @param string $package The name of the composer package that is triggering the deprecation
     * @param string $version The version of the package that introduced the deprecation
     * @param string $message The deprecation message to use
     *
     * @return $this
     *
     * @throws InvalidArgumentException when the message template is invalid
     */
    public function setDeprecated(string $package, string $version, string $message): static
    {
        if ('' !== $message) {
            if (preg_match('#[\r\n]|\*/#', $message)) {
                throw new InvalidArgumentException('Invalid characters found in deprecation template.');
            }

            if (!str_contains($message, '%service_id%')) {
                throw new InvalidArgumentException('The deprecation template must contain the "%service_id%" placeholder.');
            }
        }

        $this->changes['deprecated'] = true;
        $this->deprecation = ['package' => $package, 'version' => $version, 'message' => $message ?: self::DEFAULT_DEPRECATION_TEMPLATE];

        return $this;
    }

    /**
     * Whether this definition is deprecated, that means it should not be called
     * anymore.
     */
    public function isDeprecated(): bool
    {
        return (bool) $this->deprecation;
    }

    /**
     * @param string $id Service id relying on this definition
     */
    public function getDeprecation(string $id): array
    {
        return [
            'package' => $this->deprecation['package'],
            'version' => $this->deprecation['version'],
            'message' => str_replace('%service_id%', $id, $this->deprecation['message']),
        ];
    }

    /**
     * Sets a configurator to call after the service is fully initialized.
     *
     * @param string|array|Reference|null $configurator A PHP function, reference or an array containing a class/Reference and a method to call
     *
     * @return $this
     */
    public function setConfigurator(string|array|Reference|null $configurator): static
    {
        $this->changes['configurator'] = true;

        if (\is_string($configurator) && str_contains($configurator, '::')) {
            $configurator = explode('::', $configurator, 2);
        } elseif ($configurator instanceof Reference) {
            $configurator = [$configurator, '__invoke'];
        }

        $this->configurator = $configurator;

        return $this;
    }

    /**
     * Gets the configurator to call after the service is fully initialized.
     */
    public function getConfigurator(): string|array|null
    {
        return $this->configurator;
    }

    /**
     * Is the definition autowired?
     */
    public function isAutowired(): bool
    {
        return $this->autowired;
    }

    /**
     * Enables/disables autowiring.
     *
     * @return $this
     */
    public function setAutowired(bool $autowired): static
    {
        $this->changes['autowired'] = true;

        $this->autowired = $autowired;

        return $this;
    }

    /**
     * Gets bindings.
     *
     * @return BoundArgument[]
     */
    public function getBindings(): array
    {
        return $this->bindings;
    }

    /**
     * Sets bindings.
     *
     * Bindings map $named or FQCN arguments to values that should be
     * injected in the matching parameters (of the constructor, of methods
     * called and of controller actions).
     *
     * @return $this
     */
    public function setBindings(array $bindings): static
    {
        foreach ($bindings as $key => $binding) {
            if (0 < strpos($key, '$') && $key !== $k = preg_replace('/[ \t]*\$/', ' $', $key)) {
                unset($bindings[$key]);
                $bindings[$key = $k] = $binding;
            }
            if (!$binding instanceof BoundArgument) {
                $bindings[$key] = new BoundArgument($binding);
            }
        }

        $this->bindings = $bindings;

        return $this;
    }

    /**
     * Add an error that occurred when building this Definition.
     *
     * @return $this
     */
<<<<<<< HEAD
    public function addError(string|\Closure|self $error): static
=======
    public function addError(string|\Closure|Definition $error): static
>>>>>>> a44829e2
    {
        if ($error instanceof self) {
            $this->errors = array_merge($this->errors, $error->errors);
        } else {
            $this->errors[] = $error;
        }

        return $this;
    }

    /**
     * Returns any errors that occurred while building this Definition.
     */
    public function getErrors(): array
    {
        foreach ($this->errors as $i => $error) {
            if ($error instanceof \Closure) {
                $this->errors[$i] = (string) $error();
            } elseif (!\is_string($error)) {
                $this->errors[$i] = (string) $error;
            }
        }

        return $this->errors;
    }

    public function hasErrors(): bool
    {
        return (bool) $this->errors;
    }
}<|MERGE_RESOLUTION|>--- conflicted
+++ resolved
@@ -133,11 +133,7 @@
      *
      * @throws InvalidArgumentException in case the decorated service id and the new decorated service id are equals
      */
-<<<<<<< HEAD
-    public function setDecoratedService(?string $id, string $renamedId = null, int $priority = 0, int $invalidBehavior = ContainerInterface::EXCEPTION_ON_INVALID_REFERENCE): static
-=======
     public function setDecoratedService(?string $id, ?string $renamedId = null, int $priority = 0, int $invalidBehavior = ContainerInterface::EXCEPTION_ON_INVALID_REFERENCE): static
->>>>>>> a44829e2
     {
         if ($renamedId && $id === $renamedId) {
             throw new InvalidArgumentException(sprintf('The decorated service inner name for "%s" must be different than the service name itself.', $id));
@@ -184,11 +180,8 @@
 
     /**
      * Gets the service class.
-<<<<<<< HEAD
      *
      * @return class-string|null
-=======
->>>>>>> a44829e2
      */
     public function getClass(): ?string
     {
@@ -788,11 +781,7 @@
      *
      * @return $this
      */
-<<<<<<< HEAD
     public function addError(string|\Closure|self $error): static
-=======
-    public function addError(string|\Closure|Definition $error): static
->>>>>>> a44829e2
     {
         if ($error instanceof self) {
             $this->errors = array_merge($this->errors, $error->errors);
