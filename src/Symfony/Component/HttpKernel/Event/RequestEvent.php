--- conflicted
+++ resolved
@@ -49,11 +49,7 @@
     /**
      * Returns whether a response was set.
      *
-<<<<<<< HEAD
-     * @return bool Whether a response was set
-=======
      * @return bool
->>>>>>> f1643e87
      */
     public function hasResponse()
     {
