name: PHPUnit

on:
  push:
  pull_request:

defaults:
  run:
    shell: bash

concurrency:
    group: ${{ github.workflow }}-${{ github.head_ref || github.run_id }}
    cancel-in-progress: true

permissions:
  contents: read

jobs:

  tests:
    name: Tests

    env:
      extensions: amqp,apcu,igbinary,intl,mbstring,memcached,redis

    strategy:
      matrix:
        include:
          - php: '8.1'
          - php: '8.1'
            mode: high-deps
          - php: '8.1'
            mode: low-deps
          - php: '8.2'
            #mode: experimental
      fail-fast: false

    runs-on: ubuntu-20.04

    steps:
      - name: Checkout
        uses: actions/checkout@v3
        with:
          fetch-depth: 2

      - name: Setup PHP
        uses: shivammathur/setup-php@v2
        with:
          coverage: "none"
          ini-values: date.timezone=UTC,memory_limit=-1,default_socket_timeout=10,session.gc_probability=0,apc.enable_cli=1,zend.assertions=1
          php-version: "${{ matrix.php }}"
          extensions: "${{ env.extensions }}"
          tools: flex

      - name: Configure environment
        run: |
          git config --global user.email ""
          git config --global user.name "Symfony"
          git config --global init.defaultBranch main
          git config --global advice.detachedHead false

          COMPOSER_HOME="$(composer config home)"
          ([ -d "$COMPOSER_HOME" ] || mkdir "$COMPOSER_HOME") && cp .github/composer-config.json "$COMPOSER_HOME/config.json"

          echo COLUMNS=120 >> $GITHUB_ENV
          echo PHPUNIT="$(pwd)/phpunit --exclude-group tty,benchmark,intl-data,integration" >> $GITHUB_ENV
          echo COMPOSER_UP='composer update --no-progress --ansi'$([[ "${{ matrix.php }}" = "8.2" ]] && echo ' --ignore-platform-req=php+') >> $GITHUB_ENV

          SYMFONY_VERSIONS=$(git ls-remote -q --heads | cut -f2 | grep -o '/[1-9][0-9]*\.[0-9].*' | sort -V)
          SYMFONY_VERSION=$(grep ' VERSION = ' src/Symfony/Component/HttpKernel/Kernel.php | cut -d "'" -f2 | cut -d '.' -f 1-2)
          SYMFONY_FEATURE_BRANCH=$(curl -s https://raw.githubusercontent.com/symfony/recipes/flex/main/index.json | jq -r '.versions."dev-name"')

          # Install the phpunit-bridge from a PR if required
          #
          # To run a PR with a patched phpunit-bridge, first submit the patch for the
          # phpunit-bridge as a separate PR against the next feature-branch then
          # uncomment and update the following line with that PR number
          #SYMFONY_PHPUNIT_BRIDGE_PR=32886

          if [[ $SYMFONY_PHPUNIT_BRIDGE_PR ]]; then
            git fetch --depth=2 origin refs/pull/$SYMFONY_PHPUNIT_BRIDGE_PR/head
            git rm -rq src/Symfony/Bridge/PhpUnit
            git checkout -q FETCH_HEAD -- src/Symfony/Bridge/PhpUnit
            SYMFONY_PHPUNIT_BRIDGE_REF=$(curl -s https://api.github.com/repos/symfony/symfony/pulls/$SYMFONY_PHPUNIT_BRIDGE_PR | jq -r .base.ref)
            sed -i 's/"symfony\/phpunit-bridge": ".*"/"symfony\/phpunit-bridge": "'$SYMFONY_PHPUNIT_BRIDGE_REF'.x@dev"/' composer.json
            rm -rf .phpunit
          fi

          # Create local composer packages for each patched components and reference them in composer.json files when cross-testing components
          if [[ ! "${{ matrix.mode }}" = *-deps ]]; then
              php .github/build-packages.php HEAD^ $SYMFONY_VERSION src/Symfony/Bridge/PhpUnit
          else
            echo SYMFONY_DEPRECATIONS_HELPER=weak >> $GITHUB_ENV
            cp composer.json composer.json.orig
            echo -e '{\n"require":{'"$(grep phpunit-bridge composer.json)"'"php":"*"},"minimum-stability":"dev"}' > composer.json
<<<<<<< HEAD
            php .github/build-packages.php HEAD^ $SYMFONY_VERSION $(find src/Symfony -mindepth 2 -maxdepth 6 -type f -name composer.json -printf '%h\n' | grep -v src/Symfony/Component/Intl/Resources/emoji)
=======
            php .github/build-packages.php HEAD^ $SYMFONY_VERSION $(find src/Symfony -mindepth 2 -type f -name composer.json -printf '%h\n')
>>>>>>> 9043f89c
            mv composer.json composer.json.phpunit
            mv composer.json.orig composer.json
          fi
          if [[ $SYMFONY_PHPUNIT_BRIDGE_PR ]]; then
            git rm -fq -- src/Symfony/Bridge/PhpUnit/composer.json
            git diff --staged -- src/Symfony/Bridge/PhpUnit/ | git apply -R --index
          fi

          # For the highest branch, in high-deps mode, the version before it is checked out and tested with the locally patched components
          if [[ "${{ matrix.mode }}" = high-deps && $SYMFONY_VERSION = $(echo "$SYMFONY_VERSIONS" | tail -n 1 | sed s/.//) ]]; then
            echo FLIP='^' >> $GITHUB_ENV
            SYMFONY_VERSION=$(echo "$SYMFONY_VERSIONS" | grep -FB1 /$SYMFONY_VERSION | head -n 1 | sed s/.//)
            git fetch --depth=2 origin $SYMFONY_VERSION
            git checkout -m FETCH_HEAD
            echo COMPONENTS=$(find src/Symfony -mindepth 2 -type f -name phpunit.xml.dist -printf '%h ') >> $GITHUB_ENV
          fi

          # Skip the phpunit-bridge on bugfix-branches when not in *-deps mode
          if [[ ! "${{ matrix.mode }}" = *-deps && $SYMFONY_VERSION != $SYMFONY_FEATURE_BRANCH ]]; then
            echo COMPONENTS=$(find src/Symfony -mindepth 2 -type f -name phpunit.xml.dist -not -wholename '*/Bridge/PhpUnit/*' | xargs -I{} dirname {}) >> $GITHUB_ENV
          else
            echo COMPONENTS=$(find src/Symfony -mindepth 2 -type f -name phpunit.xml.dist | xargs -I{} dirname {}) >> $GITHUB_ENV
          fi

          # Legacy tests are skipped when deps=high and when the current branch version has not the same major version number as the next one
          [[ "${{ matrix.mode }}" = high-deps && $SYMFONY_VERSION = *.4 ]] && echo LEGACY=,legacy >> $GITHUB_ENV || true

          echo SYMFONY_VERSION=$SYMFONY_VERSION >> $GITHUB_ENV
          echo COMPOSER_ROOT_VERSION=$SYMFONY_VERSION.x-dev >> $GITHUB_ENV
          echo SYMFONY_REQUIRE=">=$([ '${{ matrix.mode }}' = low-deps ] && echo 3.4 || echo $SYMFONY_VERSION)" >> $GITHUB_ENV
          [[ "${{ matrix.mode }}" = *-deps ]] && mv composer.json.phpunit composer.json || true

      - name: Install dependencies
        run: |
          echo "::group::composer update"
          $COMPOSER_UP
          echo "::endgroup::"

          echo "::group::install phpunit"
          ./phpunit install
          echo "::endgroup::"

      - name: Patch return types
        if: "matrix.php == '8.1' && ! matrix.mode"
        run: |
          patch -sp1 < .github/expected-missing-return-types.diff
          git add .
          composer install -q --optimize-autoloader
          SYMFONY_PATCH_TYPE_DECLARATIONS='force=2&php=8.1' php .github/patch-types.php
          SYMFONY_PATCH_TYPE_DECLARATIONS='force=2&php=8.1' php .github/patch-types.php # ensure the script is idempotent
          git diff --exit-code

      - name: Run tests
        run: |
          _run_tests() {
            local ok=0
            local title="$1$FLIP"
            local start=$(date -u +%s)
            OUTPUT=$(bash -xc "$2" 2>&1) || ok=1
            local end=$(date -u +%s)

            if [[ $ok -ne 0 ]]; then
              printf "\n%-70s%10s\n" $title $(($end-$start))s
              echo "$OUTPUT"
              echo -e "\n::error::KO $title\\n"
            else
              printf "::group::%-68s%10s\n" $title $(($end-$start))s
              echo "$OUTPUT"
              echo -e "\n\\e[32mOK\\e[0m $title\\n\\n::endgroup::"
            fi

            [[ "${{ matrix.mode }}" = experimental ]] || (exit $ok)
          }
          export -f _run_tests

          if [[ ! "${{ matrix.mode }}" = *-deps ]]; then
            echo "$COMPONENTS" | xargs -n1 | parallel -j +3 "_run_tests {} '$PHPUNIT {}'"

            exit 0
          fi

          if [[ "${{ matrix.mode }}" = low-deps ]]; then
            echo "$COMPONENTS" | xargs -n1 | parallel -j +3 "_run_tests {} 'cd {} && $COMPOSER_UP --prefer-lowest --prefer-stable && $PHPUNIT'"

            exit 0
          fi

          (cd src/Symfony/Component/HttpFoundation; cp composer.json composer.bak; composer require --dev --no-update mongodb/mongodb)
          (cd src/Symfony/Component/Lock; cp composer.json composer.bak; composer require --dev --no-update mongodb/mongodb)

          # matrix.mode = high-deps
          echo "$COMPONENTS" | xargs -n1 | parallel -j +3 "_run_tests {} 'cd {} && $COMPOSER_UP && $PHPUNIT$LEGACY'" || X=1

          # get a list of the patched components (relies on .github/build-packages.php being called in the previous step)
          (cd src/Symfony/Component/HttpFoundation; mv composer.bak composer.json)
          (cd src/Symfony/Component/Lock; mv composer.bak composer.json)
          PATCHED_COMPONENTS=$(git diff --name-only src/ | grep composer.json || true)

          # for 5.4 LTS, checkout and test previous major with the patched components (only for patched components)
          if [[ $PATCHED_COMPONENTS && $SYMFONY_VERSION = 5.4 ]]; then
              export FLIP='^'
              SYMFONY_VERSION=$(echo $SYMFONY_VERSION | awk '{print $1 - 1}')
              echo -e "\\n\\e[33;1mChecking out Symfony $SYMFONY_VERSION and running tests with patched components as deps\\e[0m"
              export COMPOSER_ROOT_VERSION=$SYMFONY_VERSION.x-dev
              export SYMFONY_REQUIRE=">=$SYMFONY_VERSION"
              git fetch --depth=2 origin $SYMFONY_VERSION
              git checkout -m FETCH_HEAD
              PATCHED_COMPONENTS=$(echo "$PATCHED_COMPONENTS" | xargs dirname | xargs -n1 -I{} bash -c "[ -e '{}/phpunit.xml.dist' ] && echo '{}'" | sort || true)
              (cd src/Symfony/Component/HttpFoundation; composer require --dev --no-update mongodb/mongodb)
              (cd src/Symfony/Component/Lock; composer require --dev --no-update mongodb/mongodb)
              if [[ $PATCHED_COMPONENTS ]]; then
                echo "::group::install phpunit"
                ./phpunit install
                echo "::endgroup::"
                echo "$PATCHED_COMPONENTS" | parallel -j +3 "_run_tests {} 'cd {} && rm composer.lock vendor/ -Rf && $COMPOSER_UP && $PHPUNIT$LEGACY'" || X=1
              fi
          fi

          [[ ! $X ]] || (exit 1)

      - name: Run TTY tests
        if: "! matrix.mode"
        run: |
            script -e -c './phpunit --group tty' /dev/null

      - name: Run tests with SIGCHLD enabled PHP
        if: "matrix.php == '8.1' && ! matrix.mode"
        run: |
          mkdir build
          cd build
          wget -q https://github.com/symfony/binary-utils/releases/download/v0.1/php-8.1.2-pcntl-sigchild.tar.bz2
          tar -xjf php-8.1.2-pcntl-sigchild.tar.bz2
          cd ..

          ./build/php/bin/php ./phpunit --colors=always src/Symfony/Component/Process<|MERGE_RESOLUTION|>--- conflicted
+++ resolved
@@ -93,11 +93,7 @@
             echo SYMFONY_DEPRECATIONS_HELPER=weak >> $GITHUB_ENV
             cp composer.json composer.json.orig
             echo -e '{\n"require":{'"$(grep phpunit-bridge composer.json)"'"php":"*"},"minimum-stability":"dev"}' > composer.json
-<<<<<<< HEAD
-            php .github/build-packages.php HEAD^ $SYMFONY_VERSION $(find src/Symfony -mindepth 2 -maxdepth 6 -type f -name composer.json -printf '%h\n' | grep -v src/Symfony/Component/Intl/Resources/emoji)
-=======
-            php .github/build-packages.php HEAD^ $SYMFONY_VERSION $(find src/Symfony -mindepth 2 -type f -name composer.json -printf '%h\n')
->>>>>>> 9043f89c
+            php .github/build-packages.php HEAD^ $SYMFONY_VERSION $(find src/Symfony -mindepth 2 -type f -name composer.json -printf '%h\n' | grep -v src/Symfony/Component/Intl/Resources/emoji)
             mv composer.json composer.json.phpunit
             mv composer.json.orig composer.json
           fi
