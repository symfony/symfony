--- conflicted
+++ resolved
@@ -187,7 +187,6 @@
         ];
     }
 
-<<<<<<< HEAD
     public function testAllowedControllerTypes()
     {
         $resolver = $this->createControllerResolver();
@@ -252,10 +251,7 @@
         $this->assertSame($controller, $resolver->getController($request));
     }
 
-    protected function createControllerResolver(LoggerInterface $logger = null)
-=======
     protected function createControllerResolver(?LoggerInterface $logger = null)
->>>>>>> a44829e2
     {
         return new ControllerResolver($logger);
     }
