--- conflicted
+++ resolved
@@ -23,12 +23,6 @@
  */
 abstract class FormPerformanceTestCase extends FormIntegrationTestCase
 {
-<<<<<<< HEAD
-    use VersionAwareTest;
-=======
-    use RunTestTrait;
->>>>>>> a7e13a0e
-
     protected int $maxRunningTime = 0;
 
     protected function runTest(): mixed
