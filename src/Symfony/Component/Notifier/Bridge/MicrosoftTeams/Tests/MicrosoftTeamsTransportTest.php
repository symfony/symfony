--- conflicted
+++ resolved
@@ -26,14 +26,7 @@
 
 final class MicrosoftTeamsTransportTest extends TransportTestCase
 {
-<<<<<<< HEAD
-    public static function createTransport(HttpClientInterface $client = null): MicrosoftTeamsTransport
-=======
-    /**
-     * @return MicrosoftTeamsTransport
-     */
-    public static function createTransport(?HttpClientInterface $client = null): TransportInterface
->>>>>>> 2a31f2dd
+    public static function createTransport(?HttpClientInterface $client = null): MicrosoftTeamsTransport
     {
         return (new MicrosoftTeamsTransport('/testPath', $client ?? new MockHttpClient()))->setHost('host.test');
     }
