--- conflicted
+++ resolved
@@ -217,14 +217,10 @@
         $this->addHelpers($helpers);
     }
 
-<<<<<<< HEAD
-    /**
-     * @return void
-     */
-    public function set(HelperInterface $helper, string $alias = null)
-=======
+    /**
+     * @return void
+     */
     public function set(HelperInterface $helper, ?string $alias = null)
->>>>>>> 2a31f2dd
     {
         $this->helpers[$helper->getName()] = $helper;
         if (null !== $alias) {
