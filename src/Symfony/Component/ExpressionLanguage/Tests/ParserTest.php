--- conflicted
+++ resolved
@@ -37,26 +37,26 @@
         $parser->parse($lexer->tokenize('foo'), [0]);
     }
 
-<<<<<<< HEAD
+    public function testParsePrimaryExpressionWithUnknownFunctionThrows()
+    {
+        $parser = new Parser([]);
+        $stream = (new Lexer())->tokenize('foo()');
+
+        $this->expectException(SyntaxError::class);
+        $this->expectExceptionMessage('The function "foo" does not exist around position 1 for expression `foo()`.');
+
+        $parser->parse($stream);
+    }
+
     public function testParseUnknownFunction()
     {
         $parser = new Parser([]);
         $tokenized = (new Lexer())->tokenize('foo()');
-=======
-    public function testParsePrimaryExpressionWithUnknownFunctionThrows()
-    {
-        $parser = new Parser([]);
-        $stream = (new Lexer())->tokenize('foo()');
->>>>>>> f18d5bbd
 
         $this->expectException(SyntaxError::class);
         $this->expectExceptionMessage('The function "foo" does not exist around position 1 for expression `foo()`.');
 
-<<<<<<< HEAD
         $parser->parse($tokenized);
-=======
-        $parser->parse($stream);
->>>>>>> f18d5bbd
     }
 
     /**
