<?php

/*
 * This file is part of the Symfony package.
 *
 * (c) Fabien Potencier <fabien@symfony.com>
 *
 * For the full copyright and license information, please view the LICENSE
 * file that was distributed with this source code.
 */

namespace Symfony\Bridge\Monolog\Tests\Processor;

use Monolog\Logger;
use PHPUnit\Framework\TestCase;
use Symfony\Bridge\Monolog\Processor\DebugProcessor;
use Symfony\Component\HttpFoundation\Request;
use Symfony\Component\HttpFoundation\RequestStack;

class DebugProcessorTest extends TestCase
{
    public function testDebugProcessor()
    {
        $processor = new DebugProcessor();
        $processor($this->getRecord());
        $processor($this->getRecord(Logger::ERROR));

        $this->assertCount(2, $processor->getLogs());
        $this->assertSame(1, $processor->countErrors());
    }

    public function testDebugProcessorWithoutLogs()
    {
        $processor = new DebugProcessor();

        $this->assertCount(0, $processor->getLogs());
        $this->assertSame(0, $processor->countErrors());
    }

    public function testWithRequestStack()
    {
        $stack = new RequestStack();
        $processor = new DebugProcessor($stack);
        $processor($this->getRecord());
        $processor($this->getRecord(Logger::ERROR));

        $this->assertCount(2, $processor->getLogs());
        $this->assertSame(1, $processor->countErrors());

        $request = new Request();
        $stack->push($request);

        $processor($this->getRecord());
        $processor($this->getRecord(Logger::ERROR));

        $this->assertCount(4, $processor->getLogs());
        $this->assertSame(2, $processor->countErrors());

        $this->assertCount(2, $processor->getLogs($request));
        $this->assertSame(1, $processor->countErrors($request));

        $this->assertCount(0, $processor->getLogs(new Request()));
        $this->assertSame(0, $processor->countErrors(new Request()));
    }

    /**
     * @group legacy
     * @expectedDeprecation The "Symfony\Bridge\Monolog\Processor\DebugProcessor::getLogs()" method will have a new "Request $request = null" argument in version 5.0, not defining it is deprecated since Symfony 4.2.
     * @expectedDeprecation The "Symfony\Bridge\Monolog\Processor\DebugProcessor::countErrors()" method will have a new "Request $request = null" argument in version 5.0, not defining it is deprecated since Symfony 4.2.
     */
    public function testInheritedClassWithoutArgument()
    {
        $debugProcessorChild = new ClassThatInheritDebugProcessor();
        $debugProcessorChild->getLogs();
        $debugProcessorChild->countErrors();
    }

    private function getRecord($level = Logger::WARNING, $message = 'test')
    {
        return [
            'message' => $message,
            'context' => [],
            'level' => $level,
            'level_name' => Logger::getLevelName($level),
            'channel' => 'test',
            'datetime' => new \DateTime(),
            'extra' => [],
        ];
    }
<<<<<<< HEAD
}

class ClassThatInheritDebugProcessor extends DebugProcessor
{
    public function getLogs(): array
    {
        return parent::getLogs();
    }

    public function countErrors(): int
    {
        return parent::countErrors();
    }
=======
>>>>>>> 54a514fc
}<|MERGE_RESOLUTION|>--- conflicted
+++ resolved
@@ -87,20 +87,4 @@
             'extra' => [],
         ];
     }
-<<<<<<< HEAD
-}
-
-class ClassThatInheritDebugProcessor extends DebugProcessor
-{
-    public function getLogs(): array
-    {
-        return parent::getLogs();
-    }
-
-    public function countErrors(): int
-    {
-        return parent::countErrors();
-    }
-=======
->>>>>>> 54a514fc
 }