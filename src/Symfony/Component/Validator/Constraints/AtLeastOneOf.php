--- conflicted
+++ resolved
@@ -36,11 +36,7 @@
     public $messageCollection = 'Each element of this collection should satisfy its own set of constraints.';
     public $includeInternalMessages = true;
 
-<<<<<<< HEAD
-    public function __construct(mixed $constraints = null, array $groups = null, mixed $payload = null, string $message = null, string $messageCollection = null, bool $includeInternalMessages = null)
-=======
-    public function __construct($constraints = null, ?array $groups = null, $payload = null, ?string $message = null, ?string $messageCollection = null, ?bool $includeInternalMessages = null)
->>>>>>> 2a31f2dd
+    public function __construct(mixed $constraints = null, ?array $groups = null, mixed $payload = null, ?string $message = null, ?string $messageCollection = null, ?bool $includeInternalMessages = null)
     {
         parent::__construct($constraints ?? [], $groups, $payload);
 
