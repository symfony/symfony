--- conflicted
+++ resolved
@@ -468,8 +468,6 @@
 
         if ($this->isRecursive) {
             $log = 0;
-<<<<<<< HEAD
-=======
         } elseif (self::$stackedErrorLevels) {
             self::$stackedErrors[] = array(
                 $this->loggers[$type][0],
@@ -477,7 +475,6 @@
                 $logMessage,
                 $errorAsException ? array('exception' => $errorAsException) : array(),
             );
->>>>>>> aaa9f13b
         } else {
             try {
                 $this->isRecursive = true;
