<?php

/*
 * This file is part of the Symfony package.
 *
 * (c) Fabien Potencier <fabien@symfony.com>
 *
 * For the full copyright and license information, please view the LICENSE
 * file that was distributed with this source code.
 */

namespace Symfony\Component\HttpFoundation\Session\Storage;

use Symfony\Component\HttpFoundation\Session\SessionBagInterface;

/**
 * MockArraySessionStorage mocks the session for unit tests.
 *
 * No PHP session is actually started since a session can be initialized
 * and shutdown only once per PHP execution cycle.
 *
 * When doing functional testing, you should use MockFileSessionStorage instead.
 *
 * @author Fabien Potencier <fabien@symfony.com>
 * @author Bulat Shakirzyanov <mallluhuct@gmail.com>
 * @author Drak <drak@zikula.org>
 */
class MockArraySessionStorage implements SessionStorageInterface
{
    /**
     * @var string
     */
    protected $id = '';

    /**
     * @var string
     */
    protected $name;

    /**
     * @var bool
     */
    protected $started = false;

    /**
     * @var bool
     */
    protected $closed = false;

    /**
     * @var array
     */
    protected $data = [];

    /**
     * @var MetadataBag
     */
    protected $metadataBag;

    /**
     * @var array|SessionBagInterface[]
     */
    protected $bags = [];

    public function __construct(string $name = 'MOCKSESSID', ?MetadataBag $metaBag = null)
    {
        $this->name = $name;
        $this->setMetadataBag($metaBag);
    }

    /**
     * @return void
     */
    public function setSessionData(array $array)
    {
        $this->data = $array;
    }

    public function start(): bool
    {
        if ($this->started) {
            return true;
        }

        if (empty($this->id)) {
            $this->id = $this->generateId();
        }

        $this->loadSession();

        return true;
    }

<<<<<<< HEAD
    public function regenerate(bool $destroy = false, int $lifetime = null): bool
=======
    /**
     * {@inheritdoc}
     */
    public function regenerate(bool $destroy = false, ?int $lifetime = null)
>>>>>>> 2a31f2dd
    {
        if (!$this->started) {
            $this->start();
        }

        $this->metadataBag->stampNew($lifetime);
        $this->id = $this->generateId();

        return true;
    }

    public function getId(): string
    {
        return $this->id;
    }

    /**
     * @return void
     */
    public function setId(string $id)
    {
        if ($this->started) {
            throw new \LogicException('Cannot set session ID after the session has started.');
        }

        $this->id = $id;
    }

    public function getName(): string
    {
        return $this->name;
    }

    /**
     * @return void
     */
    public function setName(string $name)
    {
        $this->name = $name;
    }

    /**
     * @return void
     */
    public function save()
    {
        if (!$this->started || $this->closed) {
            throw new \RuntimeException('Trying to save a session that was not started yet or was already closed.');
        }
        // nothing to do since we don't persist the session data
        $this->closed = false;
        $this->started = false;
    }

    /**
     * @return void
     */
    public function clear()
    {
        // clear out the bags
        foreach ($this->bags as $bag) {
            $bag->clear();
        }

        // clear out the session
        $this->data = [];

        // reconnect the bags to the session
        $this->loadSession();
    }

    /**
     * @return void
     */
    public function registerBag(SessionBagInterface $bag)
    {
        $this->bags[$bag->getName()] = $bag;
    }

    public function getBag(string $name): SessionBagInterface
    {
        if (!isset($this->bags[$name])) {
            throw new \InvalidArgumentException(sprintf('The SessionBagInterface "%s" is not registered.', $name));
        }

        if (!$this->started) {
            $this->start();
        }

        return $this->bags[$name];
    }

    public function isStarted(): bool
    {
        return $this->started;
    }

<<<<<<< HEAD
    /**
     * @return void
     */
    public function setMetadataBag(MetadataBag $bag = null)
=======
    public function setMetadataBag(?MetadataBag $bag = null)
>>>>>>> 2a31f2dd
    {
        if (1 > \func_num_args()) {
            trigger_deprecation('symfony/http-foundation', '6.2', 'Calling "%s()" without any arguments is deprecated, pass null explicitly instead.', __METHOD__);
        }
        $this->metadataBag = $bag ?? new MetadataBag();
    }

    /**
     * Gets the MetadataBag.
     */
    public function getMetadataBag(): MetadataBag
    {
        return $this->metadataBag;
    }

    /**
     * Generates a session ID.
     *
     * This doesn't need to be particularly cryptographically secure since this is just
     * a mock.
     */
    protected function generateId(): string
    {
        return hash('sha256', uniqid('ss_mock_', true));
    }

    /**
     * @return void
     */
    protected function loadSession()
    {
        $bags = array_merge($this->bags, [$this->metadataBag]);

        foreach ($bags as $bag) {
            $key = $bag->getStorageKey();
            $this->data[$key] ??= [];
            $bag->initialize($this->data[$key]);
        }

        $this->started = true;
        $this->closed = false;
    }
}<|MERGE_RESOLUTION|>--- conflicted
+++ resolved
@@ -91,14 +91,7 @@
         return true;
     }
 
-<<<<<<< HEAD
-    public function regenerate(bool $destroy = false, int $lifetime = null): bool
-=======
-    /**
-     * {@inheritdoc}
-     */
-    public function regenerate(bool $destroy = false, ?int $lifetime = null)
->>>>>>> 2a31f2dd
+    public function regenerate(bool $destroy = false, ?int $lifetime = null): bool
     {
         if (!$this->started) {
             $this->start();
@@ -196,14 +189,10 @@
         return $this->started;
     }
 
-<<<<<<< HEAD
-    /**
-     * @return void
-     */
-    public function setMetadataBag(MetadataBag $bag = null)
-=======
+    /**
+     * @return void
+     */
     public function setMetadataBag(?MetadataBag $bag = null)
->>>>>>> 2a31f2dd
     {
         if (1 > \func_num_args()) {
             trigger_deprecation('symfony/http-foundation', '6.2', 'Calling "%s()" without any arguments is deprecated, pass null explicitly instead.', __METHOD__);
