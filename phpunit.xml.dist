<?xml version="1.0" encoding="UTF-8"?>

<phpunit xmlns:xsi="http://www.w3.org/2001/XMLSchema-instance"
         xsi:noNamespaceSchemaLocation="http://schema.phpunit.de/9.3/phpunit.xsd"
         backupGlobals="false"
         colors="true"
         bootstrap="vendor/autoload.php"
         failOnRisky="true"
         failOnWarning="true"
>
    <php>
        <ini name="error_reporting" value="-1" />
        <ini name="intl.default_locale" value="en" />
        <ini name="intl.error_level" value="0" />
        <ini name="memory_limit" value="-1" />
        <env name="DUMP_LIGHT_ARRAY" value="" />
        <env name="DUMP_STRING_LENGTH" value="" />
        <env name="LDAP_HOST" value="localhost" />
        <env name="LDAP_PORT" value="3389" />
        <env name="REDIS_HOST" value="localhost" />
        <env name="REDIS_SOCKET" value="/var/run/redis/redis-server.sock" />
        <env name="MESSENGER_REDIS_DSN" value="redis://localhost/messages" />
        <env name="MEMCACHED_HOST" value="localhost" />
        <env name="MONGODB_HOST" value="localhost" />
        <env name="ZOOKEEPER_HOST" value="localhost" />
        <env name="COUCHBASE_HOST" value="localhost" />
        <env name="COUCHBASE_USER" value="Administrator" />
        <env name="COUCHBASE_PASS" value="111111" />
    </php>

    <testsuites>
        <testsuite name="Symfony Test Suite">
            <directory>./src/Symfony/Bridge/*/Tests/</directory>
            <directory>./src/Symfony/Component/*/Tests/</directory>
            <directory>./src/Symfony/Component/*/*/Tests/</directory>
            <directory>./src/Symfony/Component/*/*/*/Tests/</directory>
            <directory>./src/Symfony/Contract/*/Tests/</directory>
            <directory>./src/Symfony/Bundle/*/Tests/</directory>
        </testsuite>
    </testsuites>

    <groups>
        <exclude>
            <group>benchmark</group>
            <group>intl-data</group>
        </exclude>
    </groups>

    <coverage>
        <include>
            <directory>./src/Symfony/</directory>
        </include>
        <exclude>
            <directory>./src/Symfony/Bridge/*/Tests</directory>
            <directory>./src/Symfony/Component/*/Tests</directory>
            <directory>./src/Symfony/Component/*/*/Tests</directory>
            <directory>./src/Symfony/Contract/*/Tests</directory>
            <directory>./src/Symfony/Bundle/*/Tests</directory>
            <directory>./src/Symfony/Bundle/*/Resources</directory>
            <directory>./src/Symfony/Component/*/Resources</directory>
            <directory>./src/Symfony/Component/*/*/Resources</directory>
            <directory>./src/Symfony/Bridge/*/vendor</directory>
            <directory>./src/Symfony/Bundle/*/vendor</directory>
            <directory>./src/Symfony/Component/*/vendor</directory>
            <directory>./src/Symfony/Component/*/*/vendor</directory>
            <directory>./src/Symfony/Contract/*/vendor</directory>
        </exclude>
    </coverage>

    <listeners>
        <listener class="Symfony\Bridge\PhpUnit\SymfonyTestsListener">
            <arguments>
                <array>
                    <element key="time-sensitive">
                        <array>
                            <element key="0"><string>Cache\IntegrationTests</string></element>
<<<<<<< HEAD
                            <element key="1"><string>Symfony\Component\Cache</string></element>
                            <element key="2"><string>Symfony\Component\Cache\Tests\Fixtures</string></element>
                            <element key="3"><string>Symfony\Component\Cache\Tests\Traits</string></element>
                            <element key="4"><string>Symfony\Component\Cache\Traits</string></element>
                            <element key="5"><string>Symfony\Component\Console</string></element>
                            <element key="6"><string>Symfony\Component\HttpFoundation</string></element>
                            <element key="7"><string>Symfony\Component\Uid</string></element>
=======
                            <element key="1"><string>Doctrine\Common\Cache</string></element>
                            <element key="2"><string>Symfony\Bridge\Doctrine\Middleware\Debug</string></element>
                            <element key="3"><string>Symfony\Component\Cache</string></element>
                            <element key="4"><string>Symfony\Component\Cache\Tests\Fixtures</string></element>
                            <element key="5"><string>Symfony\Component\Cache\Tests\Traits</string></element>
                            <element key="6"><string>Symfony\Component\Cache\Traits</string></element>
                            <element key="7"><string>Symfony\Component\Console</string></element>
                            <element key="8"><string>Symfony\Component\HttpFoundation</string></element>
                            <element key="9"><string>Symfony\Component\Uid</string></element>
>>>>>>> e6f392a3
                        </array>
                    </element>
                </array>
            </arguments>
        </listener>
    </listeners>
</phpunit><|MERGE_RESOLUTION|>--- conflicted
+++ resolved
@@ -74,25 +74,14 @@
                     <element key="time-sensitive">
                         <array>
                             <element key="0"><string>Cache\IntegrationTests</string></element>
-<<<<<<< HEAD
-                            <element key="1"><string>Symfony\Component\Cache</string></element>
-                            <element key="2"><string>Symfony\Component\Cache\Tests\Fixtures</string></element>
-                            <element key="3"><string>Symfony\Component\Cache\Tests\Traits</string></element>
-                            <element key="4"><string>Symfony\Component\Cache\Traits</string></element>
-                            <element key="5"><string>Symfony\Component\Console</string></element>
-                            <element key="6"><string>Symfony\Component\HttpFoundation</string></element>
-                            <element key="7"><string>Symfony\Component\Uid</string></element>
-=======
-                            <element key="1"><string>Doctrine\Common\Cache</string></element>
-                            <element key="2"><string>Symfony\Bridge\Doctrine\Middleware\Debug</string></element>
-                            <element key="3"><string>Symfony\Component\Cache</string></element>
-                            <element key="4"><string>Symfony\Component\Cache\Tests\Fixtures</string></element>
-                            <element key="5"><string>Symfony\Component\Cache\Tests\Traits</string></element>
-                            <element key="6"><string>Symfony\Component\Cache\Traits</string></element>
-                            <element key="7"><string>Symfony\Component\Console</string></element>
-                            <element key="8"><string>Symfony\Component\HttpFoundation</string></element>
-                            <element key="9"><string>Symfony\Component\Uid</string></element>
->>>>>>> e6f392a3
+                            <element key="1"><string>Symfony\Bridge\Doctrine\Middleware\Debug</string></element>
+                            <element key="2"><string>Symfony\Component\Cache</string></element>
+                            <element key="3"><string>Symfony\Component\Cache\Tests\Fixtures</string></element>
+                            <element key="4"><string>Symfony\Component\Cache\Tests\Traits</string></element>
+                            <element key="5"><string>Symfony\Component\Cache\Traits</string></element>
+                            <element key="6"><string>Symfony\Component\Console</string></element>
+                            <element key="7"><string>Symfony\Component\HttpFoundation</string></element>
+                            <element key="8"><string>Symfony\Component\Uid</string></element>
                         </array>
                     </element>
                 </array>
