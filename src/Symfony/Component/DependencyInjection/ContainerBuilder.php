--- conflicted
+++ resolved
@@ -335,13 +335,8 @@
      * Returns all Scopes.
      *
      * @return array An array of scopes
-<<<<<<< HEAD
-     *
-     * @api
      *
      * @deprecated since version 2.8, to be removed in 3.0.
-=======
->>>>>>> 3146062f
      */
     public function getScopes($triggerDeprecationError = true)
     {
@@ -356,13 +351,8 @@
      * Returns all Scope children.
      *
      * @return array An array of scope children.
-<<<<<<< HEAD
-     *
-     * @api
      *
      * @deprecated since version 2.8, to be removed in 3.0.
-=======
->>>>>>> 3146062f
      */
     public function getScopeChildren($triggerDeprecationError = true)
     {
