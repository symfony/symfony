<?php

/*
 * This file is part of the Symfony package.
 *
 * (c) Fabien Potencier <fabien@symfony.com>
 *
 * For the full copyright and license information, please view the LICENSE
 * file that was distributed with this source code.
 */

namespace Symfony\Component\Cache\Adapter;

use Psr\Cache\CacheItemInterface;
use Psr\Log\LoggerAwareInterface;
use Psr\Log\LoggerAwareTrait;
use Symfony\Component\Cache\CacheItem;
use Symfony\Component\Cache\Exception\InvalidArgumentException;
use Symfony\Component\Cache\ResettableInterface;
use Symfony\Contracts\Cache\CacheInterface;

/**
 * An in-memory cache storage.
 *
 * Acts as a least-recently-used (LRU) storage when configured with a maximum number of items.
 *
 * @author Nicolas Grekas <p@tchwork.com>
 */
class ArrayAdapter implements AdapterInterface, CacheInterface, LoggerAwareInterface, ResettableInterface
{
    use LoggerAwareTrait;

    private $storeSerialized;
    private $values = [];
    private $expiries = [];
    private $defaultLifetime;
    private $maxLifetime;
    private $maxItems;

    private static $createCacheItem;

    /**
     * @param bool $storeSerialized Disabling serialization can lead to cache corruptions when storing mutable values but increases performance otherwise
     */
    public function __construct(int $defaultLifetime = 0, bool $storeSerialized = true, float $maxLifetime = 0, int $maxItems = 0)
    {
        if (0 > $maxLifetime) {
            throw new InvalidArgumentException(sprintf('Argument $maxLifetime must be positive, %F passed.', $maxLifetime));
        }

        if (0 > $maxItems) {
            throw new InvalidArgumentException(sprintf('Argument $maxItems must be a positive integer, %d passed.', $maxItems));
        }

        $this->defaultLifetime = $defaultLifetime;
        $this->storeSerialized = $storeSerialized;
        $this->maxLifetime = $maxLifetime;
        $this->maxItems = $maxItems;
        self::$createCacheItem ?? self::$createCacheItem = \Closure::bind(
            static function ($key, $value, $isHit) {
                $item = new CacheItem();
                $item->key = $key;
                $item->value = $value;
                $item->isHit = $isHit;

                return $item;
            },
            null,
            CacheItem::class
        );
    }

    /**
     * {@inheritdoc}
     */
    public function get(string $key, callable $callback, float $beta = null, array &$metadata = null)
    {
        $item = $this->getItem($key);
        $metadata = $item->getMetadata();

        // ArrayAdapter works in memory, we don't care about stampede protection
        if (\INF === $beta || !$item->isHit()) {
            $save = true;
            $this->save($item->set($callback($item, $save)));
        }

        return $item->get();
    }

    /**
     * {@inheritdoc}
     */
    public function delete(string $key): bool
    {
        return $this->deleteItem($key);
    }

    /**
     * {@inheritdoc}
     *
     * @return bool
     */
    public function hasItem($key)
    {
        if (\is_string($key) && isset($this->expiries[$key]) && $this->expiries[$key] > microtime(true)) {
            if ($this->maxItems) {
                // Move the item last in the storage
                $value = $this->values[$key];
                unset($this->values[$key]);
                $this->values[$key] = $value;
            }

            return true;
        }
        \assert('' !== CacheItem::validateKey($key));

        return isset($this->expiries[$key]) && !$this->deleteItem($key);
    }

    /**
     * {@inheritdoc}
     */
    public function getItem($key)
    {
        if (!$isHit = $this->hasItem($key)) {
            $value = null;

            if (!$this->maxItems) {
                // Track misses in non-LRU mode only
                $this->values[$key] = null;
            }
        } else {
            $value = $this->storeSerialized ? $this->unfreeze($key, $isHit) : $this->values[$key];
        }

        return (self::$createCacheItem)($key, $value, $isHit);
    }

    /**
     * {@inheritdoc}
     */
    public function getItems(array $keys = [])
    {
        \assert(self::validateKeys($keys));

        return $this->generateItems($keys, microtime(true), self::$createCacheItem);
    }

    /**
     * {@inheritdoc}
     *
     * @return bool
     */
    public function deleteItem($key)
    {
        \assert('' !== CacheItem::validateKey($key));
        unset($this->values[$key], $this->expiries[$key]);

        return true;
    }

    /**
     * {@inheritdoc}
     *
     * @return bool
     */
    public function deleteItems(array $keys)
    {
        foreach ($keys as $key) {
            $this->deleteItem($key);
        }

        return true;
    }

    /**
     * {@inheritdoc}
     *
     * @return bool
     */
    public function save(CacheItemInterface $item)
    {
        if (!$item instanceof CacheItem) {
            return false;
        }
        $item = (array) $item;
        $key = $item["\0*\0key"];
        $value = $item["\0*\0value"];
        $expiry = $item["\0*\0expiry"];

<<<<<<< HEAD
        $now = microtime(true);

        if (0 === $expiry) {
            $expiry = \PHP_INT_MAX;
        }

        if (null !== $expiry && $expiry <= $now) {
            $this->deleteItem($key);
=======
        if (null !== $expiry) {
            if (!$expiry) {
                $expiry = \PHP_INT_MAX;
            } elseif ($expiry <= microtime(true)) {
                $this->deleteItem($key);
>>>>>>> aaa18df7

                return true;
            }
        }
        if ($this->storeSerialized && null === $value = $this->freeze($value, $key)) {
            return false;
        }
        if (null === $expiry && 0 < $this->defaultLifetime) {
            $expiry = $this->defaultLifetime;
            $expiry = $now + ($expiry > ($this->maxLifetime ?: $expiry) ? $this->maxLifetime : $expiry);
        } elseif ($this->maxLifetime && (null === $expiry || $expiry > $now + $this->maxLifetime)) {
            $expiry = $now + $this->maxLifetime;
        }

        if ($this->maxItems) {
            unset($this->values[$key]);

            // Iterate items and vacuum expired ones while we are at it
            foreach ($this->values as $k => $v) {
                if ($this->expiries[$k] > $now && \count($this->values) < $this->maxItems) {
                    break;
                }

                unset($this->values[$k], $this->expiries[$k]);
            }
        }

        $this->values[$key] = $value;
        $this->expiries[$key] = $expiry ?? \PHP_INT_MAX;

        return true;
    }

    /**
     * {@inheritdoc}
     *
     * @return bool
     */
    public function saveDeferred(CacheItemInterface $item)
    {
        return $this->save($item);
    }

    /**
     * {@inheritdoc}
     *
     * @return bool
     */
    public function commit()
    {
        return true;
    }

    /**
     * {@inheritdoc}
     *
     * @return bool
     */
    public function clear(string $prefix = '')
    {
        if ('' !== $prefix) {
            $now = microtime(true);

            foreach ($this->values as $key => $value) {
                if (!isset($this->expiries[$key]) || $this->expiries[$key] <= $now || 0 === strpos($key, $prefix)) {
                    unset($this->values[$key], $this->expiries[$key]);
                }
            }

            if ($this->values) {
                return true;
            }
        }

        $this->values = $this->expiries = [];

        return true;
    }

    /**
     * Returns all cached values, with cache miss as null.
     *
     * @return array
     */
    public function getValues()
    {
        if (!$this->storeSerialized) {
            return $this->values;
        }

        $values = $this->values;
        foreach ($values as $k => $v) {
            if (null === $v || 'N;' === $v) {
                continue;
            }
            if (!\is_string($v) || !isset($v[2]) || ':' !== $v[1]) {
                $values[$k] = serialize($v);
            }
        }

        return $values;
    }

    /**
     * {@inheritdoc}
     */
    public function reset()
    {
        $this->clear();
    }

    private function generateItems(array $keys, float $now, \Closure $f): \Generator
    {
        foreach ($keys as $i => $key) {
            if (!$isHit = isset($this->expiries[$key]) && ($this->expiries[$key] > $now || !$this->deleteItem($key))) {
                $value = null;

                if (!$this->maxItems) {
                    // Track misses in non-LRU mode only
                    $this->values[$key] = null;
                }
            } else {
                if ($this->maxItems) {
                    // Move the item last in the storage
                    $value = $this->values[$key];
                    unset($this->values[$key]);
                    $this->values[$key] = $value;
                }

                $value = $this->storeSerialized ? $this->unfreeze($key, $isHit) : $this->values[$key];
            }
            unset($keys[$i]);

            yield $key => $f($key, $value, $isHit);
        }

        foreach ($keys as $key) {
            yield $key => $f($key, null, false);
        }
    }

    private function freeze($value, string $key)
    {
        if (null === $value) {
            return 'N;';
        }
        if (\is_string($value)) {
            // Serialize strings if they could be confused with serialized objects or arrays
            if ('N;' === $value || (isset($value[2]) && ':' === $value[1])) {
                return serialize($value);
            }
        } elseif (!is_scalar($value)) {
            try {
                $serialized = serialize($value);
            } catch (\Exception $e) {
                unset($this->values[$key]);
                $type = get_debug_type($value);
                $message = sprintf('Failed to save key "{key}" of type %s: %s', $type, $e->getMessage());
                CacheItem::log($this->logger, $message, ['key' => $key, 'exception' => $e, 'cache-adapter' => get_debug_type($this)]);

                return;
            }
            // Keep value serialized if it contains any objects or any internal references
            if ('C' === $serialized[0] || 'O' === $serialized[0] || preg_match('/;[OCRr]:[1-9]/', $serialized)) {
                return $serialized;
            }
        }

        return $value;
    }

    private function unfreeze(string $key, bool &$isHit)
    {
        if ('N;' === $value = $this->values[$key]) {
            return null;
        }
        if (\is_string($value) && isset($value[2]) && ':' === $value[1]) {
            try {
                $value = unserialize($value);
            } catch (\Exception $e) {
                CacheItem::log($this->logger, 'Failed to unserialize key "{key}": '.$e->getMessage(), ['key' => $key, 'exception' => $e, 'cache-adapter' => get_debug_type($this)]);
                $value = false;
            }
            if (false === $value) {
                $value = null;
                $isHit = false;

                if (!$this->maxItems) {
                    $this->values[$key] = null;
                }
            }
        }

        return $value;
    }

    private function validateKeys(array $keys): bool
    {
        foreach ($keys as $key) {
            if (!\is_string($key) || !isset($this->expiries[$key])) {
                CacheItem::validateKey($key);
            }
        }

        return true;
    }
}<|MERGE_RESOLUTION|>--- conflicted
+++ resolved
@@ -188,22 +188,13 @@
         $value = $item["\0*\0value"];
         $expiry = $item["\0*\0expiry"];
 
-<<<<<<< HEAD
         $now = microtime(true);
 
-        if (0 === $expiry) {
-            $expiry = \PHP_INT_MAX;
-        }
-
-        if (null !== $expiry && $expiry <= $now) {
-            $this->deleteItem($key);
-=======
         if (null !== $expiry) {
             if (!$expiry) {
                 $expiry = \PHP_INT_MAX;
-            } elseif ($expiry <= microtime(true)) {
+            } elseif ($expiry <= $now) {
                 $this->deleteItem($key);
->>>>>>> aaa18df7
 
                 return true;
             }
