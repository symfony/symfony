<?php

/*
 * This file is part of the Symfony package.
 *
 * (c) Fabien Potencier <fabien@symfony.com>
 *
 * For the full copyright and license information, please view the LICENSE
 * file that was distributed with this source code.
 */

namespace Symfony\Component\Finder\Tests\Iterator;

use Symfony\Component\Finder\Iterator\RecursiveDirectoryIterator;

class RecursiveDirectoryIteratorTest extends IteratorTestCase
{
    protected function setUp(): void
    {
        if (!\in_array('ftp', stream_get_wrappers(), true) || !\ini_get('allow_url_fopen')) {
            $this->markTestSkipped('Unsupported stream "ftp".');
        }
    }

    /**
     * @group network
     * @group integration
     */
    public function testRewindOnFtp()
    {
<<<<<<< HEAD
        $this->expectNotToPerformAssertions();

        $i = new RecursiveDirectoryIterator('ftp://test.rebex.net/', \RecursiveDirectoryIterator::SKIP_DOTS);

        $i->rewind();
=======
        if (!getenv('INTEGRATION_FTP_URL')) {
            self::markTestSkipped('INTEGRATION_FTP_URL env var is not defined.');
        }

        $i = new RecursiveDirectoryIterator(getenv('INTEGRATION_FTP_URL').\DIRECTORY_SEPARATOR, \RecursiveDirectoryIterator::SKIP_DOTS);

        $i->rewind();

        $this->expectNotToPerformAssertions();
>>>>>>> c1b88375
    }

    /**
     * @group network
     * @group integration
     */
    public function testSeekOnFtp()
    {
        if (!getenv('INTEGRATION_FTP_URL')) {
            self::markTestSkipped('INTEGRATION_FTP_URL env var is not defined.');
        }

        $ftpUrl = getenv('INTEGRATION_FTP_URL');

        $i = new RecursiveDirectoryIterator($ftpUrl.\DIRECTORY_SEPARATOR, \RecursiveDirectoryIterator::SKIP_DOTS);

        $contains = [
            $ftpUrl.\DIRECTORY_SEPARATOR.'pub',
            $ftpUrl.\DIRECTORY_SEPARATOR.'readme.txt',
        ];
        $actual = [];

        $i->seek(0);
        $actual[] = $i->getPathname();

        $i->seek(1);
        $actual[] = $i->getPathname();

        $this->assertEquals($contains, $actual);
    }

    public function testTrailingDirectorySeparatorIsStripped()
    {
        $fixturesDirectory = __DIR__ . '/../Fixtures/';
        $actual = [];

        foreach (new RecursiveDirectoryIterator($fixturesDirectory, RecursiveDirectoryIterator::SKIP_DOTS) as $file) {
            $actual[] = $file->getPathname();
        }

        sort($actual);

        $expected = [
            $fixturesDirectory.'.dot',
            $fixturesDirectory.'A',
            $fixturesDirectory.'copy',
            $fixturesDirectory.'dolor.txt',
            $fixturesDirectory.'gitignore',
            $fixturesDirectory.'ipsum.txt',
            $fixturesDirectory.'lorem.txt',
            $fixturesDirectory.'one',
            $fixturesDirectory.'r+e.gex[c]a(r)s',
            $fixturesDirectory.'with space',
        ];

        $this->assertEquals($expected, $actual);
    }
}<|MERGE_RESOLUTION|>--- conflicted
+++ resolved
@@ -28,13 +28,6 @@
      */
     public function testRewindOnFtp()
     {
-<<<<<<< HEAD
-        $this->expectNotToPerformAssertions();
-
-        $i = new RecursiveDirectoryIterator('ftp://test.rebex.net/', \RecursiveDirectoryIterator::SKIP_DOTS);
-
-        $i->rewind();
-=======
         if (!getenv('INTEGRATION_FTP_URL')) {
             self::markTestSkipped('INTEGRATION_FTP_URL env var is not defined.');
         }
@@ -44,7 +37,6 @@
         $i->rewind();
 
         $this->expectNotToPerformAssertions();
->>>>>>> c1b88375
     }
 
     /**
