--- conflicted
+++ resolved
@@ -31,11 +31,8 @@
 use Symfony\Component\Serializer\Tests\Fixtures\CircularReferenceDummy;
 use Symfony\Component\Serializer\Tests\Fixtures\GroupDummy;
 use Symfony\Component\Serializer\Tests\Fixtures\MaxDepthDummy;
-<<<<<<< HEAD
+use Symfony\Component\Serializer\Tests\Fixtures\NotSerializedConstructorArgumentDummy;
 use Symfony\Component\Serializer\Tests\Fixtures\Sibling;
-=======
-use Symfony\Component\Serializer\Tests\Fixtures\NotSerializedConstructorArgumentDummy;
->>>>>>> 736f7108
 use Symfony\Component\Serializer\Tests\Fixtures\SiblingHolder;
 
 /**
@@ -597,17 +594,6 @@
      */
     public function testUnableToNormalizeCircularReference()
     {
-<<<<<<< HEAD
-        $normalizer = $this->getNormalizerFor(CircularReferenceDummy::class);
-
-        $serializer = new Serializer(array($normalizer));
-        if ($normalizer instanceof ObjectNormalizer) {
-            $normalizer->setSerializer($serializer);
-        } else {
-            $normalizer->setNormalizer($serializer);
-        }
-        $normalizer->setCircularReferenceLimit(2);
-=======
         $this->doTestUnableToNormalizeCircularReference();
     }
 
@@ -624,7 +610,6 @@
         $legacy ? $this->normalizer->setCircularReferenceLimit(2) : $this->createNormalizer(array(ObjectNormalizer::CIRCULAR_REFERENCE_LIMIT => 2));
         $serializer = new Serializer(array($this->normalizer));
         $this->normalizer->setSerializer($serializer);
->>>>>>> 736f7108
 
         $obj = new CircularReferenceDummy();
 
@@ -650,22 +635,8 @@
 
     public function testCircularReferenceHandler()
     {
-<<<<<<< HEAD
-        $normalizer = $this->getNormalizerFor(CircularReferenceDummy::class);
-        $serializer = new Serializer(array($normalizer));
-
-        if ($normalizer instanceof ObjectNormalizer) {
-            $normalizer->setSerializer($serializer);
-        } else {
-            $normalizer->setNormalizer($serializer);
-        }
-        $normalizer->setCircularReferenceHandler(function ($obj) {
-            return get_class($obj);
-        });
-=======
         $this->doTestCircularReferenceHandler();
     }
->>>>>>> 736f7108
 
     public function testLegacyCircularReferenceHandler()
     {
@@ -680,9 +651,6 @@
 
         $obj = new CircularReferenceDummy();
         $expected = array('me' => 'Symfony\Component\Serializer\Tests\Fixtures\CircularReferenceDummy');
-<<<<<<< HEAD
-        $this->assertEquals($expected, $normalizer->normalize($obj));
-=======
         $this->assertEquals($expected, $this->normalizer->normalize($obj));
 
         $this->createNormalizerWithCircularReferenceHandler(function ($obj, string $format, array $context) {
@@ -700,7 +668,6 @@
         $legacy ? $this->normalizer->setCircularReferenceHandler($handler) : $this->createNormalizer(array(ObjectNormalizer::CIRCULAR_REFERENCE_HANDLER => $handler));
         $this->serializer = new Serializer(array($this->normalizer));
         $this->normalizer->setSerializer($this->serializer);
->>>>>>> 736f7108
     }
 
     public function testDenormalizeNonExistingAttribute()
@@ -745,13 +712,8 @@
 
     public function testMaxDepth()
     {
-<<<<<<< HEAD
-        $normalizer = $this->getNormalizerFor(MaxDepthDummy::class);
-        $serializer = new Serializer(array($normalizer));
-=======
         $this->doTestMaxDepth();
     }
->>>>>>> 736f7108
 
     public function testLegacyMaxDepth()
     {
@@ -803,15 +765,7 @@
             ),
         );
 
-<<<<<<< HEAD
-        $classMetadataFactory = new ClassMetadataFactory(new AnnotationLoader(new AnnotationReader()));
-        $this->normalizer = new ObjectNormalizer($classMetadataFactory);
-        $serializer = new Serializer(array($this->normalizer));
-        $this->normalizer->setSerializer($serializer);
-        $this->normalizer->setMaxDepthHandler(function ($obj) {
-=======
         $this->createNormalizerWithMaxDepthHandler(function () {
->>>>>>> 736f7108
             return 'handler';
         }, $legacy);
         $result = $this->serializer->normalize($level1, null, array(ObjectNormalizer::ENABLE_MAX_DEPTH => true));
