--- conflicted
+++ resolved
@@ -219,9 +219,9 @@
 
     protected static $requestFactory;
 
-<<<<<<< HEAD
     private $isHostValid = true;
     private $isClientIpsValid = true;
+    private $isForwardedValid = true;
 
     private static $trustedHeaderSet = -1;
 
@@ -232,15 +232,13 @@
         self::HEADER_CLIENT_HOST => 'X_FORWARDED_HOST',
         self::HEADER_CLIENT_PROTO => 'X_FORWARDED_PROTO',
         self::HEADER_CLIENT_PORT => 'X_FORWARDED_PORT',
-=======
-    private $isForwardedValid = true;
+    );
 
     private static $forwardedParams = array(
-        self::HEADER_CLIENT_IP => 'for',
-        self::HEADER_CLIENT_HOST => 'host',
-        self::HEADER_CLIENT_PROTO => 'proto',
-        self::HEADER_CLIENT_PORT => 'host',
->>>>>>> f2966489
+        self::HEADER_X_FORWARDED_FOR => 'for',
+        self::HEADER_X_FORWARDED_HOST => 'host',
+        self::HEADER_X_FORWARDED_PROTO => 'proto',
+        self::HEADER_X_FORWARDED_PORT => 'host',
     );
 
     /**
@@ -875,43 +873,7 @@
             return array($ip);
         }
 
-<<<<<<< HEAD
-        $hasTrustedForwardedHeader = self::$trustedHeaders[self::HEADER_FORWARDED] && $this->headers->has(self::$trustedHeaders[self::HEADER_FORWARDED]);
-        $hasTrustedClientIpHeader = self::$trustedHeaders[self::HEADER_CLIENT_IP] && $this->headers->has(self::$trustedHeaders[self::HEADER_CLIENT_IP]);
-
-        if ($hasTrustedForwardedHeader) {
-            $forwardedHeader = $this->headers->get(self::$trustedHeaders[self::HEADER_FORWARDED]);
-            preg_match_all('{(for)=("?\[?)([a-z0-9\.:_\-/]*)}', $forwardedHeader, $matches);
-            $forwardedClientIps = $matches[3];
-
-            $forwardedClientIps = $this->normalizeAndFilterClientIps($forwardedClientIps, $ip);
-            $clientIps = $forwardedClientIps;
-        }
-
-        if ($hasTrustedClientIpHeader) {
-            $xForwardedForClientIps = array_map('trim', explode(',', $this->headers->get(self::$trustedHeaders[self::HEADER_CLIENT_IP])));
-
-            $xForwardedForClientIps = $this->normalizeAndFilterClientIps($xForwardedForClientIps, $ip);
-            $clientIps = $xForwardedForClientIps;
-        }
-
-        if ($hasTrustedForwardedHeader && $hasTrustedClientIpHeader && $forwardedClientIps !== $xForwardedForClientIps) {
-            if (!$this->isClientIpsValid) {
-                return array('0.0.0.0');
-            }
-            $this->isClientIpsValid = false;
-
-            throw new ConflictingHeadersException('The request has both a trusted Forwarded header and a trusted Client IP header, conflicting with each other with regards to the originating IP addresses of the request. This is the result of a misconfiguration. You should either configure your proxy only to send one of these headers, or configure your project to distrust one of them.');
-        }
-
-        if (!$hasTrustedForwardedHeader && !$hasTrustedClientIpHeader) {
-            return $this->normalizeAndFilterClientIps(array(), $ip);
-        }
-
-        return $clientIps;
-=======
         return $this->getTrustedValues(self::HEADER_CLIENT_IP, $ip) ?: array($ip);
->>>>>>> f2966489
     }
 
     /**
@@ -1887,9 +1849,6 @@
 
         // Does the baseUrl have anything in common with the request_uri?
         $requestUri = $this->getRequestUri();
-        if ($requestUri !== '' && $requestUri[0] !== '/') {
-            $requestUri = '/'.$requestUri;
-        }
 
         if ($baseUrl && false !== $prefix = $this->getUrlencodedPrefix($requestUri, $baseUrl)) {
             // full $baseUrl matches
@@ -1962,11 +1921,8 @@
         }
 
         // Remove the query string from REQUEST_URI
-        if (false !== $pos = strpos($requestUri, '?')) {
+        if ($pos = strpos($requestUri, '?')) {
             $requestUri = substr($requestUri, 0, $pos);
-        }
-        if ($requestUri !== '' && $requestUri[0] !== '/') {
-            $requestUri = '/'.$requestUri;
         }
 
         $pathInfo = substr($requestUri, strlen($baseUrl));
