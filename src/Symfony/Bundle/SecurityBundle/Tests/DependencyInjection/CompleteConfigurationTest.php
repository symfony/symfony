<?php

/*
 * This file is part of the Symfony package.
 *
 * (c) Fabien Potencier <fabien@symfony.com>
 *
 * For the full copyright and license information, please view the LICENSE
 * file that was distributed with this source code.
 */

namespace Symfony\Bundle\SecurityBundle\Tests\DependencyInjection;

use PHPUnit\Framework\TestCase;
use Symfony\Bundle\SecurityBundle\DependencyInjection\SecurityExtension;
use Symfony\Bundle\SecurityBundle\SecurityBundle;
use Symfony\Component\DependencyInjection\Argument\IteratorArgument;
use Symfony\Component\DependencyInjection\ContainerBuilder;
use Symfony\Component\DependencyInjection\Reference;
use Symfony\Component\Security\Core\Authorization\AccessDecisionManager;
use Symfony\Component\Security\Core\Encoder\NativePasswordEncoder;
use Symfony\Component\Security\Core\Encoder\SodiumPasswordEncoder;

abstract class CompleteConfigurationTest extends TestCase
{
    abstract protected function getLoader(ContainerBuilder $container);

    abstract protected function getFileExtension();

    public function testRolesHierarchy()
    {
        $container = $this->getContainer('container1');
        $this->assertEquals([
            'ROLE_ADMIN' => ['ROLE_USER'],
            'ROLE_SUPER_ADMIN' => ['ROLE_USER', 'ROLE_ADMIN', 'ROLE_ALLOWED_TO_SWITCH'],
            'ROLE_REMOTE' => ['ROLE_USER', 'ROLE_ADMIN'],
        ], $container->getParameter('security.role_hierarchy.roles'));
    }

    public function testUserProviders()
    {
        $container = $this->getContainer('container1');

        $providers = array_values(array_filter($container->getServiceIds(), function ($key) { return 0 === strpos($key, 'security.user.provider.concrete'); }));

        $expectedProviders = [
            'security.user.provider.concrete.default',
            'security.user.provider.concrete.digest',
            'security.user.provider.concrete.basic',
            'security.user.provider.concrete.service',
            'security.user.provider.concrete.chain',
        ];

        $this->assertEquals([], array_diff($expectedProviders, $providers));
        $this->assertEquals([], array_diff($providers, $expectedProviders));

        // chain provider
        $this->assertEquals([new IteratorArgument([
            new Reference('user.manager'),
            new Reference('security.user.provider.concrete.basic'),
        ])], $container->getDefinition('security.user.provider.concrete.chain')->getArguments());
    }

    public function testFirewalls()
    {
        $container = $this->getContainer('container1');
        $arguments = $container->getDefinition('security.firewall.map')->getArguments();
        $listeners = [];
        $configs = [];
        foreach (array_keys($arguments[1]->getValues()) as $contextId) {
            $contextDef = $container->getDefinition($contextId);
            $arguments = $contextDef->getArguments();
            $listeners[] = array_map('strval', $arguments[0]->getValues());

            $configDef = $container->getDefinition((string) $arguments[3]);
            $configs[] = array_values($configDef->getArguments());
        }

        // the IDs of the services are case sensitive or insensitive depending on
        // the Symfony version. Transform them to lowercase to simplify tests.
        $configs[0][2] = strtolower($configs[0][2]);
        $configs[2][2] = strtolower($configs[2][2]);

        $this->assertEquals([
            [
                'simple',
                'security.user_checker',
                '.security.request_matcher.xmi9dcw',
                false,
                false,
                '',
                '',
                '',
                '',
                '',
                [],
                null,
            ],
            [
                'secure',
                'security.user_checker',
                null,
                true,
                true,
                'security.user.provider.concrete.default',
                null,
                'security.authentication.form_entry_point.secure',
                null,
                null,
                [
                    'switch_user',
                    'x509',
                    'remote_user',
                    'form_login',
                    'http_basic',
                    'remember_me',
                    'anonymous',
                ],
                [
                    'parameter' => '_switch_user',
                    'role' => 'ROLE_ALLOWED_TO_SWITCH',
                ],
            ],
            [
                'host',
                'security.user_checker',
                '.security.request_matcher.iw4hyjb',
                true,
                false,
                'security.user.provider.concrete.default',
                'host',
                'security.authentication.basic_entry_point.host',
                null,
                null,
                [
                    'http_basic',
                    'anonymous',
                ],
                null,
            ],
            [
                'with_user_checker',
                'app.user_checker',
                null,
                true,
                false,
                'security.user.provider.concrete.default',
                'with_user_checker',
                'security.authentication.basic_entry_point.with_user_checker',
                null,
                null,
                [
                    'http_basic',
                    'anonymous',
                ],
                null,
            ],
        ], $configs);

        $this->assertEquals([
            [],
            [
                'security.channel_listener',
                'security.authentication.listener.x509.secure',
                'security.authentication.listener.remote_user.secure',
                'security.authentication.listener.form.secure',
                'security.authentication.listener.basic.secure',
                'security.authentication.listener.rememberme.secure',
                'security.authentication.listener.anonymous.secure',
                'security.authentication.switchuser_listener.secure',
                'security.access_listener',
            ],
            [
                'security.channel_listener',
                'security.context_listener.0',
                'security.authentication.listener.basic.host',
                'security.authentication.listener.anonymous.host',
                'security.access_listener',
            ],
            [
                'security.channel_listener',
                'security.context_listener.1',
                'security.authentication.listener.basic.with_user_checker',
                'security.authentication.listener.anonymous.with_user_checker',
                'security.access_listener',
            ],
        ], $listeners);

        $this->assertFalse($container->hasAlias('Symfony\Component\Security\Core\User\UserCheckerInterface', 'No user checker alias is registered when custom user checker services are registered'));
    }

    public function testFirewallRequestMatchers()
    {
        $container = $this->getContainer('container1');

        $arguments = $container->getDefinition('security.firewall.map')->getArguments();
        $matchers = [];

        foreach ($arguments[1]->getValues() as $reference) {
            if ($reference instanceof Reference) {
                $definition = $container->getDefinition((string) $reference);
                $matchers[] = $definition->getArguments();
            }
        }

        $this->assertEquals([
            [
                '/login',
            ],
            [
                '/test',
                'foo\\.example\\.org',
                ['GET', 'POST'],
            ],
        ], $matchers);
    }

    public function testUserCheckerAliasIsRegistered()
    {
        $container = $this->getContainer('no_custom_user_checker');

        $this->assertTrue($container->hasAlias('Symfony\Component\Security\Core\User\UserCheckerInterface', 'Alias for user checker is registered when no custom user checker service is registered'));
        $this->assertFalse($container->getAlias('Symfony\Component\Security\Core\User\UserCheckerInterface')->isPublic());
    }

    public function testAccess()
    {
        $container = $this->getContainer('container1');

        $rules = [];
        foreach ($container->getDefinition('security.access_map')->getMethodCalls() as $call) {
            if ('add' == $call[0]) {
                $rules[] = [(string) $call[1][0], $call[1][1], $call[1][2]];
            }
        }

        $matcherIds = [];
        foreach ($rules as list($matcherId, $attributes, $channel)) {
            $requestMatcher = $container->getDefinition($matcherId);

            $this->assertArrayNotHasKey($matcherId, $matcherIds);
            $matcherIds[$matcherId] = true;

            $i = \count($matcherIds);
            if (1 === $i) {
                $this->assertEquals(['ROLE_USER'], $attributes);
                $this->assertEquals('https', $channel);
                $this->assertEquals(
                    ['/blog/524', null, ['GET', 'POST'], [], [], null, 8000],
                    $requestMatcher->getArguments()
                );
            } elseif (2 === $i) {
                $this->assertEquals(['IS_AUTHENTICATED_ANONYMOUSLY'], $attributes);
                $this->assertNull($channel);
                $this->assertEquals(
                    ['/blog/.*'],
                    $requestMatcher->getArguments()
                );
            } elseif (3 === $i) {
                $this->assertEquals('IS_AUTHENTICATED_ANONYMOUSLY', $attributes[0]);
                $expression = $container->getDefinition((string) $attributes[1])->getArgument(0);
                $this->assertEquals("token.getUsername() matches '/^admin/'", $expression);
            }
        }
    }

    public function testMerge()
    {
        $container = $this->getContainer('merge');

        $this->assertEquals([
            'FOO' => ['MOO'],
            'ADMIN' => ['USER'],
        ], $container->getParameter('security.role_hierarchy.roles'));
    }

    public function testEncoders()
    {
        $container = $this->getContainer('container1');

        $this->assertEquals([[
            'JMS\FooBundle\Entity\User1' => [
                'class' => 'Symfony\Component\Security\Core\Encoder\PlaintextPasswordEncoder',
                'arguments' => [false],
            ],
            'JMS\FooBundle\Entity\User2' => [
                'algorithm' => 'sha1',
                'encode_as_base64' => false,
                'iterations' => 5,
                'hash_algorithm' => 'sha512',
                'key_length' => 40,
                'ignore_case' => false,
                'cost' => null,
                'memory_cost' => null,
                'time_cost' => null,
                'migrate_from' => [],
            ],
            'JMS\FooBundle\Entity\User3' => [
                'algorithm' => 'md5',
                'hash_algorithm' => 'sha512',
                'key_length' => 40,
                'ignore_case' => false,
                'encode_as_base64' => true,
                'iterations' => 5000,
                'cost' => null,
                'memory_cost' => null,
                'time_cost' => null,
                'migrate_from' => [],
            ],
            'JMS\FooBundle\Entity\User4' => new Reference('security.encoder.foo'),
            'JMS\FooBundle\Entity\User5' => [
                'class' => 'Symfony\Component\Security\Core\Encoder\Pbkdf2PasswordEncoder',
                'arguments' => ['sha1', false, 5, 30],
            ],
            'JMS\FooBundle\Entity\User6' => [
                'class' => 'Symfony\Component\Security\Core\Encoder\NativePasswordEncoder',
                'arguments' => [8, 102400, 15],
            ],
            'JMS\FooBundle\Entity\User7' => [
                'algorithm' => 'auto',
                'hash_algorithm' => 'sha512',
                'key_length' => 40,
                'ignore_case' => false,
                'encode_as_base64' => true,
                'iterations' => 5000,
                'cost' => null,
                'memory_cost' => null,
                'time_cost' => null,
                'migrate_from' => [],
            ],
        ]], $container->getDefinition('security.encoder_factory.generic')->getArguments());
    }

    public function testEncodersWithLibsodium()
    {
        if (!SodiumPasswordEncoder::isSupported()) {
            $this->markTestSkipped('Libsodium is not available.');
        }

        $container = $this->getContainer('sodium_encoder');

        $this->assertEquals([[
            'JMS\FooBundle\Entity\User1' => [
                'class' => 'Symfony\Component\Security\Core\Encoder\PlaintextPasswordEncoder',
                'arguments' => [false],
            ],
            'JMS\FooBundle\Entity\User2' => [
                'algorithm' => 'sha1',
                'encode_as_base64' => false,
                'iterations' => 5,
                'hash_algorithm' => 'sha512',
                'key_length' => 40,
                'ignore_case' => false,
                'cost' => null,
                'memory_cost' => null,
                'time_cost' => null,
                'migrate_from' => [],
            ],
            'JMS\FooBundle\Entity\User3' => [
                'algorithm' => 'md5',
                'hash_algorithm' => 'sha512',
                'key_length' => 40,
                'ignore_case' => false,
                'encode_as_base64' => true,
                'iterations' => 5000,
                'cost' => null,
                'memory_cost' => null,
                'time_cost' => null,
                'migrate_from' => [],
            ],
            'JMS\FooBundle\Entity\User4' => new Reference('security.encoder.foo'),
            'JMS\FooBundle\Entity\User5' => [
                'class' => 'Symfony\Component\Security\Core\Encoder\Pbkdf2PasswordEncoder',
                'arguments' => ['sha1', false, 5, 30],
            ],
            'JMS\FooBundle\Entity\User6' => [
                'class' => 'Symfony\Component\Security\Core\Encoder\NativePasswordEncoder',
                'arguments' => [8, 102400, 15],
            ],
            'JMS\FooBundle\Entity\User7' => [
                'class' => 'Symfony\Component\Security\Core\Encoder\SodiumPasswordEncoder',
                'arguments' => [8, 128 * 1024 * 1024],
            ],
        ]], $container->getDefinition('security.encoder_factory.generic')->getArguments());
    }

    public function testEncodersWithArgon2i()
    {
        if (!($sodium = SodiumPasswordEncoder::isSupported() && !\defined('SODIUM_CRYPTO_PWHASH_ALG_ARGON2ID13')) && !\defined('PASSWORD_ARGON2I')) {
            $this->markTestSkipped('Argon2i algorithm is not supported.');
        }

        $container = $this->getContainer('argon2i_encoder');

        $this->assertEquals([[
            'JMS\FooBundle\Entity\User1' => [
                'class' => 'Symfony\Component\Security\Core\Encoder\PlaintextPasswordEncoder',
                'arguments' => [false],
            ],
            'JMS\FooBundle\Entity\User2' => [
                'algorithm' => 'sha1',
                'encode_as_base64' => false,
                'iterations' => 5,
                'hash_algorithm' => 'sha512',
                'key_length' => 40,
                'ignore_case' => false,
                'cost' => null,
                'memory_cost' => null,
                'time_cost' => null,
                'migrate_from' => [],
            ],
            'JMS\FooBundle\Entity\User3' => [
                'algorithm' => 'md5',
                'hash_algorithm' => 'sha512',
                'key_length' => 40,
                'ignore_case' => false,
                'encode_as_base64' => true,
                'iterations' => 5000,
                'cost' => null,
                'memory_cost' => null,
                'time_cost' => null,
                'migrate_from' => [],
            ],
            'JMS\FooBundle\Entity\User4' => new Reference('security.encoder.foo'),
            'JMS\FooBundle\Entity\User5' => [
                'class' => 'Symfony\Component\Security\Core\Encoder\Pbkdf2PasswordEncoder',
                'arguments' => ['sha1', false, 5, 30],
            ],
            'JMS\FooBundle\Entity\User6' => [
                'class' => 'Symfony\Component\Security\Core\Encoder\NativePasswordEncoder',
                'arguments' => [8, 102400, 15],
            ],
            'JMS\FooBundle\Entity\User7' => [
                'class' => $sodium ? SodiumPasswordEncoder::class : NativePasswordEncoder::class,
                'arguments' => $sodium ? [256, 1] : [1, 262144, null, PASSWORD_ARGON2I],
            ],
        ]], $container->getDefinition('security.encoder_factory.generic')->getArguments());
    }

    public function testMigratingEncoder()
    {
        if (!($sodium = SodiumPasswordEncoder::isSupported() && !\defined('SODIUM_CRYPTO_PWHASH_ALG_ARGON2ID13')) && !\defined('PASSWORD_ARGON2I')) {
            $this->markTestSkipped('Argon2i algorithm is not supported.');
        }

        $container = $this->getContainer('migrating_encoder');

        $this->assertEquals([[
            'JMS\FooBundle\Entity\User1' => [
                'class' => 'Symfony\Component\Security\Core\Encoder\PlaintextPasswordEncoder',
                'arguments' => [false],
            ],
            'JMS\FooBundle\Entity\User2' => [
                'algorithm' => 'sha1',
                'encode_as_base64' => false,
                'iterations' => 5,
                'hash_algorithm' => 'sha512',
                'key_length' => 40,
                'ignore_case' => false,
                'cost' => null,
                'memory_cost' => null,
                'time_cost' => null,
                'migrate_from' => [],
            ],
            'JMS\FooBundle\Entity\User3' => [
                'algorithm' => 'md5',
                'hash_algorithm' => 'sha512',
                'key_length' => 40,
                'ignore_case' => false,
                'encode_as_base64' => true,
                'iterations' => 5000,
                'cost' => null,
                'memory_cost' => null,
                'time_cost' => null,
                'migrate_from' => [],
            ],
            'JMS\FooBundle\Entity\User4' => new Reference('security.encoder.foo'),
            'JMS\FooBundle\Entity\User5' => [
                'class' => 'Symfony\Component\Security\Core\Encoder\Pbkdf2PasswordEncoder',
                'arguments' => ['sha1', false, 5, 30],
            ],
            'JMS\FooBundle\Entity\User6' => [
                'class' => 'Symfony\Component\Security\Core\Encoder\NativePasswordEncoder',
                'arguments' => [8, 102400, 15],
            ],
            'JMS\FooBundle\Entity\User7' => [
                'algorithm' => 'argon2i',
                'hash_algorithm' => 'sha512',
                'key_length' => 40,
                'ignore_case' => false,
                'encode_as_base64' => true,
                'iterations' => 5000,
                'cost' => null,
                'memory_cost' => 256,
                'time_cost' => 1,
                'migrate_from' => ['bcrypt'],
            ],
        ]], $container->getDefinition('security.encoder_factory.generic')->getArguments());
    }

    public function testEncodersWithBCrypt()
    {
        $container = $this->getContainer('bcrypt_encoder');

        $this->assertEquals([[
            'JMS\FooBundle\Entity\User1' => [
                'class' => 'Symfony\Component\Security\Core\Encoder\PlaintextPasswordEncoder',
                'arguments' => [false],
            ],
            'JMS\FooBundle\Entity\User2' => [
                'algorithm' => 'sha1',
                'encode_as_base64' => false,
                'iterations' => 5,
                'hash_algorithm' => 'sha512',
                'key_length' => 40,
                'ignore_case' => false,
                'cost' => null,
                'memory_cost' => null,
                'time_cost' => null,
                'migrate_from' => [],
            ],
            'JMS\FooBundle\Entity\User3' => [
                'algorithm' => 'md5',
                'hash_algorithm' => 'sha512',
                'key_length' => 40,
                'ignore_case' => false,
                'encode_as_base64' => true,
                'iterations' => 5000,
                'cost' => null,
                'memory_cost' => null,
                'time_cost' => null,
                'migrate_from' => [],
            ],
            'JMS\FooBundle\Entity\User4' => new Reference('security.encoder.foo'),
            'JMS\FooBundle\Entity\User5' => [
                'class' => 'Symfony\Component\Security\Core\Encoder\Pbkdf2PasswordEncoder',
                'arguments' => ['sha1', false, 5, 30],
            ],
            'JMS\FooBundle\Entity\User6' => [
                'class' => 'Symfony\Component\Security\Core\Encoder\NativePasswordEncoder',
                'arguments' => [8, 102400, 15],
            ],
            'JMS\FooBundle\Entity\User7' => [
                'class' => NativePasswordEncoder::class,
                'arguments' => [null, null, 15, PASSWORD_BCRYPT],
            ],
        ]], $container->getDefinition('security.encoder_factory.generic')->getArguments());
    }

    public function testRememberMeThrowExceptionsDefault()
    {
        $container = $this->getContainer('container1');
        $this->assertTrue($container->getDefinition('security.authentication.listener.rememberme.secure')->getArgument(5));
    }

    public function testRememberMeThrowExceptions()
    {
        $container = $this->getContainer('remember_me_options');
        $service = $container->getDefinition('security.authentication.listener.rememberme.main');
        $this->assertEquals('security.authentication.rememberme.services.persistent.main', $service->getArgument(1));
        $this->assertFalse($service->getArgument(5));
    }

    public function testUserCheckerConfig()
    {
        $this->assertEquals('app.user_checker', $this->getContainer('container1')->getAlias('security.user_checker.with_user_checker'));
    }

    public function testUserCheckerConfigWithDefaultChecker()
    {
        $this->assertEquals('security.user_checker', $this->getContainer('container1')->getAlias('security.user_checker.host'));
    }

    public function testUserCheckerConfigWithNoCheckers()
    {
        $this->assertEquals('security.user_checker', $this->getContainer('container1')->getAlias('security.user_checker.secure'));
    }

    public function testUserPasswordEncoderCommandIsRegistered()
    {
        $this->assertTrue($this->getContainer('remember_me_options')->has('security.command.user_password_encoder'));
    }

    public function testDefaultAccessDecisionManagerStrategyIsAffirmative()
    {
        $container = $this->getContainer('access_decision_manager_default_strategy');

        $this->assertSame(AccessDecisionManager::STRATEGY_AFFIRMATIVE, $container->getDefinition('security.access.decision_manager')->getArgument(1), 'Default vote strategy is affirmative');
    }

    public function testCustomAccessDecisionManagerService()
    {
        $container = $this->getContainer('access_decision_manager_service');

        $this->assertSame('app.access_decision_manager', (string) $container->getAlias('security.access.decision_manager'), 'The custom access decision manager service is aliased');
    }

    public function testAccessDecisionManagerServiceAndStrategyCannotBeUsedAtTheSameTime()
    {
        $this->expectException('Symfony\Component\Config\Definition\Exception\InvalidConfigurationException');
        $this->expectExceptionMessage('Invalid configuration for path "security.access_decision_manager": "strategy" and "service" cannot be used together.');
        $this->getContainer('access_decision_manager_service_and_strategy');
    }

    public function testAccessDecisionManagerOptionsAreNotOverriddenByImplicitStrategy()
    {
        $container = $this->getContainer('access_decision_manager_customized_config');

        $accessDecisionManagerDefinition = $container->getDefinition('security.access.decision_manager');

        $this->assertSame(AccessDecisionManager::STRATEGY_AFFIRMATIVE, $accessDecisionManagerDefinition->getArgument(1));
        $this->assertTrue($accessDecisionManagerDefinition->getArgument(2));
        $this->assertFalse($accessDecisionManagerDefinition->getArgument(3));
    }

    public function testFirewallUndefinedUserProvider()
    {
        $this->expectException('Symfony\Component\Config\Definition\Exception\InvalidConfigurationException');
        $this->expectExceptionMessage('Invalid firewall "main": user provider "undefined" not found.');
        $this->getContainer('firewall_undefined_provider');
    }

    public function testFirewallListenerUndefinedProvider()
    {
        $this->expectException('Symfony\Component\Config\Definition\Exception\InvalidConfigurationException');
        $this->expectExceptionMessage('Invalid firewall "main": user provider "undefined" not found.');
        $this->getContainer('listener_undefined_provider');
    }

    public function testFirewallWithUserProvider()
    {
        $this->getContainer('firewall_provider');
        $this->addToAssertionCount(1);
    }

    public function testFirewallListenerWithProvider()
    {
        $this->getContainer('listener_provider');
        $this->addToAssertionCount(1);
    }

<<<<<<< HEAD
=======
    /**
     * @group legacy
     * @expectedDeprecation The "simple_form" security listener is deprecated Symfony 4.2, use Guard instead.
     */
    public function testSimpleAuth()
    {
        $container = $this->getContainer('simple_auth');
        $arguments = $container->getDefinition('security.firewall.map')->getArguments();
        $listeners = [];
        $configs = [];
        foreach (array_keys($arguments[1]->getValues()) as $contextId) {
            $contextDef = $container->getDefinition($contextId);
            $arguments = $contextDef->getArguments();
            $listeners[] = array_map('strval', $arguments[0]->getValues());

            $configDef = $container->getDefinition((string) $arguments[3]);
            $configs[] = array_values($configDef->getArguments());
        }

        $this->assertSame([[
            'simple_auth',
            'security.user_checker',
            null,
            true,
            false,
            'security.user.provider.concrete.default',
            'simple_auth',
            'security.authentication.form_entry_point.simple_auth',
            null,
            null,
            ['simple_form', 'anonymous',
            ],
            null,
        ]], $configs);

        $this->assertSame([[
            'security.channel_listener',
            'security.context_listener.0',
            'security.authentication.listener.simple_form.simple_auth',
            'security.authentication.listener.anonymous.simple_auth',
            'security.access_listener',
        ]], $listeners);
    }

    /**
     * @group legacy
     * @expectedDeprecation Normalization of cookie names is deprecated since Symfony 4.3. Starting from Symfony 5.0, the "cookie1-name" cookie configured in "logout.delete_cookies" will delete the "cookie1-name" cookie instead of the "cookie1_name" cookie.
     * @expectedDeprecation Normalization of cookie names is deprecated since Symfony 4.3. Starting from Symfony 5.0, the "cookie3-long_name" cookie configured in "logout.delete_cookies" will delete the "cookie3-long_name" cookie instead of the "cookie3_long_name" cookie.
     */
    public function testLogoutDeleteCookieNamesNormalization()
    {
        $container = $this->getContainer('logout_delete_cookies');
        $cookiesToDelete = $container->getDefinition('security.logout.handler.cookie_clearing.main')->getArgument(0);
        $expectedCookieNames = ['cookie2_name', 'cookie1_name', 'cookie3_long_name'];

        $this->assertSame($expectedCookieNames, array_keys($cookiesToDelete));
    }

>>>>>>> c815e763
    protected function getContainer($file)
    {
        $file .= '.'.$this->getFileExtension();

        $container = new ContainerBuilder();
        $container->setParameter('kernel.debug', false);
        $container->setParameter('request_listener.http_port', 80);
        $container->setParameter('request_listener.https_port', 443);

        $security = new SecurityExtension();
        $container->registerExtension($security);

        $bundle = new SecurityBundle();
        $bundle->build($container); // Attach all default factories
        $this->getLoader($container)->load($file);

        $container->getCompilerPassConfig()->setRemovingPasses([]);
        $container->getCompilerPassConfig()->setAfterRemovingPasses([]);
        $container->compile();

        return $container;
    }
}<|MERGE_RESOLUTION|>--- conflicted
+++ resolved
@@ -639,67 +639,6 @@
         $this->addToAssertionCount(1);
     }
 
-<<<<<<< HEAD
-=======
-    /**
-     * @group legacy
-     * @expectedDeprecation The "simple_form" security listener is deprecated Symfony 4.2, use Guard instead.
-     */
-    public function testSimpleAuth()
-    {
-        $container = $this->getContainer('simple_auth');
-        $arguments = $container->getDefinition('security.firewall.map')->getArguments();
-        $listeners = [];
-        $configs = [];
-        foreach (array_keys($arguments[1]->getValues()) as $contextId) {
-            $contextDef = $container->getDefinition($contextId);
-            $arguments = $contextDef->getArguments();
-            $listeners[] = array_map('strval', $arguments[0]->getValues());
-
-            $configDef = $container->getDefinition((string) $arguments[3]);
-            $configs[] = array_values($configDef->getArguments());
-        }
-
-        $this->assertSame([[
-            'simple_auth',
-            'security.user_checker',
-            null,
-            true,
-            false,
-            'security.user.provider.concrete.default',
-            'simple_auth',
-            'security.authentication.form_entry_point.simple_auth',
-            null,
-            null,
-            ['simple_form', 'anonymous',
-            ],
-            null,
-        ]], $configs);
-
-        $this->assertSame([[
-            'security.channel_listener',
-            'security.context_listener.0',
-            'security.authentication.listener.simple_form.simple_auth',
-            'security.authentication.listener.anonymous.simple_auth',
-            'security.access_listener',
-        ]], $listeners);
-    }
-
-    /**
-     * @group legacy
-     * @expectedDeprecation Normalization of cookie names is deprecated since Symfony 4.3. Starting from Symfony 5.0, the "cookie1-name" cookie configured in "logout.delete_cookies" will delete the "cookie1-name" cookie instead of the "cookie1_name" cookie.
-     * @expectedDeprecation Normalization of cookie names is deprecated since Symfony 4.3. Starting from Symfony 5.0, the "cookie3-long_name" cookie configured in "logout.delete_cookies" will delete the "cookie3-long_name" cookie instead of the "cookie3_long_name" cookie.
-     */
-    public function testLogoutDeleteCookieNamesNormalization()
-    {
-        $container = $this->getContainer('logout_delete_cookies');
-        $cookiesToDelete = $container->getDefinition('security.logout.handler.cookie_clearing.main')->getArgument(0);
-        $expectedCookieNames = ['cookie2_name', 'cookie1_name', 'cookie3_long_name'];
-
-        $this->assertSame($expectedCookieNames, array_keys($cookiesToDelete));
-    }
-
->>>>>>> c815e763
     protected function getContainer($file)
     {
         $file .= '.'.$this->getFileExtension();
