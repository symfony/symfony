<?php

/*
 * This file is part of the Symfony package.
 *
 * (c) Fabien Potencier <fabien@symfony.com>
 *
 * For the full copyright and license information, please view the LICENSE
 * file that was distributed with this source code.
 */

namespace Symfony\Component\Validator\Constraints;

use Symfony\Component\Validator\Constraint;
use Symfony\Component\Validator\Exception\InvalidArgumentException;
use Symfony\Component\Validator\Exception\MissingOptionsException;

/**
 * @Annotation
 * @Target({"PROPERTY", "METHOD", "ANNOTATION"})
 *
 * @author Bernhard Schussek <bschussek@gmail.com>
 */
#[\Attribute(\Attribute::TARGET_PROPERTY | \Attribute::TARGET_METHOD | \Attribute::IS_REPEATABLE)]
class Length extends Constraint
{
    public const TOO_SHORT_ERROR = '9ff3fdc4-b214-49db-8718-39c315e33d45';
    public const TOO_LONG_ERROR = 'd94b19cc-114f-4f44-9cc4-4138e80a87b9';
    public const NOT_EQUAL_LENGTH_ERROR = '4b6f5c76-22b4-409d-af16-fbe823ba9332';
    public const INVALID_CHARACTERS_ERROR = '35e6a710-aa2e-4719-b58e-24b35749b767';

    protected const ERROR_NAMES = [
        self::TOO_SHORT_ERROR => 'TOO_SHORT_ERROR',
        self::TOO_LONG_ERROR => 'TOO_LONG_ERROR',
        self::NOT_EQUAL_LENGTH_ERROR => 'NOT_EQUAL_LENGTH_ERROR',
        self::INVALID_CHARACTERS_ERROR => 'INVALID_CHARACTERS_ERROR',
    ];

    public const COUNT_BYTES = 'bytes';
    public const COUNT_CODEPOINTS = 'codepoints';
    public const COUNT_GRAPHEMES = 'graphemes';

    private const VALID_COUNT_UNITS = [
        self::COUNT_BYTES,
        self::COUNT_CODEPOINTS,
        self::COUNT_GRAPHEMES,
    ];

    /**
     * @deprecated since Symfony 6.1, use const ERROR_NAMES instead
     */
    protected static $errorNames = self::ERROR_NAMES;

    public $maxMessage = 'This value is too long. It should have {{ limit }} character or less.|This value is too long. It should have {{ limit }} characters or less.';
    public $minMessage = 'This value is too short. It should have {{ limit }} character or more.|This value is too short. It should have {{ limit }} characters or more.';
    public $exactMessage = 'This value should have exactly {{ limit }} character.|This value should have exactly {{ limit }} characters.';
    public $charsetMessage = 'This value does not match the expected {{ charset }} charset.';
    public $max;
    public $min;
    public $charset = 'UTF-8';
    /** @var callable|null */
    public $normalizer;
<<<<<<< HEAD
    /** @var self::COUNT_* */
=======
    /* @var self::COUNT_* */
>>>>>>> a44829e2
    public string $countUnit = self::COUNT_CODEPOINTS;

    /**
     * @param self::COUNT_*|null $countUnit
     */
    public function __construct(
<<<<<<< HEAD
        int|array $exactly = null,
        int $min = null,
        int $max = null,
        string $charset = null,
        callable $normalizer = null,
        string $countUnit = null,
        string $exactMessage = null,
        string $minMessage = null,
        string $maxMessage = null,
        string $charsetMessage = null,
        array $groups = null,
=======
        int|array|null $exactly = null,
        ?int $min = null,
        ?int $max = null,
        ?string $charset = null,
        ?callable $normalizer = null,
        ?string $countUnit = null,
        ?string $exactMessage = null,
        ?string $minMessage = null,
        ?string $maxMessage = null,
        ?string $charsetMessage = null,
        ?array $groups = null,
>>>>>>> a44829e2
        mixed $payload = null,
        array $options = []
    ) {
        if (\is_array($exactly)) {
            $options = array_merge($exactly, $options);
            $exactly = $options['value'] ?? null;
        }

        $min ??= $options['min'] ?? null;
        $max ??= $options['max'] ?? null;

        unset($options['value'], $options['min'], $options['max']);

        if (null !== $exactly && null === $min && null === $max) {
            $min = $max = $exactly;
        }

        parent::__construct($options, $groups, $payload);

        $this->min = $min;
        $this->max = $max;
        $this->charset = $charset ?? $this->charset;
        $this->normalizer = $normalizer ?? $this->normalizer;
        $this->countUnit = $countUnit ?? $this->countUnit;
        $this->exactMessage = $exactMessage ?? $this->exactMessage;
        $this->minMessage = $minMessage ?? $this->minMessage;
        $this->maxMessage = $maxMessage ?? $this->maxMessage;
        $this->charsetMessage = $charsetMessage ?? $this->charsetMessage;

        if (null === $this->min && null === $this->max) {
            throw new MissingOptionsException(sprintf('Either option "min" or "max" must be given for constraint "%s".', __CLASS__), ['min', 'max']);
        }

        if (null !== $this->normalizer && !\is_callable($this->normalizer)) {
            throw new InvalidArgumentException(sprintf('The "normalizer" option must be a valid callable ("%s" given).', get_debug_type($this->normalizer)));
        }

        if (!\in_array($this->countUnit, self::VALID_COUNT_UNITS)) {
            throw new InvalidArgumentException(sprintf('The "countUnit" option must be one of the "%s"::COUNT_* constants ("%s" given).', __CLASS__, $this->countUnit));
        }
    }
}<|MERGE_RESOLUTION|>--- conflicted
+++ resolved
@@ -60,30 +60,13 @@
     public $charset = 'UTF-8';
     /** @var callable|null */
     public $normalizer;
-<<<<<<< HEAD
     /** @var self::COUNT_* */
-=======
-    /* @var self::COUNT_* */
->>>>>>> a44829e2
     public string $countUnit = self::COUNT_CODEPOINTS;
 
     /**
      * @param self::COUNT_*|null $countUnit
      */
     public function __construct(
-<<<<<<< HEAD
-        int|array $exactly = null,
-        int $min = null,
-        int $max = null,
-        string $charset = null,
-        callable $normalizer = null,
-        string $countUnit = null,
-        string $exactMessage = null,
-        string $minMessage = null,
-        string $maxMessage = null,
-        string $charsetMessage = null,
-        array $groups = null,
-=======
         int|array|null $exactly = null,
         ?int $min = null,
         ?int $max = null,
@@ -95,7 +78,6 @@
         ?string $maxMessage = null,
         ?string $charsetMessage = null,
         ?array $groups = null,
->>>>>>> a44829e2
         mixed $payload = null,
         array $options = []
     ) {
