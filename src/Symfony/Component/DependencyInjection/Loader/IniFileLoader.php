<?php

/*
 * This file is part of the Symfony package.
 *
 * (c) Fabien Potencier <fabien@symfony.com>
 *
 * For the full copyright and license information, please view the LICENSE
 * file that was distributed with this source code.
 */

namespace Symfony\Component\DependencyInjection\Loader;

use Symfony\Component\Config\Util\XmlUtils;
use Symfony\Component\DependencyInjection\Exception\InvalidArgumentException;

/**
 * IniFileLoader loads parameters from INI files.
 *
 * @author Fabien Potencier <fabien@symfony.com>
 */
class IniFileLoader extends FileLoader
{
<<<<<<< HEAD
    public function load(mixed $resource, string $type = null): mixed
=======
    public function load(mixed $resource, ?string $type = null): mixed
>>>>>>> a44829e2
    {
        $path = $this->locator->locate($resource);

        $this->container->fileExists($path);

        // first pass to catch parsing errors
        $result = parse_ini_file($path, true);
        if (false === $result || [] === $result) {
            throw new InvalidArgumentException(sprintf('The "%s" file is not valid.', $resource));
        }

        // real raw parsing
        $result = parse_ini_file($path, true, \INI_SCANNER_RAW);

        if (isset($result['parameters']) && \is_array($result['parameters'])) {
            foreach ($result['parameters'] as $key => $value) {
                if (\is_array($value)) {
                    $this->container->setParameter($key, array_map($this->phpize(...), $value));
                } else {
                    $this->container->setParameter($key, $this->phpize($value));
                }
            }
        }

        if ($this->env && \is_array($result['parameters@'.$this->env] ?? null)) {
            foreach ($result['parameters@'.$this->env] as $key => $value) {
                $this->container->setParameter($key, $this->phpize($value));
            }
        }

        return null;
    }

<<<<<<< HEAD
    public function supports(mixed $resource, string $type = null): bool
=======
    public function supports(mixed $resource, ?string $type = null): bool
>>>>>>> a44829e2
    {
        if (!\is_string($resource)) {
            return false;
        }

        if (null === $type && 'ini' === pathinfo($resource, \PATHINFO_EXTENSION)) {
            return true;
        }

        return 'ini' === $type;
    }

    /**
     * Note that the following features are not supported:
     *  * strings with escaped quotes are not supported "foo\"bar";
     *  * string concatenation ("foo" "bar").
     */
    private function phpize(string $value): mixed
    {
        // trim on the right as comments removal keep whitespaces
        if ($value !== $v = rtrim($value)) {
            $value = '""' === substr_replace($v, '', 1, -1) ? substr($v, 1, -1) : $v;
        }
        $lowercaseValue = strtolower($value);

        return match (true) {
            \defined($value) => \constant($value),
            'yes' === $lowercaseValue,
            'on' === $lowercaseValue => true,
            'no' === $lowercaseValue,
            'off' === $lowercaseValue,
            'none' === $lowercaseValue => false,
            isset($value[1]) && (
                ("'" === $value[0] && "'" === $value[\strlen($value) - 1])
                || ('"' === $value[0] && '"' === $value[\strlen($value) - 1])
            ) => substr($value, 1, -1), // quoted string
            default => XmlUtils::phpize($value),
        };
    }
}<|MERGE_RESOLUTION|>--- conflicted
+++ resolved
@@ -21,11 +21,7 @@
  */
 class IniFileLoader extends FileLoader
 {
-<<<<<<< HEAD
-    public function load(mixed $resource, string $type = null): mixed
-=======
     public function load(mixed $resource, ?string $type = null): mixed
->>>>>>> a44829e2
     {
         $path = $this->locator->locate($resource);
 
@@ -59,11 +55,7 @@
         return null;
     }
 
-<<<<<<< HEAD
-    public function supports(mixed $resource, string $type = null): bool
-=======
     public function supports(mixed $resource, ?string $type = null): bool
->>>>>>> a44829e2
     {
         if (!\is_string($resource)) {
             return false;
