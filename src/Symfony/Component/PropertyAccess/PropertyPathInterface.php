--- conflicted
+++ resolved
@@ -20,11 +20,6 @@
 {
     /**
      * Returns the string representation of the property path.
-<<<<<<< HEAD
-=======
-     *
-     * @return string
->>>>>>> c91322d6
      */
     public function __toString(): string;
 
