--- conflicted
+++ resolved
@@ -48,15 +48,7 @@
             return sprintf('($context["%s"] ?? null)', $name);
         }
 
-<<<<<<< HEAD
-        return sprintf('(isset($context["%s"]) ? $context["%s"] : null)', $name, $name);
-=======
-        if (\PHP_VERSION_ID >= 50400) {
-            return sprintf('(isset($context["%s"]) ? $context["%1$s"] : null)', $name);
-        }
-
-        return sprintf('$this->getContext($context, "%s", true)', $name);
->>>>>>> 865622e6
+        return sprintf('(isset($context["%s"]) ? $context["%1$s"] : null)', $name);
     }
 
     protected function getVariableGetterWithStrictCheck($name)
@@ -69,14 +61,6 @@
             return sprintf('($context["%s"] ?? $this->getContext($context, "%1$s"))', $name);
         }
 
-<<<<<<< HEAD
-        return sprintf('(isset($context["%s"]) ? $context["%s"] : $this->getContext($context, "%s"))', $name, $name, $name);
-=======
-        if (\PHP_VERSION_ID >= 50400) {
-            return sprintf('(isset($context["%s"]) ? $context["%1$s"] : $this->getContext($context, "%1$s"))', $name);
-        }
-
-        return sprintf('$this->getContext($context, "%s")', $name);
->>>>>>> 865622e6
+        return sprintf('(isset($context["%s"]) ? $context["%1$s"] : $this->getContext($context, "%1$s"))', $name);
     }
 }