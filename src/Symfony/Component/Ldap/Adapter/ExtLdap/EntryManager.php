--- conflicted
+++ resolved
@@ -38,11 +38,7 @@
         $con = $this->getConnectionResource();
 
         if (!@ldap_add($con, $entry->getDn(), $entry->getAttributes())) {
-<<<<<<< HEAD
-            throw new LdapException(sprintf('Could not add entry "%s": %s.', $entry->getDn(), ldap_error($con)), ldap_errno($con));
-=======
-            throw new LdapException(sprintf('Could not add entry "%s": '.ldap_error($con), $entry->getDn()));
->>>>>>> 9e254aea
+            throw new LdapException(sprintf('Could not add entry "%s": '.ldap_error($con), $entry->getDn()), ldap_errno($con));
         }
 
         return $this;
@@ -56,11 +52,7 @@
         $con = $this->getConnectionResource();
 
         if (!@ldap_modify($con, $entry->getDn(), $entry->getAttributes())) {
-<<<<<<< HEAD
-            throw new LdapException(sprintf('Could not update entry "%s": %s.', $entry->getDn(), ldap_error($con)), ldap_errno($con));
-=======
-            throw new LdapException(sprintf('Could not update entry "%s": '.ldap_error($con), $entry->getDn()));
->>>>>>> 9e254aea
+            throw new LdapException(sprintf('Could not update entry "%s": '.ldap_error($con), $entry->getDn()), ldap_errno($con));
         }
     }
 
@@ -72,11 +64,7 @@
         $con = $this->getConnectionResource();
 
         if (!@ldap_delete($con, $entry->getDn())) {
-<<<<<<< HEAD
-            throw new LdapException(sprintf('Could not remove entry "%s": %s.', $entry->getDn(), ldap_error($con)), ldap_errno($con));
-=======
-            throw new LdapException(sprintf('Could not remove entry "%s": '.ldap_error($con), $entry->getDn()));
->>>>>>> 9e254aea
+            throw new LdapException(sprintf('Could not remove entry "%s": '.ldap_error($con), $entry->getDn()), ldap_errno($con));
         }
     }
 
@@ -118,11 +106,7 @@
         $con = $this->getConnectionResource();
 
         if (!@ldap_rename($con, $entry->getDn(), $newRdn, null, $removeOldRdn)) {
-<<<<<<< HEAD
-            throw new LdapException(sprintf('Could not rename entry "%s" to "%s": %s.', $entry->getDn(), $newRdn, ldap_error($con)), ldap_errno($con));
-=======
-            throw new LdapException(sprintf('Could not rename entry "%s" to "%s": '.ldap_error($con), $entry->getDn(), $newRdn));
->>>>>>> 9e254aea
+            throw new LdapException(sprintf('Could not rename entry "%s" to "%s": '.ldap_error($con), $entry->getDn(), $newRdn), ldap_errno($con));
         }
     }
 
