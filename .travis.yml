language: php

dist: trusty

git:
    depth: 2

addons:
    apt_packages:
        - parallel
        - language-pack-fr-base
        - ldap-utils
        - slapd
        - librabbitmq-dev
        - zookeeperd
        - libzookeeper-mt-dev

env:
    global:
        - MIN_PHP=7.1.3
        - SYMFONY_PROCESS_PHP_TEST_BINARY=~/.phpenv/shims/php
        - MESSENGER_AMQP_DSN=amqp://localhost/%2f/messages

matrix:
    include:
        - php: 7.1
        - php: 7.1
          env: deps=high
        - php: 7.2
          env: deps=low
        - php: 7.3

    fast_finish: true

cache:
    directories:
        - .phpunit
        - php-$MIN_PHP
        - ~/php-ext

services:
    - memcached
    - mongodb
    - redis-server
    - rabbitmq
    - docker

before_install:
    - |
      # Start Redis cluster
      docker pull grokzen/redis-cluster:4.0.8
      docker run -d -p 7000:7000 -p 7001:7001 -p 7002:7002 -p 7003:7003 -p 7004:7004 -p 7005:7005 --name redis-cluster grokzen/redis-cluster:4.0.8
      export REDIS_CLUSTER_HOSTS='localhost:7000 localhost:7001 localhost:7002 localhost:7003 localhost:7004 localhost:7005'

    - |
      # General configuration
      set -e
      stty cols 120
      mkdir /tmp/slapd
      slapd -f src/Symfony/Component/Ldap/Tests/Fixtures/conf/slapd.conf -h ldap://localhost:3389 &
      [ -d ~/.composer ] || mkdir ~/.composer
      cp .composer/* ~/.composer/
      export PHPUNIT=$(readlink -f ./phpunit)
      export PHPUNIT_X="$PHPUNIT --exclude-group tty,benchmark,intl-data"
      export COMPOSER_UP='composer update --no-progress --no-suggest --ansi'
      export COMPONENTS=$(find src/Symfony -mindepth 2 -type f -name phpunit.xml.dist -printf '%h\n')
      find ~/.phpenv -name xdebug.ini -delete

      nanoseconds () {
          local cmd="date"
          local format="+%s%N"
          local os=$(uname)
          if hash gdate > /dev/null 2>&1; then
            cmd="gdate"
          elif [[ "$os" = Darwin ]]; then
            format="+%s000000000"
          fi
          $cmd -u $format
      }
      export -f nanoseconds

      # tfold is a helper to create folded reports
      tfold () {
          local title="🐘 $PHP $1"
          local fold=$(echo $title | sed -r 's/[^-_A-Za-z0-9]+/./g')
          shift
          local id=$(printf %08x $(( RANDOM * RANDOM )))
          local start=$(nanoseconds)
          echo -e "travis_fold:start:$fold"
          echo -e "travis_time:start:$id"
          echo -e "\\e[1;34m$title\\e[0m"

          bash -xc "$*" 2>&1
          local ok=$?
          local end=$(nanoseconds)
          echo -e "\\ntravis_time:end:$id:start=$start,finish=$end,duration=$(($end-$start))"
          (exit $ok) &&
              echo -e "\\e[32mOK\\e[0m $title\\n\\ntravis_fold:end:$fold" ||
              echo -e "\\e[41mKO\\e[0m $title\\n"
          (exit $ok)
      }
      export -f tfold

      # tpecl is a helper to compile and cache php extensions
      tpecl () {
          local ext_name=$1
          local ext_so=$2
          local INI=$3
          local ext_dir=$(php -r "echo ini_get('extension_dir');")
          local ext_cache=~/php-ext/$(basename $ext_dir)/$ext_name

          if [[ -e $ext_cache/$ext_so ]]; then
              echo extension = $ext_cache/$ext_so >> $INI
          else
              rm ~/.pearrc /tmp/pear 2>/dev/null || true
              mkdir -p $ext_cache
              echo yes | pecl install -f $ext_name &&
              cp $ext_dir/$ext_so $ext_cache
          fi
      }
      export -f tpecl

    - |
      # Install sigchild-enabled PHP to test the Process component on the lowest PHP matrix line
      if [[ ! $deps && $TRAVIS_PHP_VERSION = ${MIN_PHP%.*} && ! -d php-$MIN_PHP/sapi ]]; then
          wget http://php.net/get/php-$MIN_PHP.tar.bz2/from/this/mirror -O - | tar -xj &&
          (cd php-$MIN_PHP && ./configure --enable-sigchild --enable-pcntl && make -j2)
      fi

    - |
      # php.ini configuration
      for PHP in $TRAVIS_PHP_VERSION $php_extra; do
          phpenv global $PHP 2>/dev/null || (cd / && wget https://s3.amazonaws.com/travis-php-archives/binaries/ubuntu/14.04/x86_64/php-$PHP.tar.bz2 -O - | tar -xj)
          INI=~/.phpenv/versions/$PHP/etc/conf.d/travis.ini
          echo date.timezone = Europe/Paris >> $INI
          echo memory_limit = -1 >> $INI
          echo session.gc_probability = 0 >> $INI
          echo opcache.enable_cli = 1 >> $INI
          echo apc.enable_cli = 1 >> $INI
          echo extension = redis.so >> $INI
          echo extension = memcached.so >> $INI
      done

    - |
      # Install extra PHP extensions
      for PHP in $TRAVIS_PHP_VERSION $php_extra; do
          export PHP=$PHP
          phpenv global $PHP
          INI=~/.phpenv/versions/$PHP/etc/conf.d/travis.ini

          # Install librabbitmq
          wget http://ftp.debian.org/debian/pool/main/libr/librabbitmq/librabbitmq-dev_0.5.2-2_amd64.deb
          wget http://ftp.debian.org/debian/pool/main/libr/librabbitmq/librabbitmq1_0.5.2-2_amd64.deb
          sudo dpkg -i librabbitmq1_0.5.2-2_amd64.deb librabbitmq-dev_0.5.2-2_amd64.deb

          if ! php --ri sodium > /dev/null; then
              # install libsodium
              sudo add-apt-repository ppa:ondrej/php -y
              sudo apt-get update -q
              sudo apt-get install libsodium-dev -y
              tfold ext.libsodium tpecl libsodium sodium.so $INI
          fi

<<<<<<< HEAD
          tfold ext.apcu tpecl apcu-5.1.12 apcu.so $INI
          tfold ext.mongodb tpecl mongodb-1.5.0 mongodb.so $INI
=======
          tfold ext.apcu tpecl apcu-5.1.6 apcu.so $INI
          tfold ext.mongodb tpecl mongodb-1.6.0alpha1 mongodb.so $INI
>>>>>>> d069c264
          tfold ext.amqp tpecl amqp-1.9.3 amqp.so $INI
          tfold ext.igbinary tpecl igbinary-2.0.6 igbinary.so $INI
          tfold ext.zookeeper tpecl zookeeper-0.5.0 zookeeper.so $INI
      done

    - |
      # Load fixtures
      if [[ ! $skip ]]; then
          ldapadd -h localhost:3389 -D cn=admin,dc=symfony,dc=com -w symfony -f src/Symfony/Component/Ldap/Tests/Fixtures/data/base.ldif &&
          ldapadd -h localhost:3389 -D cn=admin,dc=symfony,dc=com -w symfony -f src/Symfony/Component/Ldap/Tests/Fixtures/data/fixtures.ldif
      fi

install:
    - |
      # Create local composer packages for each patched components and reference them in composer.json files when cross-testing components
      if [[ ! $deps ]]; then
          php .github/build-packages.php HEAD^ src/Symfony/Bridge/PhpUnit src/Symfony/Contracts
      else
          export SYMFONY_DEPRECATIONS_HELPER=weak &&
          cp composer.json composer.json.orig &&
          echo -e '{\n"require":{'"$(grep phpunit-bridge composer.json)"'"php":"*"},"minimum-stability":"dev"}' > composer.json &&
          php .github/build-packages.php HEAD^ $COMPONENTS &&
          mv composer.json composer.json.phpunit &&
          mv composer.json.orig composer.json
      fi

    - |
      # For the master branch, when deps=high, the version before master is checked out and tested with the locally patched components
      if [[ $deps = high && $TRAVIS_BRANCH = master ]]; then
          SYMFONY_VERSION=$(git ls-remote --heads | grep -o '/[1-9].*' | tail -n 1 | sed s/.//) &&
          git fetch origin $SYMFONY_VERSION &&
          git checkout -m FETCH_HEAD &&
          COMPONENTS=$(find src/Symfony -mindepth 2 -type f -name phpunit.xml.dist -printf '%h\n')
      else
          SYMFONY_VERSION=$(cat composer.json | grep '^ *"dev-master". *"[1-9]' | grep -o '[0-9.]*')
      fi

    - |
      # Install symfony/flex
      if [[ $deps = low ]]; then
          export SYMFONY_REQUIRE='>=2.3'
      else
          export SYMFONY_REQUIRE=">=$SYMFONY_VERSION"
      fi
      composer global require --no-progress --no-scripts --no-plugins symfony/flex dev-master

    - |
      # Legacy tests are skipped when deps=high and when the current branch version has not the same major version number than the next one
      [[ $deps = high && ${SYMFONY_VERSION%.*} != $(git show $(git ls-remote --heads | grep -FA1 /$SYMFONY_VERSION | tail -n 1):composer.json | grep '^ *"dev-master". *"[1-9]' | grep -o '[0-9]*' | head -n 1) ]] && LEGACY=,legacy

      export COMPOSER_ROOT_VERSION=$SYMFONY_VERSION.x-dev
      if [[ $deps ]]; then mv composer.json.phpunit composer.json; fi

    - php -i

    - |
      run_tests () {
          set -e
          export PHP=$1
          if [[ $PHP != $TRAVIS_PHP_VERSION && $TRAVIS_PULL_REQUEST != false ]]; then
              echo -e "\\n\\e[1;34mIntermediate PHP version $PHP is skipped for pull requests.\\e[0m"
              break
          fi
          phpenv global $PHP
          ([[ $deps ]] && cd src/Symfony/Component/HttpFoundation; composer config platform.ext-mongodb 1.6.0; composer require --dev --no-update mongodb/mongodb)
          tfold 'composer update' $COMPOSER_UP
          tfold 'phpunit install' ./phpunit install
          if [[ $deps = high ]]; then
              echo "$COMPONENTS" | parallel --gnu -j10% "tfold {} 'cd {} && $COMPOSER_UP && $PHPUNIT_X$LEGACY'"
          elif [[ $deps = low ]]; then
              [[ -e ~/php-ext/composer-lowest.lock.tar ]] && tar -xf ~/php-ext/composer-lowest.lock.tar
              tar -cf ~/php-ext/composer-lowest.lock.tar --files-from /dev/null
              php .github/rm-invalid-lowest-lock-files.php $COMPONENTS
              echo "$COMPONENTS" | parallel --gnu -j10% "tfold {} 'cd {} && ([ -e composer.lock ] && ${COMPOSER_UP/update/install} || $COMPOSER_UP --prefer-lowest --prefer-stable) && $PHPUNIT_X'"
              echo "$COMPONENTS" | xargs -n1 -I{} tar --append -f ~/php-ext/composer-lowest.lock.tar {}/composer.lock
          else
              echo "$COMPONENTS" | parallel --gnu "tfold {} $PHPUNIT_X {}"
              tfold src/Symfony/Component/Console.tty $PHPUNIT src/Symfony/Component/Console --group tty
              if [[ $PHP = ${MIN_PHP%.*} ]]; then
                  export PHP=$MIN_PHP
                  tfold src/Symfony/Component/Process.sigchild SYMFONY_DEPRECATIONS_HELPER=weak php-$MIN_PHP/sapi/cli/php ./phpunit --colors=always src/Symfony/Component/Process/
              fi
          fi
      }

script:
    - for PHP in $TRAVIS_PHP_VERSION $php_extra; do (run_tests $PHP); done<|MERGE_RESOLUTION|>--- conflicted
+++ resolved
@@ -161,13 +161,8 @@
               tfold ext.libsodium tpecl libsodium sodium.so $INI
           fi
 
-<<<<<<< HEAD
-          tfold ext.apcu tpecl apcu-5.1.12 apcu.so $INI
-          tfold ext.mongodb tpecl mongodb-1.5.0 mongodb.so $INI
-=======
           tfold ext.apcu tpecl apcu-5.1.6 apcu.so $INI
           tfold ext.mongodb tpecl mongodb-1.6.0alpha1 mongodb.so $INI
->>>>>>> d069c264
           tfold ext.amqp tpecl amqp-1.9.3 amqp.so $INI
           tfold ext.igbinary tpecl igbinary-2.0.6 igbinary.so $INI
           tfold ext.zookeeper tpecl zookeeper-0.5.0 zookeeper.so $INI
