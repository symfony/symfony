--- conflicted
+++ resolved
@@ -57,11 +57,7 @@
     private HttpUtils $httpUtils;
     private bool $stateless;
 
-<<<<<<< HEAD
-    public function __construct(TokenStorageInterface $tokenStorage, AuthenticationTrustResolverInterface $trustResolver, HttpUtils $httpUtils, string $firewallName, AuthenticationEntryPointInterface $authenticationEntryPoint = null, string $errorPage = null, AccessDeniedHandlerInterface $accessDeniedHandler = null, LoggerInterface $logger = null, bool $stateless = false)
-=======
     public function __construct(TokenStorageInterface $tokenStorage, AuthenticationTrustResolverInterface $trustResolver, HttpUtils $httpUtils, string $firewallName, ?AuthenticationEntryPointInterface $authenticationEntryPoint = null, ?string $errorPage = null, ?AccessDeniedHandlerInterface $accessDeniedHandler = null, ?LoggerInterface $logger = null, bool $stateless = false)
->>>>>>> a44829e2
     {
         $this->tokenStorage = $tokenStorage;
         $this->accessDeniedHandler = $accessDeniedHandler;
