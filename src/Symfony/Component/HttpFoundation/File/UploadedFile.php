<?php

/*
 * This file is part of the Symfony package.
 *
 * (c) Fabien Potencier <fabien@symfony.com>
 *
 * For the full copyright and license information, please view the LICENSE
 * file that was distributed with this source code.
 */

namespace Symfony\Component\HttpFoundation\File;

use Symfony\Component\HttpFoundation\File\Exception\FileException;
use Symfony\Component\HttpFoundation\File\Exception\FileNotFoundException;

/**
 * A file uploaded through a form.
 *
 * @author Bernhard Schussek <bschussek@gmail.com>
 * @author Florian Eckerstorfer <florian@eckerstorfer.org>
 * @author Fabien Potencier <fabien@symfony.com>
 *
 * @api
 */
class UploadedFile extends File
{
    /**
     * Whether the test mode is activated.
     *
     * Local files are used in test mode hence the code should not enforce HTTP uploads.
     *
     * @var Boolean
     */
    private $test = false;

    /**
     * The original name of the uploaded file.
     *
     * @var string
     */
    private $originalName;

    /**
     * The mime type provided by the uploader.
     *
     * @var string
     */
    private $mimeType;

    /**
     * The file size provided by the uploader.
     *
     * @var string
     */
    private $size;

    /**
     * The UPLOAD_ERR_XXX constant provided by the uploader.
     *
     * @var integer
     */
    private $error;

    /**
     * Accepts the information of the uploaded file as provided by the PHP global $_FILES.
     *
     * The file object is only created when the uploaded file is valid (i.e. when the
     * isValid() method returns true). Otherwise the only methods that could be called
     * on an UploadedFile instance are:
     *
     *   * getClientOriginalName,
     *   * getClientMimeType,
     *   * isValid,
     *   * getError.
     *
     * Calling any other method on an non-valid instance will cause an unpredictable result.
     *
     * @param string  $path         The full temporary path to the file
     * @param string  $originalName The original file name
     * @param string  $mimeType     The type of the file as provided by PHP
     * @param integer $size         The file size
     * @param integer $error        The error constant of the upload (one of PHP's UPLOAD_ERR_XXX constants)
     * @param Boolean $test         Whether the test mode is active
     *
     * @throws FileException         If file_uploads is disabled
     * @throws FileNotFoundException If the file does not exist
     *
     * @api
     */
    public function __construct($path, $originalName, $mimeType = null, $size = null, $error = null, $test = false)
    {
        if (!ini_get('file_uploads')) {
            throw new FileException(sprintf('Unable to create UploadedFile because "file_uploads" is disabled in your php.ini file (%s)', get_cfg_var('cfg_file_path')));
        }

<<<<<<< HEAD
        $this->originalName = basename($originalName);
=======
        $this->originalName = $this->getName($originalName);
>>>>>>> 770b8ba4
        $this->mimeType = $mimeType ?: 'application/octet-stream';
        $this->size = $size;
        $this->error = $error ?: UPLOAD_ERR_OK;
        $this->test = (Boolean) $test;

        parent::__construct($path, UPLOAD_ERR_OK === $this->error);
    }

    /**
     * Returns the original file name.
     *
     * It is extracted from the request from which the file has been uploaded.
     * Then is should not be considered as a safe value.
     *
     * @return string|null The original name
     *
     * @api
     */
    public function getClientOriginalName()
    {
        return $this->originalName;
    }

    /**
     * Returns the file mime type.
     *
     * It is extracted from the request from which the file has been uploaded.
     * Then is should not be considered as a safe value.
     *
     * @return string|null The mime type
     *
     * @api
     */
    public function getClientMimeType()
    {
        return $this->mimeType;
    }

    /**
     * Returns the file size.
     *
     * It is extracted from the request from which the file has been uploaded.
     * Then is should not be considered as a safe value.
     *
     * @return integer|null The file size
     *
     * @api
     */
    public function getClientSize()
    {
        return $this->size;
    }

    /**
     * Returns the upload error.
     *
     * If the upload was successful, the constant UPLOAD_ERR_OK is returned.
     * Otherwise one of the other UPLOAD_ERR_XXX constants is returned.
     *
     * @return integer The upload error
     *
     * @api
     */
    public function getError()
    {
        return $this->error;
    }

    /**
     * Returns whether the file was uploaded successfully.
     *
     * @return Boolean True if no error occurred during uploading
     *
     * @api
     */
    public function isValid()
    {
        return $this->error === UPLOAD_ERR_OK;
    }

    /**
     * Moves the file to a new location.
     *
     * @param string $directory The destination folder
     * @param string $name      The new file name
     *
     * @return File A File object representing the new file
     *
     * @throws FileException if the file has not been uploaded via Http
     *
     * @api
     */
    public function move($directory, $name = null)
    {
        if ($this->isValid() && ($this->test || is_uploaded_file($this->getPathname()))) {
            return parent::move($directory, $name);
        }

        throw new FileException(sprintf('The file "%s" has not been uploaded via Http', $this->getPathname()));
    }

    /**
     * Returns the maximum size of an uploaded file as configured in php.ini
     *
     * @return int The maximum size of an uploaded file in bytes
     */
    public static function getMaxFilesize()
    {
        $max = trim(ini_get('upload_max_filesize'));

        if ('' === $max) {
            return PHP_INT_MAX;
        }

        switch (strtolower(substr($max, -1))) {
            case 'g':
                $max *= 1024;
            case 'm':
                $max *= 1024;
            case 'k':
                $max *= 1024;
        }

        return (integer) $max;
    }
}<|MERGE_RESOLUTION|>--- conflicted
+++ resolved
@@ -94,11 +94,7 @@
             throw new FileException(sprintf('Unable to create UploadedFile because "file_uploads" is disabled in your php.ini file (%s)', get_cfg_var('cfg_file_path')));
         }
 
-<<<<<<< HEAD
-        $this->originalName = basename($originalName);
-=======
         $this->originalName = $this->getName($originalName);
->>>>>>> 770b8ba4
         $this->mimeType = $mimeType ?: 'application/octet-stream';
         $this->size = $size;
         $this->error = $error ?: UPLOAD_ERR_OK;
