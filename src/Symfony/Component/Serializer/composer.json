{
    "name": "symfony/serializer",
    "type": "library",
    "description": "Handles serializing and deserializing data structures, including object graphs, into array structures or other formats like XML and JSON.",
    "keywords": [],
    "homepage": "https://symfony.com",
    "license": "MIT",
    "authors": [
        {
            "name": "Fabien Potencier",
            "email": "fabien@symfony.com"
        },
        {
            "name": "Symfony Community",
            "homepage": "https://symfony.com/contributors"
        }
    ],
    "require": {
        "php": ">=8.2",
        "symfony/polyfill-ctype": "~1.8"
    },
    "require-dev": {
<<<<<<< HEAD
=======
        "doctrine/annotations": "^1.12|^2",
        "seld/jsonlint": "^1.10",
>>>>>>> 31c10bfc
        "phpdocumentor/reflection-docblock": "^3.2|^4.0|^5.0",
        "symfony/cache": "^6.4|^7.0",
        "symfony/config": "^6.4|^7.0",
        "symfony/console": "^6.4|^7.0",
        "symfony/dependency-injection": "^6.4|^7.0",
        "symfony/error-handler": "^6.4|^7.0",
        "symfony/filesystem": "^6.4|^7.0",
        "symfony/form": "^6.4|^7.0",
        "symfony/http-foundation": "^6.4|^7.0",
        "symfony/http-kernel": "^6.4|^7.0",
        "symfony/mime": "^6.4|^7.0",
        "symfony/property-access": "^6.4|^7.0",
        "symfony/property-info": "^6.4|^7.0",
        "symfony/uid": "^6.4|^7.0",
        "symfony/validator": "^6.4|^7.0",
        "symfony/var-dumper": "^6.4|^7.0",
        "symfony/var-exporter": "^6.4|^7.0",
        "symfony/yaml": "^6.4|^7.0"
    },
    "conflict": {
        "phpdocumentor/reflection-docblock": "<3.2.2",
        "phpdocumentor/type-resolver": "<1.4.0",
        "symfony/dependency-injection": "<6.4",
        "symfony/property-access": "<6.4",
        "symfony/property-info": "<6.4",
        "symfony/uid": "<6.4",
        "symfony/yaml": "<6.4"
    },
    "autoload": {
        "psr-4": { "Symfony\\Component\\Serializer\\": "" },
        "exclude-from-classmap": [
            "/Tests/"
        ]
    },
    "minimum-stability": "dev"
}<|MERGE_RESOLUTION|>--- conflicted
+++ resolved
@@ -20,12 +20,8 @@
         "symfony/polyfill-ctype": "~1.8"
     },
     "require-dev": {
-<<<<<<< HEAD
-=======
-        "doctrine/annotations": "^1.12|^2",
+        "phpdocumentor/reflection-docblock": "^3.2|^4.0|^5.0",
         "seld/jsonlint": "^1.10",
->>>>>>> 31c10bfc
-        "phpdocumentor/reflection-docblock": "^3.2|^4.0|^5.0",
         "symfony/cache": "^6.4|^7.0",
         "symfony/config": "^6.4|^7.0",
         "symfony/console": "^6.4|^7.0",
