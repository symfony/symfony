<?php

/*
 * This file is part of the Symfony package.
 *
 * (c) Fabien Potencier <fabien@symfony.com>
 *
 * For the full copyright and license information, please view the LICENSE
 * file that was distributed with this source code.
 */

namespace Symfony\Component\Finder\Adapter;

/**
 * Interface for finder engine implementations.
 *
 * @author Jean-François Simon <contact@jfsimon.fr>
 */
abstract class AbstractAdapter implements AdapterInterface
{
    protected $followLinks = false;
    protected $mode        = 0;
    protected $minDepth    = 0;
    protected $maxDepth    = INF;
    protected $exclude     = array();
    protected $names       = array();
    protected $notNames    = array();
    protected $contains    = array();
    protected $notContains = array();
    protected $sizes       = array();
    protected $dates       = array();
    protected $filters     = array();
    protected $sort        = false;
    protected $paths       = array();
    protected $notPaths    = array();

    private static $areSupportedAdapters = array();
    private static $areSupportedPaths    = array();

    /**
     * {@inheritDoc}
     */
    public function isSupported($dir)
    {
        $name = $this->getName();
        $dir  = (string) $dir;

        if (!array_key_exists($name, self::$areSupportedAdapters)) {
            self::$areSupportedAdapters[$name] = $this->canBeUsed();
        }

        if (!self::$areSupportedAdapters[$name]) {
            return false;
        }

        if (!isset(self::$areSupportedPaths[$dir][$name])) {
            self::$areSupportedPaths[$dir][$name] = $this->canBeUsedOnPath($dir);
        }

        return self::$areSupportedPaths[$dir][$name];
    }

    /**
     * {@inheritdoc}
     */
    public function setFollowLinks($followLinks)
    {
        $this->followLinks = $followLinks;

        return $this;
    }

    /**
     * {@inheritdoc}
     */
    public function setMode($mode)
    {
        $this->mode = $mode;

        return $this;
    }

    /**
     * {@inheritdoc}
     */
    public function setDepths(array $depths)
    {
        $this->minDepth = 0;
        $this->maxDepth = INF;

        foreach ($depths as $comparator) {
            switch ($comparator->getOperator()) {
                case '>':
                    $this->minDepth = $comparator->getTarget() + 1;
                    break;
                case '>=':
                    $this->minDepth = $comparator->getTarget();
                    break;
                case '<':
                    $this->maxDepth = $comparator->getTarget() - 1;
                    break;
                case '<=':
                    $this->maxDepth = $comparator->getTarget();
                    break;
                default:
                    $this->minDepth = $this->maxDepth = $comparator->getTarget();
            }
        }

        return $this;
    }

    /**
     * {@inheritdoc}
     */
    public function setExclude(array $exclude)
    {
        $this->exclude = $exclude;

        return $this;
    }

    /**
     * {@inheritdoc}
     */
    public function setNames(array $names)
    {
        $this->names = $names;

        return $this;
    }

    /**
     * {@inheritdoc}
     */
    public function setNotNames(array $notNames)
    {
        $this->notNames = $notNames;

        return $this;
    }

    /**
     * {@inheritdoc}
     */
    public function setContains(array $contains)
    {
        $this->contains = $contains;

        return $this;
    }

    /**
     * {@inheritdoc}
     */
    public function setNotContains(array $notContains)
    {
        $this->notContains = $notContains;

        return $this;
    }

    /**
     * {@inheritdoc}
     */
    public function setSizes(array $sizes)
    {
        $this->sizes = $sizes;

        return $this;
    }

    /**
     * {@inheritdoc}
     */
    public function setDates(array $dates)
    {
        $this->dates = $dates;

        return $this;
    }

    /**
     * {@inheritdoc}
     */
    public function setFilters(array $filters)
    {
        $this->filters = $filters;

        return $this;
    }

    /**
     * {@inheritdoc}
     */
    public function setSort($sort)
    {
        $this->sort = $sort;

        return $this;
    }

    /**
     * {@inheritdoc}
     */
    public function setPath(array $paths)
    {
        $this->paths = $paths;

        return $this;
    }

    /**
     * {@inheritdoc}
     */
    public function setNotPath(array $notPaths)
    {
        $this->notPaths = $notPaths;

        return $this;
    }

    /**
     * Returns whether the adapter is supported in the current environment.
     *
     * This method should be implemented in all adapters. Do not implement
     * isSupported in the adapters as the generic implementation provides a cache
     * layer.
     *
     * @see isSupported
     *
     * @return Boolean Whether the adapter is supported
     */
    abstract protected function canBeUsed();

    /**
     * Returns whether the adapter supports a given path.
     *
<<<<<<< HEAD
     * This method should be implemented in all adapters.
=======
     * An adapter could support only resolvable absolute paths like the GNU/BSD
     * find binary adapter. An adapter could also be used for streams like ftp://
     * or phar:// like the PHP adapter. This method should be implemented in all
     * adapters.
>>>>>>> 5f98b2f0
     *
     * @param string Path to check
     *
     * @see isSupported
     *
     * @return Boolean Whether the adapter supports the given path
     */
    abstract protected function canBeUsedOnPath($path);
}<|MERGE_RESOLUTION|>--- conflicted
+++ resolved
@@ -236,14 +236,10 @@
     /**
      * Returns whether the adapter supports a given path.
      *
-<<<<<<< HEAD
-     * This method should be implemented in all adapters.
-=======
      * An adapter could support only resolvable absolute paths like the GNU/BSD
      * find binary adapter. An adapter could also be used for streams like ftp://
      * or phar:// like the PHP adapter. This method should be implemented in all
      * adapters.
->>>>>>> 5f98b2f0
      *
      * @param string Path to check
      *
