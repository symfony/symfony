<?php

/*
 * This file is part of the Symfony package.
 *
 * (c) Fabien Potencier <fabien@symfony.com>
 *
 * For the full copyright and license information, please view the LICENSE
 * file that was distributed with this source code.
 */

namespace Symfony\Component\Security\Http;

use Symfony\Component\HttpFoundation\Request;
use Symfony\Component\HttpFoundation\RequestMatcherInterface;
use Symfony\Component\Security\Http\Firewall\ExceptionListener;
use Symfony\Component\Security\Http\Firewall\LogoutListener;

/**
 * FirewallMap allows configuration of different firewalls for specific parts
 * of the website.
 *
 * @author Fabien Potencier <fabien@symfony.com>
 */
class FirewallMap implements FirewallMapInterface
{
    /**
     * @var list<array{RequestMatcherInterface, list<callable>, ExceptionListener|null, LogoutListener|null}>
     */
    private array $map = [];

    /**
     * @param list<callable> $listeners
     */
<<<<<<< HEAD
    public function add(RequestMatcherInterface $requestMatcher = null, array $listeners = [], ExceptionListener $exceptionListener = null, LogoutListener $logoutListener = null): void
=======
    public function add(?RequestMatcherInterface $requestMatcher = null, array $listeners = [], ?ExceptionListener $exceptionListener = null, ?LogoutListener $logoutListener = null)
>>>>>>> 115fb5be
    {
        $this->map[] = [$requestMatcher, $listeners, $exceptionListener, $logoutListener];
    }

    public function getListeners(Request $request): array
    {
        foreach ($this->map as $elements) {
            if (null === $elements[0] || $elements[0]->matches($request)) {
                return [$elements[1], $elements[2], $elements[3]];
            }
        }

        return [[], null, null];
    }
}<|MERGE_RESOLUTION|>--- conflicted
+++ resolved
@@ -32,11 +32,7 @@
     /**
      * @param list<callable> $listeners
      */
-<<<<<<< HEAD
-    public function add(RequestMatcherInterface $requestMatcher = null, array $listeners = [], ExceptionListener $exceptionListener = null, LogoutListener $logoutListener = null): void
-=======
-    public function add(?RequestMatcherInterface $requestMatcher = null, array $listeners = [], ?ExceptionListener $exceptionListener = null, ?LogoutListener $logoutListener = null)
->>>>>>> 115fb5be
+    public function add(?RequestMatcherInterface $requestMatcher = null, array $listeners = [], ?ExceptionListener $exceptionListener = null, ?LogoutListener $logoutListener = null): void
     {
         $this->map[] = [$requestMatcher, $listeners, $exceptionListener, $logoutListener];
     }
