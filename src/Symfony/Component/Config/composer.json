--- conflicted
+++ resolved
@@ -16,32 +16,18 @@
         }
     ],
     "require": {
-<<<<<<< HEAD
         "php": ">=8.0.2",
-        "symfony/deprecation-contracts": "^2.1|^3.0",
+        "symfony/deprecation-contracts": "^2.1|^3",
         "symfony/filesystem": "^5.4|^6.0",
-=======
-        "php": ">=7.2.5",
-        "symfony/deprecation-contracts": "^2.1|^3",
-        "symfony/filesystem": "^4.4|^5.0|^6.0",
->>>>>>> 5cff7800
         "symfony/polyfill-ctype": "~1.8",
         "symfony/polyfill-php81": "^1.22"
     },
     "require-dev": {
-<<<<<<< HEAD
         "symfony/event-dispatcher": "^5.4|^6.0",
         "symfony/finder": "^5.4|^6.0",
         "symfony/messenger": "^5.4|^6.0",
-        "symfony/service-contracts": "^1.1|^2.0|^3.0",
+        "symfony/service-contracts": "^1.1|^2|^3",
         "symfony/yaml": "^5.4|^6.0"
-=======
-        "symfony/event-dispatcher": "^4.4|^5.0|^6.0",
-        "symfony/finder": "^4.4|^5.0|^6.0",
-        "symfony/messenger": "^4.4|^5.0|^6.0",
-        "symfony/service-contracts": "^1.1|^2|^3",
-        "symfony/yaml": "^4.4|^5.0|^6.0"
->>>>>>> 5cff7800
     },
     "conflict": {
         "symfony/finder": "<4.4"
