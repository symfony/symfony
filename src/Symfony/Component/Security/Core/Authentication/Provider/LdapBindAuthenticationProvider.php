<?php

/*
 * This file is part of the Symfony package.
 *
 * (c) Fabien Potencier <fabien@symfony.com>
 *
 * For the full copyright and license information, please view the LICENSE
 * file that was distributed with this source code.
 */

namespace Symfony\Component\Security\Core\Authentication\Provider;

use Symfony\Component\Ldap\Exception\ConnectionException;
use Symfony\Component\Ldap\LdapInterface;
use Symfony\Component\Security\Core\Authentication\Token\UsernamePasswordToken;
use Symfony\Component\Security\Core\Exception\BadCredentialsException;
use Symfony\Component\Security\Core\Exception\LogicException;
use Symfony\Component\Security\Core\Exception\UserNotFoundException;
use Symfony\Component\Security\Core\User\UserCheckerInterface;
use Symfony\Component\Security\Core\User\UserInterface;
use Symfony\Component\Security\Core\User\UserProviderInterface;

trigger_deprecation('symfony/security-core', '5.3', 'The "%s" class is deprecated, use the new authenticator system instead.', LdapBindAuthenticationProvider::class);

/**
 * LdapBindAuthenticationProvider authenticates a user against an LDAP server.
 *
 * The only way to check user credentials is to try to connect the user with its
 * credentials to the ldap.
 *
 * @author Charles Sarrazin <charles@sarraz.in>
 *
 * @deprecated since Symfony 5.3, use the new authenticator system instead
 */
class LdapBindAuthenticationProvider extends UserAuthenticationProvider
{
    private $userProvider;
    private $ldap;
    private $dnString;
    private $queryString;
    private $searchDn;
    private $searchPassword;

    public function __construct(UserProviderInterface $userProvider, UserCheckerInterface $userChecker, string $providerKey, LdapInterface $ldap, string $dnString = '{user_identifier}', bool $hideUserNotFoundExceptions = true, string $searchDn = '', string $searchPassword = '')
    {
        parent::__construct($userChecker, $providerKey, $hideUserNotFoundExceptions);

        $this->userProvider = $userProvider;
        $this->ldap = $ldap;
        $this->dnString = $dnString;
        $this->searchDn = $searchDn;
        $this->searchPassword = $searchPassword;
    }

    /**
     * Set a query string to use in order to find a DN for the user identifier.
     */
    public function setQueryString(string $queryString)
    {
        $this->queryString = $queryString;
    }

    /**
     * {@inheritdoc}
     */
    protected function retrieveUser(string $userIdentifier, UsernamePasswordToken $token)
    {
        if (AuthenticationProviderInterface::USERNAME_NONE_PROVIDED === $userIdentifier) {
            throw new UserNotFoundException('User identifier can not be null.');
        }

<<<<<<< HEAD
        // @deprecated since 5.3, change to $this->userProvider->loadUserByIdentifier() in 6.0
=======
        // @deprecated since Symfony 5.3, change to $this->userProvider->loadUserByIdentifier() in 6.0
>>>>>>> f1643e87
        if (method_exists($this->userProvider, 'loadUserByIdentifier')) {
            return $this->userProvider->loadUserByIdentifier($userIdentifier);
        } else {
            trigger_deprecation('symfony/security-core', '5.3', 'Not implementing method "loadUserByIdentifier()" in user provider "%s" is deprecated. This method will replace "loadUserByUsername()" in Symfony 6.0.', get_debug_type($this->userProvider));

            return $this->userProvider->loadUserByUsername($userIdentifier);
        }
    }

    /**
     * {@inheritdoc}
     */
    protected function checkAuthentication(UserInterface $user, UsernamePasswordToken $token)
    {
<<<<<<< HEAD
        // @deprecated since 5.3, change to $token->getUserIdentifier() in 6.0
=======
        // @deprecated since Symfony 5.3, change to $token->getUserIdentifier() in 6.0
>>>>>>> f1643e87
        $userIdentifier = method_exists($token, 'getUserIdentifier') ? $token->getUserIdentifier() : $token->getUsername();
        $password = $token->getCredentials();

        if ('' === (string) $password) {
            throw new BadCredentialsException('The presented password must not be empty.');
        }

        try {
            if ($this->queryString) {
                if ('' !== $this->searchDn && '' !== $this->searchPassword) {
                    $this->ldap->bind($this->searchDn, $this->searchPassword);
                } else {
                    throw new LogicException('Using the "query_string" config without using a "search_dn" and a "search_password" is not supported.');
                }
                $userIdentifier = $this->ldap->escape($userIdentifier, '', LdapInterface::ESCAPE_FILTER);
                $query = str_replace(['{username}', '{user_identifier}'], $userIdentifier, $this->queryString);
                $result = $this->ldap->query($this->dnString, $query)->execute();
                if (1 !== $result->count()) {
                    throw new BadCredentialsException('The presented username is invalid.');
                }

                $dn = $result[0]->getDn();
            } else {
                $userIdentifier = $this->ldap->escape($userIdentifier, '', LdapInterface::ESCAPE_DN);
                $dn = str_replace(['{username}', '{user_identifier}'], $userIdentifier, $this->dnString);
            }

            $this->ldap->bind($dn, $password);
        } catch (ConnectionException $e) {
            throw new BadCredentialsException('The presented password is invalid.');
        }
    }
}<|MERGE_RESOLUTION|>--- conflicted
+++ resolved
@@ -70,11 +70,7 @@
             throw new UserNotFoundException('User identifier can not be null.');
         }
 
-<<<<<<< HEAD
-        // @deprecated since 5.3, change to $this->userProvider->loadUserByIdentifier() in 6.0
-=======
         // @deprecated since Symfony 5.3, change to $this->userProvider->loadUserByIdentifier() in 6.0
->>>>>>> f1643e87
         if (method_exists($this->userProvider, 'loadUserByIdentifier')) {
             return $this->userProvider->loadUserByIdentifier($userIdentifier);
         } else {
@@ -89,11 +85,7 @@
      */
     protected function checkAuthentication(UserInterface $user, UsernamePasswordToken $token)
     {
-<<<<<<< HEAD
-        // @deprecated since 5.3, change to $token->getUserIdentifier() in 6.0
-=======
         // @deprecated since Symfony 5.3, change to $token->getUserIdentifier() in 6.0
->>>>>>> f1643e87
         $userIdentifier = method_exists($token, 'getUserIdentifier') ? $token->getUserIdentifier() : $token->getUsername();
         $password = $token->getCredentials();
 
