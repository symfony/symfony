--- conflicted
+++ resolved
@@ -26,11 +26,7 @@
     /**
      * {@inheritdoc}
      */
-<<<<<<< HEAD
-    public function __construct(CacheItemPoolInterface $cache = null, array $providers = array())
-=======
-    public function __construct($cache = null, array $providers = array(), callable $serviceCompiler = null)
->>>>>>> 4a3b3bef
+    public function __construct(CacheItemPoolInterface $cache = null, array $providers = array(), callable $serviceCompiler = null)
     {
         // prepend the default provider to let users override it easily
         array_unshift($providers, new ExpressionLanguageProvider($serviceCompiler));
