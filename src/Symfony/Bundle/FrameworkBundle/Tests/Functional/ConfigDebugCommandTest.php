<?php

/*
 * This file is part of the Symfony package.
 *
 * (c) Fabien Potencier <fabien@symfony.com>
 *
 * For the full copyright and license information, please view the LICENSE
 * file that was distributed with this source code.
 */

namespace Symfony\Bundle\FrameworkBundle\Tests\Functional;

use Symfony\Bundle\FrameworkBundle\Command\ConfigDebugCommand;
use Symfony\Bundle\FrameworkBundle\Console\Application;
use Symfony\Component\Console\Exception\InvalidArgumentException;
use Symfony\Component\Console\Input\ArrayInput;
use Symfony\Component\Console\Output\NullOutput;
use Symfony\Component\Console\Tester\CommandCompletionTester;
use Symfony\Component\Console\Tester\CommandTester;

/**
 * @group functional
 */
class ConfigDebugCommandTest extends AbstractWebTestCase
{
    /**
     * @testWith [true]
     *           [false]
     */
    public function testDumpKernelExtension(bool $debug)
    {
        $tester = $this->createCommandTester($debug);
        $ret = $tester->execute(['name' => 'foo']);

        $this->assertSame(0, $ret, 'Returns 0 in case of success');
        $this->assertStringContainsString('foo:', $tester->getDisplay());
        $this->assertStringContainsString('    foo: bar', $tester->getDisplay());
    }

    /**
     * @testWith [true]
     *           [false]
     */
    public function testDumpBundleName(bool $debug)
    {
        $tester = $this->createCommandTester($debug);
        $ret = $tester->execute(['name' => 'TestBundle']);

        $this->assertSame(0, $ret, 'Returns 0 in case of success');
        $this->assertStringContainsString('custom: foo', $tester->getDisplay());
    }

    /**
     * @testWith [true]
     *           [false]
     */
    public function testDumpBundleOption(bool $debug)
    {
        $tester = $this->createCommandTester($debug);
        $ret = $tester->execute(['name' => 'TestBundle', 'path' => 'custom']);

        $this->assertSame(0, $ret, 'Returns 0 in case of success');
        $this->assertStringContainsString('foo', $tester->getDisplay());
    }

<<<<<<< HEAD
    public function testDumpWithUnsupportedFormat()
    {
        $tester = $this->createCommandTester();

        $this->expectException(InvalidArgumentException::class);
        $this->expectExceptionMessage('Supported formats are "yaml", "json"');

        $tester->execute([
            'name' => 'test',
            '--format' => 'xml',
        ]);
    }

    public function testParametersValuesAreResolved()
=======
    /**
     * @testWith [true]
     *           [false]
     */
    public function testParametersValuesAreResolved(bool $debug)
>>>>>>> d63de1b3
    {
        $tester = $this->createCommandTester($debug);
        $ret = $tester->execute(['name' => 'framework']);

        $this->assertSame(0, $ret, 'Returns 0 in case of success');
        $this->assertStringContainsString("locale: '%env(LOCALE)%'", $tester->getDisplay());
        $this->assertStringContainsString('secret: test', $tester->getDisplay());
    }

    /**
     * @testWith [true]
     *           [false]
     */
    public function testParametersValuesAreFullyResolved(bool $debug)
    {
        $tester = $this->createCommandTester($debug);
        $ret = $tester->execute(['name' => 'framework', '--resolve-env' => true]);

        $this->assertSame(0, $ret, 'Returns 0 in case of success');
        $this->assertStringContainsString('locale: en', $tester->getDisplay());
        $this->assertStringContainsString('secret: test', $tester->getDisplay());
        $this->assertStringContainsString('cookie_httponly: true', $tester->getDisplay());
        $this->assertStringContainsString('ide: '.($_ENV['SYMFONY_IDE'] ?? $_SERVER['SYMFONY_IDE'] ?? 'null'), $tester->getDisplay());
    }

    /**
     * @testWith [true]
     *           [false]
     */
    public function testDefaultParameterValueIsResolvedIfConfigIsExisting(bool $debug)
    {
        $tester = $this->createCommandTester($debug);
        $ret = $tester->execute(['name' => 'framework']);

        $this->assertSame(0, $ret, 'Returns 0 in case of success');
        $kernelCacheDir = self::$kernel->getContainer()->getParameter('kernel.cache_dir');
        $this->assertStringContainsString(sprintf("dsn: 'file:%s/profiler'", $kernelCacheDir), $tester->getDisplay());
    }

    /**
     * @testWith [true]
     *           [false]
     */
    public function testDumpExtensionConfigWithoutBundle(bool $debug)
    {
        $tester = $this->createCommandTester($debug);
        $ret = $tester->execute(['name' => 'test_dump']);

        $this->assertSame(0, $ret, 'Returns 0 in case of success');
        $this->assertStringContainsString('enabled: true', $tester->getDisplay());
    }

    /**
     * @testWith [true]
     *           [false]
     */
    public function testDumpUndefinedBundleOption(bool $debug)
    {
        $tester = $this->createCommandTester($debug);
        $tester->execute(['name' => 'TestBundle', 'path' => 'foo']);

        $this->assertStringContainsString('Unable to find configuration for "test.foo"', $tester->getDisplay());
    }

    /**
     * @testWith [true]
     *           [false]
     */
    public function testDumpWithPrefixedEnv(bool $debug)
    {
        $tester = $this->createCommandTester($debug);
        $tester->execute(['name' => 'FrameworkBundle']);

        $this->assertStringContainsString("cookie_httponly: '%env(bool:COOKIE_HTTPONLY)%'", $tester->getDisplay());
    }

    /**
     * @testWith [true]
     *           [false]
     */
    public function testDumpFallsBackToDefaultConfigAndResolvesParameterValue(bool $debug)
    {
        $tester = $this->createCommandTester($debug);
        $ret = $tester->execute(['name' => 'DefaultConfigTestBundle']);

        $this->assertSame(0, $ret, 'Returns 0 in case of success');
        $this->assertStringContainsString('foo: bar', $tester->getDisplay());
    }

    /**
     * @testWith [true]
     *           [false]
     */
    public function testDumpFallsBackToDefaultConfigAndResolvesEnvPlaceholder(bool $debug)
    {
        $tester = $this->createCommandTester($debug);
        $ret = $tester->execute(['name' => 'DefaultConfigTestBundle']);

        $this->assertSame(0, $ret, 'Returns 0 in case of success');
        $this->assertStringContainsString("baz: '%env(BAZ)%'", $tester->getDisplay());
    }

    /**
     * @testWith [true]
     *           [false]
     */
    public function testDumpThrowsExceptionWhenDefaultConfigFallbackIsImpossible(bool $debug)
    {
        $this->expectException(\LogicException::class);
        $this->expectExceptionMessage('The extension with alias "extension_without_config_test" does not have configuration.');

        $tester = $this->createCommandTester($debug);
        $tester->execute(['name' => 'ExtensionWithoutConfigTestBundle']);
    }

    /**
     * @dataProvider provideCompletionSuggestions
     */
    public function testComplete(bool $debug, array $input, array $expectedSuggestions)
    {
        $application = $this->createApplication($debug);

        $application->add(new ConfigDebugCommand());
        $tester = new CommandCompletionTester($application->get('debug:config'));
        $suggestions = $tester->complete($input);

        foreach ($expectedSuggestions as $expectedSuggestion) {
            $this->assertContains($expectedSuggestion, $suggestions);
        }
    }

    public static function provideCompletionSuggestions(): \Generator
    {
        $name = ['default_config_test', 'extension_without_config_test', 'framework', 'test'];
        yield 'name, no debug' => [false, [''], $name];
        yield 'name, debug' => [true, [''], $name];

        $nameCamelCased = ['DefaultConfigTestBundle', 'ExtensionWithoutConfigTestBundle', 'FrameworkBundle', 'TestBundle'];
        yield 'name (started CamelCase), no debug' => [false, ['Fra'], $nameCamelCased];
        yield 'name (started CamelCase), debug' => [true, ['Fra'], $nameCamelCased];

<<<<<<< HEAD
        yield 'name with existing path' => [['framework', ''], ['secret', 'router.resource', 'router.utf8', 'router.enabled', 'validation.enabled', 'default_locale']];

        yield 'option --format' => [['--format', ''], ['yaml', 'json']];
=======
        $nameWithPath = ['secret', 'router.resource', 'router.utf8', 'router.enabled', 'validation.enabled', 'default_locale'];
        yield 'name with existing path, no debug' => [false, ['framework', ''], $nameWithPath];
        yield 'name with existing path, debug' => [true, ['framework', ''], $nameWithPath];
>>>>>>> d63de1b3
    }

    private function createCommandTester(bool $debug): CommandTester
    {
        $command = $this->createApplication($debug)->find('debug:config');

        return new CommandTester($command);
    }

    private function createApplication(bool $debug): Application
    {
        $kernel = static::bootKernel(['debug' => $debug, 'test_case' => 'ConfigDump', 'root_config' => 'config.yml']);
        $application = new Application($kernel);
        $application->doRun(new ArrayInput([]), new NullOutput());

        return $application;
    }
}<|MERGE_RESOLUTION|>--- conflicted
+++ resolved
@@ -64,10 +64,13 @@
         $this->assertStringContainsString('foo', $tester->getDisplay());
     }
 
-<<<<<<< HEAD
-    public function testDumpWithUnsupportedFormat()
-    {
-        $tester = $this->createCommandTester();
+    /**
+     * @testWith [true]
+     *           [false]
+     */
+    public function testDumpWithUnsupportedFormat(bool $debug)
+    {
+        $tester = $this->createCommandTester($debug);
 
         $this->expectException(InvalidArgumentException::class);
         $this->expectExceptionMessage('Supported formats are "yaml", "json"');
@@ -78,14 +81,11 @@
         ]);
     }
 
-    public function testParametersValuesAreResolved()
-=======
     /**
      * @testWith [true]
      *           [false]
      */
     public function testParametersValuesAreResolved(bool $debug)
->>>>>>> d63de1b3
     {
         $tester = $this->createCommandTester($debug);
         $ret = $tester->execute(['name' => 'framework']);
@@ -227,15 +227,12 @@
         yield 'name (started CamelCase), no debug' => [false, ['Fra'], $nameCamelCased];
         yield 'name (started CamelCase), debug' => [true, ['Fra'], $nameCamelCased];
 
-<<<<<<< HEAD
-        yield 'name with existing path' => [['framework', ''], ['secret', 'router.resource', 'router.utf8', 'router.enabled', 'validation.enabled', 'default_locale']];
-
-        yield 'option --format' => [['--format', ''], ['yaml', 'json']];
-=======
         $nameWithPath = ['secret', 'router.resource', 'router.utf8', 'router.enabled', 'validation.enabled', 'default_locale'];
         yield 'name with existing path, no debug' => [false, ['framework', ''], $nameWithPath];
         yield 'name with existing path, debug' => [true, ['framework', ''], $nameWithPath];
->>>>>>> d63de1b3
+
+        yield 'option --format, no debug' => [false, ['--format', ''], ['yaml', 'json']];
+        yield 'option --format, debug' => [true, ['--format', ''], ['yaml', 'json']];
     }
 
     private function createCommandTester(bool $debug): CommandTester
