<?php

/*
 * This file is part of the Symfony package.
 *
 * (c) Fabien Potencier <fabien@symfony.com>
 *
 * For the full copyright and license information, please view the LICENSE
 * file that was distributed with this source code.
 */

namespace Symfony\Bundle\WebProfilerBundle\Profiler;

use Symfony\Component\HttpKernel\Exception\NotFoundHttpException;
use Symfony\Component\HttpKernel\Profiler\Profiler;
use Symfony\Component\HttpKernel\Profiler\Profile;
use Twig\Environment;
use Twig\Error\LoaderError;
use Twig\Loader\ExistsLoaderInterface;
use Twig\Loader\SourceContextLoaderInterface;
use Twig\Template;

/**
 * Profiler Templates Manager.
 *
 * @author Fabien Potencier <fabien@symfony.com>
 * @author Artur Wielogórski <wodor@wodor.net>
 */
class TemplateManager
{
    protected $twig;
    protected $templates;
    protected $profiler;

    public function __construct(Profiler $profiler, Environment $twig, array $templates)
    {
        $this->profiler = $profiler;
        $this->twig = $twig;
        $this->templates = $templates;
    }

    /**
     * Gets the template name for a given panel.
     *
     * @param Profile $profile
     * @param string  $panel
     *
     * @return mixed
     *
     * @throws NotFoundHttpException
     */
    public function getName(Profile $profile, $panel)
    {
        $templates = $this->getNames($profile);

        if (!isset($templates[$panel])) {
            throw new NotFoundHttpException(sprintf('Panel "%s" is not registered in profiler or is not present in viewed profile.', $panel));
        }

        return $templates[$panel];
    }

    /**
<<<<<<< HEAD
=======
     * Gets the templates for a given profile.
     *
     * @return Template[]
     *
     * @deprecated not used anymore internally
     */
    public function getTemplates(Profile $profile)
    {
        $templates = $this->getNames($profile);

        foreach ($templates as $name => $template) {
            $templates[$name] = $this->twig->loadTemplate($template);
        }

        return $templates;
    }

    /**
>>>>>>> 1e1b3775
     * Gets template names of templates that are present in the viewed profile.
     *
     * @return array
     *
     * @throws \UnexpectedValueException
     */
    public function getNames(Profile $profile)
    {
        $templates = array();

        foreach ($this->templates as $arguments) {
            if (null === $arguments) {
                continue;
            }

            list($name, $template) = $arguments;

            if (!$this->profiler->has($name) || !$profile->hasCollector($name)) {
                continue;
            }

            if ('.html.twig' === substr($template, -10)) {
                $template = substr($template, 0, -10);
            }

            if (!$this->templateExists($template.'.html.twig')) {
                throw new \UnexpectedValueException(sprintf('The profiler template "%s.html.twig" for data collector "%s" does not exist.', $template, $name));
            }

            $templates[$name] = $template.'.html.twig';
        }

        return $templates;
    }

    // to be removed when the minimum required version of Twig is >= 2.0
    protected function templateExists($template)
    {
        $loader = $this->twig->getLoader();
        if ($loader instanceof ExistsLoaderInterface) {
            return $loader->exists($template);
        }

        try {
            if ($loader instanceof SourceContextLoaderInterface || method_exists($loader, 'getSourceContext')) {
                $loader->getSourceContext($template);
            } else {
                $loader->getSource($template);
            }

            return true;
        } catch (LoaderError $e) {
        }

        return false;
    }
}<|MERGE_RESOLUTION|>--- conflicted
+++ resolved
@@ -61,27 +61,6 @@
     }
 
     /**
-<<<<<<< HEAD
-=======
-     * Gets the templates for a given profile.
-     *
-     * @return Template[]
-     *
-     * @deprecated not used anymore internally
-     */
-    public function getTemplates(Profile $profile)
-    {
-        $templates = $this->getNames($profile);
-
-        foreach ($templates as $name => $template) {
-            $templates[$name] = $this->twig->loadTemplate($template);
-        }
-
-        return $templates;
-    }
-
-    /**
->>>>>>> 1e1b3775
      * Gets template names of templates that are present in the viewed profile.
      *
      * @return array
