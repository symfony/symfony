--- conflicted
+++ resolved
@@ -91,6 +91,8 @@
 
         $threadKey = $options->getThreadKey() ?: $this->threadKey;
 
+        $threadKey = $options->getThreadKey() ?: $this->threadKey;
+
         $url = sprintf('https://%s/v1/spaces/%s/messages?key=%s&token=%s%s',
             $this->getEndpoint(),
             $this->space,
@@ -99,18 +101,14 @@
             $threadKey ? '&messageReplyOption=REPLY_MESSAGE_FALLBACK_TO_NEW_THREAD' : ''
         );
 
-        $body = array_filter($opts->toArray());
+        $body = array_filter($options->toArray());
 
         if ($threadKey) {
             $body['thread']['threadKey'] = $threadKey;
         }
 
         $response = $this->client->request('POST', $url, [
-<<<<<<< HEAD
-            'json' => array_filter($options->toArray()),
-=======
             'json' => $body,
->>>>>>> e79eea18
         ]);
 
         try {
