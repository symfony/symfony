<?php

/*
 * This file is part of the Symfony package.
 *
 * (c) Fabien Potencier <fabien@symfony.com>
 *
 * For the full copyright and license information, please view the LICENSE
 * file that was distributed with this source code.
 */

namespace Symfony\Component\HttpKernel\Fragment;

use Symfony\Component\HttpKernel\Controller\ControllerReference;
use Symfony\Component\HttpFoundation\Request;
use Symfony\Component\HttpKernel\EventListener\FragmentListener;

/**
 * Adds the possibility to generate a fragment URI for a given Controller.
 *
 * @author Fabien Potencier <fabien@symfony.com>
 */
abstract class RoutableFragmentRenderer implements FragmentRendererInterface
{
    private $fragmentPath = '/_fragment';

    /**
     * Sets the fragment path that triggers the fragment listener.
     *
     * @param string $path The path
     *
     * @see FragmentListener
     */
    public function setFragmentPath($path)
    {
        $this->fragmentPath = $path;
    }

    /**
     * Generates a fragment URI for a given controller.
     *
     * @param ControllerReference  $reference A ControllerReference instance
     * @param Request              $request   A Request instance
<<<<<<< HEAD
     * @param Boolean              $strict    Whether to allow non-scalar attributes or not
     *
     * @return string A fragment URI
     */
    protected function generateFragmentUri(ControllerReference $reference, Request $request, $strict = true)
=======
     * @param Boolean              $absolute  Whether to generate an absolute URL or not
     *
     * @return string A fragment URI
     */
    protected function generateFragmentUri(ControllerReference $reference, Request $request, $absolute = false)
>>>>>>> e8e5a3a2
    {
        if ($strict) {
            $this->checkNonScalar($reference->attributes);
        }

        // We need to forward the current _format and _locale values as we don't have
        // a proper routing pattern to do the job for us.
        // This makes things inconsistent if you switch from rendering a controller
        // to rendering a route if the route pattern does not contain the special
        // _format and _locale placeholders.
        if (!isset($reference->attributes['_format'])) {
            $reference->attributes['_format'] = $request->getRequestFormat();
        }
        if (!isset($reference->attributes['_locale'])) {
            $reference->attributes['_locale'] = $request->getLocale();
        }

        $reference->attributes['_controller'] = $reference->controller;

        $reference->query['_path'] = http_build_query($reference->attributes, '', '&');

        $path = $this->fragmentPath.'?'.http_build_query($reference->query, '', '&');

        if ($absolute) {
            return $request->getUriForPath($path);
        }

        return $request->getBaseUrl().$path;
    }

    private function checkNonScalar($values)
    {
        foreach ($values as $key => $value) {
            if (is_array($value)) {
                $this->checkNonScalar($value);
            } elseif (!is_scalar($value)) {
                throw new \LogicException(sprintf('Controller attributes cannot contain non-scalar values (value for key "%s" is not a scalar).', $key));
            }
        }
    }
}<|MERGE_RESOLUTION|>--- conflicted
+++ resolved
@@ -41,19 +41,12 @@
      *
      * @param ControllerReference  $reference A ControllerReference instance
      * @param Request              $request   A Request instance
-<<<<<<< HEAD
+     * @param Boolean              $absolute  Whether to generate an absolute URL or not
      * @param Boolean              $strict    Whether to allow non-scalar attributes or not
      *
      * @return string A fragment URI
      */
-    protected function generateFragmentUri(ControllerReference $reference, Request $request, $strict = true)
-=======
-     * @param Boolean              $absolute  Whether to generate an absolute URL or not
-     *
-     * @return string A fragment URI
-     */
-    protected function generateFragmentUri(ControllerReference $reference, Request $request, $absolute = false)
->>>>>>> e8e5a3a2
+    protected function generateFragmentUri(ControllerReference $reference, Request $request, $absolute = false, $strict = true)
     {
         if ($strict) {
             $this->checkNonScalar($reference->attributes);
