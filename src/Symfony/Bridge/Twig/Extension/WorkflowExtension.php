<?php

/*
 * This file is part of the Symfony package.
 *
 * (c) Fabien Potencier <fabien@symfony.com>
 *
 * For the full copyright and license information, please view the LICENSE
 * file that was distributed with this source code.
 */

namespace Symfony\Bridge\Twig\Extension;

use Symfony\Component\Workflow\Registry;
use Symfony\Component\Workflow\Transition;
use Symfony\Component\Workflow\TransitionBlockerList;
use Twig\Extension\AbstractExtension;
use Twig\TwigFunction;

/**
 * WorkflowExtension.
 *
 * @author Grégoire Pineau <lyrixx@lyrixx.info>
 * @author Carlos Pereira De Amorim <carlos@shauri.fr>
 */
final class WorkflowExtension extends AbstractExtension
{
    private $workflowRegistry;

    public function __construct(Registry $workflowRegistry)
    {
        $this->workflowRegistry = $workflowRegistry;
    }

    /**
     * {@inheritdoc}
     */
    public function getFunctions(): array
    {
        return [
            new TwigFunction('workflow_can', [$this, 'canTransition']),
            new TwigFunction('workflow_transitions', [$this, 'getEnabledTransitions']),
            new TwigFunction('workflow_transition', [$this, 'getEnabledTransition']),
            new TwigFunction('workflow_has_marked_place', [$this, 'hasMarkedPlace']),
            new TwigFunction('workflow_marked_places', [$this, 'getMarkedPlaces']),
            new TwigFunction('workflow_metadata', [$this, 'getMetadata']),
            new TwigFunction('workflow_transition_blockers', [$this, 'buildTransitionBlockerList']),
        ];
    }

    /**
     * Returns true if the transition is enabled.
     */
    public function canTransition(object $subject, string $transitionName, string $name = null): bool
    {
        return $this->workflowRegistry->get($subject, $name)->can($subject, $transitionName);
    }

    /**
     * Returns all enabled transitions.
     *
<<<<<<< HEAD
     * @return Transition[] All enabled transitions
=======
     * @return Transition[]
>>>>>>> f1643e87
     */
    public function getEnabledTransitions(object $subject, string $name = null): array
    {
        return $this->workflowRegistry->get($subject, $name)->getEnabledTransitions($subject);
    }

    public function getEnabledTransition(object $subject, string $transition, string $name = null): ?Transition
    {
        return $this->workflowRegistry->get($subject, $name)->getEnabledTransition($subject, $transition);
    }

    /**
     * Returns true if the place is marked.
     */
    public function hasMarkedPlace(object $subject, string $placeName, string $name = null): bool
    {
        return $this->workflowRegistry->get($subject, $name)->getMarking($subject)->has($placeName);
    }

    /**
     * Returns marked places.
     *
     * @return string[]|int[]
     */
    public function getMarkedPlaces(object $subject, bool $placesNameOnly = true, string $name = null): array
    {
        $places = $this->workflowRegistry->get($subject, $name)->getMarking($subject)->getPlaces();

        if ($placesNameOnly) {
            return array_keys($places);
        }

        return $places;
    }

    /**
     * Returns the metadata for a specific subject.
     *
     * @param string|Transition|null $metadataSubject Use null to get workflow metadata
     *                                                Use a string (the place name) to get place metadata
     *                                                Use a Transition instance to get transition metadata
     */
    public function getMetadata(object $subject, string $key, $metadataSubject = null, string $name = null)
    {
        return $this
            ->workflowRegistry
            ->get($subject, $name)
            ->getMetadataStore()
            ->getMetadata($key, $metadataSubject)
        ;
    }

    public function buildTransitionBlockerList(object $subject, string $transitionName, string $name = null): TransitionBlockerList
    {
        $workflow = $this->workflowRegistry->get($subject, $name);

        return $workflow->buildTransitionBlockerList($subject, $transitionName);
    }
}<|MERGE_RESOLUTION|>--- conflicted
+++ resolved
@@ -59,11 +59,7 @@
     /**
      * Returns all enabled transitions.
      *
-<<<<<<< HEAD
-     * @return Transition[] All enabled transitions
-=======
      * @return Transition[]
->>>>>>> f1643e87
      */
     public function getEnabledTransitions(object $subject, string $name = null): array
     {
