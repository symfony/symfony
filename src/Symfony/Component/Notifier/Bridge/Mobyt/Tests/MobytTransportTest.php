--- conflicted
+++ resolved
@@ -25,14 +25,7 @@
  */
 final class MobytTransportTest extends TransportTestCase
 {
-<<<<<<< HEAD
-    public static function createTransport(HttpClientInterface $client = null, string $messageType = MobytOptions::MESSAGE_TYPE_QUALITY_LOW): MobytTransport
-=======
-    /**
-     * @return MobytTransport
-     */
-    public static function createTransport(?HttpClientInterface $client = null, string $messageType = MobytOptions::MESSAGE_TYPE_QUALITY_LOW): TransportInterface
->>>>>>> 2a31f2dd
+    public static function createTransport(?HttpClientInterface $client = null, string $messageType = MobytOptions::MESSAGE_TYPE_QUALITY_LOW): MobytTransport
     {
         return (new MobytTransport('accountSid', 'authToken', 'from', $messageType, $client ?? new MockHttpClient()))->setHost('host.test');
     }
