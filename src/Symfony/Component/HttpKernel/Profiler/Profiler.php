--- conflicted
+++ resolved
@@ -77,11 +77,7 @@
     /**
      * Loads the Profile for the given token.
      *
-<<<<<<< HEAD
-     * @return Profile|null A Profile instance
-=======
      * @return Profile|null
->>>>>>> f1643e87
      */
     public function loadProfile(string $token)
     {
@@ -136,11 +132,7 @@
     /**
      * Collects data for the given Response.
      *
-<<<<<<< HEAD
-     * @return Profile|null A Profile instance or null if the profiler is disabled
-=======
      * @return Profile|null
->>>>>>> f1643e87
      */
     public function collect(Request $request, Response $response, \Throwable $exception = null)
     {
