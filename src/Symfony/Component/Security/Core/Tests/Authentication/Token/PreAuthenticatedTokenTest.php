--- conflicted
+++ resolved
@@ -19,8 +19,6 @@
 {
     public function testConstructor()
     {
-<<<<<<< HEAD
-=======
         $token = new PreAuthenticatedToken(new InMemoryUser('foo', 'bar', ['ROLE_FOO']), 'key', ['ROLE_FOO']);
         $this->assertEquals(['ROLE_FOO'], $token->getRoleNames());
         $this->assertEquals('key', $token->getFirewallName());
@@ -31,7 +29,6 @@
      */
     public function testLegacyConstructor()
     {
->>>>>>> f1643e87
         $token = new PreAuthenticatedToken('foo', 'bar', 'key', ['ROLE_FOO']);
         $this->assertEquals(['ROLE_FOO'], $token->getRoleNames());
         $this->assertEquals('key', $token->getFirewallName());
@@ -70,13 +67,4 @@
         $token = new PreAuthenticatedToken('foo', 'bar', 'key');
         $this->assertFalse($token->isAuthenticated());
     }
-
-    /**
-     * @group legacy
-     */
-    public function testIsAuthenticated()
-    {
-        $token = new PreAuthenticatedToken('foo', 'bar', 'key');
-        $this->assertFalse($token->isAuthenticated());
-    }
 }