<?php

/*
 * This file is part of the Symfony package.
 *
 * (c) Fabien Potencier <fabien@symfony.com>
 *
 * For the full copyright and license information, please view the LICENSE
 * file that was distributed with this source code.
 */

namespace Symfony\Component\Form\Extension\Csrf\Type;

use Symfony\Component\Form\AbstractTypeExtension;
use Symfony\Component\Form\Extension\Csrf\CsrfProvider\CsrfProviderInterface;
use Symfony\Component\Form\Extension\Csrf\EventListener\CsrfValidationListener;
use Symfony\Component\Form\FormBuilderInterface;
use Symfony\Component\Form\FormView;
use Symfony\Component\Form\FormInterface;
use Symfony\Component\OptionsResolver\OptionsResolverInterface;
use Symfony\Component\Translation\TranslatorInterface;

/**
 * @author Bernhard Schussek <bschussek@gmail.com>
 */
class FormTypeCsrfExtension extends AbstractTypeExtension
{
    /**
     * @var CsrfProviderInterface
     */
    private $defaultCsrfProvider;

    /**
     * @var Boolean
     */
    private $defaultEnabled;

    /**
     * @var string
     */
    private $defaultFieldName;

    /**
     * @var TranslatorInterface
     */
    private $translator;

    /**
     * @var null|string
     */
    private $translationDomain;

    public function __construct(CsrfProviderInterface $defaultCsrfProvider, $defaultEnabled = true, $defaultFieldName = '_token', TranslatorInterface $translator = null, $translationDomain = null)
    {
        $this->defaultCsrfProvider = $defaultCsrfProvider;
        $this->defaultEnabled = $defaultEnabled;
        $this->defaultFieldName = $defaultFieldName;
        $this->translator = $translator;
        $this->translationDomain = $translationDomain;
    }

    /**
     * Adds a CSRF field to the form when the CSRF protection is enabled.
     *
     * @param FormBuilderInterface $builder The form builder
     * @param array                $options The options
     */
    public function buildForm(FormBuilderInterface $builder, array $options)
    {
        if (!$options['csrf_protection']) {
            return;
        }

        $builder
            ->setAttribute('csrf_factory', $builder->getFormFactory())
            ->addEventSubscriber(new CsrfValidationListener(
                $options['csrf_field_name'],
                $options['csrf_provider'],
<<<<<<< HEAD
                $options['intention'],
                $options['csrf_message'],
                $this->translator,
                $this->translationDomain
=======
                $options['intention'] ?: $builder->getName()
>>>>>>> b07c618b
            ))
        ;
    }

    /**
     * Adds a CSRF field to the root form view.
     *
     * @param FormView      $view    The form view
     * @param FormInterface $form    The form
     * @param array         $options The options
     */
    public function finishView(FormView $view, FormInterface $form, array $options)
    {
        if ($options['csrf_protection'] && !$view->parent && $options['compound']) {
            $factory = $form->getConfig()->getAttribute('csrf_factory');
            $data = $options['csrf_provider']->generateCsrfToken($options['intention'] ?: $form->getName());

            $csrfForm = $factory->createNamed($options['csrf_field_name'], 'hidden', $data, array(
                'mapped' => false,
            ));

            $view->children[$options['csrf_field_name']] = $csrfForm->createView($view);
        }
    }

    /**
     * {@inheritDoc}
     */
    public function setDefaultOptions(OptionsResolverInterface $resolver)
    {
        $resolver->setDefaults(array(
            'csrf_protection'   => $this->defaultEnabled,
            'csrf_field_name'   => $this->defaultFieldName,
            'csrf_provider'     => $this->defaultCsrfProvider,
<<<<<<< HEAD
            'csrf_message'      => 'The CSRF token is invalid. Please try to resubmit the form.',
            'intention'         => 'unknown',
=======
            'intention'         => null,
>>>>>>> b07c618b
        ));
    }

    /**
     * {@inheritDoc}
     */
    public function getExtendedType()
    {
        return 'form';
    }
}<|MERGE_RESOLUTION|>--- conflicted
+++ resolved
@@ -76,14 +76,10 @@
             ->addEventSubscriber(new CsrfValidationListener(
                 $options['csrf_field_name'],
                 $options['csrf_provider'],
-<<<<<<< HEAD
-                $options['intention'],
+                $options['intention'] ?: $builder->getName(),
                 $options['csrf_message'],
                 $this->translator,
                 $this->translationDomain
-=======
-                $options['intention'] ?: $builder->getName()
->>>>>>> b07c618b
             ))
         ;
     }
@@ -118,12 +114,8 @@
             'csrf_protection'   => $this->defaultEnabled,
             'csrf_field_name'   => $this->defaultFieldName,
             'csrf_provider'     => $this->defaultCsrfProvider,
-<<<<<<< HEAD
             'csrf_message'      => 'The CSRF token is invalid. Please try to resubmit the form.',
-            'intention'         => 'unknown',
-=======
             'intention'         => null,
->>>>>>> b07c618b
         ));
     }
 
